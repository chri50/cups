--- conflicted
+++ resolved
@@ -290,15 +290,9 @@
 		$(COMMONLIBS) $(LIBZ)
 	echo Testing PPD importer...
 	$(RM) -r ppd ppd2 sample-import.drv
-<<<<<<< HEAD
-	LD_LIBRARY_PATH=.:../cups/ ./ppdc-static -I ../data sample.drv
-	LD_LIBRARY_PATH=.:../cups/ ./ppdi-static -I ../data -o sample-import.drv ppd/*
-	LD_LIBRARY_PATH=.:../cups/ ./ppdc-static -I ../data -d ppd2 sample-import.drv
-=======
 	LD_LIBRARY_PATH=.:../cups/ ./ppdc-static -l en -I ../data sample.drv
 	LD_LIBRARY_PATH=.:../cups/ ./ppdi-static -I ../data -o sample-import.drv ppd/*
 	LD_LIBRARY_PATH=.:../cups/ ./ppdc-static -l en -I ../data -d ppd2 sample-import.drv
->>>>>>> cbe3bc10
 	if diff -r ppd ppd2 >/dev/null; then \
 		echo PPD import OK; \
 	else \
