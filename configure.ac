--- conflicted
+++ resolved
@@ -28,15 +28,9 @@
 
 AC_MSG_CHECKING([for build system compiler])
 if test "$cross_compiling" = yes; then
-<<<<<<< HEAD
-	CC_FOR_BUILD=${CC_FOR_BUILD-cc}
-else
-	CC_FOR_BUILD=${CC}
-=======
        CC_FOR_BUILD=${CC_FOR_BUILD-cc}
 else
        CC_FOR_BUILD=${CC}
->>>>>>> fcc00120
 fi
 AC_MSG_RESULT(${CC_FOR_BUILD})
 AC_SUBST(CC_FOR_BUILD)
