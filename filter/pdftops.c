/*
 * "$Id: pdftops.c 9793 2011-05-20 03:49:49Z mike $"
 *
 *   PDF to PostScript filter front-end for CUPS.
 *
 *   Copyright 2007-2011 by Apple Inc.
 *   Copyright 1997-2006 by Easy Software Products.
 *
 *   These coded instructions, statements, and computer programs are the
 *   property of Apple Inc. and are protected by Federal copyright
 *   law.  Distribution and use rights are outlined in the file "LICENSE.txt"
 *   which should have been included with this file.  If this file is
 *   file is missing or damaged, see the license at "http://www.cups.org/".
 *
 * Contents:
 *
 *   main()       - Main entry for filter...
 *   cancel_job() - Flag the job as canceled.
 */

/*
 * Include necessary headers...
 */

#include <cups/cups.h>
#include <cups/ppd.h>
#include <cups/string-private.h>
#include <cups/language-private.h>
#include <signal.h>
#include <sys/wait.h>
#include <errno.h>


/*
 * Local functions...
 */

static void		cancel_job(int sig);


/*
 * Local globals...
 */

static int		job_canceled = 0;


/*
 * 'main()' - Main entry for filter...
 */

int					/* O - Exit status */
main(int  argc,				/* I - Number of command-line args */
     char *argv[])			/* I - Command-line arguments */
{
  int		fd;			/* Copy file descriptor */
  char		*filename,		/* PDF file to convert */
		tempfile[1024];		/* Temporary file */
  char		buffer[8192];		/* Copy buffer */
  int		bytes;			/* Bytes copied */
  int		num_options;		/* Number of options */
  cups_option_t	*options;		/* Options */
  const char	*val;			/* Option value */
  int		orientation,		/* Output orientation */
		fit;			/* Fit output to default page size? */
  ppd_file_t	*ppd;			/* PPD file */
  ppd_size_t	*size;			/* Current page size */
  int		pdf_pid,		/* Process ID for pdftops */
		pdf_argc,		/* Number of args for pdftops */
		pstops_pid,		/* Process ID of pstops filter */
		pstops_pipe[2],		/* Pipe to pstops filter */
		wait_children,		/* Number of child processes left */
		wait_pid,		/* Process ID from wait() */
		wait_status,		/* Status from child */
		exit_status = 0;	/* Exit status */
  char		*pdf_argv[100],		/* Arguments for pdftops/gs */
		pdf_width[255],		/* Paper width */
		pdf_height[255],	/* Paper height */
		pstops_path[1024],	/* Path to pstops program */
		*pstops_argv[7],	/* Arguments for pstops filter */
		*pstops_options,	/* Options for pstops filter */
		*pstops_start,		/* Start of pstops filter option */
		*pstops_end;		/* End of pstops filter option */
  const char	*cups_serverbin;	/* CUPS_SERVERBIN environment variable */
#if defined(HAVE_SIGACTION) && !defined(HAVE_SIGSET)
  struct sigaction action;		/* Actions for POSIX signals */
#endif /* HAVE_SIGACTION && !HAVE_SIGSET */


 /*
  * Make sure status messages are not buffered...
  */

  setbuf(stderr, NULL);

 /*
  * Ignore broken pipe signals...
  */

  signal(SIGPIPE, SIG_IGN);

 /*
  * Make sure we have the right number of arguments for CUPS!
  */

  if (argc < 6 || argc > 7)
  {
    _cupsLangPrintf(stderr,
                    _("Usage: %s job user title copies options [filename]"),
                    argv[0]);
    return (1);
  }

 /*
  * Register a signal handler to cleanly cancel a job.
  */

#ifdef HAVE_SIGSET /* Use System V signals over POSIX to avoid bugs */
  sigset(SIGTERM, cancel_job);
#elif defined(HAVE_SIGACTION)
  memset(&action, 0, sizeof(action));

  sigemptyset(&action.sa_mask);
  action.sa_handler = cancel_job;
  sigaction(SIGTERM, &action, NULL);
#else
  signal(SIGTERM, cancel_job);
#endif /* HAVE_SIGSET */

 /*
  * Copy stdin if needed...
  */

  if (argc == 6)
  {
   /*
    * Copy stdin to a temp file...
    */

    if ((fd = cupsTempFd(tempfile, sizeof(tempfile))) < 0)
    {
      perror("DEBUG: Unable to copy PDF file");
      return (1);
    }

    fprintf(stderr, "DEBUG: pdftops - copying to temp print file \"%s\"\n",
            tempfile);

    while ((bytes = fread(buffer, 1, sizeof(buffer), stdin)) > 0)
      write(fd, buffer, bytes);

    close(fd);

    filename = tempfile;
  }
  else
  {
   /*
    * Use the filename on the command-line...
    */

    filename    = argv[6];
    tempfile[0] = '\0';
  }

 /*
  * Load the PPD file and mark options...
  */

  ppd         = ppdOpenFile(getenv("PPD"));
  num_options = cupsParseOptions(argv[5], 0, &options);

  ppdMarkDefaults(ppd);
  cupsMarkOptions(ppd, num_options, options);

 /*
  * Build the pstops command-line...
  */

  if ((cups_serverbin = getenv("CUPS_SERVERBIN")) == NULL)
    cups_serverbin = CUPS_SERVERBIN;

  snprintf(pstops_path, sizeof(pstops_path), "%s/filter/pstops",
           cups_serverbin);

  pstops_options = strdup(argv[5]);

  if ((pstops_start = strstr(pstops_options, "fitplot")) != NULL &&
      (!pstops_start[7] || isspace(pstops_start[7] & 255)))
  {
   /*
    * Strip [no]fitplot option...
    */

    pstops_end = pstops_start + 7;

    if ((pstops_start - pstops_options) >= 2 &&
        !strncmp(pstops_start - 2, "no", 2))
      pstops_start -= 2;

    while (*pstops_end && isspace(*pstops_end & 255))
      pstops_end ++;

    _cups_strcpy(pstops_start, pstops_end);
  }

  if ((pstops_start = strstr(pstops_options, "fit-to-page")) != NULL &&
      (!pstops_start[11] || isspace(pstops_start[11] & 255)))
  {
   /*
    * Strip [no]fit-to-page option...
    */

    pstops_end = pstops_start + 11;

    if ((pstops_start - pstops_options) >= 2 &&
        !strncmp(pstops_start - 2, "no", 2))
      pstops_start -= 2;

    while (*pstops_end && isspace(*pstops_end & 255))
      pstops_end ++;

    _cups_strcpy(pstops_start, pstops_end);
  }

  if ((pstops_start = strstr(pstops_options, "landscape")) != NULL &&
      (!pstops_start[9] || isspace(pstops_start[9] & 255)))
  {
   /*
    * Strip [no]landscape option...
    */

    pstops_end = pstops_start + 9;

    if ((pstops_start - pstops_options) >= 2 &&
        !strncmp(pstops_start - 2, "no", 2))
      pstops_start -= 2;

    while (*pstops_end && isspace(*pstops_end & 255))
      pstops_end ++;

    _cups_strcpy(pstops_start, pstops_end);
  }

  if ((pstops_start = strstr(pstops_options, "orientation-requested=")) != NULL)
  {
   /*
    * Strip [no]fitplot option...
    */

    pstops_end = pstops_start + 22;
    while (*pstops_end && !isspace(*pstops_end & 255))
      pstops_end ++;

    _cups_strcpy(pstops_start, pstops_end);
  }

  pstops_argv[0] = argv[0];		/* Printer */
  pstops_argv[1] = argv[1];		/* Job */
  pstops_argv[2] = argv[2];		/* User */
  pstops_argv[3] = argv[3];		/* Title */
  pstops_argv[4] = argv[4];		/* Copies */
  pstops_argv[5] = pstops_options;	/* Options */
  pstops_argv[6] = NULL;

 /*
  * Build the command-line for the pdftops or gs filter...
  */

#ifdef HAVE_PDFTOPS
  pdf_argv[0] = (char *)"pdftops";
  pdf_argc    = 1;
#else
  pdf_argv[0] = (char *)"gs";
  pdf_argv[1] = (char *)"-q";
  pdf_argv[2] = (char *)"-dNOPAUSE";
  pdf_argv[3] = (char *)"-dBATCH";
  pdf_argv[4] = (char *)"-dSAFER";
<<<<<<< HEAD
  pdf_argv[5] = (char *)"-dNOINTERPOLATE";
  pdf_argv[6] = (char *)"-sDEVICE=ps2write";
  pdf_argv[7] = (char *)"-sOUTPUTFILE=%stdout";
  pdf_argc    = 8;
=======
#  ifdef HAVE_GHOSTSCRIPT_PS2WRITE
  pdf_argv[5] = (char *)"-sDEVICE=ps2write";
#  else
  pdf_argv[5] = (char *)"-sDEVICE=pswrite";
#  endif /* HAVE_GHOSTSCRIPT_PS2WRITE */
  pdf_argv[6] = (char *)"-sOUTPUTFILE=%stdout";
  pdf_argc    = 7;
>>>>>>> f33c6d79
#endif /* HAVE_PDFTOPS */

  if (ppd)
  {
   /*
    * Set language level and TrueType font handling...
    */

    if (ppd->language_level == 1)
    {
#ifdef HAVE_PDFTOPS
      pdf_argv[pdf_argc++] = (char *)"-level1";
      pdf_argv[pdf_argc++] = (char *)"-noembtt";
#else
      pdf_argv[pdf_argc++] = (char *)"-dLanguageLevel=1";
#endif /* HAVE_PDFTOPS */
    }
    else if (ppd->language_level == 2)
    {
#ifdef HAVE_PDFTOPS
      pdf_argv[pdf_argc++] = (char *)"-level2";
      if (!ppd->ttrasterizer)
	pdf_argv[pdf_argc++] = (char *)"-noembtt";
#else
      pdf_argv[pdf_argc++] = (char *)"-dLanguageLevel=2";
#endif /* HAVE_PDFTOPS */
    }
    else
#ifdef HAVE_PDFTOPS
      /* Do not emit PS Level 3 with Poppler, some HP PostScript printers
         do not like it. See https://bugs.launchpad.net/bugs/277404. */
      pdf_argv[pdf_argc++] = (char *)"-level2";
#else
      pdf_argv[pdf_argc++] = (char *)"-dLanguageLevel=3";
#endif /* HAVE_PDFTOPS */

    if ((val = cupsGetOption("fitplot", num_options, options)) == NULL)
      val = cupsGetOption("fit-to-page", num_options, options);

    if (val && _cups_strcasecmp(val, "no") && _cups_strcasecmp(val, "off") &&
	_cups_strcasecmp(val, "false"))
      fit = 1;
    else
      fit = 0;

   /*
    * Set output page size...
    */

    size = ppdPageSize(ppd, NULL);
    if (size && fit)
    {
     /*
      * Got the size, now get the orientation...
      */

      orientation = 0;

      if ((val = cupsGetOption("landscape", num_options, options)) != NULL)
      {
	if (_cups_strcasecmp(val, "no") != 0 && _cups_strcasecmp(val, "off") != 0 &&
	    _cups_strcasecmp(val, "false") != 0)
	  orientation = 1;
      }
      else if ((val = cupsGetOption("orientation-requested", num_options,
                                    options)) != NULL)
      {
       /*
	* Map IPP orientation values to 0 to 3:
	*
	*   3 = 0 degrees   = 0
	*   4 = 90 degrees  = 1
	*   5 = -90 degrees = 3
	*   6 = 180 degrees = 2
	*/

	orientation = atoi(val) - 3;
	if (orientation >= 2)
	  orientation ^= 1;
      }

#ifdef HAVE_PDFTOPS
      if (orientation & 1)
      {
	snprintf(pdf_width, sizeof(pdf_width), "%.0f", size->length);
	snprintf(pdf_height, sizeof(pdf_height), "%.0f", size->width);
      }
      else
      {
	snprintf(pdf_width, sizeof(pdf_width), "%.0f", size->width);
	snprintf(pdf_height, sizeof(pdf_height), "%.0f", size->length);
      }

      pdf_argv[pdf_argc++] = (char *)"-paperw";
      pdf_argv[pdf_argc++] = pdf_width;
      pdf_argv[pdf_argc++] = (char *)"-paperh";
      pdf_argv[pdf_argc++] = pdf_height;
      pdf_argv[pdf_argc++] = (char *)"-expand";

#else
      if (orientation & 1)
      {
	snprintf(pdf_width, sizeof(pdf_width), "-dDEVICEWIDTHPOINTS=%.0f",
	         size->length);
	snprintf(pdf_height, sizeof(pdf_height), "-dDEVICEHEIGHTPOINTS=%.0f",
	         size->width);
      }
      else
      {
	snprintf(pdf_width, sizeof(pdf_width), "-dDEVICEWIDTHPOINTS=%.0f",
	         size->width);
	snprintf(pdf_height, sizeof(pdf_height), "-dDEVICEHEIGHTPOINTS=%.0f",
	         size->length);
      }

      pdf_argv[pdf_argc++] = pdf_width;
      pdf_argv[pdf_argc++] = pdf_height;
#endif /* HAVE_PDFTOPS */
    } 
#if defined(HAVE_PDFTOPS) && defined(HAVE_PDFTOPS_WITH_ORIGPAGESIZES)
    else
    {
     /*
      *  Use the page sizes of the original PDF document, this way documents
      *  which contain pages of different sizes can be printed correctly
      */

      pdf_argv[pdf_argc++] = (char *)"-origpagesizes";
    }
<<<<<<< HEAD
=======
#if defined(HAVE_PDFTOPS) && defined(HAVE_PDFTOPS_WITH_ORIGPAGESIZES)
    else
    {
     /*
      *  Use the page sizes of the original PDF document, this way documents
      *  which contain pages of different sizes can be printed correctly
      */

      pdf_argv[pdf_argc++] = (char *)"-origpagesizes";
    }
>>>>>>> f33c6d79
#endif /* HAVE_PDFTOPS && HAVE_PDFTOPS_WITH_ORIGPAGESIZES */
  }

#ifdef HAVE_PDFTOPS
  pdf_argv[pdf_argc++] = filename;
  pdf_argv[pdf_argc++] = (char *)"-";
#else
  pdf_argv[pdf_argc++] = (char *)"-c";
  pdf_argv[pdf_argc++] = (char *)"save pop";
  pdf_argv[pdf_argc++] = (char *)"-f";
  pdf_argv[pdf_argc++] = filename;
#endif /* HAVE_PDFTOPS */

  pdf_argv[pdf_argc] = NULL;

 /*
  * Execute "pdftops/gs | pstops"...
  */

  if (pipe(pstops_pipe))
  {
    perror("DEBUG: Unable to create pipe");

    exit_status = 1;
    goto error;
  }

  if ((pdf_pid = fork()) == 0)
  {
   /*
    * Child comes here...
    */

    dup2(pstops_pipe[1], 1);
    close(pstops_pipe[0]);
    close(pstops_pipe[1]);

#ifdef HAVE_PDFTOPS
    execv(CUPS_PDFTOPS, pdf_argv);
    perror("DEBUG: Unable to execute pdftops program");
#else
    execv(CUPS_GHOSTSCRIPT, pdf_argv);
    perror("DEBUG: Unable to execute gs program");
#endif /* HAVE_PDFTOPS */

    exit(1);
  }
  else if (pdf_pid < 0)
  {
   /*
    * Unable to fork!
    */

#ifdef HAVE_PDFTOPS
    perror("DEBUG: Unable to execute pdftops program");
#else
    perror("DEBUG: Unable to execute gs program");
#endif /* HAVE_PDFTOPS */

    exit_status = 1;
    goto error;
  }

  fprintf(stderr, "DEBUG: Started filter %s (PID %d)\n", pdf_argv[0], pdf_pid);

  if ((pstops_pid = fork()) == 0)
  {
   /*
    * Child comes here...
    */

    dup2(pstops_pipe[0], 0);
    close(pstops_pipe[0]);
    close(pstops_pipe[1]);

    execv(pstops_path, pstops_argv);
    perror("DEBUG: Unable to execute pstops program");

    exit(1);
  }
  else if (pstops_pid < 0)
  {
   /*
    * Unable to fork!
    */

    perror("DEBUG: Unable to execute pstops program");

    exit_status = 1;
    goto error;
  }

  fprintf(stderr, "DEBUG: Started filter pstops (PID %d)\n", pstops_pid);

  close(pstops_pipe[0]);
  close(pstops_pipe[1]);

 /*
  * Wait for the child processes to exit...
  */

  wait_children = 2;

  while (wait_children > 0)
  {
   /*
    * Wait until we get a valid process ID or the job is canceled...
    */

    while ((wait_pid = wait(&wait_status)) < 0 && errno == EINTR)
    {
      if (job_canceled)
      {
	kill(pdf_pid, SIGTERM);
	kill(pstops_pid, SIGTERM);

	job_canceled = 0;
      }
    }

    if (wait_pid < 0)
      break;

    wait_children --;

   /*
    * Report child status...
    */

    if (wait_status)
    {
      if (WIFEXITED(wait_status))
      {
	exit_status = WEXITSTATUS(wait_status);

        fprintf(stderr, "DEBUG: PID %d (%s) stopped with status %d!\n",
	        wait_pid,
#ifdef HAVE_PDFTOPS
                wait_pid == pdf_pid ? "pdftops" : "pstops",
#else
                wait_pid == pdf_pid ? "gs" : "pstops",
#endif /* HAVE_PDFTOPS */
		exit_status);
      }
      else if (WTERMSIG(wait_status) == SIGTERM)
      {
        fprintf(stderr,
	        "DEBUG: PID %d (%s) was terminated normally with signal %d!\n",
	        wait_pid,
#ifdef HAVE_PDFTOPS
                wait_pid == pdf_pid ? "pdftops" : "pstops",
#else
                wait_pid == pdf_pid ? "gs" : "pstops",
#endif /* HAVE_PDFTOPS */
		exit_status);
      }
      else
      {
	exit_status = WTERMSIG(wait_status);

        fprintf(stderr, "DEBUG: PID %d (%s) crashed on signal %d!\n", wait_pid,
#ifdef HAVE_PDFTOPS
                wait_pid == pdf_pid ? "pdftops" : "pstops",
#else
                wait_pid == pdf_pid ? "gs" : "pstops",
#endif /* HAVE_PDFTOPS */
		exit_status);
      }
    }
    else
    {
      fprintf(stderr, "DEBUG: PID %d (%s) exited with no errors.\n", wait_pid,
#ifdef HAVE_PDFTOPS
	      wait_pid == pdf_pid ? "pdftops" : "pstops");
#else
	      wait_pid == pdf_pid ? "gs" : "pstops");
#endif /* HAVE_PDFTOPS */
    }
  }

 /*
  * Cleanup and exit...
  */

  error:

  if (tempfile[0])
    unlink(tempfile);

  return (exit_status);
}


/*
 * 'cancel_job()' - Flag the job as canceled.
 */

static void
cancel_job(int sig)			/* I - Signal number (unused) */
{
  (void)sig;

  job_canceled = 1;
}


/*
 * End of "$Id: pdftops.c 9793 2011-05-20 03:49:49Z mike $".
 */<|MERGE_RESOLUTION|>--- conflicted
+++ resolved
@@ -276,12 +276,6 @@
   pdf_argv[2] = (char *)"-dNOPAUSE";
   pdf_argv[3] = (char *)"-dBATCH";
   pdf_argv[4] = (char *)"-dSAFER";
-<<<<<<< HEAD
-  pdf_argv[5] = (char *)"-dNOINTERPOLATE";
-  pdf_argv[6] = (char *)"-sDEVICE=ps2write";
-  pdf_argv[7] = (char *)"-sOUTPUTFILE=%stdout";
-  pdf_argc    = 8;
-=======
 #  ifdef HAVE_GHOSTSCRIPT_PS2WRITE
   pdf_argv[5] = (char *)"-sDEVICE=ps2write";
 #  else
@@ -289,7 +283,6 @@
 #  endif /* HAVE_GHOSTSCRIPT_PS2WRITE */
   pdf_argv[6] = (char *)"-sOUTPUTFILE=%stdout";
   pdf_argc    = 7;
->>>>>>> f33c6d79
 #endif /* HAVE_PDFTOPS */
 
   if (ppd)
@@ -408,7 +401,7 @@
       pdf_argv[pdf_argc++] = pdf_width;
       pdf_argv[pdf_argc++] = pdf_height;
 #endif /* HAVE_PDFTOPS */
-    } 
+    }
 #if defined(HAVE_PDFTOPS) && defined(HAVE_PDFTOPS_WITH_ORIGPAGESIZES)
     else
     {
@@ -419,19 +412,6 @@
 
       pdf_argv[pdf_argc++] = (char *)"-origpagesizes";
     }
-<<<<<<< HEAD
-=======
-#if defined(HAVE_PDFTOPS) && defined(HAVE_PDFTOPS_WITH_ORIGPAGESIZES)
-    else
-    {
-     /*
-      *  Use the page sizes of the original PDF document, this way documents
-      *  which contain pages of different sizes can be printed correctly
-      */
-
-      pdf_argv[pdf_argc++] = (char *)"-origpagesizes";
-    }
->>>>>>> f33c6d79
 #endif /* HAVE_PDFTOPS && HAVE_PDFTOPS_WITH_ORIGPAGESIZES */
   }
 
