--- conflicted
+++ resolved
@@ -312,14 +312,9 @@
 
 libcups.so.2:	$(LIBOBJS)
 	echo Linking $@...
-<<<<<<< HEAD
-	$(DSO) $(ARCHFLAGS) $(DSOFLAGS) -o $@ $(LIBOBJS) $(LIBGSSAPI) \
-		$(SSLLIBS) $(DNSSDLIBS) -lpthread $(LIBZ) -lm
-=======
 	$(DSO) $(ARCHFLAGS) $(LDFLAGS) $(DSOFLAGS) -o $@ $(LIBOBJS) $(LIBGSSAPI) \
 		$(SSLLIBS) $(DNSSDLIBS) -lpthread $(LIBZ) -lm
 	$(CODE_SIGN) -s "$(CODE_SIGN_IDENTITY)" $@
->>>>>>> fd0bcd21
 	$(RM) `basename $@ .2`
 	$(LN) $@ `basename $@ .2`
 
@@ -342,10 +337,7 @@
 		-exported_symbols_list t.exp \
 		$(LIBOBJS) $(LIBGSSAPI) $(SSLLIBS) $(DNSSDLIBS) \
 		-lpthread $(LIBZ) -lm
-<<<<<<< HEAD
-=======
-	$(CODE_SIGN) -s "$(CODE_SIGN_IDENTITY)" $@
->>>>>>> fd0bcd21
+	$(CODE_SIGN) -s "$(CODE_SIGN_IDENTITY)" $@
 	$(RM) libcups.dylib t.exp
 	$(LN) $@ libcups.dylib
 
