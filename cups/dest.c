/*
 * "$Id: dest.c 11688 2014-03-05 21:11:32Z msweet $"
 *
 *   User-defined destination (and option) support for CUPS.
 *
 *   Copyright 2007-2013 by Apple Inc.
 *   Copyright 1997-2007 by Easy Software Products.
 *
 *   These coded instructions, statements, and computer programs are the
 *   property of Apple Inc. and are protected by Federal copyright
 *   law.  Distribution and use rights are outlined in the file "LICENSE.txt"
 *   which should have been included with this file.  If this file is
 *   file is missing or damaged, see the license at "http://www.cups.org/".
 *
 *   This file is subject to the Apple OS-Developed Software exception.
 *
 * Contents:
 *
 *   cupsAddDest()		    - Add a destination to the list of
 *				      destinations.
 *   _cupsAppleCopyDefaultPaperID() - Get the default paper ID.
 *   _cupsAppleCopyDefaultPrinter() - Get the default printer at this location.
 *   _cupsAppleGetUseLastPrinter()  - Get whether to use the last used printer.
 *   _cupsAppleSetDefaultPaperID()  - Set the default paper id.
 *   _cupsAppleSetDefaultPrinter()  - Set the default printer for this
 *				      location.
 *   _cupsAppleSetUseLastPrinter()  - Set whether to use the last used printer.
 *   cupsConnectDest()		    - Connect to the server for a destination.
 *   cupsConnectDestBlock()	    - Connect to the server for a destination.
 *   cupsCopyDest()		    - Copy a destination.
 *   cupsEnumDests()		    - Enumerate available destinations with a
 *				      callback function.
 *   cupsEnumDestsBlock()	    - Enumerate available destinations with a
 *				      block.
 *   cupsFreeDests()		    - Free the memory used by the list of
 *				      destinations.
 *   cupsGetDest()		    - Get the named destination from the list.
 *   _cupsGetDestResource()	    - Get the resource path and URI for a
 *				      destination.
 *   _cupsGetDests()		    - Get destinations from a server.
 *   cupsGetDests()		    - Get the list of destinations from the
 *				      default server.
 *   cupsGetDests2()		    - Get the list of destinations from the
 *				      specified server.
 *   cupsGetNamedDest() 	    - Get options for the named destination.
 *   cupsRemoveDest()		    - Remove a destination from the destination
 *				      list.
 *   cupsSetDefaultDest()	    - Set the default destination.
 *   cupsSetDests()		    - Save the list of destinations for the
 *				      default server.
 *   cupsSetDests2()		    - Save the list of destinations for the
 *				      specified server.
 *   _cupsUserDefault() 	    - Get the user default printer from
 *				      environment variables and location
 *				      information.
 *   appleCopyLocations()	    - Copy the location history array.
 *   appleCopyNetwork() 	    - Get the network ID for the current
 *				      location.
 *   appleGetPaperSize()	    - Get the default paper size.
 *   appleGetPrinter()		    - Get a printer from the history array.
 *   cups_add_dest()		    - Add a destination to the array.
 *   cups_block_cb()		    - Enumeration callback for block API.
 *   cups_compare_dests()	    - Compare two destinations.
 *   cups_dnssd_browse_cb()	    - Browse for printers.
 *   cups_dnssd_browse_cb()	    - Browse for printers.
 *   cups_dnssd_client_cb()	    - Avahi client callback function.
 *   cups_dnssd_compare_device()    - Compare two devices.
 *   cups_dnssd_free_device()	    - Free the memory used by a device.
 *   cups_dnssd_get_device()	    - Lookup a device and create it as needed.
 *   cups_dnssd_local_cb()	    - Browse for local printers.
 *   cups_dnssd_poll_cb()	    - Wait for input on the specified file
 *				      descriptors.
 *   cups_dnssd_query_cb()	    - Process query data.
 *   cups_dnssd_resolve()	    - Resolve a Bonjour printer URI.
 *   cups_dnssd_resolve_cb()	    - See if we should continue resolving.
 *   cups_dnssd_unquote()	    - Unquote a name string.
 *   cups_find_dest()		    - Find a destination using a binary search.
 *   cups_get_default() 	    - Get the default destination from an
 *				      lpoptions file.
 *   cups_get_dests()		    - Get destinations from a file.
 *   cups_make_string() 	    - Make a comma-separated string of values
 *				      from an IPP attribute.
 */

/*
 * Include necessary headers...
 */

#include "cups-private.h"
#include <sys/stat.h>

#ifdef HAVE_NOTIFY_H
#  include <notify.h>
#endif /* HAVE_NOTIFY_H */

#ifdef HAVE_POLL
#  include <poll.h>
#endif /* HAVE_POLL */

#ifdef HAVE_DNSSD
#  include <dns_sd.h>
#endif /* HAVE_DNSSD */

#ifdef HAVE_AVAHI
#  include <avahi-client/client.h>
#  include <avahi-client/lookup.h>
#  include <avahi-common/simple-watch.h>
#  include <avahi-common/domain.h>
#  include <avahi-common/error.h>
#  include <avahi-common/malloc.h>
#define kDNSServiceMaxDomainName AVAHI_DOMAIN_NAME_MAX
#endif /* HAVE_AVAHI */


/*
 * Constants...
 */

#ifdef __APPLE__
#  include <SystemConfiguration/SystemConfiguration.h>
#  define kCUPSPrintingPrefs	CFSTR("org.cups.PrintingPrefs")
#  define kDefaultPaperIDKey	CFSTR("DefaultPaperID")
#  define kLastUsedPrintersKey	CFSTR("LastUsedPrinters")
#  define kLocationNetworkKey	CFSTR("Network")
#  define kLocationPrinterIDKey	CFSTR("PrinterID")
#  define kUseLastPrinter	CFSTR("UseLastPrinter")
#endif /* __APPLE__ */


/*
 * Types...
 */

#if defined(HAVE_DNSSD) || defined(HAVE_AVAHI)
typedef enum _cups_dnssd_state_e	/* Enumerated device state */
{
  _CUPS_DNSSD_NEW,
  _CUPS_DNSSD_QUERY,
  _CUPS_DNSSD_PENDING,
  _CUPS_DNSSD_ACTIVE,
  _CUPS_DNSSD_LOCAL,
  _CUPS_DNSSD_INCOMPATIBLE,
  _CUPS_DNSSD_ERROR
} _cups_dnssd_state_t;

typedef struct _cups_dnssd_data_s	/* Enumeration data */
{
#  ifdef HAVE_DNSSD
  DNSServiceRef		main_ref;	/* Main service reference */
#  else /* HAVE_AVAHI */
  AvahiSimplePoll	*simple_poll;	/* Polling interface */
  AvahiClient		*client;	/* Client information */
  int			got_data;	/* Did we get data? */
#  endif /* HAVE_DNSSD */
  cups_dest_cb_t	cb;		/* Callback */
  void			*user_data;	/* User data pointer */
  cups_ptype_t		type,		/* Printer type filter */
			mask;		/* Printer type mask */
  cups_array_t		*devices;	/* Devices found so far */
} _cups_dnssd_data_t;

typedef struct _cups_dnssd_device_s	/* Enumerated device */
{
  _cups_dnssd_state_t	state;		/* State of device listing */
#  ifdef HAVE_DNSSD
  DNSServiceRef		ref;		/* Service reference for query */
#  else /* HAVE_AVAHI */
  AvahiRecordBrowser	*ref;		/* Browser for query */
#  endif /* HAVE_DNSSD */
  char			*domain,	/* Domain name */
			*fullName,	/* Full name */
			*regtype;	/* Registration type */
  cups_ptype_t		type;		/* Device registration type */
  cups_dest_t		dest;		/* Destination record */
} _cups_dnssd_device_t;

typedef struct _cups_dnssd_resolve_s	/* Data for resolving URI */
{
  int			*cancel;	/* Pointer to "cancel" variable */
  struct timeval	end_time;	/* Ending time */
} _cups_dnssd_resolve_t;
#endif /* HAVE_DNSSD */


/*
 * Local functions...
 */

#ifdef __APPLE__
static CFArrayRef	appleCopyLocations(void);
static CFStringRef	appleCopyNetwork(void);
static char		*appleGetPaperSize(char *name, int namesize);
static CFStringRef	appleGetPrinter(CFArrayRef locations,
			                CFStringRef network, CFIndex *locindex);
#endif /* __APPLE__ */
static cups_dest_t	*cups_add_dest(const char *name, const char *instance,
				       int *num_dests, cups_dest_t **dests);
#ifdef __BLOCKS__
static int		cups_block_cb(cups_dest_block_t block, unsigned flags,
			              cups_dest_t *dest);
#endif /* __BLOCKS__ */
static int		cups_compare_dests(cups_dest_t *a, cups_dest_t *b);
#if defined(HAVE_DNSSD) || defined(HAVE_AVAHI)
#  ifdef HAVE_DNSSD
static void		cups_dnssd_browse_cb(DNSServiceRef sdRef,
					     DNSServiceFlags flags,
					     uint32_t interfaceIndex,
					     DNSServiceErrorType errorCode,
					     const char *serviceName,
					     const char *regtype,
					     const char *replyDomain,
					     void *context);
#  else /* HAVE_AVAHI */
static void		cups_dnssd_browse_cb(AvahiServiceBrowser *browser,
					     AvahiIfIndex interface,
					     AvahiProtocol protocol,
					     AvahiBrowserEvent event,
					     const char *serviceName,
					     const char *regtype,
					     const char *replyDomain,
					     AvahiLookupResultFlags flags,
					     void *context);
static void		cups_dnssd_client_cb(AvahiClient *client,
					     AvahiClientState state,
					     void *context);
#  endif /* HAVE_DNSSD */
static int		cups_dnssd_compare_devices(_cups_dnssd_device_t *a,
			                           _cups_dnssd_device_t *b);
static void		cups_dnssd_free_device(_cups_dnssd_device_t *device,
			                       _cups_dnssd_data_t *data);
static _cups_dnssd_device_t *
			cups_dnssd_get_device(_cups_dnssd_data_t *data,
					      const char *serviceName,
					      const char *regtype,
					      const char *replyDomain);
#  ifdef HAVE_DNSSD
static void		cups_dnssd_local_cb(DNSServiceRef sdRef,
					    DNSServiceFlags flags,
					    uint32_t interfaceIndex,
					    DNSServiceErrorType errorCode,
					    const char *serviceName,
					    const char *regtype,
					    const char *replyDomain,
					    void *context);
static void		cups_dnssd_query_cb(DNSServiceRef sdRef,
					    DNSServiceFlags flags,
					    uint32_t interfaceIndex,
					    DNSServiceErrorType errorCode,
					    const char *fullName,
					    uint16_t rrtype, uint16_t rrclass,
					    uint16_t rdlen, const void *rdata,
					    uint32_t ttl, void *context);
#  else /* HAVE_AVAHI */
static int		cups_dnssd_poll_cb(struct pollfd *pollfds,
					   unsigned int num_pollfds,
					   int timeout, void *context);
static void		cups_dnssd_query_cb(AvahiRecordBrowser *browser,
					    AvahiIfIndex interface,
					    AvahiProtocol protocol,
					    AvahiBrowserEvent event,
					    const char *name, uint16_t rrclass,
					    uint16_t rrtype, const void *rdata,
					    size_t rdlen,
					    AvahiLookupResultFlags flags,
					    void *context);
#  endif /* HAVE_DNSSD */
static const char	*cups_dnssd_resolve(cups_dest_t *dest, const char *uri,
					    int msec, int *cancel,
					    cups_dest_cb_t cb, void *user_data);
static int		cups_dnssd_resolve_cb(void *context);
static void		cups_dnssd_unquote(char *dst, const char *src,
			                   size_t dstsize);
#endif /* HAVE_DNSSD || HAVE_AVAHI */
static int		cups_find_dest(const char *name, const char *instance,
				       int num_dests, cups_dest_t *dests, int prev,
				       int *rdiff);
static char		*cups_get_default(const char *filename, char *namebuf,
					  size_t namesize, const char **instance);
static int		cups_get_dests(const char *filename, const char *match_name,
			               const char *match_inst, int user_default_set,
				       int num_dests, cups_dest_t **dests);
static char		*cups_make_string(ipp_attribute_t *attr, char *buffer,
			                  size_t bufsize);


/*
 * 'cupsAddDest()' - Add a destination to the list of destinations.
 *
 * This function cannot be used to add a new class or printer queue,
 * it only adds a new container of saved options for the named
 * destination or instance.
 *
 * If the named destination already exists, the destination list is
 * returned unchanged.  Adding a new instance of a destination creates
 * a copy of that destination's options.
 *
 * Use the @link cupsSaveDests@ function to save the updated list of
 * destinations to the user's lpoptions file.
 */

int					/* O  - New number of destinations */
cupsAddDest(const char  *name,		/* I  - Destination name */
            const char	*instance,	/* I  - Instance name or @code NULL@ for none/primary */
            int         num_dests,	/* I  - Number of destinations */
            cups_dest_t **dests)	/* IO - Destinations */
{
  int		i;			/* Looping var */
  cups_dest_t	*dest;			/* Destination pointer */
  cups_dest_t	*parent = NULL;		/* Parent destination */
  cups_option_t	*doption,		/* Current destination option */
		*poption;		/* Current parent option */


  if (!name || !dests)
    return (0);

  if (!cupsGetDest(name, instance, num_dests, *dests))
  {
    if (instance && !cupsGetDest(name, NULL, num_dests, *dests))
      return (num_dests);

    if ((dest = cups_add_dest(name, instance, &num_dests, dests)) == NULL)
      return (num_dests);

   /*
    * Find the base dest again now the array has been realloc'd.
    */

    parent = cupsGetDest(name, NULL, num_dests, *dests);

    if (instance && parent && parent->num_options > 0)
    {
     /*
      * Copy options from parent...
      */

      dest->options = calloc(sizeof(cups_option_t), parent->num_options);

      if (dest->options)
      {
        dest->num_options = parent->num_options;

	for (i = dest->num_options, doption = dest->options,
	         poption = parent->options;
	     i > 0;
	     i --, doption ++, poption ++)
	{
	  doption->name  = _cupsStrRetain(poption->name);
	  doption->value = _cupsStrRetain(poption->value);
	}
      }
    }
  }

  return (num_dests);
}


#ifdef __APPLE__
/*
 * '_cupsAppleCopyDefaultPaperID()' - Get the default paper ID.
 */

CFStringRef				/* O - Default paper ID */
_cupsAppleCopyDefaultPaperID(void)
{
  return (CFPreferencesCopyAppValue(kDefaultPaperIDKey,
                                    kCUPSPrintingPrefs));
}


/*
 * '_cupsAppleCopyDefaultPrinter()' - Get the default printer at this location.
 */

CFStringRef				/* O - Default printer name */
_cupsAppleCopyDefaultPrinter(void)
{
  CFStringRef	network;		/* Network location */
  CFArrayRef	locations;		/* Location array */
  CFStringRef	locprinter;		/* Current printer */


 /*
  * Use location-based defaults only if "use last printer" is selected in the
  * system preferences...
  */

  if (!_cupsAppleGetUseLastPrinter())
  {
    DEBUG_puts("1_cupsAppleCopyDefaultPrinter: Not using last printer as "
	       "default.");
    return (NULL);
  }

 /*
  * Get the current location...
  */

  if ((network = appleCopyNetwork()) == NULL)
  {
    DEBUG_puts("1_cupsAppleCopyDefaultPrinter: Unable to get current "
               "network.");
    return (NULL);
  }

 /*
  * Lookup the network in the preferences...
  */

  if ((locations = appleCopyLocations()) == NULL)
  {
   /*
    * Missing or bad location array, so no location-based default...
    */

    DEBUG_puts("1_cupsAppleCopyDefaultPrinter: Missing or bad last used "
	       "printer array.");

    CFRelease(network);

    return (NULL);
  }

  DEBUG_printf(("1_cupsAppleCopyDefaultPrinter: Got locations, %d entries.",
                (int)CFArrayGetCount(locations)));

  if ((locprinter = appleGetPrinter(locations, network, NULL)) != NULL)
    CFRetain(locprinter);

  CFRelease(network);
  CFRelease(locations);

  return (locprinter);
}


/*
 * '_cupsAppleGetUseLastPrinter()' - Get whether to use the last used printer.
 */

int					/* O - 1 to use last printer, 0 otherwise */
_cupsAppleGetUseLastPrinter(void)
{
  Boolean	uselast,		/* Use last printer preference value */
		uselast_set;		/* Valid is set? */


  if (getenv("CUPS_DISABLE_APPLE_DEFAULT"))
    return (0);

  uselast = CFPreferencesGetAppBooleanValue(kUseLastPrinter,
                                            kCUPSPrintingPrefs,
					    &uselast_set);
  if (!uselast_set)
    return (1);
  else
    return (uselast);
}


/*
 * '_cupsAppleSetDefaultPaperID()' - Set the default paper id.
 */

void
_cupsAppleSetDefaultPaperID(
    CFStringRef name)			/* I - New paper ID */
{
  CFPreferencesSetAppValue(kDefaultPaperIDKey, name, kCUPSPrintingPrefs);
  CFPreferencesAppSynchronize(kCUPSPrintingPrefs);
  notify_post("com.apple.printerPrefsChange");
}


/*
 * '_cupsAppleSetDefaultPrinter()' - Set the default printer for this location.
 */

void
_cupsAppleSetDefaultPrinter(
    CFStringRef name)			/* I - Default printer/class name */
{
  CFStringRef		network;	/* Current network */
  CFArrayRef		locations;	/* Old locations array */
  CFIndex		locindex;	/* Index in locations array */
  CFStringRef		locprinter;	/* Current printer */
  CFMutableArrayRef	newlocations;	/* New locations array */
  CFMutableDictionaryRef newlocation;	/* New location */


 /*
  * Get the current location...
  */

  if ((network = appleCopyNetwork()) == NULL)
  {
    DEBUG_puts("1_cupsAppleSetDefaultPrinter: Unable to get current network...");
    return;
  }

 /*
  * Lookup the network in the preferences...
  */

  if ((locations = appleCopyLocations()) != NULL)
    locprinter = appleGetPrinter(locations, network, &locindex);
  else
  {
    locprinter = NULL;
    locindex   = -1;
  }

  if (!locprinter || CFStringCompare(locprinter, name, 0) != kCFCompareEqualTo)
  {
   /*
    * Need to change the locations array...
    */

    if (locations)
    {
      newlocations = CFArrayCreateMutableCopy(kCFAllocatorDefault, 0,
                                              locations);

      if (locprinter)
        CFArrayRemoveValueAtIndex(newlocations, locindex);
    }
    else
      newlocations = CFArrayCreateMutable(kCFAllocatorDefault, 0,
					  &kCFTypeArrayCallBacks);

    newlocation = CFDictionaryCreateMutable(kCFAllocatorDefault, 0,
					    &kCFTypeDictionaryKeyCallBacks,
					    &kCFTypeDictionaryValueCallBacks);

    if (newlocation && newlocations)
    {
     /*
      * Put the new location at the front of the array...
      */

      CFDictionaryAddValue(newlocation, kLocationNetworkKey, network);
      CFDictionaryAddValue(newlocation, kLocationPrinterIDKey, name);
      CFArrayInsertValueAtIndex(newlocations, 0, newlocation);

     /*
      * Limit the number of locations to 10...
      */

      while (CFArrayGetCount(newlocations) > 10)
        CFArrayRemoveValueAtIndex(newlocations, 10);

     /*
      * Push the changes out...
      */

      CFPreferencesSetAppValue(kLastUsedPrintersKey, newlocations,
                               kCUPSPrintingPrefs);
      CFPreferencesAppSynchronize(kCUPSPrintingPrefs);
      notify_post("com.apple.printerPrefsChange");
    }

    if (newlocations)
      CFRelease(newlocations);

    if (newlocation)
      CFRelease(newlocation);
  }

  if (locations)
    CFRelease(locations);

  CFRelease(network);
}


/*
 * '_cupsAppleSetUseLastPrinter()' - Set whether to use the last used printer.
 */

void
_cupsAppleSetUseLastPrinter(
    int uselast)			/* O - 1 to use last printer, 0 otherwise */
{
  CFPreferencesSetAppValue(kUseLastPrinter,
			   uselast ? kCFBooleanTrue : kCFBooleanFalse,
			   kCUPSPrintingPrefs);
  CFPreferencesAppSynchronize(kCUPSPrintingPrefs);
  notify_post("com.apple.printerPrefsChange");
}
#endif /* __APPLE__ */


/*
 * 'cupsConnectDest()' - Connect to the server for a destination.
 *
 * Connect to the destination, returning a new http_t connection object and
 * optionally the resource path to use for the destination.  These calls will
 * block until a connection is made, the timeout expires, the integer pointed
 * to by "cancel" is non-zero, or the callback function (or block) returns 0,
 * The caller is responsible for calling httpClose() on the returned object.
 *
 * @since CUPS 1.6/OS X 10.8@
 */

http_t *				/* O - Connection to server or @code NULL@ */
cupsConnectDest(
    cups_dest_t    *dest,		/* I - Destination */
    unsigned       flags,		/* I - Connection flags */
    int            msec,		/* I - Timeout in milliseconds */
    int            *cancel,		/* I - Pointer to "cancel" variable */
    char           *resource,		/* I - Resource buffer */
    size_t         resourcesize,	/* I - Size of resource buffer */
    cups_dest_cb_t cb,			/* I - Callback function */
    void           *user_data)		/* I - User data pointer */
{
  const char	*uri;			/* Printer URI */
  char		scheme[32],		/* URI scheme */
		userpass[256],		/* Username and password (unused) */
		hostname[256],		/* Hostname */
		tempresource[1024];	/* Temporary resource buffer */
  int		port;			/* Port number */
  char		portstr[16];		/* Port number string */
  http_encryption_t encryption;		/* Encryption to use */
  http_addrlist_t *addrlist;		/* Address list for server */
  http_t	*http;			/* Connection to server */


 /*
  * Range check input...
  */

  if (!dest)
  {
    if (resource)
      *resource = '\0';

    _cupsSetError(IPP_STATUS_ERROR_INTERNAL, strerror(EINVAL), 0);
    return (NULL);
  }

  if (!resource || resourcesize < 1)
  {
    resource     = tempresource;
    resourcesize = sizeof(tempresource);
  }

 /*
  * Grab the printer URI...
  */

  if ((uri = cupsGetOption("printer-uri-supported", dest->num_options,
                           dest->options)) == NULL)
  {
    _cupsSetError(IPP_STATUS_ERROR_INTERNAL, strerror(ENOENT), 0);

    if (cb)
      (*cb)(user_data, CUPS_DEST_FLAGS_UNCONNECTED | CUPS_DEST_FLAGS_ERROR,
            dest);

    return (NULL);
  }

#if defined(HAVE_DNSSD) || defined(HAVE_AVAHI)
  if (strstr(uri, "._tcp"))
  {
    if ((uri = cups_dnssd_resolve(dest, uri, msec, cancel, cb,
                                  user_data)) == NULL)
      return (NULL);
  }
#endif /* HAVE_DNSSD || HAVE_AVAHI */

  if (httpSeparateURI(HTTP_URI_CODING_ALL, uri, scheme, sizeof(scheme),
                      userpass, sizeof(userpass), hostname, sizeof(hostname),
                      &port, resource, resourcesize) < HTTP_URI_STATUS_OK)
  {
    _cupsSetError(IPP_STATUS_ERROR_INTERNAL, _("Bad printer URI."), 1);

    if (cb)
      (*cb)(user_data, CUPS_DEST_FLAGS_UNCONNECTED | CUPS_DEST_FLAGS_ERROR,
            dest);

    return (NULL);
  }

 /*
  * Lookup the address for the server...
  */

  if (cb)
    (*cb)(user_data, CUPS_DEST_FLAGS_UNCONNECTED | CUPS_DEST_FLAGS_RESOLVING,
          dest);

  snprintf(portstr, sizeof(portstr), "%d", port);

  if ((addrlist = httpAddrGetList(hostname, AF_UNSPEC, portstr)) == NULL)
  {
    if (cb)
      (*cb)(user_data, CUPS_DEST_FLAGS_UNCONNECTED | CUPS_DEST_FLAGS_ERROR,
            dest);

    return (NULL);
  }

  if (cancel && *cancel)
  {
    httpAddrFreeList(addrlist);

    if (cb)
      (*cb)(user_data, CUPS_DEST_FLAGS_UNCONNECTED | CUPS_DEST_FLAGS_CANCELED,
            dest);

    return (NULL);
  }

 /*
  * Create the HTTP object pointing to the server referenced by the URI...
  */

  if (!strcmp(scheme, "ipps") || port == 443)
    encryption = HTTP_ENCRYPTION_ALWAYS;
  else
    encryption = HTTP_ENCRYPTION_IF_REQUESTED;

  http = httpConnect2(hostname, port, addrlist, AF_UNSPEC, encryption, 1, 0,
                      NULL);

 /*
  * Connect if requested...
  */

  if (flags & CUPS_DEST_FLAGS_UNCONNECTED)
  {
    if (cb)
      (*cb)(user_data, CUPS_DEST_FLAGS_UNCONNECTED, dest);
  }
  else
  {
    if (cb)
      (*cb)(user_data, CUPS_DEST_FLAGS_UNCONNECTED | CUPS_DEST_FLAGS_CONNECTING,
            dest);

    if (!httpReconnect2(http, msec, cancel) && cb)
    {
      if (cancel && *cancel)
	(*cb)(user_data,
	      CUPS_DEST_FLAGS_UNCONNECTED | CUPS_DEST_FLAGS_CONNECTING, dest);
      else
	(*cb)(user_data, CUPS_DEST_FLAGS_UNCONNECTED | CUPS_DEST_FLAGS_ERROR,
	      dest);
    }
    else if (cb)
      (*cb)(user_data, CUPS_DEST_FLAGS_NONE, dest);
  }

  return (http);
}


#ifdef __BLOCKS__
/*
 * 'cupsConnectDestBlock()' - Connect to the server for a destination.
 *
 * Connect to the destination, returning a new http_t connection object and
 * optionally the resource path to use for the destination.  These calls will
 * block until a connection is made, the timeout expires, the integer pointed
 * to by "cancel" is non-zero, or the callback function (or block) returns 0,
 * The caller is responsible for calling httpClose() on the returned object.
 *
 * @since CUPS 1.6/OS X 10.8@
 */

http_t *				/* O - Connection to server or @code NULL@ */
cupsConnectDestBlock(
    cups_dest_t       *dest,		/* I - Destination */
    unsigned          flags,		/* I - Connection flags */
    int               msec,		/* I - Timeout in milliseconds */
    int               *cancel,		/* I - Pointer to "cancel" variable */
    char              *resource,	/* I - Resource buffer */
    size_t            resourcesize,	/* I - Size of resource buffer */
    cups_dest_block_t block)		/* I - Callback block */
{
  return (cupsConnectDest(dest, flags, msec, cancel, resource, resourcesize,
                          (cups_dest_cb_t)cups_block_cb, (void *)block));
}
#endif /* __BLOCKS__ */


/*
 * 'cupsCopyDest()' - Copy a destination.
 *
 * Make a copy of the destination to an array of destinations (or just a single
 * copy) - for use with the cupsEnumDests* functions. The caller is responsible
 * for calling cupsFreeDests() on the returned object(s).
 *
 * @since CUPS 1.6/OS X 10.8@
 */

int
cupsCopyDest(cups_dest_t *dest,
             int         num_dests,
             cups_dest_t **dests)
{
  int		i;			/* Looping var */
  cups_dest_t	*new_dest;		/* New destination pointer */
  cups_option_t	*new_option,		/* Current destination option */
		*option;		/* Current parent option */


 /*
  * Range check input...
  */

  if (!dest || num_dests < 0 || !dests)
    return (num_dests);

 /*
  * See if the destination already exists...
  */

  if ((new_dest = cupsGetDest(dest->name, dest->instance, num_dests,
                              *dests)) != NULL)
  {
   /*
    * Protect against copying destination to itself...
    */

    if (new_dest == dest)
      return (num_dests);

   /*
    * Otherwise, free the options...
    */

    cupsFreeOptions(new_dest->num_options, new_dest->options);

    new_dest->num_options = 0;
    new_dest->options     = NULL;
  }
  else
    new_dest = cups_add_dest(dest->name, dest->instance, &num_dests, dests);

  if (new_dest)
  {
    if ((new_dest->options = calloc(sizeof(cups_option_t),
                                    dest->num_options)) == NULL)
      return (cupsRemoveDest(dest->name, dest->instance, num_dests, dests));

    new_dest->num_options = dest->num_options;

    for (i = dest->num_options, option = dest->options,
	     new_option = new_dest->options;
	 i > 0;
	 i --, option ++, new_option ++)
    {
      new_option->name  = _cupsStrRetain(option->name);
      new_option->value = _cupsStrRetain(option->value);
    }
  }

  return (num_dests);
}


/*
 * 'cupsEnumDests()' - Enumerate available destinations with a callback function.
 *
 * Destinations are enumerated from one or more sources. The callback function
 * receives the @code user_data@ pointer, destination name, instance, number of
 * options, and options which can be used as input to the @link cupsAddDest@
 * function.  The function must return 1 to continue enumeration or 0 to stop.
 *
 * Enumeration happens on the current thread and does not return until all
 * destinations have been enumerated or the callback function returns 0.
 *
 * @since CUPS 1.6/OS X 10.8@
 */

int					/* O - 1 on success, 0 on failure */
cupsEnumDests(
    unsigned       flags,		/* I - Enumeration flags */
    int            msec,		/* I - Timeout in milliseconds,
					 *     -1 for indefinite */
    int            *cancel,		/* I - Pointer to "cancel" variable */
    cups_ptype_t   type,		/* I - Printer type bits */
    cups_ptype_t   mask,		/* I - Mask for printer type bits */
    cups_dest_cb_t cb,			/* I - Callback function */
    void           *user_data)		/* I - User data */
{
  int			i,		/* Looping var */
			num_dests;	/* Number of destinations */
  cups_dest_t		*dests = NULL,	/* Destinations */
			*dest;		/* Current destination */
  const char		*defprinter;	/* Default printer */
  char			name[1024],	/* Copy of printer name */
			*instance,	/* Pointer to instance name */
			*user_default;	/* User default printer */
#if defined(HAVE_DNSSD) || defined(HAVE_AVAHI)
  int			count,		/* Number of queries started */
			remaining;	/* Remainder of timeout */
  _cups_dnssd_data_t	data;		/* Data for callback */
  _cups_dnssd_device_t	*device;	/* Current device */
#  ifdef HAVE_DNSSD
  int			nfds,		/* Number of files responded */
			main_fd;	/* File descriptor for lookups */
  DNSServiceRef		ipp_ref,	/* IPP browser */
			local_ipp_ref;	/* Local IPP browser */
#    ifdef HAVE_SSL
  DNSServiceRef		ipps_ref,	/* IPPS browser */
			local_ipps_ref;	/* Local IPPS browser */
#    endif /* HAVE_SSL */
#    ifdef HAVE_POLL
  struct pollfd		pfd;		/* Polling data */
#    else
  fd_set		input;		/* Input set for select() */
  struct timeval	timeout;	/* Timeout for select() */
#    endif /* HAVE_POLL */
#  else /* HAVE_AVAHI */
  int			error;		/* Error value */
  AvahiServiceBrowser	*ipp_ref;	/* IPP browser */
#    ifdef HAVE_SSL
  AvahiServiceBrowser	*ipps_ref;	/* IPPS browser */
#    endif /* HAVE_SSL */
#  endif /* HAVE_DNSSD */
#endif /* HAVE_DNSSD || HAVE_AVAHI */

 /*
  * Range check input...
  */

  (void)flags;

  if (!cb)
    return (0);

 /*
  * Get the list of local printers and pass them to the callback function...
  */

  num_dests = _cupsGetDests(CUPS_HTTP_DEFAULT, IPP_OP_CUPS_GET_PRINTERS, NULL,
                            &dests, type, mask);

  if ((user_default = _cupsUserDefault(name, sizeof(name))) != NULL)
    defprinter = name;
  else if ((defprinter = cupsGetDefault2(CUPS_HTTP_DEFAULT)) != NULL)
  {
    strlcpy(name, defprinter, sizeof(name));
    defprinter = name;
  }

  if (defprinter)
  {
   /*
    * Separate printer and instance name...
    */

    if ((instance = strchr(name, '/')) != NULL)
      *instance++ = '\0';

   /*
    * Lookup the printer and instance and make it the default...
    */

    if ((dest = cupsGetDest(name, instance, num_dests, dests)) != NULL)
      dest->is_default = 1;
  }

  for (i = num_dests, dest = dests;
       i > 0 && (!cancel || !*cancel);
       i --, dest ++)
    if (!(*cb)(user_data, i > 1 ? CUPS_DEST_FLAGS_MORE : CUPS_DEST_FLAGS_NONE,
               dest))
      break;

  cupsFreeDests(num_dests, dests);

  if (i > 0 || msec == 0)
    return (1);

#if defined(HAVE_DNSSD) || defined(HAVE_AVAHI)
 /*
  * Get Bonjour-shared printers...
  */

  data.type      = type;
  data.mask      = mask;
  data.cb        = cb;
  data.user_data = user_data;
  data.devices   = cupsArrayNew3((cups_array_func_t)cups_dnssd_compare_devices, NULL, NULL, 0, NULL, (cups_afree_func_t)cups_dnssd_free_device);

#  ifdef HAVE_DNSSD
  if (DNSServiceCreateConnection(&data.main_ref) != kDNSServiceErr_NoError)
    return (0);

  main_fd = DNSServiceRefSockFD(data.main_ref);

  ipp_ref = data.main_ref;
  DNSServiceBrowse(&ipp_ref, kDNSServiceFlagsShareConnection, 0,
                   "_ipp._tcp", NULL,
                   (DNSServiceBrowseReply)cups_dnssd_browse_cb, &data);

  local_ipp_ref = data.main_ref;
  DNSServiceBrowse(&local_ipp_ref, kDNSServiceFlagsShareConnection,
                   kDNSServiceInterfaceIndexLocalOnly,
                   "_ipp._tcp", NULL,
                   (DNSServiceBrowseReply)cups_dnssd_local_cb, &data);

#    ifdef HAVE_SSL
  ipps_ref = data.main_ref;
  DNSServiceBrowse(&ipps_ref, kDNSServiceFlagsShareConnection, 0,
                   "_ipps._tcp", NULL,
                   (DNSServiceBrowseReply)cups_dnssd_browse_cb, &data);

  local_ipps_ref = data.main_ref;
  DNSServiceBrowse(&local_ipps_ref, kDNSServiceFlagsShareConnection,
                   kDNSServiceInterfaceIndexLocalOnly,
                   "_ipps._tcp", NULL,
                   (DNSServiceBrowseReply)cups_dnssd_local_cb, &data);
#    endif /* HAVE_SSL */

#  else /* HAVE_AVAHI */
  if ((data.simple_poll = avahi_simple_poll_new()) == NULL)
  {
    DEBUG_puts("cupsEnumDests: Unable to create Avahi simple poll object.");
    return (1);
  }

  avahi_simple_poll_set_func(data.simple_poll, cups_dnssd_poll_cb, &data);

  data.client = avahi_client_new(avahi_simple_poll_get(data.simple_poll),
				 0, cups_dnssd_client_cb, &data,
				 &error);
  if (!data.client)
  {
    DEBUG_puts("cupsEnumDests: Unable to create Avahi client.");
    avahi_simple_poll_free(data.simple_poll);
    return (1);
  }

  ipp_ref  = avahi_service_browser_new(data.client, AVAHI_IF_UNSPEC,
				       AVAHI_PROTO_UNSPEC, "_ipp._tcp", NULL,
				       0, cups_dnssd_browse_cb, &data);
#    ifdef HAVE_SSL
  ipps_ref = avahi_service_browser_new(data.client, AVAHI_IF_UNSPEC,
			               AVAHI_PROTO_UNSPEC, "_ipps._tcp", NULL,
			               0, cups_dnssd_browse_cb, &data);
#    endif /* HAVE_SSL */
#  endif /* HAVE_DNSSD */

  if (msec < 0)
    remaining = INT_MAX;
  else
    remaining = msec;

  while (remaining > 0 && (!cancel || !*cancel))
  {
   /*
    * Check for input...
    */

#  ifdef HAVE_DNSSD
#    ifdef HAVE_POLL
    pfd.fd     = main_fd;
    pfd.events = POLLIN;

    nfds = poll(&pfd, 1, remaining > 250 ? 250 : remaining);

#    else
    FD_ZERO(&input);
    FD_SET(main_fd, &input);

    timeout.tv_sec  = 0;
    timeout.tv_usec = remaining > 250 ? 250000 : remaining * 1000;

    nfds = select(main_fd + 1, &input, NULL, NULL, &timeout);
#    endif /* HAVE_POLL */

    if (nfds > 0)
      DNSServiceProcessResult(data.main_ref);
    else if (nfds == 0)
      remaining -= 250;

#  else /* HAVE_AVAHI */
    data.got_data = 0;

    if ((error = avahi_simple_poll_iterate(data.simple_poll, 250)) > 0)
    {
     /*
      * We've been told to exit the loop.  Perhaps the connection to
      * Avahi failed.
      */

      break;
    }

    if (!data.got_data)
      remaining -= 250;
#  endif /* HAVE_DNSSD */

    for (device = (_cups_dnssd_device_t *)cupsArrayFirst(data.devices),
             count = 0;
         device;
         device = (_cups_dnssd_device_t *)cupsArrayNext(data.devices))
    {
      if (device->ref)
        count ++;

      if (!device->ref && device->state == _CUPS_DNSSD_NEW)
      {
	DEBUG_printf(("1cupsEnumDests: Querying '%s'.", device->fullName));

#  ifdef HAVE_DNSSD
        device->ref = data.main_ref;

	if (DNSServiceQueryRecord(&(device->ref),
				  kDNSServiceFlagsShareConnection,
				  0, device->fullName,
				  kDNSServiceType_TXT,
				  kDNSServiceClass_IN,
				  (DNSServiceQueryRecordReply)cups_dnssd_query_cb,
				  &data) == kDNSServiceErr_NoError)
	{
	  count ++;
	}
	else
	{
	  device->ref   = 0;
	  device->state = _CUPS_DNSSD_ERROR;

	  DEBUG_puts("1cupsEnumDests: Query failed.");
	}

#  else /* HAVE_AVAHI */
	if ((device->ref = avahi_record_browser_new(data.client,
	                                            AVAHI_IF_UNSPEC,
						    AVAHI_PROTO_UNSPEC,
						    device->fullName,
						    AVAHI_DNS_CLASS_IN,
						    AVAHI_DNS_TYPE_TXT,
						    0,
						    cups_dnssd_query_cb,
						    &data)) != NULL)
        {
	  count ++;
	}
	else
	{
	  device->state = _CUPS_DNSSD_ERROR;

	  DEBUG_printf(("1cupsEnumDests: Query failed: %s",
	                avahi_strerror(avahi_client_errno(data.client))));
	}
#  endif /* HAVE_DNSSD */
      }
      else if (device->ref && device->state == _CUPS_DNSSD_PENDING)
      {
        if ((device->type & mask) == type)
        {
	  if (!(*cb)(user_data, CUPS_DEST_FLAGS_NONE, &device->dest))
	  {
	    remaining = -1;
	    break;
	  }
        }

        device->state = _CUPS_DNSSD_ACTIVE;
      }
    }
  }

  cupsArrayDelete(data.devices);

#  ifdef HAVE_DNSSD
  DNSServiceRefDeallocate(ipp_ref);
  DNSServiceRefDeallocate(local_ipp_ref);

#    ifdef HAVE_SSL
  DNSServiceRefDeallocate(ipp_ref);
  DNSServiceRefDeallocate(local_ipp_ref);
#    endif /* HAVE_SSL */

  DNSServiceRefDeallocate(data.main_ref);

#  else /* HAVE_AVAHI */
  avahi_service_browser_free(ipp_ref);
#    ifdef HAVE_SSL
  avahi_service_browser_free(ipps_ref);
#    endif /* HAVE_SSL */

  avahi_client_free(data.client);
  avahi_simple_poll_free(data.simple_poll);
#  endif /* HAVE_DNSSD */
#endif /* HAVE_DNSSD || HAVE_DNSSD */

  return (1);
}


#  ifdef __BLOCKS__
/*
 * 'cupsEnumDestsBlock()' - Enumerate available destinations with a block.
 *
 * Destinations are enumerated from one or more sources. The block receives the
 * destination name, instance, number of options, and options which can be used
 * as input to the @link cupsAddDest@ function.  The block must return 1 to
 * continue enumeration or 0 to stop.
 *
 * Enumeration happens on the current thread and does not return until all
 * destinations have been enumerated or the block returns 0.
 *
 * @since CUPS 1.6/OS X 10.8@
 */

int					/* O - 1 on success, 0 on failure */
cupsEnumDestsBlock(
    unsigned          flags,		/* I - Enumeration flags */
    int               timeout,		/* I - Timeout in milliseconds, 0 for indefinite */
    int               *cancel,		/* I - Pointer to "cancel" variable */
    cups_ptype_t      type,		/* I - Printer type bits */
    cups_ptype_t      mask,		/* I - Mask for printer type bits */
    cups_dest_block_t block)		/* I - Block */
{
  return (cupsEnumDests(flags, timeout, cancel, type, mask,
                        (cups_dest_cb_t)cups_block_cb, (void *)block));
}
#  endif /* __BLOCKS__ */


/*
 * 'cupsFreeDests()' - Free the memory used by the list of destinations.
 */

void
cupsFreeDests(int         num_dests,	/* I - Number of destinations */
              cups_dest_t *dests)	/* I - Destinations */
{
  int		i;			/* Looping var */
  cups_dest_t	*dest;			/* Current destination */


  if (num_dests == 0 || dests == NULL)
    return;

  for (i = num_dests, dest = dests; i > 0; i --, dest ++)
  {
    _cupsStrFree(dest->name);
    _cupsStrFree(dest->instance);

    cupsFreeOptions(dest->num_options, dest->options);
  }

  free(dests);
}


/*
 * 'cupsGetDest()' - Get the named destination from the list.
 *
 * Use the @link cupsGetDests@ or @link cupsGetDests2@ functions to get a
 * list of supported destinations for the current user.
 */

cups_dest_t *				/* O - Destination pointer or @code NULL@ */
cupsGetDest(const char  *name,		/* I - Destination name or @code NULL@ for the default destination */
            const char	*instance,	/* I - Instance name or @code NULL@ */
            int         num_dests,	/* I - Number of destinations */
            cups_dest_t *dests)		/* I - Destinations */
{
  int	diff,				/* Result of comparison */
	match;				/* Matching index */


  if (num_dests <= 0 || !dests)
    return (NULL);

  if (!name)
  {
   /*
    * NULL name for default printer.
    */

    while (num_dests > 0)
    {
      if (dests->is_default)
        return (dests);

      num_dests --;
      dests ++;
    }
  }
  else
  {
   /*
    * Lookup name and optionally the instance...
    */

    match = cups_find_dest(name, instance, num_dests, dests, -1, &diff);

    if (!diff)
      return (dests + match);
  }

  return (NULL);
}


/*
 * '_cupsGetDestResource()' - Get the resource path and URI for a destination.
 */

const char *				/* O - Printer URI */
_cupsGetDestResource(
    cups_dest_t *dest,			/* I - Destination */
    char        *resource,		/* I - Resource buffer */
    size_t      resourcesize)		/* I - Size of resource buffer */
{
  const char	*uri;			/* Printer URI */
  char		scheme[32],		/* URI scheme */
		userpass[256],		/* Username and password (unused) */
		hostname[256];		/* Hostname */
  int		port;			/* Port number */


 /*
  * Range check input...
  */

  if (!dest || !resource || resourcesize < 1)
  {
    if (resource)
      *resource = '\0';

    _cupsSetError(IPP_STATUS_ERROR_INTERNAL, strerror(EINVAL), 0);
    return (NULL);
  }

 /*
  * Grab the printer URI...
  */

  if ((uri = cupsGetOption("printer-uri-supported", dest->num_options,
                           dest->options)) == NULL)
  {
    if (resource)
      *resource = '\0';

    _cupsSetError(IPP_STATUS_ERROR_INTERNAL, strerror(ENOENT), 0);

    return (NULL);
  }

#ifdef HAVE_DNSSD
  if (strstr(uri, "._tcp"))
  {
    if ((uri = cups_dnssd_resolve(dest, uri, 5000, NULL, NULL, NULL)) == NULL)
      return (NULL);
  }
#endif /* HAVE_DNSSD */

  if (httpSeparateURI(HTTP_URI_CODING_ALL, uri, scheme, sizeof(scheme),
                      userpass, sizeof(userpass), hostname, sizeof(hostname),
                      &port, resource, resourcesize) < HTTP_URI_STATUS_OK)
  {
    _cupsSetError(IPP_STATUS_ERROR_INTERNAL, _("Bad printer URI."), 1);

    return (NULL);
  }

  return (uri);
}


/*
 * '_cupsGetDests()' - Get destinations from a server.
 *
 * "op" is IPP_OP_CUPS_GET_PRINTERS to get a full list, IPP_OP_CUPS_GET_DEFAULT
 * to get the system-wide default printer, or IPP_OP_GET_PRINTER_ATTRIBUTES for
 * a known printer.
 *
 * "name" is the name of an existing printer and is only used when "op" is
 * IPP_OP_GET_PRINTER_ATTRIBUTES.
 *
 * "dest" is initialized to point to the array of destinations.
 *
 * 0 is returned if there are no printers, no default printer, or the named
 * printer does not exist, respectively.
 *
 * Free the memory used by the destination array using the @link cupsFreeDests@
 * function.
 *
 * Note: On OS X this function also gets the default paper from the system
 * preferences (~/L/P/org.cups.PrintingPrefs.plist) and includes it in the
 * options array for each destination that supports it.
 */

int					/* O  - Number of destinations */
_cupsGetDests(http_t       *http,	/* I  - Connection to server or
					 *      @code CUPS_HTTP_DEFAULT@ */
	      ipp_op_t     op,		/* I  - IPP operation */
	      const char   *name,	/* I  - Name of destination */
	      cups_dest_t  **dests,	/* IO - Destinations */
	      cups_ptype_t type,	/* I  - Printer type bits */
	      cups_ptype_t mask)	/* I  - Printer type mask */
{
  int		num_dests = 0;		/* Number of destinations */
  cups_dest_t	*dest;			/* Current destination */
  ipp_t		*request,		/* IPP Request */
		*response;		/* IPP Response */
  ipp_attribute_t *attr;		/* Current attribute */
  const char	*printer_name;		/* printer-name attribute */
  char		uri[1024];		/* printer-uri value */
  int		num_options;		/* Number of options */
  cups_option_t	*options;		/* Options */
#ifdef __APPLE__
  char		media_default[41];	/* Default paper size */
#endif /* __APPLE__ */
  char		optname[1024],		/* Option name */
		value[2048],		/* Option value */
		*ptr;			/* Pointer into name/value */
  static const char * const pattrs[] =	/* Attributes we're interested in */
		{
		  "auth-info-required",
		  "device-uri",
		  "job-sheets-default",
		  "marker-change-time",
		  "marker-colors",
		  "marker-high-levels",
		  "marker-levels",
		  "marker-low-levels",
		  "marker-message",
		  "marker-names",
		  "marker-types",
#ifdef __APPLE__
		  "media-supported",
#endif /* __APPLE__ */
                  "ppd-timestamp",
		  "printer-commands",
		  "printer-defaults",
		  "printer-info",
		  "printer-is-accepting-jobs",
<<<<<<< HEAD
		  "printer-is-colormanaged",
                  "printer-is-shared"
=======
		  "printer-is-cm-calibrating",
		  "printer-is-shared",
>>>>>>> 5aae941c
		  "printer-location",
		  "printer-make-and-model",
		  "printer-mandatory-job-attributes",
		  "printer-name",
		  "printer-state",
		  "printer-state-change-time",
		  "printer-state-reasons",
		  "printer-type",
		  "printer-uri-supported"
		};


#ifdef __APPLE__
 /*
  * Get the default paper size...
  */

  appleGetPaperSize(media_default, sizeof(media_default));
#endif /* __APPLE__ */

 /*
  * Build a IPP_OP_CUPS_GET_PRINTERS or IPP_OP_GET_PRINTER_ATTRIBUTES request, which
  * require the following attributes:
  *
  *    attributes-charset
  *    attributes-natural-language
  *    requesting-user-name
  *    printer-uri [for IPP_OP_GET_PRINTER_ATTRIBUTES]
  */

  request = ippNewRequest(op);

  ippAddStrings(request, IPP_TAG_OPERATION, IPP_TAG_KEYWORD,
                "requested-attributes", sizeof(pattrs) / sizeof(pattrs[0]),
		NULL, pattrs);

  ippAddString(request, IPP_TAG_OPERATION, IPP_TAG_NAME,
               "requesting-user-name", NULL, cupsUser());

  if (name && op != IPP_OP_CUPS_GET_DEFAULT)
  {
    httpAssembleURIf(HTTP_URI_CODING_ALL, uri, sizeof(uri), "ipp", NULL,
                     "localhost", ippPort(), "/printers/%s", name);
    ippAddString(request, IPP_TAG_OPERATION, IPP_TAG_URI, "printer-uri", NULL,
                 uri);
  }
  else if (mask)
  {
    ippAddInteger(request, IPP_TAG_OPERATION, IPP_TAG_ENUM, "printer-type",
                  type);
    ippAddInteger(request, IPP_TAG_OPERATION, IPP_TAG_ENUM, "printer-type-mask",
                  mask);
  }

 /*
  * Do the request and get back a response...
  */

  if ((response = cupsDoRequest(http, request, "/")) != NULL)
  {
    for (attr = response->attrs; attr != NULL; attr = attr->next)
    {
     /*
      * Skip leading attributes until we hit a printer...
      */

      while (attr != NULL && attr->group_tag != IPP_TAG_PRINTER)
        attr = attr->next;

      if (attr == NULL)
        break;

     /*
      * Pull the needed attributes from this printer...
      */

      printer_name = NULL;
      num_options  = 0;
      options      = NULL;

      for (; attr && attr->group_tag == IPP_TAG_PRINTER; attr = attr->next)
      {
	if (attr->value_tag != IPP_TAG_INTEGER &&
	    attr->value_tag != IPP_TAG_ENUM &&
	    attr->value_tag != IPP_TAG_BOOLEAN &&
	    attr->value_tag != IPP_TAG_TEXT &&
	    attr->value_tag != IPP_TAG_TEXTLANG &&
	    attr->value_tag != IPP_TAG_NAME &&
	    attr->value_tag != IPP_TAG_NAMELANG &&
	    attr->value_tag != IPP_TAG_KEYWORD &&
	    attr->value_tag != IPP_TAG_RANGE &&
	    attr->value_tag != IPP_TAG_URI)
          continue;

        if (!strcmp(attr->name, "auth-info-required") ||
	    !strcmp(attr->name, "device-uri") ||
	    !strcmp(attr->name, "marker-change-time") ||
	    !strcmp(attr->name, "marker-colors") ||
	    !strcmp(attr->name, "marker-high-levels") ||
	    !strcmp(attr->name, "marker-levels") ||
	    !strcmp(attr->name, "marker-low-levels") ||
	    !strcmp(attr->name, "marker-message") ||
	    !strcmp(attr->name, "marker-names") ||
	    !strcmp(attr->name, "marker-types") ||
	    !strcmp(attr->name, "ppd-timestamp") ||
	    !strcmp(attr->name, "printer-commands") ||
	    !strcmp(attr->name, "printer-info") ||
<<<<<<< HEAD
	    !strcmp(attr->name, "printer-is-colormanaged") ||
	    !strcmp(attr->name, "printer-is-shared") ||
=======
	    !strcmp(attr->name, "printer-info") ||
	    !strcmp(attr->name, "printer-is-cm-calibrating") ||
>>>>>>> 5aae941c
	    !strcmp(attr->name, "printer-make-and-model") ||
	    !strcmp(attr->name, "printer-mandatory-job-attributes") ||
	    !strcmp(attr->name, "printer-state") ||
	    !strcmp(attr->name, "printer-state-change-time") ||
	    !strcmp(attr->name, "printer-type") ||
            !strcmp(attr->name, "printer-is-accepting-jobs") ||
            !strcmp(attr->name, "printer-location") ||
            !strcmp(attr->name, "printer-state-reasons") ||
	    !strcmp(attr->name, "printer-uri-supported"))
        {
	 /*
	  * Add a printer description attribute...
	  */

          num_options = cupsAddOption(attr->name,
	                              cups_make_string(attr, value,
				                       sizeof(value)),
				      num_options, &options);
	}
#ifdef __APPLE__
	else if (!strcmp(attr->name, "media-supported"))
	{
	 /*
	  * See if we can set a default media size...
	  */

          int	i;			/* Looping var */

	  for (i = 0; i < attr->num_values; i ++)
	    if (!_cups_strcasecmp(media_default, attr->values[i].string.text))
	    {
	      num_options = cupsAddOption("media", media_default, num_options,
	                                  &options);
              break;
	    }
	}
#endif /* __APPLE__ */        
        else if (!strcmp(attr->name, "printer-name") &&
	         attr->value_tag == IPP_TAG_NAME)
	  printer_name = attr->values[0].string.text;
        else if (strncmp(attr->name, "notify-", 7) &&
	         (attr->value_tag == IPP_TAG_BOOLEAN ||
		  attr->value_tag == IPP_TAG_ENUM ||
		  attr->value_tag == IPP_TAG_INTEGER ||
		  attr->value_tag == IPP_TAG_KEYWORD ||
		  attr->value_tag == IPP_TAG_NAME ||
		  attr->value_tag == IPP_TAG_RANGE) &&
		 (ptr = strstr(attr->name, "-default")) != NULL)
	{
	 /*
	  * Add a default option...
	  */

          strlcpy(optname, attr->name, sizeof(optname));
	  optname[ptr - attr->name] = '\0';

	  if (_cups_strcasecmp(optname, "media") ||
	      !cupsGetOption("media", num_options, options))
	    num_options = cupsAddOption(optname,
					cups_make_string(attr, value,
							 sizeof(value)),
					num_options, &options);
	}
      }

     /*
      * See if we have everything needed...
      */

      if (!printer_name)
      {
        cupsFreeOptions(num_options, options);

        if (attr == NULL)
	  break;
	else
          continue;
      }

      if ((dest = cups_add_dest(printer_name, NULL, &num_dests, dests)) != NULL)
      {
        dest->num_options = num_options;
	dest->options     = options;
      }
      else
        cupsFreeOptions(num_options, options);

      if (attr == NULL)
	break;
    }

    ippDelete(response);
  }

 /*
  * Return the count...
  */

  return (num_dests);
}


/*
 * 'cupsGetDests()' - Get the list of destinations from the default server.
 *
 * Starting with CUPS 1.2, the returned list of destinations include the
 * printer-info, printer-is-accepting-jobs, printer-is-shared,
 * printer-make-and-model, printer-state, printer-state-change-time,
 * printer-state-reasons, and printer-type attributes as options.  CUPS 1.4
 * adds the marker-change-time, marker-colors, marker-high-levels,
 * marker-levels, marker-low-levels, marker-message, marker-names,
 * marker-types, and printer-commands attributes as well.
 *
 * Use the @link cupsFreeDests@ function to free the destination list and
 * the @link cupsGetDest@ function to find a particular destination.
 */

int					/* O - Number of destinations */
cupsGetDests(cups_dest_t **dests)	/* O - Destinations */
{
  return (cupsGetDests2(CUPS_HTTP_DEFAULT, dests));
}


/*
 * 'cupsGetDests2()' - Get the list of destinations from the specified server.
 *
 * Starting with CUPS 1.2, the returned list of destinations include the
 * printer-info, printer-is-accepting-jobs, printer-is-shared,
 * printer-make-and-model, printer-state, printer-state-change-time,
 * printer-state-reasons, and printer-type attributes as options.  CUPS 1.4
 * adds the marker-change-time, marker-colors, marker-high-levels,
 * marker-levels, marker-low-levels, marker-message, marker-names,
 * marker-types, and printer-commands attributes as well.
 *
 * Use the @link cupsFreeDests@ function to free the destination list and
 * the @link cupsGetDest@ function to find a particular destination.
 *
 * @since CUPS 1.1.21/OS X 10.4@
 */

int					/* O - Number of destinations */
cupsGetDests2(http_t      *http,	/* I - Connection to server or @code CUPS_HTTP_DEFAULT@ */
              cups_dest_t **dests)	/* O - Destinations */
{
  int		num_dests;		/* Number of destinations */
  cups_dest_t	*dest;			/* Destination pointer */
  const char	*home;			/* HOME environment variable */
  char		filename[1024];		/* Local ~/.cups/lpoptions file */
  const char	*defprinter;		/* Default printer */
  char		name[1024],		/* Copy of printer name */
		*instance,		/* Pointer to instance name */
		*user_default;		/* User default printer */
  int		num_reals;		/* Number of real queues */
  cups_dest_t	*reals;			/* Real queues */
  _cups_globals_t *cg = _cupsGlobals();	/* Pointer to library globals */


 /*
  * Range check the input...
  */

  if (!dests)
  {
    _cupsSetError(IPP_STATUS_ERROR_INTERNAL, _("Bad NULL dests pointer"), 1);
    return (0);
  }

 /*
  * Grab the printers and classes...
  */

  *dests    = (cups_dest_t *)0;
  num_dests = _cupsGetDests(http, IPP_OP_CUPS_GET_PRINTERS, NULL, dests, 0, 0);

  if (cupsLastError() >= IPP_STATUS_REDIRECTION_OTHER_SITE)
  {
    cupsFreeDests(num_dests, *dests);
    *dests = (cups_dest_t *)0;
    return (0);
  }

 /*
  * Make a copy of the "real" queues for a later sanity check...
  */

  if (num_dests > 0)
  {
    num_reals = num_dests;
    reals     = calloc(num_reals, sizeof(cups_dest_t));

    if (reals)
      memcpy(reals, *dests, num_reals * sizeof(cups_dest_t));
    else
      num_reals = 0;
  }
  else
  {
    num_reals = 0;
    reals     = NULL;
  }

 /*
  * Grab the default destination...
  */

  if ((user_default = _cupsUserDefault(name, sizeof(name))) != NULL)
    defprinter = name;
  else if ((defprinter = cupsGetDefault2(http)) != NULL)
  {
    strlcpy(name, defprinter, sizeof(name));
    defprinter = name;
  }

  if (defprinter)
  {
   /*
    * Separate printer and instance name...
    */

    if ((instance = strchr(name, '/')) != NULL)
      *instance++ = '\0';

   /*
    * Lookup the printer and instance and make it the default...
    */

    if ((dest = cupsGetDest(name, instance, num_dests, *dests)) != NULL)
      dest->is_default = 1;
  }
  else
    instance = NULL;

 /*
  * Load the /etc/cups/lpoptions and ~/.cups/lpoptions files...
  */

  snprintf(filename, sizeof(filename), "%s/lpoptions", cg->cups_serverroot);
  num_dests = cups_get_dests(filename, NULL, NULL, user_default != NULL,
                             num_dests, dests);

  if ((home = getenv("HOME")) != NULL)
  {
    snprintf(filename, sizeof(filename), "%s/.cups/lpoptions", home);

    num_dests = cups_get_dests(filename, NULL, NULL, user_default != NULL,
                               num_dests, dests);
  }

 /*
  * Validate the current default destination - this prevents old
  * Default lines in /etc/cups/lpoptions and ~/.cups/lpoptions from
  * pointing to a non-existent printer or class...
  */

  if (num_reals)
  {
   /*
    * See if we have a default printer...
    */

    if ((dest = cupsGetDest(NULL, NULL, num_dests, *dests)) != NULL)
    {
     /*
      * Have a default; see if it is real...
      */

      if (!cupsGetDest(dest->name, NULL, num_reals, reals))
      {
       /*
        * Remove the non-real printer from the list, since we don't want jobs
        * going to an unexpected printer... (<rdar://problem/14216472>)
        */

        num_dests = cupsRemoveDest(dest->name, dest->instance, num_dests,
                                   dests);
      }
    }

   /*
    * Free memory...
    */

    free(reals);
  }

 /*
  * Return the number of destinations...
  */

  if (num_dests > 0)
    _cupsSetError(IPP_STATUS_OK, NULL, 0);

  return (num_dests);
}


/*
 * 'cupsGetNamedDest()' - Get options for the named destination.
 *
 * This function is optimized for retrieving a single destination and should
 * be used instead of @link cupsGetDests@ and @link cupsGetDest@ when you either
 * know the name of the destination or want to print to the default destination.
 * If @code NULL@ is returned, the destination does not exist or there is no
 * default destination.
 *
 * If "http" is @code CUPS_HTTP_DEFAULT@, the connection to the default print
 * server will be used.
 *
 * If "name" is @code NULL@, the default printer for the current user will be
 * returned.
 *
 * The returned destination must be freed using @link cupsFreeDests@ with a
 * "num_dests" value of 1.
 *
 * @since CUPS 1.4/OS X 10.6@
 */

cups_dest_t *				/* O - Destination or @code NULL@ */
cupsGetNamedDest(http_t     *http,	/* I - Connection to server or @code CUPS_HTTP_DEFAULT@ */
                 const char *name,	/* I - Destination name or @code NULL@ for the default destination */
                 const char *instance)	/* I - Instance name or @code NULL@ */
{
  cups_dest_t	*dest;			/* Destination */
  char		filename[1024],		/* Path to lpoptions */
		defname[256];		/* Default printer name */
  const char	*home = getenv("HOME");	/* Home directory */
  int		set_as_default = 0;	/* Set returned destination as default */
  ipp_op_t	op = IPP_OP_GET_PRINTER_ATTRIBUTES;
					/* IPP operation to get server ops */
  _cups_globals_t *cg = _cupsGlobals();	/* Pointer to library globals */


 /*
  * If "name" is NULL, find the default destination...
  */

  if (!name)
  {
    set_as_default = 1;
    name           = _cupsUserDefault(defname, sizeof(defname));

    if (name)
    {
      char	*ptr;			/* Temporary pointer... */

      if ((ptr = strchr(defname, '/')) != NULL)
      {
        *ptr++   = '\0';
	instance = ptr;
      }
      else
        instance = NULL;
    }
    else if (home)
    {
     /*
      * No default in the environment, try the user's lpoptions files...
      */

      snprintf(filename, sizeof(filename), "%s/.cups/lpoptions", home);

      name = cups_get_default(filename, defname, sizeof(defname), &instance);
    }

    if (!name)
    {
     /*
      * Still not there?  Try the system lpoptions file...
      */

      snprintf(filename, sizeof(filename), "%s/lpoptions",
	       cg->cups_serverroot);
      name = cups_get_default(filename, defname, sizeof(defname), &instance);
    }

    if (!name)
    {
     /*
      * No locally-set default destination, ask the server...
      */

      op = IPP_OP_CUPS_GET_DEFAULT;
    }
  }

 /*
  * Get the printer's attributes...
  */

  if (!_cupsGetDests(http, op, name, &dest, 0, 0))
    return (NULL);

  if (instance)
    dest->instance = _cupsStrAlloc(instance);

  if (set_as_default)
    dest->is_default = 1;

 /*
  * Then add local options...
  */

  snprintf(filename, sizeof(filename), "%s/lpoptions", cg->cups_serverroot);
  cups_get_dests(filename, name, instance, 1, 1, &dest);

  if (home)
  {
    snprintf(filename, sizeof(filename), "%s/.cups/lpoptions", home);

    cups_get_dests(filename, name, instance, 1, 1, &dest);
  }

 /*
  * Return the result...
  */

  return (dest);
}


/*
 * 'cupsRemoveDest()' - Remove a destination from the destination list.
 *
 * Removing a destination/instance does not delete the class or printer
 * queue, merely the lpoptions for that destination/instance.  Use the
 * @link cupsSetDests@ or @link cupsSetDests2@ functions to save the new
 * options for the user.
 *
 * @since CUPS 1.3/OS X 10.5@
 */

int					/* O  - New number of destinations */
cupsRemoveDest(const char  *name,	/* I  - Destination name */
               const char  *instance,	/* I  - Instance name or @code NULL@ */
	       int         num_dests,	/* I  - Number of destinations */
	       cups_dest_t **dests)	/* IO - Destinations */
{
  int		i;			/* Index into destinations */
  cups_dest_t	*dest;			/* Pointer to destination */


 /*
  * Find the destination...
  */

  if ((dest = cupsGetDest(name, instance, num_dests, *dests)) == NULL)
    return (num_dests);

 /*
  * Free memory...
  */

  _cupsStrFree(dest->name);
  _cupsStrFree(dest->instance);
  cupsFreeOptions(dest->num_options, dest->options);

 /*
  * Remove the destination from the array...
  */

  num_dests --;

  i = dest - *dests;

  if (i < num_dests)
    memmove(dest, dest + 1, (num_dests - i) * sizeof(cups_dest_t));

  return (num_dests);
}


/*
 * 'cupsSetDefaultDest()' - Set the default destination.
 *
 * @since CUPS 1.3/OS X 10.5@
 */

void
cupsSetDefaultDest(
    const char  *name,			/* I - Destination name */
    const char  *instance,		/* I - Instance name or @code NULL@ */
    int         num_dests,		/* I - Number of destinations */
    cups_dest_t *dests)			/* I - Destinations */
{
  int		i;			/* Looping var */
  cups_dest_t	*dest;			/* Current destination */


 /*
  * Range check input...
  */

  if (!name || num_dests <= 0 || !dests)
    return;

 /*
  * Loop through the array and set the "is_default" flag for the matching
  * destination...
  */

  for (i = num_dests, dest = dests; i > 0; i --, dest ++)
    dest->is_default = !_cups_strcasecmp(name, dest->name) &&
                       ((!instance && !dest->instance) ||
		        (instance && dest->instance &&
			 !_cups_strcasecmp(instance, dest->instance)));
}


/*
 * 'cupsSetDests()' - Save the list of destinations for the default server.
 *
 * This function saves the destinations to /etc/cups/lpoptions when run
 * as root and ~/.cups/lpoptions when run as a normal user.
 */

void
cupsSetDests(int         num_dests,	/* I - Number of destinations */
             cups_dest_t *dests)	/* I - Destinations */
{
  cupsSetDests2(CUPS_HTTP_DEFAULT, num_dests, dests);
}


/*
 * 'cupsSetDests2()' - Save the list of destinations for the specified server.
 *
 * This function saves the destinations to /etc/cups/lpoptions when run
 * as root and ~/.cups/lpoptions when run as a normal user.
 *
 * @since CUPS 1.1.21/OS X 10.4@
 */

int					/* O - 0 on success, -1 on error */
cupsSetDests2(http_t      *http,	/* I - Connection to server or @code CUPS_HTTP_DEFAULT@ */
              int         num_dests,	/* I - Number of destinations */
              cups_dest_t *dests)	/* I - Destinations */
{
  int		i, j;			/* Looping vars */
  int		wrote;			/* Wrote definition? */
  cups_dest_t	*dest;			/* Current destination */
  cups_option_t	*option;		/* Current option */
  _ipp_option_t	*match;			/* Matching attribute for option */
  FILE		*fp;			/* File pointer */
#ifndef WIN32
  const char	*home;			/* HOME environment variable */
#endif /* WIN32 */
  char		filename[1024];		/* lpoptions file */
  int		num_temps;		/* Number of temporary destinations */
  cups_dest_t	*temps = NULL,		/* Temporary destinations */
		*temp;			/* Current temporary dest */
  const char	*val;			/* Value of temporary option */
  _cups_globals_t *cg = _cupsGlobals();	/* Pointer to library globals */


 /*
  * Range check the input...
  */

  if (!num_dests || !dests)
    return (-1);

 /*
  * Get the server destinations...
  */

  num_temps = _cupsGetDests(http, IPP_OP_CUPS_GET_PRINTERS, NULL, &temps, 0, 0);

  if (cupsLastError() >= IPP_STATUS_REDIRECTION_OTHER_SITE)
  {
    cupsFreeDests(num_temps, temps);
    return (-1);
  }

 /*
  * Figure out which file to write to...
  */

  snprintf(filename, sizeof(filename), "%s/lpoptions", cg->cups_serverroot);

#ifndef WIN32
  if (getuid())
  {
   /*
    * Merge in server defaults...
    */

    num_temps = cups_get_dests(filename, NULL, NULL, 0, num_temps, &temps);

   /*
    * Point to user defaults...
    */

    if ((home = getenv("HOME")) != NULL)
    {
     /*
      * Create ~/.cups subdirectory...
      */

      snprintf(filename, sizeof(filename), "%s/.cups", home);
      if (access(filename, 0))
        mkdir(filename, 0700);

      snprintf(filename, sizeof(filename), "%s/.cups/lpoptions", home);
    }
  }
#endif /* !WIN32 */

 /*
  * Try to open the file...
  */

  if ((fp = fopen(filename, "w")) == NULL)
  {
    cupsFreeDests(num_temps, temps);
    return (-1);
  }

#ifndef WIN32
 /*
  * Set the permissions to 0644 when saving to the /etc/cups/lpoptions
  * file...
  */

  if (!getuid())
    fchmod(fileno(fp), 0644);
#endif /* !WIN32 */

 /*
  * Write each printer; each line looks like:
  *
  *    Dest name[/instance] options
  *    Default name[/instance] options
  */

  for (i = num_dests, dest = dests; i > 0; i --, dest ++)
    if (dest->instance != NULL || dest->num_options != 0 || dest->is_default)
    {
      if (dest->is_default)
      {
	fprintf(fp, "Default %s", dest->name);
	if (dest->instance)
	  fprintf(fp, "/%s", dest->instance);

        wrote = 1;
      }
      else
        wrote = 0;

      if ((temp = cupsGetDest(dest->name, dest->instance, num_temps, temps)) == NULL)
        temp = cupsGetDest(dest->name, NULL, num_temps, temps);

      for (j = dest->num_options, option = dest->options; j > 0; j --, option ++)
      {
       /*
        * See if this option is a printer attribute; if so, skip it...
	*/

        if ((match = _ippFindOption(option->name)) != NULL &&
	    match->group_tag == IPP_TAG_PRINTER)
	  continue;

       /*
	* See if the server/global options match these; if so, don't
	* write 'em.
	*/

        if (temp &&
	    (val = cupsGetOption(option->name, temp->num_options,
	                         temp->options)) != NULL &&
            !_cups_strcasecmp(val, option->value))
	  continue;

       /*
        * Options don't match, write to the file...
	*/

        if (!wrote)
	{
	  fprintf(fp, "Dest %s", dest->name);
	  if (dest->instance)
	    fprintf(fp, "/%s", dest->instance);
          wrote = 1;
	}

        if (option->value[0])
	{
	  if (strchr(option->value, ' ') ||
	      strchr(option->value, '\\') ||
	      strchr(option->value, '\"') ||
	      strchr(option->value, '\''))
	  {
	   /*
	    * Quote the value...
	    */

	    fprintf(fp, " %s=\"", option->name);

	    for (val = option->value; *val; val ++)
	    {
	      if (strchr("\"\'\\", *val))
	        putc('\\', fp);

              putc(*val, fp);
	    }

	    putc('\"', fp);
          }
	  else
	  {
	   /*
	    * Store the literal value...
	    */

	    fprintf(fp, " %s=%s", option->name, option->value);
          }
	}
	else
	  fprintf(fp, " %s", option->name);
      }

      if (wrote)
        fputs("\n", fp);
    }

 /*
  * Free the temporary destinations and close the file...
  */

  cupsFreeDests(num_temps, temps);

  fclose(fp);

#ifdef __APPLE__
 /*
  * Set the default printer for this location - this allows command-line
  * and GUI applications to share the same default destination...
  */

  if ((dest = cupsGetDest(NULL, NULL, num_dests, dests)) != NULL)
  {
    CFStringRef name = CFStringCreateWithCString(kCFAllocatorDefault,
                                                 dest->name,
                                                 kCFStringEncodingUTF8);
					/* Default printer name */

    if (name)
    {
      _cupsAppleSetDefaultPrinter(name);
      CFRelease(name);
    }
  }
#endif /* __APPLE__ */

#ifdef HAVE_NOTIFY_POST
 /*
  * Send a notification so that MacOS X applications can know about the
  * change, too.
  */

  notify_post("com.apple.printerListChange");
#endif /* HAVE_NOTIFY_POST */

  return (0);
}


/*
 * '_cupsUserDefault()' - Get the user default printer from environment
 *                        variables and location information.
 */

char *					/* O - Default printer or NULL */
_cupsUserDefault(char   *name,		/* I - Name buffer */
                 size_t namesize)	/* I - Size of name buffer */
{
  const char	*env;			/* LPDEST or PRINTER env variable */
#ifdef __APPLE__
  CFStringRef	locprinter;		/* Last printer as this location */
#endif /* __APPLE__ */


  if ((env = getenv("LPDEST")) == NULL)
    if ((env = getenv("PRINTER")) != NULL && !strcmp(env, "lp"))
      env = NULL;

  if (env)
  {
    strlcpy(name, env, namesize);
    return (name);
  }

#ifdef __APPLE__
 /*
  * Use location-based defaults if "use last printer" is selected in the
  * system preferences...
  */

  if ((locprinter = _cupsAppleCopyDefaultPrinter()) != NULL)
  {
    CFStringGetCString(locprinter, name, namesize, kCFStringEncodingUTF8);
    CFRelease(locprinter);
  }
  else
    name[0] = '\0';

  DEBUG_printf(("1_cupsUserDefault: Returning \"%s\".", name));

  return (*name ? name : NULL);

#else
 /*
  * No location-based defaults on this platform...
  */

  name[0] = '\0';
  return (NULL);
#endif /* __APPLE__ */
}


#ifdef __APPLE__
/*
 * 'appleCopyLocations()' - Copy the location history array.
 */

static CFArrayRef			/* O - Location array or NULL */
appleCopyLocations(void)
{
  CFArrayRef	locations;		/* Location array */


 /*
  * Look up the location array in the preferences...
  */

  if ((locations = CFPreferencesCopyAppValue(kLastUsedPrintersKey,
                                             kCUPSPrintingPrefs)) == NULL)
    return (NULL);

  if (CFGetTypeID(locations) != CFArrayGetTypeID())
  {
    CFRelease(locations);
    return (NULL);
  }

  return (locations);
}


/*
 * 'appleCopyNetwork()' - Get the network ID for the current location.
 */

static CFStringRef			/* O - Network ID */
appleCopyNetwork(void)
{
  SCDynamicStoreRef	dynamicStore;	/* System configuration data */
  CFStringRef		key;		/* Current network configuration key */
  CFDictionaryRef	ip_dict;	/* Network configuration data */
  CFStringRef		network = NULL;	/* Current network ID */


  if ((dynamicStore = SCDynamicStoreCreate(NULL, CFSTR("libcups"), NULL,
                                           NULL)) != NULL)
  {
   /*
    * First use the IPv6 router address, if available, since that will generally
    * be a globally-unique link-local address.
    */

    if ((key = SCDynamicStoreKeyCreateNetworkGlobalEntity(
                   NULL, kSCDynamicStoreDomainState, kSCEntNetIPv6)) != NULL)
    {
      if ((ip_dict = SCDynamicStoreCopyValue(dynamicStore, key)) != NULL)
      {
	if ((network = CFDictionaryGetValue(ip_dict,
	                                    kSCPropNetIPv6Router)) != NULL)
          CFRetain(network);

        CFRelease(ip_dict);
      }

      CFRelease(key);
    }

   /*
    * If that doesn't work, try the IPv4 router address. This isn't as unique
    * and will likely be a 10.x.y.z or 192.168.y.z address...
    */

    if (!network)
    {
      if ((key = SCDynamicStoreKeyCreateNetworkGlobalEntity(
		     NULL, kSCDynamicStoreDomainState, kSCEntNetIPv4)) != NULL)
      {
	if ((ip_dict = SCDynamicStoreCopyValue(dynamicStore, key)) != NULL)
	{
	  if ((network = CFDictionaryGetValue(ip_dict,
					      kSCPropNetIPv4Router)) != NULL)
	    CFRetain(network);

	  CFRelease(ip_dict);
	}

	CFRelease(key);
      }
    }

    CFRelease(dynamicStore);
  }

  return (network);
}


/*
 * 'appleGetPaperSize()' - Get the default paper size.
 */

static char *				/* O - Default paper size */
appleGetPaperSize(char *name,		/* I - Paper size name buffer */
                  int  namesize)	/* I - Size of buffer */
{
  CFStringRef	defaultPaperID;		/* Default paper ID */
  pwg_media_t	*pwgmedia;		/* PWG media size */


  defaultPaperID = _cupsAppleCopyDefaultPaperID();
  if (!defaultPaperID ||
      CFGetTypeID(defaultPaperID) != CFStringGetTypeID() ||
      !CFStringGetCString(defaultPaperID, name, namesize,
			  kCFStringEncodingUTF8))
    name[0] = '\0';
  else if ((pwgmedia = pwgMediaForLegacy(name)) != NULL)
    strlcpy(name, pwgmedia->pwg, namesize);

  if (defaultPaperID)
    CFRelease(defaultPaperID);

  return (name);
}


/*
 * 'appleGetPrinter()' - Get a printer from the history array.
 */

static CFStringRef			/* O - Printer name or NULL */
appleGetPrinter(CFArrayRef  locations,	/* I - Location array */
                CFStringRef network,	/* I - Network name */
		CFIndex     *locindex)	/* O - Index in array */
{
  CFIndex		i,		/* Looping var */
			count;		/* Number of locations */
  CFDictionaryRef	location;	/* Current location */
  CFStringRef		locnetwork,	/* Current network */
			locprinter;	/* Current printer */


  for (i = 0, count = CFArrayGetCount(locations); i < count; i ++)
    if ((location = CFArrayGetValueAtIndex(locations, i)) != NULL &&
        CFGetTypeID(location) == CFDictionaryGetTypeID())
    {
      if ((locnetwork = CFDictionaryGetValue(location,
                                             kLocationNetworkKey)) != NULL &&
          CFGetTypeID(locnetwork) == CFStringGetTypeID() &&
	  CFStringCompare(network, locnetwork, 0) == kCFCompareEqualTo &&
	  (locprinter = CFDictionaryGetValue(location,
	                                     kLocationPrinterIDKey)) != NULL &&
	  CFGetTypeID(locprinter) == CFStringGetTypeID())
      {
        if (locindex)
	  *locindex = i;

	return (locprinter);
      }
    }

  return (NULL);
}
#endif /* __APPLE__ */


/*
 * 'cups_add_dest()' - Add a destination to the array.
 *
 * Unlike cupsAddDest(), this function does not check for duplicates.
 */

static cups_dest_t *			/* O  - New destination */
cups_add_dest(const char  *name,	/* I  - Name of destination */
              const char  *instance,	/* I  - Instance or NULL */
              int         *num_dests,	/* IO - Number of destinations */
	      cups_dest_t **dests)	/* IO - Destinations */
{
  int		insert,			/* Insertion point */
		diff;			/* Result of comparison */
  cups_dest_t	*dest;			/* Destination pointer */


 /*
  * Add new destination...
  */

  if (*num_dests == 0)
    dest = malloc(sizeof(cups_dest_t));
  else
    dest = realloc(*dests, sizeof(cups_dest_t) * (*num_dests + 1));

  if (!dest)
    return (NULL);

  *dests = dest;

 /*
  * Find where to insert the destination...
  */

  if (*num_dests == 0)
    insert = 0;
  else
  {
    insert = cups_find_dest(name, instance, *num_dests, *dests, *num_dests - 1,
                            &diff);

    if (diff > 0)
      insert ++;
  }

 /*
  * Move the array elements as needed...
  */

  if (insert < *num_dests)
    memmove(*dests + insert + 1, *dests + insert,
            (*num_dests - insert) * sizeof(cups_dest_t));

  (*num_dests) ++;

 /*
  * Initialize the destination...
  */

  dest              = *dests + insert;
  dest->name        = _cupsStrAlloc(name);
  dest->instance    = _cupsStrAlloc(instance);
  dest->is_default  = 0;
  dest->num_options = 0;
  dest->options     = (cups_option_t *)0;

  return (dest);
}


#  ifdef __BLOCKS__
/*
 * 'cups_block_cb()' - Enumeration callback for block API.
 */

static int				/* O - 1 to continue, 0 to stop */
cups_block_cb(
    cups_dest_block_t block,		/* I - Block */
    unsigned          flags,		/* I - Destination flags */
    cups_dest_t       *dest)		/* I - Destination */
{
  return ((block)(flags, dest));
}
#  endif /* __BLOCKS__ */


/*
 * 'cups_compare_dests()' - Compare two destinations.
 */

static int				/* O - Result of comparison */
cups_compare_dests(cups_dest_t *a,	/* I - First destination */
                   cups_dest_t *b)	/* I - Second destination */
{
  int	diff;				/* Difference */


  if ((diff = _cups_strcasecmp(a->name, b->name)) != 0)
    return (diff);
  else if (a->instance && b->instance)
    return (_cups_strcasecmp(a->instance, b->instance));
  else
    return ((a->instance && !b->instance) - (!a->instance && b->instance));
}


#if defined(HAVE_DNSSD) || defined(HAVE_AVAHI)
#  ifdef HAVE_DNSSD
/*
 * 'cups_dnssd_browse_cb()' - Browse for printers.
 */

static void
cups_dnssd_browse_cb(
    DNSServiceRef       sdRef,		/* I - Service reference */
    DNSServiceFlags     flags,		/* I - Option flags */
    uint32_t            interfaceIndex,	/* I - Interface number */
    DNSServiceErrorType errorCode,	/* I - Error, if any */
    const char          *serviceName,	/* I - Name of service/device */
    const char          *regtype,	/* I - Type of service */
    const char          *replyDomain,	/* I - Service domain */
    void                *context)	/* I - Enumeration data */
{
  _cups_dnssd_data_t	*data = (_cups_dnssd_data_t *)context;
					/* Enumeration data */


  DEBUG_printf(("5cups_dnssd_browse_cb(sdRef=%p, flags=%x, "
		"interfaceIndex=%d, errorCode=%d, serviceName=\"%s\", "
		"regtype=\"%s\", replyDomain=\"%s\", context=%p)",
		sdRef, flags, interfaceIndex, errorCode, serviceName, regtype,
		replyDomain, context));

 /*
  * Don't do anything on error...
  */

  if (errorCode != kDNSServiceErr_NoError)
    return;

 /*
  * Get the device...
  */

  cups_dnssd_get_device(data, serviceName, regtype, replyDomain);
}


#  else /* HAVE_AVAHI */
/*
 * 'cups_dnssd_browse_cb()' - Browse for printers.
 */

static void
cups_dnssd_browse_cb(
    AvahiServiceBrowser    *browser,	/* I - Browser */
    AvahiIfIndex           interface,	/* I - Interface index (unused) */
    AvahiProtocol          protocol,	/* I - Network protocol (unused) */
    AvahiBrowserEvent      event,	/* I - What happened */
    const char             *name,	/* I - Service name */
    const char             *type,	/* I - Registration type */
    const char             *domain,	/* I - Domain */
    AvahiLookupResultFlags flags,	/* I - Flags */
    void                   *context)	/* I - Devices array */
{
#ifdef DEBUG
  AvahiClient		*client = avahi_service_browser_get_client(browser);
					/* Client information */
#endif /* DEBUG */
  _cups_dnssd_data_t	*data = (_cups_dnssd_data_t *)context;
					/* Enumeration data */


  (void)interface;
  (void)protocol;
  (void)context;

  switch (event)
  {
    case AVAHI_BROWSER_FAILURE:
	DEBUG_printf(("cups_dnssd_browse_cb: %s",
		      avahi_strerror(avahi_client_errno(client))));
	avahi_simple_poll_quit(data->simple_poll);
	break;

    case AVAHI_BROWSER_NEW:
       /*
	* This object is new on the network.
	*/

	if (flags & AVAHI_LOOKUP_RESULT_LOCAL)
	{
	 /*
	  * This comes from the local machine so ignore it.
	  */

	  DEBUG_printf(("cups_dnssd_browse_cb: Ignoring local service \"%s\".",
	                name));
	}
	else
	{
	 /*
	  * Create a device entry for it if it doesn't yet exist.
	  */

	  cups_dnssd_get_device(data, name, type, domain);
	}
	break;

    case AVAHI_BROWSER_REMOVE:
    case AVAHI_BROWSER_ALL_FOR_NOW:
    case AVAHI_BROWSER_CACHE_EXHAUSTED:
        break;
  }
}


/*
 * 'cups_dnssd_client_cb()' - Avahi client callback function.
 */

static void
cups_dnssd_client_cb(
    AvahiClient      *client,		/* I - Client information (unused) */
    AvahiClientState state,		/* I - Current state */
    void             *context)		/* I - User data (unused) */
{
  _cups_dnssd_data_t	*data = (_cups_dnssd_data_t *)context;
					/* Enumeration data */


  (void)client;

 /*
  * If the connection drops, quit.
  */

  if (state == AVAHI_CLIENT_FAILURE)
  {
    DEBUG_puts("cups_dnssd_client_cb: Avahi connection failed.");
    avahi_simple_poll_quit(data->simple_poll);
  }
}
#  endif /* HAVE_DNSSD */


/*
 * 'cups_dnssd_compare_device()' - Compare two devices.
 */

static int				/* O - Result of comparison */
cups_dnssd_compare_devices(
    _cups_dnssd_device_t *a,		/* I - First device */
    _cups_dnssd_device_t *b)		/* I - Second device */
{
  return (strcmp(a->dest.name, b->dest.name));
}


/*
 * 'cups_dnssd_free_device()' - Free the memory used by a device.
 */

static void
cups_dnssd_free_device(
    _cups_dnssd_device_t *device,	/* I - Device */
    _cups_dnssd_data_t   *data)		/* I - Enumeration data */
{
  DEBUG_printf(("5cups_dnssd_free_device(device=%p(%s), data=%p)", device,
                device->dest.name, data));

#  ifdef HAVE_DNSSD
  if (device->ref)
    DNSServiceRefDeallocate(device->ref);
#  else /* HAVE_AVAHI */
  if (device->ref)
    avahi_record_browser_free(device->ref);
#  endif /* HAVE_DNSSD */

  _cupsStrFree(device->domain);
  _cupsStrFree(device->fullName);
  _cupsStrFree(device->regtype);
  _cupsStrFree(device->dest.name);

  cupsFreeOptions(device->dest.num_options, device->dest.options);

  free(device);
}


/*
 * 'cups_dnssd_get_device()' - Lookup a device and create it as needed.
 */

static _cups_dnssd_device_t *		/* O - Device */
cups_dnssd_get_device(
    _cups_dnssd_data_t *data,		/* I - Enumeration data */
    const char         *serviceName,	/* I - Service name */
    const char         *regtype,	/* I - Registration type */
    const char         *replyDomain)	/* I - Domain name */
{
  _cups_dnssd_device_t	key,		/* Search key */
			*device;	/* Device */
  char			fullName[kDNSServiceMaxDomainName];
					/* Full name for query */


  DEBUG_printf(("5cups_dnssd_get_device(data=%p, serviceName=\"%s\", "
                "regtype=\"%s\", replyDomain=\"%s\")", data, serviceName,
                regtype, replyDomain));

 /*
  * See if this is an existing device...
  */

  key.dest.name = (char *)serviceName;

  if ((device = cupsArrayFind(data->devices, &key)) != NULL)
  {
   /*
    * Yes, see if we need to do anything with this...
    */

    int	update = 0;			/* Non-zero if we need to update */

    if (!_cups_strcasecmp(replyDomain, "local.") &&
	_cups_strcasecmp(device->domain, replyDomain))
    {
     /*
      * Update the "global" listing to use the .local domain name instead.
      */

      _cupsStrFree(device->domain);
      device->domain = _cupsStrAlloc(replyDomain);

      DEBUG_printf(("6cups_dnssd_get_device: Updating '%s' to use local "
                    "domain.", device->dest.name));

      update = 1;
    }

    if (!_cups_strcasecmp(regtype, "_ipps._tcp") &&
	_cups_strcasecmp(device->regtype, regtype))
    {
     /*
      * Prefer IPPS over IPP.
      */

      _cupsStrFree(device->regtype);
      device->regtype = _cupsStrAlloc(regtype);

      DEBUG_printf(("6cups_dnssd_get_device: Updating '%s' to use IPPS.",
		    device->dest.name));

      update = 1;
    }

    if (!update)
    {
      DEBUG_printf(("6cups_dnssd_get_device: No changes to '%s'.",
                    device->dest.name));
      return (device);
    }
  }
  else
  {
   /*
    * No, add the device...
    */

    DEBUG_printf(("6cups_dnssd_get_device: Adding '%s' for %s with domain "
                  "'%s'.", serviceName,
                  !strcmp(regtype, "_ipps._tcp") ? "IPPS" : "IPP",
                  replyDomain));

    device            = calloc(sizeof(_cups_dnssd_device_t), 1);
    device->dest.name = _cupsStrAlloc(serviceName);
    device->domain    = _cupsStrAlloc(replyDomain);
    device->regtype   = _cupsStrAlloc(regtype);

    cupsArrayAdd(data->devices, device);
  }

 /*
  * Set the "full name" of this service, which is used for queries...
  */

#  ifdef HAVE_DNSSD
  DNSServiceConstructFullName(fullName, device->dest.name, device->regtype,
			      device->domain);
#  else /* HAVE_AVAHI */
  avahi_service_name_join(fullName, kDNSServiceMaxDomainName, serviceName,
                          regtype, replyDomain);
#  endif /* HAVE_DNSSD */

  _cupsStrFree(device->fullName);
  device->fullName = _cupsStrAlloc(fullName);

  if (device->ref)
  {
#  ifdef HAVE_DNSSD
    DNSServiceRefDeallocate(device->ref);
#  else /* HAVE_AVAHI */
    avahi_record_browser_free(device->ref);
#  endif /* HAVE_DNSSD */

    device->ref = 0;
  }

  if (device->state == _CUPS_DNSSD_ACTIVE)
  {
    (*data->cb)(data->user_data, CUPS_DEST_FLAGS_REMOVED, &device->dest);
    device->state = _CUPS_DNSSD_NEW;
  }

  return (device);
}


#  ifdef HAVE_DNSSD
/*
 * 'cups_dnssd_local_cb()' - Browse for local printers.
 */

static void
cups_dnssd_local_cb(
    DNSServiceRef       sdRef,		/* I - Service reference */
    DNSServiceFlags     flags,		/* I - Option flags */
    uint32_t            interfaceIndex,	/* I - Interface number */
    DNSServiceErrorType errorCode,	/* I - Error, if any */
    const char          *serviceName,	/* I - Name of service/device */
    const char          *regtype,	/* I - Type of service */
    const char          *replyDomain,	/* I - Service domain */
    void                *context)	/* I - Devices array */
{
  _cups_dnssd_data_t	*data = (_cups_dnssd_data_t *)context;
					/* Enumeration data */
  _cups_dnssd_device_t	*device;	/* Device */


  DEBUG_printf(("5cups_dnssd_local_cb(sdRef=%p, flags=%x, "
		"interfaceIndex=%d, errorCode=%d, serviceName=\"%s\", "
		"regtype=\"%s\", replyDomain=\"%s\", context=%p)",
		sdRef, flags, interfaceIndex, errorCode, serviceName,
		regtype, replyDomain, context));

 /*
  * Only process "add" data...
  */

  if (errorCode != kDNSServiceErr_NoError || !(flags & kDNSServiceFlagsAdd))
    return;

 /*
  * Get the device...
  */

  device = cups_dnssd_get_device(data, serviceName, regtype, replyDomain);

 /*
  * Hide locally-registered devices...
  */

  DEBUG_printf(("6cups_dnssd_local_cb: Hiding local printer '%s'.",
                serviceName));

  if (device->ref)
  {
    DNSServiceRefDeallocate(device->ref);
    device->ref = 0;
  }

  if (device->state == _CUPS_DNSSD_ACTIVE)
    (*data->cb)(data->user_data, CUPS_DEST_FLAGS_REMOVED, &device->dest);

  device->state = _CUPS_DNSSD_LOCAL;
}
#  endif /* HAVE_DNSSD */


#  ifdef HAVE_AVAHI
/*
 * 'cups_dnssd_poll_cb()' - Wait for input on the specified file descriptors.
 *
 * Note: This function is needed because avahi_simple_poll_iterate is broken
 *       and always uses a timeout of 0 (!) milliseconds.
 *       (Avahi Ticket #364)
 */

static int				/* O - Number of file descriptors matching */
cups_dnssd_poll_cb(
    struct pollfd *pollfds,		/* I - File descriptors */
    unsigned int  num_pollfds,		/* I - Number of file descriptors */
    int           timeout,		/* I - Timeout in milliseconds (unused) */
    void          *context)		/* I - User data (unused) */
{
  _cups_dnssd_data_t	*data = (_cups_dnssd_data_t *)context;
					/* Enumeration data */
  int			val;		/* Return value */


  (void)timeout;

  val = poll(pollfds, num_pollfds, 250);

  if (val < 0)
  {
    DEBUG_printf(("cups_dnssd_poll_cb: %s", strerror(errno)));
  }
  else if (val > 0)
    data->got_data = 1;

  return (val);
}
#  endif /* HAVE_AVAHI */


/*
 * 'cups_dnssd_query_cb()' - Process query data.
 */

#  ifdef HAVE_DNSSD
static void
cups_dnssd_query_cb(
    DNSServiceRef       sdRef,		/* I - Service reference */
    DNSServiceFlags     flags,		/* I - Data flags */
    uint32_t            interfaceIndex,	/* I - Interface */
    DNSServiceErrorType errorCode,	/* I - Error, if any */
    const char          *fullName,	/* I - Full service name */
    uint16_t            rrtype,		/* I - Record type */
    uint16_t            rrclass,	/* I - Record class */
    uint16_t            rdlen,		/* I - Length of record data */
    const void          *rdata,		/* I - Record data */
    uint32_t            ttl,		/* I - Time-to-live */
    void                *context)	/* I - Enumeration data */
{
#  else /* HAVE_AVAHI */
static void
cups_dnssd_query_cb(
    AvahiRecordBrowser     *browser,	/* I - Record browser */
    AvahiIfIndex           interfaceIndex,
					/* I - Interface index (unused) */
    AvahiProtocol          protocol,	/* I - Network protocol (unused) */
    AvahiBrowserEvent      event,	/* I - What happened? */
    const char             *fullName,	/* I - Service name */
    uint16_t               rrclass,	/* I - Record class */
    uint16_t               rrtype,	/* I - Record type */
    const void             *rdata,	/* I - TXT record */
    size_t                 rdlen,	/* I - Length of TXT record */
    AvahiLookupResultFlags flags,	/* I - Flags */
    void                   *context)	/* I - Enumeration data */
{
#    ifdef DEBUG
  AvahiClient		*client = avahi_record_browser_get_client(browser);
					/* Client information */
#    endif /* DEBUG */
#  endif /* HAVE_DNSSD */
  _cups_dnssd_data_t	*data = (_cups_dnssd_data_t *)context;
					/* Enumeration data */
  char			name[1024],	/* Service name */
			*ptr;		/* Pointer into string */
  _cups_dnssd_device_t	dkey,		/* Search key */
			*device;	/* Device */


#  ifdef HAVE_DNSSD
  DEBUG_printf(("5cups_dnssd_query_cb(sdRef=%p, flags=%x, "
		"interfaceIndex=%d, errorCode=%d, fullName=\"%s\", "
		"rrtype=%u, rrclass=%u, rdlen=%u, rdata=%p, ttl=%u, "
		"context=%p)", sdRef, flags, interfaceIndex, errorCode,
		fullName, rrtype, rrclass, rdlen, rdata, ttl, context));

 /*
  * Only process "add" data...
  */

  if (errorCode != kDNSServiceErr_NoError || !(flags & kDNSServiceFlagsAdd))
    return;

#  else /* HAVE_AVAHI */
  DEBUG_printf(("5cups_dnssd_query_cb(browser=%p, interfaceIndex=%d, "
		"protocol=%d, event=%d, fullName=\"%s\", rrclass=%u, "
		"rrtype=%u, rdata=%p, rdlen=%u, flags=%x, context=%p)",
		browser, interfaceIndex, protocol, event, fullName, rrclass,
		rrtype, rdata, (unsigned)rdlen, flags, context));

 /*
  * Only process "add" data...
  */

  if (event != AVAHI_BROWSER_NEW)
  {
    if (event == AVAHI_BROWSER_FAILURE)
      DEBUG_printf(("cups_dnssd_query_cb: %s",
		    avahi_strerror(avahi_client_errno(client))));

    return;
  }
#  endif /* HAVE_DNSSD */

 /*
  * Lookup the service in the devices array.
  */

  dkey.dest.name = name;

  cups_dnssd_unquote(name, fullName, sizeof(name));

  if ((ptr = strstr(name, "._")) != NULL)
    *ptr = '\0';

  if ((device = cupsArrayFind(data->devices, &dkey)) != NULL)
  {
   /*
    * Found it, pull out the make and model from the TXT record and save it...
    */

    const uint8_t	*txt,		/* Pointer into data */
			*txtnext,	/* Next key/value pair */
			*txtend;	/* End of entire TXT record */
    uint8_t		txtlen;		/* Length of current key/value pair */
    char		key[256],	/* Key string */
			value[256],	/* Value string */
			make_and_model[512],
					/* Manufacturer and model */
			model[256],	/* Model */
			uriname[1024],	/* Name for URI */
			uri[1024];	/* Printer URI */
    cups_ptype_t	type = CUPS_PRINTER_REMOTE | CUPS_PRINTER_BW;
					/* Printer type */
    int			saw_printer_type = 0;
					/* Did we see a printer-type key? */

    device->state     = _CUPS_DNSSD_PENDING;
    make_and_model[0] = '\0';

    strlcpy(model, "Unknown", sizeof(model));

    for (txt = rdata, txtend = txt + rdlen;
	 txt < txtend;
	 txt = txtnext)
    {
     /*
      * Read a key/value pair starting with an 8-bit length.  Since the
      * length is 8 bits and the size of the key/value buffers is 256, we
      * don't need to check for overflow...
      */

      txtlen = *txt++;

      if (!txtlen || (txt + txtlen) > txtend)
	break;

      txtnext = txt + txtlen;

      for (ptr = key; txt < txtnext && *txt != '='; txt ++)
	*ptr++ = *txt;
      *ptr = '\0';

      if (txt < txtnext && *txt == '=')
      {
	txt ++;

	if (txt < txtnext)
	  memcpy(value, txt, txtnext - txt);
	value[txtnext - txt] = '\0';

	DEBUG_printf(("6cups_dnssd_query_cb: %s=%s", key, value));
      }
      else
      {
	DEBUG_printf(("6cups_dnssd_query_cb: '%s' with no value.", key));
	continue;
      }

      if (!_cups_strcasecmp(key, "usb_MFG") ||
          !_cups_strcasecmp(key, "usb_MANU") ||
	  !_cups_strcasecmp(key, "usb_MANUFACTURER"))
	strlcpy(make_and_model, value, sizeof(make_and_model));
      else if (!_cups_strcasecmp(key, "usb_MDL") ||
               !_cups_strcasecmp(key, "usb_MODEL"))
	strlcpy(model, value, sizeof(model));
      else if (!_cups_strcasecmp(key, "product") && !strstr(value, "Ghostscript"))
      {
	if (value[0] == '(')
	{
	 /*
	  * Strip parenthesis...
	  */

	  if ((ptr = value + strlen(value) - 1) > value && *ptr == ')')
	    *ptr = '\0';

	  strlcpy(model, value + 1, sizeof(model));
	}
	else
	  strlcpy(model, value, sizeof(model));
      }
      else if (!_cups_strcasecmp(key, "ty"))
      {
	strlcpy(model, value, sizeof(model));

	if ((ptr = strchr(model, ',')) != NULL)
	  *ptr = '\0';
      }
      else if (!_cups_strcasecmp(key, "note"))
        device->dest.num_options = cupsAddOption("printer-location", value,
						 device->dest.num_options,
						 &device->dest.options);
      else if (!_cups_strcasecmp(key, "pdl"))
      {
       /*
        * Look for PDF-capable printers; only PDF-capable printers are shown.
        */

        const char	*start, *next;	/* Pointer into value */
        int		have_pdf = 0;	/* Have PDF? */

        for (start = value; start && *start; start = next)
        {
          if (!_cups_strncasecmp(start, "application/pdf", 15) &&
              (!start[15] || start[15] == ','))
          {
            have_pdf = 1;
            break;
          }

          if ((next = strchr(start, ',')) != NULL)
            next ++;
        }

        if (!have_pdf)
          device->state = _CUPS_DNSSD_INCOMPATIBLE;
      }
      else if (!_cups_strcasecmp(key, "printer-type"))
      {
       /*
        * Value is either NNNN or 0xXXXX
        */

	saw_printer_type = 1;
        type             = strtol(value, NULL, 0);
      }
      else if (!saw_printer_type)
      {
	if (!_cups_strcasecmp(key, "air") &&
		 !_cups_strcasecmp(value, "t"))
	  type |= CUPS_PRINTER_AUTHENTICATED;
	else if (!_cups_strcasecmp(key, "bind") &&
		 !_cups_strcasecmp(value, "t"))
	  type |= CUPS_PRINTER_BIND;
	else if (!_cups_strcasecmp(key, "collate") &&
		 !_cups_strcasecmp(value, "t"))
	  type |= CUPS_PRINTER_COLLATE;
	else if (!_cups_strcasecmp(key, "color") &&
		 !_cups_strcasecmp(value, "t"))
	  type |= CUPS_PRINTER_COLOR;
	else if (!_cups_strcasecmp(key, "copies") &&
		 !_cups_strcasecmp(value, "t"))
	  type |= CUPS_PRINTER_COPIES;
	else if (!_cups_strcasecmp(key, "duplex") &&
		 !_cups_strcasecmp(value, "t"))
	  type |= CUPS_PRINTER_DUPLEX;
	else if (!_cups_strcasecmp(key, "fax") &&
		 !_cups_strcasecmp(value, "t"))
	  type |= CUPS_PRINTER_MFP;
	else if (!_cups_strcasecmp(key, "papercustom") &&
		 !_cups_strcasecmp(value, "t"))
	  type |= CUPS_PRINTER_VARIABLE;
	else if (!_cups_strcasecmp(key, "papermax"))
	{
	  if (!_cups_strcasecmp(value, "legal-a4"))
	    type |= CUPS_PRINTER_SMALL;
	  else if (!_cups_strcasecmp(value, "isoc-a2"))
	    type |= CUPS_PRINTER_MEDIUM;
	  else if (!_cups_strcasecmp(value, ">isoc-a2"))
	    type |= CUPS_PRINTER_LARGE;
	}
	else if (!_cups_strcasecmp(key, "punch") &&
		 !_cups_strcasecmp(value, "t"))
	  type |= CUPS_PRINTER_PUNCH;
	else if (!_cups_strcasecmp(key, "scan") &&
		 !_cups_strcasecmp(value, "t"))
	  type |= CUPS_PRINTER_MFP;
	else if (!_cups_strcasecmp(key, "sort") &&
		 !_cups_strcasecmp(value, "t"))
	  type |= CUPS_PRINTER_SORT;
	else if (!_cups_strcasecmp(key, "staple") &&
		 !_cups_strcasecmp(value, "t"))
	  type |= CUPS_PRINTER_STAPLE;
      }
    }

   /*
    * Save the printer-xxx values...
    */

    device->dest.num_options = cupsAddOption("printer-info", name,
					     device->dest.num_options,
					     &device->dest.options);

    if (make_and_model[0])
    {
      strlcat(make_and_model, " ", sizeof(make_and_model));
      strlcat(make_and_model, model, sizeof(make_and_model));

      device->dest.num_options = cupsAddOption("printer-make-and-model",
      					       make_and_model,
					       device->dest.num_options,
					       &device->dest.options);
    }
    else
      device->dest.num_options = cupsAddOption("printer-make-and-model",
      					       model,
					       device->dest.num_options,
					       &device->dest.options);

    device->type = type;
    snprintf(value, sizeof(value), "%u", type);
    device->dest.num_options = cupsAddOption("printer-type", value,
					     device->dest.num_options,
					     &device->dest.options);

   /*
    * Save the URI...
    */

    cups_dnssd_unquote(uriname, device->fullName, sizeof(uriname));
    httpAssembleURI(HTTP_URI_CODING_ALL, uri, sizeof(uri),
                    !strcmp(device->regtype, "_ipps._tcp") ? "ipps" : "ipp",
                    NULL, uriname, 0, saw_printer_type ? "/cups" : "/");

    DEBUG_printf(("6cups_dnssd_query: printer-uri-supported=\"%s\"", uri));

    device->dest.num_options = cupsAddOption("printer-uri-supported", uri,
					     device->dest.num_options,
					     &device->dest.options);
  }
  else
    DEBUG_printf(("6cups_dnssd_query: Ignoring TXT record for '%s'.",
                  fullName));
}


/*
 * 'cups_dnssd_resolve()' - Resolve a Bonjour printer URI.
 */

static const char *			/* O - Resolved URI or NULL */
cups_dnssd_resolve(
    cups_dest_t    *dest,		/* I - Destination */
    const char     *uri,		/* I - Current printer URI */
    int            msec,		/* I - Time in milliseconds */
    int            *cancel,		/* I - Pointer to "cancel" variable */
    cups_dest_cb_t cb,			/* I - Callback */
    void           *user_data)		/* I - User data for callback */
{
  char			tempuri[1024];	/* Temporary URI buffer */
  _cups_dnssd_resolve_t	resolve;	/* Resolve data */


 /*
  * Resolve the URI...
  */

  resolve.cancel = cancel;
  gettimeofday(&resolve.end_time, NULL);
  if (msec > 0)
  {
    resolve.end_time.tv_sec  += msec / 1000;
    resolve.end_time.tv_usec += (msec % 1000) * 1000;

    while (resolve.end_time.tv_usec >= 1000000)
    {
      resolve.end_time.tv_sec ++;
      resolve.end_time.tv_usec -= 1000000;
    }
  }
  else
    resolve.end_time.tv_sec += 75;

  if (cb)
    (*cb)(user_data, CUPS_DEST_FLAGS_UNCONNECTED | CUPS_DEST_FLAGS_RESOLVING,
	  dest);

  if ((uri = _httpResolveURI(uri, tempuri, sizeof(tempuri),
			     _HTTP_RESOLVE_FQDN, cups_dnssd_resolve_cb,
			     &resolve)) == NULL)
  {
    _cupsSetError(IPP_STATUS_ERROR_INTERNAL, _("Unable to resolve printer URI."), 1);

    if (cb)
      (*cb)(user_data, CUPS_DEST_FLAGS_UNCONNECTED | CUPS_DEST_FLAGS_ERROR,
	    dest);

    return (NULL);
  }

 /*
  * Save the resolved URI...
  */

  dest->num_options = cupsAddOption("printer-uri-supported", uri,
				    dest->num_options, &dest->options);

  return (cupsGetOption("printer-uri-supported", dest->num_options,
                        dest->options));
}


/*
 * 'cups_dnssd_resolve_cb()' - See if we should continue resolving.
 */

static int				/* O - 1 to continue, 0 to stop */
cups_dnssd_resolve_cb(void *context)	/* I - Resolve data */
{
  _cups_dnssd_resolve_t	*resolve = (_cups_dnssd_resolve_t *)context;
					/* Resolve data */
  struct timeval	curtime;	/* Current time */


 /*
  * If the cancel variable is set, return immediately.
  */

  if (*resolve->cancel)
    return (0);

 /*
  * Otherwise check the end time...
  */

  gettimeofday(&curtime, NULL);

  return (curtime.tv_sec > resolve->end_time.tv_sec ||
          (curtime.tv_sec == resolve->end_time.tv_sec &&
           curtime.tv_usec > resolve->end_time.tv_usec));
}


/*
 * 'cups_dnssd_unquote()' - Unquote a name string.
 */

static void
cups_dnssd_unquote(char       *dst,	/* I - Destination buffer */
                   const char *src,	/* I - Source string */
		   size_t     dstsize)	/* I - Size of destination buffer */
{
  char	*dstend = dst + dstsize - 1;	/* End of destination buffer */


  while (*src && dst < dstend)
  {
    if (*src == '\\')
    {
      src ++;
      if (isdigit(src[0] & 255) && isdigit(src[1] & 255) &&
          isdigit(src[2] & 255))
      {
        *dst++ = ((((src[0] - '0') * 10) + src[1] - '0') * 10) + src[2] - '0';
	src += 3;
      }
      else
        *dst++ = *src++;
    }
    else
      *dst++ = *src ++;
  }

  *dst = '\0';
}
#endif /* HAVE_DNSSD */


/*
 * 'cups_find_dest()' - Find a destination using a binary search.
 */

static int				/* O - Index of match */
cups_find_dest(const char  *name,	/* I - Destination name */
               const char  *instance,	/* I - Instance or NULL */
               int         num_dests,	/* I - Number of destinations */
	       cups_dest_t *dests,	/* I - Destinations */
	       int         prev,	/* I - Previous index */
	       int         *rdiff)	/* O - Difference of match */
{
  int		left,			/* Low mark for binary search */
		right,			/* High mark for binary search */
		current,		/* Current index */
		diff;			/* Result of comparison */
  cups_dest_t	key;			/* Search key */


  key.name     = (char *)name;
  key.instance = (char *)instance;

  if (prev >= 0)
  {
   /*
    * Start search on either side of previous...
    */

    if ((diff = cups_compare_dests(&key, dests + prev)) == 0 ||
        (diff < 0 && prev == 0) ||
	(diff > 0 && prev == (num_dests - 1)))
    {
      *rdiff = diff;
      return (prev);
    }
    else if (diff < 0)
    {
     /*
      * Start with previous on right side...
      */

      left  = 0;
      right = prev;
    }
    else
    {
     /*
      * Start wih previous on left side...
      */

      left  = prev;
      right = num_dests - 1;
    }
  }
  else
  {
   /*
    * Start search in the middle...
    */

    left  = 0;
    right = num_dests - 1;
  }

  do
  {
    current = (left + right) / 2;
    diff    = cups_compare_dests(&key, dests + current);

    if (diff == 0)
      break;
    else if (diff < 0)
      right = current;
    else
      left = current;
  }
  while ((right - left) > 1);

  if (diff != 0)
  {
   /*
    * Check the last 1 or 2 elements...
    */

    if ((diff = cups_compare_dests(&key, dests + left)) <= 0)
      current = left;
    else
    {
      diff    = cups_compare_dests(&key, dests + right);
      current = right;
    }
  }

 /*
  * Return the closest destination and the difference...
  */

  *rdiff = diff;

  return (current);
}


/*
 * 'cups_get_default()' - Get the default destination from an lpoptions file.
 */

static char *				/* O - Default destination or NULL */
cups_get_default(const char *filename,	/* I - File to read */
                 char       *namebuf,	/* I - Name buffer */
		 size_t     namesize,	/* I - Size of name buffer */
		 const char **instance)	/* I - Instance */
{
  cups_file_t	*fp;			/* lpoptions file */
  char		line[8192],		/* Line from file */
		*value,			/* Value for line */
		*nameptr;		/* Pointer into name */
  int		linenum;		/* Current line */


  *namebuf = '\0';

  if ((fp = cupsFileOpen(filename, "r")) != NULL)
  {
    linenum  = 0;

    while (cupsFileGetConf(fp, line, sizeof(line), &value, &linenum))
    {
      if (!_cups_strcasecmp(line, "default") && value)
      {
        strlcpy(namebuf, value, namesize);

	if ((nameptr = strchr(namebuf, ' ')) != NULL)
	  *nameptr = '\0';
	if ((nameptr = strchr(namebuf, '\t')) != NULL)
	  *nameptr = '\0';

	if ((nameptr = strchr(namebuf, '/')) != NULL)
	  *nameptr++ = '\0';

        *instance = nameptr;
	break;
      }
    }

    cupsFileClose(fp);
  }

  return (*namebuf ? namebuf : NULL);
}


/*
 * 'cups_get_dests()' - Get destinations from a file.
 */

static int				/* O - Number of destinations */
cups_get_dests(
    const char  *filename,		/* I - File to read from */
    const char  *match_name,		/* I - Destination name we want */
    const char  *match_inst,		/* I - Instance name we want */
    int         user_default_set,	/* I - User default printer set? */
    int         num_dests,		/* I - Number of destinations */
    cups_dest_t **dests)		/* IO - Destinations */
{
  int		i;			/* Looping var */
  cups_dest_t	*dest;			/* Current destination */
  cups_file_t	*fp;			/* File pointer */
  char		line[8192],		/* Line from file */
		*lineptr,		/* Pointer into line */
		*name,			/* Name of destination/option */
		*instance;		/* Instance of destination */
  int		linenum;		/* Current line number */


  DEBUG_printf(("7cups_get_dests(filename=\"%s\", match_name=\"%s\", "
                "match_inst=\"%s\", user_default_set=%d, num_dests=%d, "
		"dests=%p)", filename, match_name, match_inst,
		user_default_set, num_dests, dests));

 /*
  * Try to open the file...
  */

  if ((fp = cupsFileOpen(filename, "r")) == NULL)
    return (num_dests);

 /*
  * Read each printer; each line looks like:
  *
  *    Dest name[/instance] options
  *    Default name[/instance] options
  */

  linenum = 0;

  while (cupsFileGetConf(fp, line, sizeof(line), &lineptr, &linenum))
  {
   /*
    * See what type of line it is...
    */

    DEBUG_printf(("9cups_get_dests: linenum=%d line=\"%s\" lineptr=\"%s\"",
                  linenum, line, lineptr));

    if ((_cups_strcasecmp(line, "dest") && _cups_strcasecmp(line, "default")) || !lineptr)
    {
      DEBUG_puts("9cups_get_dests: Not a dest or default line...");
      continue;
    }

    name = lineptr;

   /*
    * Search for an instance...
    */

    while (!isspace(*lineptr & 255) && *lineptr && *lineptr != '/')
      lineptr ++;

    if (*lineptr == '/')
    {
     /*
      * Found an instance...
      */

      *lineptr++ = '\0';
      instance = lineptr;

     /*
      * Search for an instance...
      */

      while (!isspace(*lineptr & 255) && *lineptr)
	lineptr ++;
    }
    else
      instance = NULL;

    if (*lineptr)
      *lineptr++ = '\0';

    DEBUG_printf(("9cups_get_dests: name=\"%s\", instance=\"%s\"", name,
                  instance));

   /*
    * See if the primary instance of the destination exists; if not,
    * ignore this entry and move on...
    */

    if (match_name)
    {
      if (_cups_strcasecmp(name, match_name) ||
          (!instance && match_inst) ||
	  (instance && !match_inst) ||
	  (instance && _cups_strcasecmp(instance, match_inst)))
	continue;

      dest = *dests;
    }
    else if (cupsGetDest(name, NULL, num_dests, *dests) == NULL)
    {
      DEBUG_puts("9cups_get_dests: Not found!");
      continue;
    }
    else
    {
     /*
      * Add the destination...
      */

      num_dests = cupsAddDest(name, instance, num_dests, dests);

      if ((dest = cupsGetDest(name, instance, num_dests, *dests)) == NULL)
      {
       /*
	* Out of memory!
	*/

        DEBUG_puts("9cups_get_dests: Out of memory!");
        break;
      }
    }

   /*
    * Add options until we hit the end of the line...
    */

    dest->num_options = cupsParseOptions(lineptr, dest->num_options,
                                         &(dest->options));

   /*
    * If we found what we were looking for, stop now...
    */

    if (match_name)
      break;

   /*
    * Set this as default if needed...
    */

    if (!user_default_set && !_cups_strcasecmp(line, "default"))
    {
      DEBUG_puts("9cups_get_dests: Setting as default...");

      for (i = 0; i < num_dests; i ++)
        (*dests)[i].is_default = 0;

      dest->is_default = 1;
    }
  }

 /*
  * Close the file and return...
  */

  cupsFileClose(fp);

  return (num_dests);
}


/*
 * 'cups_make_string()' - Make a comma-separated string of values from an IPP
 *                        attribute.
 */

static char *				/* O - New string */
cups_make_string(
    ipp_attribute_t *attr,		/* I - Attribute to convert */
    char            *buffer,		/* I - Buffer */
    size_t          bufsize)		/* I - Size of buffer */
{
  int		i;			/* Looping var */
  char		*ptr,			/* Pointer into buffer */
		*end,			/* Pointer to end of buffer */
		*valptr;		/* Pointer into string attribute */


 /*
  * Return quickly if we have a single string value...
  */

  if (attr->num_values == 1 &&
      attr->value_tag != IPP_TAG_INTEGER &&
      attr->value_tag != IPP_TAG_ENUM &&
      attr->value_tag != IPP_TAG_BOOLEAN &&
      attr->value_tag != IPP_TAG_RANGE)
    return (attr->values[0].string.text);

 /*
  * Copy the values to the string, separating with commas and escaping strings
  * as needed...
  */

  end = buffer + bufsize - 1;

  for (i = 0, ptr = buffer; i < attr->num_values && ptr < end; i ++)
  {
    if (i)
      *ptr++ = ',';

    switch (attr->value_tag)
    {
      case IPP_TAG_INTEGER :
      case IPP_TAG_ENUM :
	  snprintf(ptr, end - ptr + 1, "%d", attr->values[i].integer);
	  break;

      case IPP_TAG_BOOLEAN :
	  if (attr->values[i].boolean)
	    strlcpy(ptr, "true", end - ptr + 1);
	  else
	    strlcpy(ptr, "false", end - ptr + 1);
	  break;

      case IPP_TAG_RANGE :
	  if (attr->values[i].range.lower == attr->values[i].range.upper)
	    snprintf(ptr, end - ptr + 1, "%d", attr->values[i].range.lower);
	  else
	    snprintf(ptr, end - ptr + 1, "%d-%d", attr->values[i].range.lower,
		     attr->values[i].range.upper);
	  break;

      default :
	  for (valptr = attr->values[i].string.text;
	       *valptr && ptr < end;)
	  {
	    if (strchr(" \t\n\\\'\"", *valptr))
	    {
	      if (ptr >= (end - 1))
	        break;

	      *ptr++ = '\\';
	    }

	    *ptr++ = *valptr++;
	  }

	  *ptr = '\0';
	  break;
    }

    ptr += strlen(ptr);
  }

  *ptr = '\0';

  return (buffer);
}


/*
 * End of "$Id: dest.c 11688 2014-03-05 21:11:32Z msweet $".
 */<|MERGE_RESOLUTION|>--- conflicted
+++ resolved
@@ -1433,18 +1433,12 @@
 #ifdef __APPLE__
 		  "media-supported",
 #endif /* __APPLE__ */
-                  "ppd-timestamp",
 		  "printer-commands",
 		  "printer-defaults",
 		  "printer-info",
 		  "printer-is-accepting-jobs",
-<<<<<<< HEAD
-		  "printer-is-colormanaged",
-                  "printer-is-shared"
-=======
 		  "printer-is-cm-calibrating",
 		  "printer-is-shared",
->>>>>>> 5aae941c
 		  "printer-location",
 		  "printer-make-and-model",
 		  "printer-mandatory-job-attributes",
@@ -1549,16 +1543,10 @@
 	    !strcmp(attr->name, "marker-message") ||
 	    !strcmp(attr->name, "marker-names") ||
 	    !strcmp(attr->name, "marker-types") ||
-	    !strcmp(attr->name, "ppd-timestamp") ||
 	    !strcmp(attr->name, "printer-commands") ||
 	    !strcmp(attr->name, "printer-info") ||
-<<<<<<< HEAD
-	    !strcmp(attr->name, "printer-is-colormanaged") ||
-	    !strcmp(attr->name, "printer-is-shared") ||
-=======
 	    !strcmp(attr->name, "printer-info") ||
 	    !strcmp(attr->name, "printer-is-cm-calibrating") ||
->>>>>>> 5aae941c
 	    !strcmp(attr->name, "printer-make-and-model") ||
 	    !strcmp(attr->name, "printer-mandatory-job-attributes") ||
 	    !strcmp(attr->name, "printer-state") ||
