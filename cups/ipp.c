--- conflicted
+++ resolved
@@ -16,98 +16,6 @@
  *
  * Contents:
  *
-<<<<<<< HEAD
- *   _cupsBufferGet()	    - Get a read/write buffer.
- *   _cupsBufferRelease()   - Release a read/write buffer.
- *   ippAddBoolean()	    - Add a boolean attribute to an IPP message.
- *   ippAddBooleans()	    - Add an array of boolean values.
- *   ippAddCollection()     - Add a collection value.
- *   ippAddCollections()    - Add an array of collection values.
- *   ippAddDate()	    - Add a date attribute to an IPP message.
- *   ippAddInteger()	    - Add a integer attribute to an IPP message.
- *   ippAddIntegers()	    - Add an array of integer values.
- *   ippAddOctetString()    - Add an octetString value to an IPP message.
- *   ippAddOutOfBand()	    - Add an out-of-band value to an IPP message.
- *   ippAddRange()	    - Add a range of values to an IPP message.
- *   ippAddRanges()	    - Add ranges of values to an IPP message.
- *   ippAddResolution()     - Add a resolution value to an IPP message.
- *   ippAddResolutions()    - Add resolution values to an IPP message.
- *   ippAddSeparator()	    - Add a group separator to an IPP message.
- *   ippAddString()	    - Add a language-encoded string to an IPP message.
- *   ippAddStrings()	    - Add language-encoded strings to an IPP message.
- *   ippCopyAttribute()     - Copy an attribute.
- *   ippCopyAttributes()    - Copy attributes from one IPP message to another.
- *   ippDateToTime()	    - Convert from RFC 1903 Date/Time format to UNIX
- *			      time in seconds.
- *   ippDelete()	    - Delete an IPP message.
- *   ippDeleteAttribute()   - Delete a single attribute in an IPP message.
- *   ippDeleteValues()	    - Delete values in an attribute.
- *   ippFindAttribute()     - Find a named attribute in a request.
- *   ippFindNextAttribute() - Find the next named attribute in a request.
- *   ippFirstAttribute()    - Return the first attribute in the message.
- *   ippGetBoolean()	    - Get a boolean value for an attribute.
- *   ippGetCollection()     - Get a collection value for an attribute.
- *   ippGetCount()	    - Get the number of values in an attribute.
- *   ippGetDate()           - Get a date value for an attribute.
- *   ippGetGroupTag()	    - Get the group associated with an attribute.
- *   ippGetInteger()	    - Get the integer/enum value for an attribute.
- *   ippGetName()	    - Get the attribute name.
- *   ippGetOperation()	    - Get the operation ID in an IPP message.
- *   ippGetRange()          - Get a rangeOfInteger value from an attribute.
- *   ippGetRequestId()	    - Get the request ID from an IPP message.
- *   ippGetResolution()     - Get a resolution value for an attribute.
- *   ippGetStatusCode()     - Get the status code from an IPP response or event
- *			      message.
- *   ippGetString()	    - Get the string and optionally the language code
- *			      for an attribute.
- *   ippGetValueTag()	    - Get the value tag for an attribute.
- *   ippGetVersion()	    - Get the major and minor version number from an
- *			      IPP message.
- *   ippLength()	    - Compute the length of an IPP message.
- *   ippNextAttribute()     - Return the next attribute in the message.
- *   ippNew()		    - Allocate a new IPP message.
- *   ippNewRequest()	    - Allocate a new IPP request message.
- *   ippRead()		    - Read data for an IPP message from a HTTP
- *			      connection.
- *   ippFilterPrinters()    - Filter printer list based on an environment
- *			      variable
- *   ippReadFile()	    - Read data for an IPP message from a file.
- *   ippReadIO()	    - Read data for an IPP message.
- *   ippSetBoolean()	    - Set a boolean value in an attribute.
- *   ippSetCollection()     - Set a collection value in an attribute.
- *   ippSetDate()           - Set a date value in an attribute.
- *   ippSetGroupTag()	    - Set the group tag of an attribute.
- *   ippSetInteger()	    - Set an integer or enum value in an attribute.
- *   ippSetName()	    - Set the name of an attribute.
- *   ippSetOperation()	    - Set the operation ID in an IPP request message.
- *   ippSetRange()	    - Set a rangeOfInteger value in an attribute.
- *   ippSetRequestId()	    - Set the request ID in an IPP message.
- *   ippSetResolution()     - Set a resolution value in an attribute.
- *   ippSetState()          - Set the current state of the IPP message.
- *   ippSetStatusCode()     - Set the status code in an IPP response or event
- *			      message.
- *   ippSetString()	    - Set a string value in an attribute.
- *   ippSetValueTag()	    - Set the value tag of an attribute.
- *   ippSetVersion()	    - Set the version number in an IPP message.
- *   ippTimeToDate()	    - Convert from UNIX time to RFC 1903 format.
- *   ippWrite() 	    - Write data for an IPP message to a HTTP
- *			      connection.
- *   ippWriteFile()	    - Write data for an IPP message to a file.
- *   ippWriteIO()	    - Write data for an IPP message.
- *   ipp_add_attr()	    - Add a new attribute to the message.
- *   ipp_free_values()	    - Free attribute values.
- *   ipp_get_code()	    - Convert a C locale/charset name into an IPP
- *			      language/charset code.
- *   ipp_lang_code()	    - Convert a C locale name into an IPP language
- *			      code.
- *   ipp_length()	    - Compute the length of an IPP message or
- *			      collection value.
- *   ipp_read_http()	    - Semi-blocking read on a HTTP connection...
- *   ipp_read_file()	    - Read IPP data from a file.
- *   ipp_set_value()	    - Get the value element from an attribute,
- *			      expanding it as needed.
- *   ipp_write_file()	    - Write IPP data to a file.
-=======
  *   _cupsBufferGet()	     - Get a read/write buffer.
  *   _cupsBufferRelease()    - Release a read/write buffer.
  *   ippAddBoolean()	     - Add a boolean attribute to an IPP message.
@@ -213,7 +121,6 @@
  *   ipp_set_value()	     - Get the value element from an attribute,
  *			       expanding it as needed.
  *   ipp_write_file()	     - Write IPP data to a file.
->>>>>>> ffdfaaad
  */
 
 /*
@@ -2849,124 +2756,6 @@
   return (temp);
 }
 
-<<<<<<< HEAD
-/*
- * 'ippFilterPrinters()' - Filter printer list based on environment variables
- */
-ipp_state_t                         /* O - Current state */
-ippFilterPrinters(ipp_t      *ipp)  /* I - IPP data */
-{
-  char *env_printer_list = NULL;
-  char *result_printer_list;
-  char delim_printers[] = ",";
-  char **printer_list_array;
-  char *default_printer_env;
-  int printer_list_size = 0;
-  ipp_attribute_t	*filtertmpattr;
-  ipp_attribute_t	*filtertmpattr2;
-  int i = 0;
-  int j = 0;
-  int found = 0;
-  int printer_name_found = 0;
-  int len = 0;
-  int last_null = 0;
-
-  /*
-   * First we create an array from PRINTER and PRINTER_LIST
-   */
-  if(getenv("PRINTER") != NULL) {
-    default_printer_env = getenv("PRINTER");
-    printer_list_size++;
-  } else {
-    default_printer_env = (char *)malloc(sizeof(char));
-    default_printer_env = "";
-  }
-
-  env_printer_list = strdup(getenv("PRINTER_LIST"));
-  result_printer_list = strtok(env_printer_list, delim_printers);
-  while(result_printer_list) {
-    if(default_printer_env && strcasecmp(result_printer_list, default_printer_env) != 0)
-      printer_list_size++;
-    result_printer_list = strtok( NULL, delim_printers);
-  }
-
-  printer_list_array = (char **)malloc(printer_list_size * sizeof(char *));
-
-  env_printer_list = strdup(getenv("PRINTER_LIST"));
-
-  result_printer_list = strtok(env_printer_list, delim_printers);
-  while(result_printer_list) {
-    /*
-     * Don't add the default printer if it's defined
-     */
-    if(strcasecmp(result_printer_list, default_printer_env) != 0) {
-      printer_list_array[i] = (char *)malloc(sizeof(result_printer_list));
-      printer_list_array[i++] = result_printer_list;
-    }
-    result_printer_list = strtok( NULL, delim_printers);
-  }
-
-  if(strcasecmp(default_printer_env, "") != 0)
-    printer_list_array[printer_list_size-1] = default_printer_env;
-
-  // number of attributes
-  for (filtertmpattr = ipp->attrs; filtertmpattr != NULL; filtertmpattr = filtertmpattr->next) {
-    len++;
-  }
-  ipp_attribute_t* array[len];
-
-  for (filtertmpattr = ipp->attrs; filtertmpattr != NULL; filtertmpattr = filtertmpattr->next) {
-    array[j++] = filtertmpattr;
-  }
-
-  for (j=0; j<len; j++) {
-    filtertmpattr = array[j];
-    // if the current attribute is a printer_name, find it in the list
-    if ((filtertmpattr->value_tag == IPP_TAG_NAME) && 
-                   (strcasecmp(filtertmpattr->name, "printer-name") == 0)) {
-      printer_name_found = 1;
-
-      // compare the current printer with the values in the list
-      for(i = 0; i < printer_list_size; i++) {
-        if (printer_list_array[i] &&  filtertmpattr->values[0].string.text && 
-                   (strcasecmp(filtertmpattr->values[0].string.text, printer_list_array[i]) == 0)) {
-          found = 1;
-        }
-      }
-    }
-
-    // last attribute of a printer (separator) or last attribute
-    if (filtertmpattr->value_tag == IPP_TAG_ZERO || filtertmpattr->next == NULL) {
-      if(found == 0 && printer_name_found == 1) {    // not found so we remove it
-        // First printer
-        if(last_null == 0) {
-           ipp->attrs = filtertmpattr->next;
-        } else {
-           // Printer in the middle
-           (array[last_null])->next = filtertmpattr->next;
-        }
-      } else {
-        // the last known good printer
-        last_null = j;
-      }
-        printer_name_found = 0;
-        found = 0;
-    }
-  }
-
-  // remove the last IPP_TAG_ZERO if the last element in the list
-  for (filtertmpattr = ipp->attrs; filtertmpattr != NULL; filtertmpattr = filtertmpattr->next){
-    if (filtertmpattr->value_tag == IPP_TAG_ZERO && filtertmpattr->next == NULL){
-      filtertmpattr2->next = NULL;
-    }
-    filtertmpattr2 = filtertmpattr;
-  }
-  return 0;
-}
-
-
-=======
->>>>>>> ffdfaaad
 /*
  * 'ippFilterPrinters()' - Filter printer list based on environment variables
  */
