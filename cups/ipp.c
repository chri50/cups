--- conflicted
+++ resolved
@@ -1,128 +1,4 @@
 /*
-<<<<<<< HEAD
- * "$Id: ipp.c 11864 2014-05-08 23:10:47Z msweet $"
- *
- *   Internet Printing Protocol functions for CUPS.
- *
- *   Copyright 2007-2013 by Apple Inc.
- *   Copyright 1997-2007 by Easy Software Products, all rights reserved.
- *
- *   These coded instructions, statements, and computer programs are the
- *   property of Apple Inc. and are protected by Federal copyright
- *   law.  Distribution and use rights are outlined in the file "LICENSE.txt"
- *   which should have been included with this file.  If this file is
- *   file is missing or damaged, see the license at "http://www.cups.org/".
- *
- *   This file is subject to the Apple OS-Developed Software exception.
- *
- * Contents:
- *
- *   _cupsBufferGet()	     - Get a read/write buffer.
- *   _cupsBufferRelease()    - Release a read/write buffer.
- *   ippAddBoolean()	     - Add a boolean attribute to an IPP message.
- *   ippAddBooleans()	     - Add an array of boolean values.
- *   ippAddCollection()      - Add a collection value.
- *   ippAddCollections()     - Add an array of collection values.
- *   ippAddDate()	     - Add a date attribute to an IPP message.
- *   ippAddInteger()	     - Add a integer attribute to an IPP message.
- *   ippAddIntegers()	     - Add an array of integer values.
- *   ippAddOctetString()     - Add an octetString value to an IPP message.
- *   ippAddOutOfBand()	     - Add an out-of-band value to an IPP message.
- *   ippAddRange()	     - Add a range of values to an IPP message.
- *   ippAddRanges()	     - Add ranges of values to an IPP message.
- *   ippAddResolution()      - Add a resolution value to an IPP message.
- *   ippAddResolutions()     - Add resolution values to an IPP message.
- *   ippAddSeparator()	     - Add a group separator to an IPP message.
- *   ippAddString()	     - Add a language-encoded string to an IPP message.
- *   ippAddStringf()	     - Add a formatted string to an IPP message.
- *   ippAddStringfv()	     - Add a formatted string to an IPP message.
- *   ippAddStrings()	     - Add language-encoded strings to an IPP message.
- *   ippContainsInteger()    - Determine whether an attribute contains the
- *			       specified value or is within the list of ranges.
- *   ippContainsString()     - Determine whether an attribute contains the
- *			       specified string value.
- *   ippCopyAttribute()      - Copy an attribute.
- *   ippCopyAttributes()     - Copy attributes from one IPP message to another.
- *   ippDateToTime()	     - Convert from RFC 1903 Date/Time format to UNIX
- *			       time in seconds.
- *   ippDelete()	     - Delete an IPP message.
- *   ippDeleteAttribute()    - Delete a single attribute in an IPP message.
- *   ippDeleteValues()	     - Delete values in an attribute.
- *   ippFindAttribute()      - Find a named attribute in a request.
- *   ippFindNextAttribute()  - Find the next named attribute in a request.
- *   ippFirstAttribute()     - Return the first attribute in the message.
- *   ippGetBoolean()	     - Get a boolean value for an attribute.
- *   ippGetCollection()      - Get a collection value for an attribute.
- *   ippGetCount()	     - Get the number of values in an attribute.
- *   ippGetDate()	     - Get a date value for an attribute.
- *   ippGetGroupTag()	     - Get the group associated with an attribute.
- *   ippGetInteger()	     - Get the integer/enum value for an attribute.
- *   ippGetName()	     - Get the attribute name.
- *   ippGetOctetString()     - Get an octetString value from an IPP attribute.
- *   ippGetOperation()	     - Get the operation ID in an IPP message.
- *   ippGetRange()	     - Get a rangeOfInteger value from an attribute.
- *   ippGetRequestId()	     - Get the request ID from an IPP message.
- *   ippGetResolution()      - Get a resolution value for an attribute.
- *   ippGetState()	     - Get the IPP message state.
- *   ippGetStatusCode()      - Get the status code from an IPP response or
- *			       event message.
- *   ippGetString()	     - Get the string and optionally the language code
- *			       for an attribute.
- *   ippGetValueTag()	     - Get the value tag for an attribute.
- *   ippGetVersion()	     - Get the major and minor version number from an
- *			       IPP message.
- *   ippLength()	     - Compute the length of an IPP message.
- *   ippNextAttribute()      - Return the next attribute in the message.
- *   ippNew()		     - Allocate a new IPP message.
- *   ippNewRequest()	     - Allocate a new IPP request message.
- *   ippNewResponse()	     - Allocate a new IPP response message.
- *   ippRead()		     - Read data for an IPP message from a HTTP
- *			       connection.
- *   ippFilterPrinters()     - Filter printer list based on an environment
- *			       variable
- *   ippReadFile()	     - Read data for an IPP message from a file.
- *   ippReadIO()	     - Read data for an IPP message.
- *   ippSetBoolean()	     - Set a boolean value in an attribute.
- *   ippSetCollection()      - Set a collection value in an attribute.
- *   ippSetDate()	     - Set a date value in an attribute.
- *   ippSetGroupTag()	     - Set the group tag of an attribute.
- *   ippSetInteger()	     - Set an integer or enum value in an attribute.
- *   ippSetName()	     - Set the name of an attribute.
- *   ippSetOctetString()     - Set an octetString value in an IPP attribute.
- *   ippSetOperation()	     - Set the operation ID in an IPP request message.
- *   ippSetRange()	     - Set a rangeOfInteger value in an attribute.
- *   ippSetRequestId()	     - Set the request ID in an IPP message.
- *   ippSetResolution()      - Set a resolution value in an attribute.
- *   ippSetState()	     - Set the current state of the IPP message.
- *   ippSetStatusCode()      - Set the status code in an IPP response or event
- *			       message.
- *   ippSetString()	     - Set a string value in an attribute.
- *   ippSetStringf()	     - Set a formatted string value of an attribute.
- *   ippSetStringf()	     - Set a formatted string value of an attribute.
- *   ippSetValueTag()	     - Set the value tag of an attribute.
- *   ippSetVersion()	     - Set the version number in an IPP message.
- *   ippTimeToDate()	     - Convert from UNIX time to RFC 1903 format.
- *   ippValidateAttribute()  - Validate the contents of an attribute.
- *   ippValidateAttributes() - Validate all attributes in an IPP message.
- *   ippWrite() 	     - Write data for an IPP message to a HTTP
- *			       connection.
- *   ippWriteFile()	     - Write data for an IPP message to a file.
- *   ippWriteIO()	     - Write data for an IPP message.
- *   ipp_add_attr()	     - Add a new attribute to the message.
- *   ipp_free_values()	     - Free attribute values.
- *   ipp_get_code()	     - Convert a C locale/charset name into an IPP
- *			       language/charset code.
- *   ipp_lang_code()	     - Convert a C locale name into an IPP language
- *			       code.
- *   ipp_length()	     - Compute the length of an IPP message or
- *			       collection value.
- *   ipp_read_http()	     - Semi-blocking read on a HTTP connection...
- *   ipp_read_file()	     - Read IPP data from a file.
- *   ipp_set_error()	     - Set a formatted, localized error string.
- *   ipp_set_value()	     - Get the value element from an attribute,
- *			       expanding it as needed.
- *   ipp_write_file()	     - Write IPP data to a file.
-=======
  * "$Id: ipp.c 12469 2015-02-01 04:51:08Z msweet $"
  *
  * Internet Printing Protocol functions for CUPS.
@@ -137,7 +13,6 @@
  * file is missing or damaged, see the license at "http://www.cups.org/".
  *
  * This file is subject to the Apple OS-Developed Software exception.
->>>>>>> 2c8b893d
  */
 
 /*
