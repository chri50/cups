/*
 * "$Id: ipp.c 10053 2011-10-04 04:46:34Z mike $"
 *
 *   Internet Printing Protocol functions for CUPS.
 *
 *   Copyright 2007-2011 by Apple Inc.
 *   Copyright 1997-2007 by Easy Software Products, all rights reserved.
 *
 *   These coded instructions, statements, and computer programs are the
 *   property of Apple Inc. and are protected by Federal copyright
 *   law.  Distribution and use rights are outlined in the file "LICENSE.txt"
 *   which should have been included with this file.  If this file is
 *   file is missing or damaged, see the license at "http://www.cups.org/".
 *
 *   This file is subject to the Apple OS-Developed Software exception.
 *
 * Contents:
 *
 *   ippAddBoolean()        - Add a boolean attribute to an IPP message.
 *   ippAddBooleans()       - Add an array of boolean values.
 *   ippAddDate()           - Add a date attribute to an IPP message.
 *   ippAddInteger()        - Add a integer attribute to an IPP message.
 *   ippAddIntegers()       - Add an array of integer values.
 *   ippAddOctetString()    - Add an octetString value to an IPP message.
 *   ippAddString()         - Add a language-encoded string to an IPP message.
 *   ippAddStrings()        - Add language-encoded strings to an IPP message.
 *   ippAddRange()          - Add a range of values to an IPP message.
 *   ippAddRanges()         - Add ranges of values to an IPP message.
 *   ippAddResolution()     - Add a resolution value to an IPP message.
 *   ippAddResolutions()    - Add resolution values to an IPP message.
 *   ippAddSeparator()      - Add a group separator to an IPP message.
 *   ippDateToTime()        - Convert from RFC 1903 Date/Time format to
 *                            UNIX time in seconds.
 *   ippDelete()            - Delete an IPP message.
 *   ippDeleteAttribute()   - Delete a single attribute in an IPP message.
 *   ippFindAttribute()     - Find a named attribute in a request...
 *   ippFindNextAttribute() - Find the next named attribute in a request...
 *   ippLength()            - Compute the length of an IPP message.
 *   ippNew()               - Allocate a new IPP message.
 *   ippNewRequest()        - Allocate a new IPP message.
 *   ippRead()              - Read data for an IPP message from a HTTP
 *                            connection.
 *   ippFilterPrinters()    - Filter printer list based on an environment variable
 *   ippReadFile()          - Read data for an IPP message from a file.
 *   ippReadIO()            - Read data for an IPP message.
 *   ippTimeToDate()        - Convert from UNIX time to RFC 1903 format.
 *   ippWrite()             - Write data for an IPP message to a HTTP
 *                            connection.
 *   ippWriteFile()         - Write data for an IPP message to a file.
 *   ippWriteIO()           - Write data for an IPP message.
 *   _ippAddAttr()          - Add a new attribute to the request.
 *   _ippFreeAttr()         - Free an attribute.
 *   ipp_length()           - Compute the length of an IPP message or
 *                            collection value.
 *   ipp_read_http()        - Semi-blocking read on a HTTP connection...
 *   ipp_read_file()        - Read IPP data from a file.
 *   ipp_write_file()       - Write IPP data to a file.
 */

/*
 * Include necessary headers...
 */

#include "cups-private.h"
#ifdef WIN32
#  include <io.h>
#endif /* WIN32 */


/*
 * Local functions...
 */

static unsigned char	*ipp_buffer_get(void);
static void		ipp_buffer_release(unsigned char *b);
static size_t		ipp_length(ipp_t *ipp, int collection);
static ssize_t		ipp_read_http(http_t *http, ipp_uchar_t *buffer,
			              size_t length);
static ssize_t		ipp_read_file(int *fd, ipp_uchar_t *buffer,
			              size_t length);
static ssize_t		ipp_write_file(int *fd, ipp_uchar_t *buffer,
			               size_t length);


/*
 * 'ippAddBoolean()' - Add a boolean attribute to an IPP message.
 */

ipp_attribute_t *			/* O - New attribute */
ippAddBoolean(ipp_t      *ipp,		/* I - IPP message */
              ipp_tag_t  group,		/* I - IPP group */
              const char *name,		/* I - Name of attribute */
              char       value)		/* I - Value of attribute */
{
  ipp_attribute_t	*attr;		/* New attribute */


  DEBUG_printf(("ippAddBoolean(ipp=%p, group=%02x(%s), name=\"%s\", value=%d)",
                ipp, group, ippTagString(group), name, value));

  if (!ipp || !name)
    return (NULL);

  if ((attr = _ippAddAttr(ipp, 1)) == NULL)
    return (NULL);

  attr->name              = _cupsStrAlloc(name);
  attr->group_tag         = group;
  attr->value_tag         = IPP_TAG_BOOLEAN;
  attr->values[0].boolean = value;

  return (attr);
}


/*
 * 'ippAddBooleans()' - Add an array of boolean values.
 */

ipp_attribute_t *			/* O - New attribute */
ippAddBooleans(ipp_t      *ipp,		/* I - IPP message */
               ipp_tag_t  group,	/* I - IPP group */
	       const char *name,	/* I - Name of attribute */
	       int        num_values,	/* I - Number of values */
	       const char *values)	/* I - Values */
{
  int			i;		/* Looping var */
  ipp_attribute_t	*attr;		/* New attribute */
  ipp_value_t		*value;		/* Current value */


  DEBUG_printf(("ippAddBooleans(ipp=%p, group=%02x(%s), name=\"%s\", "
                "num_values=%d, values=%p)", ipp, group, ippTagString(group),
                name, num_values, values));

  if (!ipp || !name || num_values < 1)
    return (NULL);

  if ((attr = _ippAddAttr(ipp, num_values)) == NULL)
    return (NULL);

  attr->name      = _cupsStrAlloc(name);
  attr->group_tag = group;
  attr->value_tag = IPP_TAG_BOOLEAN;

  if (values != NULL)
    for (i = 0, value = attr->values;
	 i < num_values;
	 i ++, value ++)
      value->boolean = values[i];

  return (attr);
}


/*
 * 'ippAddCollection()' - Add a collection value.
 *
 * @since CUPS 1.1.19/Mac OS X 10.3@
 */

ipp_attribute_t *			/* O - New attribute */
ippAddCollection(ipp_t      *ipp,	/* I - IPP message */
                 ipp_tag_t  group,	/* I - IPP group */
		 const char *name,	/* I - Name of attribute */
		 ipp_t      *value)	/* I - Value */
{
  ipp_attribute_t	*attr;		/* New attribute */


  DEBUG_printf(("ippAddCollection(ipp=%p, group=%02x(%s), name=\"%s\", "
                "value=%p)", ipp, group, ippTagString(group), name, value));

  if (!ipp || !name)
    return (NULL);

  if ((attr = _ippAddAttr(ipp, 1)) == NULL)
    return (NULL);

  attr->name                 = _cupsStrAlloc(name);
  attr->group_tag            = group;
  attr->value_tag            = IPP_TAG_BEGIN_COLLECTION;
  attr->values[0].collection = value;

  value->use ++;

  return (attr);
}


/*
 * 'ippAddCollections()' - Add an array of collection values.
 *
 * @since CUPS 1.1.19/Mac OS X 10.3@
 */

ipp_attribute_t *			/* O - New attribute */
ippAddCollections(
    ipp_t       *ipp,			/* I - IPP message */
    ipp_tag_t   group,			/* I - IPP group */
    const char  *name,			/* I - Name of attribute */
    int         num_values,		/* I - Number of values */
    const ipp_t **values)		/* I - Values */
{
  int			i;		/* Looping var */
  ipp_attribute_t	*attr;		/* New attribute */
  ipp_value_t		*value;		/* Current value */


  DEBUG_printf(("ippAddCollections(ipp=%p, group=%02x(%s), name=\"%s\", "
                "num_values=%d, values=%p)", ipp, group, ippTagString(group),
                name, num_values, values));

  if (!ipp || !name || num_values < 1)
    return (NULL);

  if ((attr = _ippAddAttr(ipp, num_values)) == NULL)
    return (NULL);

  attr->name      = _cupsStrAlloc(name);
  attr->group_tag = group;
  attr->value_tag = IPP_TAG_BEGIN_COLLECTION;

  if (values != NULL)
  {
    for (i = 0, value = attr->values;
	 i < num_values;
	 i ++, value ++)
    {
      value->collection = (ipp_t *)values[i];
      value->collection->use ++;
    }
  }

  return (attr);
}


/*
 * 'ippAddDate()' - Add a date attribute to an IPP message.
 */

ipp_attribute_t *			/* O - New attribute */
ippAddDate(ipp_t             *ipp,	/* I - IPP message */
           ipp_tag_t         group,	/* I - IPP group */
	   const char        *name,	/* I - Name of attribute */
	   const ipp_uchar_t *value)	/* I - Value */
{
  ipp_attribute_t	*attr;		/* New attribute */


  DEBUG_printf(("ippAddDate(ipp=%p, group=%02x(%s), name=\"%s\", value=%p)",
                ipp, group, ippTagString(group), name, value));

  if (!ipp || !name || !value)
    return (NULL);

  if ((attr = _ippAddAttr(ipp, 1)) == NULL)
    return (NULL);

  attr->name      = _cupsStrAlloc(name);
  attr->group_tag = group;
  attr->value_tag = IPP_TAG_DATE;
  memcpy(attr->values[0].date, value, 11);

  return (attr);
}


/*
 * 'ippAddInteger()' - Add a integer attribute to an IPP message.
 */

ipp_attribute_t *			/* O - New attribute */
ippAddInteger(ipp_t      *ipp,		/* I - IPP message */
              ipp_tag_t  group,		/* I - IPP group */
	      ipp_tag_t  type,		/* I - Type of attribute */
              const char *name,		/* I - Name of attribute */
              int        value)		/* I - Value of attribute */
{
  ipp_attribute_t	*attr;		/* New attribute */


  DEBUG_printf(("ippAddInteger(ipp=%p, group=%02x(%s), type=%02x(%s), "
                "name=\"%s\", value=%d)", ipp, group, ippTagString(group),
		type, ippTagString(type), name, value));

  if (!ipp || !name)
    return (NULL);

  if ((attr = _ippAddAttr(ipp, 1)) == NULL)
    return (NULL);

  attr->name              = _cupsStrAlloc(name);
  attr->group_tag         = group;
  attr->value_tag         = type;
  attr->values[0].integer = value;

  return (attr);
}


/*
 * 'ippAddIntegers()' - Add an array of integer values.
 */

ipp_attribute_t *			/* O - New attribute */
ippAddIntegers(ipp_t      *ipp,		/* I - IPP message */
               ipp_tag_t  group,	/* I - IPP group */
	       ipp_tag_t  type,		/* I - Type of attribute */
	       const char *name,	/* I - Name of attribute */
	       int        num_values,	/* I - Number of values */
	       const int  *values)	/* I - Values */
{
  int			i;		/* Looping var */
  ipp_attribute_t	*attr;		/* New attribute */
  ipp_value_t		*value;		/* Current value */


  DEBUG_printf(("ippAddIntegers(ipp=%p, group=%02x(%s), type=%02x(%s), "
                "name=\"%s\", num_values=%d, values=%p)", ipp,
		group, ippTagString(group), type, ippTagString(type), name,
		num_values, values));

  if (!ipp || !name || num_values < 1)
    return (NULL);

  if ((attr = _ippAddAttr(ipp, num_values)) == NULL)
    return (NULL);

  attr->name      = _cupsStrAlloc(name);
  attr->group_tag = group;
  attr->value_tag = type;

  if (values != NULL)
    for (i = 0, value = attr->values;
	 i < num_values;
	 i ++, value ++)
      value->integer = values[i];

  return (attr);
}


/*
 * 'ippAddOctetString()' - Add an octetString value to an IPP message.
 *
 * @since CUPS 1.2/Mac OS X 10.5@
 */

ipp_attribute_t	*			/* O - New attribute */
ippAddOctetString(ipp_t      *ipp,	/* I - IPP message */
                  ipp_tag_t  group,	/* I - IPP group */
                  const char *name,	/* I - Name of attribute */
                  const void *data,	/* I - octetString data */
		  int        datalen)	/* I - Length of data in bytes */
{
  ipp_attribute_t	*attr;		/* New attribute */


  if (ipp == NULL || name == NULL)
    return (NULL);

  if ((attr = _ippAddAttr(ipp, 1)) == NULL)
    return (NULL);

 /*
  * Initialize the attribute data...
  */

  attr->name                     = _cupsStrAlloc(name);
  attr->group_tag                = group;
  attr->value_tag                = IPP_TAG_STRING;
  attr->values[0].unknown.length = datalen;

  if (data)
  {
    if ((attr->values[0].unknown.data = malloc(datalen)) == NULL)
    {
      ippDeleteAttribute(ipp, attr);
      return (NULL);
    }

    memcpy(attr->values[0].unknown.data, data, datalen);
  }

 /*
  * Return the new attribute...
  */

  return (attr);
}


/*
 * 'ippAddString()' - Add a language-encoded string to an IPP message.
 */

ipp_attribute_t *			/* O - New attribute */
ippAddString(ipp_t      *ipp,		/* I - IPP message */
             ipp_tag_t  group,		/* I - IPP group */
	     ipp_tag_t  type,		/* I - Type of attribute */
             const char *name,		/* I - Name of attribute */
             const char *charset,	/* I - Character set */
             const char *value)		/* I - Value */
{
  ipp_attribute_t	*attr;		/* New attribute */
  char			buffer[1024],	/* Language/charset value buffer */
			*bufptr;	/* Pointer into buffer */


  DEBUG_printf(("ippAddString(ipp=%p, group=%02x(%s), type=%02x(%s), "
                "name=\"%s\", charset=\"%s\", value=\"%s\")", ipp,
		group, ippTagString(group), type, ippTagString(type), name,
		charset, value));

  if (!ipp || !name)
    return (NULL);

  if ((attr = _ippAddAttr(ipp, 1)) == NULL)
    return (NULL);

 /*
  * Force value to be English for the POSIX locale...
  */

  if (type == IPP_TAG_LANGUAGE && !_cups_strcasecmp(value, "C"))
    value = "en";

 /*
  * Convert language and charset values to lowercase and change _ to - as
  * needed...
  */

  if ((type == IPP_TAG_LANGUAGE || type == IPP_TAG_CHARSET) && value)
  {
    strlcpy(buffer, value, sizeof(buffer));
    value = buffer;

    for (bufptr = buffer; *bufptr; bufptr ++)
      if (*bufptr == '_')
        *bufptr = '-';
      else
        *bufptr = tolower(*bufptr & 255);
  }

 /*
  * Initialize the attribute data...
  */

  attr->name                     = _cupsStrAlloc(name);
  attr->group_tag                = group;
  attr->value_tag                = type;
  attr->values[0].string.charset = ((int)type & IPP_TAG_COPY) ? (char *)charset :
                                   charset ? _cupsStrAlloc(charset) : NULL;
  attr->values[0].string.text    = ((int)type & IPP_TAG_COPY) ? (char *)value :
                                   value ? _cupsStrAlloc(value) : NULL;

  return (attr);
}


/*
 * 'ippAddStrings()' - Add language-encoded strings to an IPP message.
 */

ipp_attribute_t *			/* O - New attribute */
ippAddStrings(
    ipp_t              *ipp,		/* I - IPP message */
    ipp_tag_t          group,		/* I - IPP group */
    ipp_tag_t          type,		/* I - Type of attribute */
    const char         *name,		/* I - Name of attribute */
    int                num_values,	/* I - Number of values */
    const char         *charset,	/* I - Character set */
    const char * const *values)		/* I - Values */
{
  int			i;		/* Looping var */
  ipp_attribute_t	*attr;		/* New attribute */
  ipp_value_t		*value;		/* Current value */
  char			buffer[1024],	/* Language/charset value buffer */
			*bufptr;	/* Pointer into buffer */


  DEBUG_printf(("ippAddStrings(ipp=%p, group=%02x(%s), type=%02x(%s), "
                "name=\"%s\", num_values=%d, charset=\"%s\", values=%p)", ipp,
		group, ippTagString(group), type, ippTagString(type), name,
		num_values, charset, values));

  if (!ipp || !name || num_values < 1)
    return (NULL);

  if ((attr = _ippAddAttr(ipp, num_values)) == NULL)
    return (NULL);

 /*
  * Initialize the attribute data...
  */

  attr->name      = _cupsStrAlloc(name);
  attr->group_tag = group;
  attr->value_tag = type;

  for (i = 0, value = attr->values;
       i < num_values;
       i ++, value ++)
  {
    if (i == 0)
      value->string.charset = ((int)type & IPP_TAG_COPY) ? (char *)charset :
                                   charset ? _cupsStrAlloc(charset) : NULL;
    else
      value->string.charset = attr->values[0].string.charset;

    if (values != NULL)
    {
      if ((int)type & IPP_TAG_COPY)
        value->string.text = (char *)values[i];
      else if (type == IPP_TAG_LANGUAGE && !_cups_strcasecmp(values[i], "C"))
      {
       /*
	* Force language to be English for the POSIX locale...
	*/

	value->string.text = ((int)type & IPP_TAG_COPY) ? "en" :
                                      _cupsStrAlloc("en");
      }
      else if (type == IPP_TAG_LANGUAGE || type == IPP_TAG_CHARSET)
      {
       /*
	* Convert language values to lowercase and change _ to - as needed...
	*/

	strlcpy(buffer, values[i], sizeof(buffer));

	for (bufptr = buffer; *bufptr; bufptr ++)
	  if (*bufptr == '_')
	    *bufptr = '-';
	  else
	    *bufptr = tolower(*bufptr & 255);

	value->string.text = _cupsStrAlloc(buffer);
      }
      else
	value->string.text = _cupsStrAlloc(values[i]);

    }
  }

  return (attr);
}


/*
 * 'ippAddRange()' - Add a range of values to an IPP message.
 */

ipp_attribute_t *			/* O - New attribute */
ippAddRange(ipp_t      *ipp,		/* I - IPP message */
            ipp_tag_t  group,		/* I - IPP group */
	    const char *name,		/* I - Name of attribute */
	    int        lower,		/* I - Lower value */
	    int        upper)		/* I - Upper value */
{
  ipp_attribute_t	*attr;		/* New attribute */


  DEBUG_printf(("ippAddRange(ipp=%p, group=%02x(%s), name=\"%s\", lower=%d, "
                "upper=%d)", ipp, group, ippTagString(group), name, lower,
		upper));

  if (!ipp || !name)
    return (NULL);

  if ((attr = _ippAddAttr(ipp, 1)) == NULL)
    return (NULL);

  attr->name                  = _cupsStrAlloc(name);
  attr->group_tag             = group;
  attr->value_tag             = IPP_TAG_RANGE;
  attr->values[0].range.lower = lower;
  attr->values[0].range.upper = upper;

  return (attr);
}


/*
 * 'ippAddRanges()' - Add ranges of values to an IPP message.
 */

ipp_attribute_t *			/* O - New attribute */
ippAddRanges(ipp_t      *ipp,		/* I - IPP message */
             ipp_tag_t  group,		/* I - IPP group */
	     const char *name,		/* I - Name of attribute */
	     int        num_values,	/* I - Number of values */
	     const int  *lower,		/* I - Lower values */
	     const int  *upper)		/* I - Upper values */
{
  int			i;		/* Looping var */
  ipp_attribute_t	*attr;		/* New attribute */
  ipp_value_t		*value;		/* Current value */


  DEBUG_printf(("ippAddRanges(ipp=%p, group=%02x(%s), name=\"%s\", "
                "num_values=%d, lower=%p, upper=%p)", ipp, group,
		ippTagString(group), name, num_values, lower, upper));

  if (!ipp || !name || num_values < 1)
    return (NULL);

  if ((attr = _ippAddAttr(ipp, num_values)) == NULL)
    return (NULL);

  attr->name      = _cupsStrAlloc(name);
  attr->group_tag = group;
  attr->value_tag = IPP_TAG_RANGE;

  if (lower != NULL && upper != NULL)
    for (i = 0, value = attr->values;
	 i < num_values;
	 i ++, value ++)
    {
      value->range.lower = lower[i];
      value->range.upper = upper[i];
    }

  return (attr);
}


/*
 * 'ippAddResolution()' - Add a resolution value to an IPP message.
 */

ipp_attribute_t *			/* O - New attribute */
ippAddResolution(ipp_t      *ipp,	/* I - IPP message */
        	 ipp_tag_t  group,	/* I - IPP group */
		 const char *name,	/* I - Name of attribute */
		 ipp_res_t  units,	/* I - Units for resolution */
		 int        xres,	/* I - X resolution */
		 int        yres)	/* I - Y resolution */
{
  ipp_attribute_t	*attr;		/* New attribute */


  DEBUG_printf(("ippAddResolution(ipp=%p, group=%02x(%s), name=\"%s\", "
                "units=%d, xres=%d, yres=%d)", ipp, group,
		ippTagString(group), name, units, xres, yres));

  if (!ipp || !name)
    return (NULL);

  if ((attr = _ippAddAttr(ipp, 1)) == NULL)
    return (NULL);

  attr->name                       = _cupsStrAlloc(name);
  attr->group_tag                  = group;
  attr->value_tag                  = IPP_TAG_RESOLUTION;
  attr->values[0].resolution.xres  = xres;
  attr->values[0].resolution.yres  = yres;
  attr->values[0].resolution.units = units;

  return (attr);
}


/*
 * 'ippAddResolutions()' - Add resolution values to an IPP message.
 */

ipp_attribute_t *			/* O - New attribute */
ippAddResolutions(ipp_t      *ipp,	/* I - IPP message */
        	  ipp_tag_t  group,	/* I - IPP group */
		  const char *name,	/* I - Name of attribute */
		  int        num_values,/* I - Number of values */
		  ipp_res_t  units,	/* I - Units for resolution */
		  const int  *xres,	/* I - X resolutions */
		  const int  *yres)	/* I - Y resolutions */
{
  int			i;		/* Looping var */
  ipp_attribute_t	*attr;		/* New attribute */
  ipp_value_t		*value;		/* Current value */


  DEBUG_printf(("ippAddResolutions(ipp=%p, group=%02x(%s), name=\"%s\", "
                "num_value=%d, units=%d, xres=%p, yres=%p)", ipp, group,
		ippTagString(group), name, num_values, units, xres, yres));

  if (!ipp || !name || num_values < 1)
    return (NULL);

  if ((attr = _ippAddAttr(ipp, num_values)) == NULL)
    return (NULL);

  attr->name      = _cupsStrAlloc(name);
  attr->group_tag = group;
  attr->value_tag = IPP_TAG_RESOLUTION;

  if (xres != NULL && yres != NULL)
    for (i = 0, value = attr->values;
	 i < num_values;
	 i ++, value ++)
    {
      value->resolution.xres  = xres[i];
      value->resolution.yres  = yres[i];
      value->resolution.units = units;
    }

  return (attr);
}


/*
 * 'ippAddSeparator()' - Add a group separator to an IPP message.
 */

ipp_attribute_t *			/* O - New attribute */
ippAddSeparator(ipp_t *ipp)		/* I - IPP message */
{
  ipp_attribute_t	*attr;		/* New attribute */


  DEBUG_printf(("ippAddSeparator(ipp=%p)", ipp));

  if (!ipp)
    return (NULL);

  if ((attr = _ippAddAttr(ipp, 0)) == NULL)
    return (NULL);

  attr->group_tag = IPP_TAG_ZERO;
  attr->value_tag = IPP_TAG_ZERO;

  return (attr);
}


/*
 * 'ippDateToTime()' - Convert from RFC 1903 Date/Time format to UNIX time
 *                     in seconds.
 */

time_t					/* O - UNIX time value */
ippDateToTime(const ipp_uchar_t *date)	/* I - RFC 1903 date info */
{
  struct tm	unixdate;		/* UNIX date/time info */
  time_t	t;			/* Computed time */


  if (!date)
    return (0);

  memset(&unixdate, 0, sizeof(unixdate));

 /*
  * RFC-1903 date/time format is:
  *
  *    Byte(s)  Description
  *    -------  -----------
  *    0-1      Year (0 to 65535)
  *    2        Month (1 to 12)
  *    3        Day (1 to 31)
  *    4        Hours (0 to 23)
  *    5        Minutes (0 to 59)
  *    6        Seconds (0 to 60, 60 = "leap second")
  *    7        Deciseconds (0 to 9)
  *    8        +/- UTC
  *    9        UTC hours (0 to 11)
  *    10       UTC minutes (0 to 59)
  */

  unixdate.tm_year = ((date[0] << 8) | date[1]) - 1900;
  unixdate.tm_mon  = date[2] - 1;
  unixdate.tm_mday = date[3];
  unixdate.tm_hour = date[4];
  unixdate.tm_min  = date[5];
  unixdate.tm_sec  = date[6];

  t = mktime(&unixdate);

  if (date[8] == '-')
    t += date[9] * 3600 + date[10] * 60;
  else
    t -= date[9] * 3600 + date[10] * 60;

  return (t);
}


/*
 * 'ippDelete()' - Delete an IPP message.
 */

void
ippDelete(ipp_t *ipp)			/* I - IPP message */
{
  ipp_attribute_t	*attr,		/* Current attribute */
			*next;		/* Next attribute */


  DEBUG_printf(("ippDelete(ipp=%p)", ipp));

  if (!ipp)
    return;

  ipp->use --;
  if (ipp->use > 0)
    return;

  for (attr = ipp->attrs; attr != NULL; attr = next)
  {
    next = attr->next;
    _ippFreeAttr(attr);
  }

  free(ipp);
}


/*
 * 'ippDeleteAttribute()' - Delete a single attribute in an IPP message.
 *
 * @since CUPS 1.1.19/Mac OS X 10.3@
 */

void
ippDeleteAttribute(
    ipp_t           *ipp,		/* I - IPP message */
    ipp_attribute_t *attr)		/* I - Attribute to delete */
{
  ipp_attribute_t	*current,	/* Current attribute */
			*prev;		/* Previous attribute */


  DEBUG_printf(("ippDeleteAttribute(ipp=%p, attr=%p(%s))", ipp, attr,
                attr ? attr->name : "(null)"));

 /*
  * Find the attribute in the list...
  */

  for (current = ipp->attrs, prev = NULL;
       current != NULL && current != attr;
       prev = current, current = current->next);

  if (current)
  {
   /*
    * Found it, remove the attribute from the list...
    */

    if (prev)
      prev->next = current->next;
    else
      ipp->attrs = current->next;

    if (current == ipp->last)
      ipp->last = prev;

   /*
    * Free memory used by the attribute...
    */

    _ippFreeAttr(current);
  }
}


/*
 * 'ippFindAttribute()' - Find a named attribute in a request...
 */

ipp_attribute_t	*			/* O - Matching attribute */
ippFindAttribute(ipp_t      *ipp,	/* I - IPP message */
                 const char *name,	/* I - Name of attribute */
		 ipp_tag_t  type)	/* I - Type of attribute */
{
  DEBUG_printf(("2ippFindAttribute(ipp=%p, name=\"%s\", type=%02x(%s))", ipp,
                name, type, ippTagString(type)));

  if (!ipp || !name)
    return (NULL);

 /*
  * Reset the current pointer...
  */

  ipp->current = NULL;

 /*
  * Search for the attribute...
  */

  return (ippFindNextAttribute(ipp, name, type));
}


/*
 * 'ippFindNextAttribute()' - Find the next named attribute in a request...
 */

ipp_attribute_t	*			/* O - Matching attribute */
ippFindNextAttribute(ipp_t      *ipp,	/* I - IPP message */
                     const char *name,	/* I - Name of attribute */
		     ipp_tag_t  type)	/* I - Type of attribute */
{
  ipp_attribute_t	*attr;		/* Current atttribute */
  ipp_tag_t		value_tag;	/* Value tag */


  DEBUG_printf(("2ippFindNextAttribute(ipp=%p, name=\"%s\", type=%02x(%s))",
                ipp, name, type, ippTagString(type)));

  if (!ipp || !name)
    return (NULL);

  if (ipp->current)
  {
    ipp->prev = ipp->current;
    attr      = ipp->current->next;
  }
  else
  {
    ipp->prev = NULL;
    attr      = ipp->attrs;
  }

  for (; attr != NULL; ipp->prev = attr, attr = attr->next)
  {
    DEBUG_printf(("4ippFindAttribute: attr=%p, name=\"%s\"", attr,
                  attr->name));

    value_tag = (ipp_tag_t)(attr->value_tag & IPP_TAG_MASK);

    if (attr->name != NULL && _cups_strcasecmp(attr->name, name) == 0 &&
        (value_tag == type || type == IPP_TAG_ZERO ||
	 (value_tag == IPP_TAG_TEXTLANG && type == IPP_TAG_TEXT) ||
	 (value_tag == IPP_TAG_NAMELANG && type == IPP_TAG_NAME)))
    {
      ipp->current = attr;

      return (attr);
    }
  }

  ipp->current = NULL;
  ipp->prev    = NULL;

  return (NULL);
}


/*
 * 'ippLength()' - Compute the length of an IPP message.
 */

size_t					/* O - Size of IPP message */
ippLength(ipp_t *ipp)			/* I - IPP message */
{
  return (ipp_length(ipp, 0));
}


/*
 * 'ippNew()' - Allocate a new IPP message.
 */

ipp_t *					/* O - New IPP message */
ippNew(void)
{
  ipp_t	*temp;				/* New IPP message */


  DEBUG_puts("ippNew()");

  if ((temp = (ipp_t *)calloc(1, sizeof(ipp_t))) != NULL)
  {
   /*
    * Default to IPP 1.1...
    */

    temp->request.any.version[0] = 1;
    temp->request.any.version[1] = 1;
    temp->use                    = 1;
  }

  DEBUG_printf(("1ippNew: Returning %p", temp));

  return (temp);
}

/*
 * 'ippFilterPrinters()' - Filter printer list based on environment variables
 */
ipp_state_t                         /* O - Current state */
ippFilterPrinters(ipp_t      *ipp)  /* I - IPP data */
{
  char *env_printer_list = NULL;
  char *result_printer_list;
  char delim_printers[] = ",";
  char **printer_list_array;
  char *default_printer_env;
  int printer_list_size = 0;
  ipp_attribute_t	*filtertmpattr;
  ipp_attribute_t	*filtertmpattr2;
  int i = 0;
  int j = 0;
  int found = 0;
  int printer_name_found = 0;
  int len = 0;
  int last_null = 0;

  /*
   * First we create an array from PRINTER and PRINTER_LIST
   */
  if(getenv("PRINTER") != NULL) {
    default_printer_env = getenv("PRINTER");
    printer_list_size++;
  } else {
    default_printer_env = (char *)malloc(sizeof(char));
    default_printer_env = "";
  }

  env_printer_list = strdup(getenv("PRINTER_LIST"));
  result_printer_list = strtok(env_printer_list, delim_printers);
  while(result_printer_list) {
    if(default_printer_env && strcasecmp(result_printer_list, default_printer_env) != 0)
      printer_list_size++;
    result_printer_list = strtok( NULL, delim_printers);
  }

  printer_list_array = (char **)malloc(printer_list_size * sizeof(char *));

  env_printer_list = strdup(getenv("PRINTER_LIST"));

  result_printer_list = strtok(env_printer_list, delim_printers);
  while(result_printer_list) {
    /*
     * Don't add the default printer if it's defined
     */
    if(strcasecmp(result_printer_list, default_printer_env) != 0) {
      printer_list_array[i] = (char *)malloc(sizeof(result_printer_list));
      printer_list_array[i++] = result_printer_list;
    }
    result_printer_list = strtok( NULL, delim_printers);
  }

  if(strcasecmp(default_printer_env, "") != 0)
    printer_list_array[printer_list_size-1] = default_printer_env;

  // number of attributes
  for (filtertmpattr = ipp->attrs; filtertmpattr != NULL; filtertmpattr = filtertmpattr->next) {
    len++;
  }
  ipp_attribute_t* array[len];

  for (filtertmpattr = ipp->attrs; filtertmpattr != NULL; filtertmpattr = filtertmpattr->next) {
    array[j++] = filtertmpattr;
  }

  for (j=0; j<len; j++) {
    filtertmpattr = array[j];
    // if the current attribute is a printer_name, find it in the list
    if ((filtertmpattr->value_tag == IPP_TAG_NAME) && 
                   (strcasecmp(filtertmpattr->name, "printer-name") == 0)) {
      printer_name_found = 1;

      // compare the current printer with the values in the list
      for(i = 0; i < printer_list_size; i++) {
        if (printer_list_array[i] &&  filtertmpattr->values[0].string.text && 
                   (strcasecmp(filtertmpattr->values[0].string.text, printer_list_array[i]) == 0)) {
          found = 1;
        }
      }
    }

    // last attribute of a printer (separator) or last attribute
    if (filtertmpattr->value_tag == IPP_TAG_ZERO || filtertmpattr->next == NULL) {
      if(found == 0 && printer_name_found == 1) {    // not found so we remove it
        // First printer
        if(last_null == 0) {
           ipp->attrs = filtertmpattr->next;
        } else {
           // Printer in the middle
           (array[last_null])->next = filtertmpattr->next;
        }
      } else {
        // the last known good printer
        last_null = j;
      }
        printer_name_found = 0;
        found = 0;
    }
  }

  // remove the last IPP_TAG_ZERO if the last element in the list
  for (filtertmpattr = ipp->attrs; filtertmpattr != NULL; filtertmpattr = filtertmpattr->next){
    if (filtertmpattr->value_tag == IPP_TAG_ZERO && filtertmpattr->next == NULL){
      filtertmpattr2->next = NULL;
    }
    filtertmpattr2 = filtertmpattr;
  }
  return 0;
}


/*
 *  'ippNewRequest()' - Allocate a new IPP request message.
 *
 * The new request message is initialized with the attributes-charset and
 * attributes-natural-language attributes added. The
 * attributes-natural-language value is derived from the current locale.
 *
 * @since CUPS 1.2/Mac OS X 10.5@
 */

ipp_t *					/* O - IPP request message */
ippNewRequest(ipp_op_t op)		/* I - Operation code */
{
  ipp_t		*request;		/* IPP request message */
  cups_lang_t	*language;		/* Current language localization */


  DEBUG_printf(("ippNewRequest(op=%02x(%s))", op, ippOpString(op)));

 /*
  * Create a new IPP message...
  */

  if ((request = ippNew()) == NULL)
    return (NULL);

 /*
  * Set the operation and request ID...
  */

  request->request.op.operation_id = op;
  request->request.op.request_id   = 1;

 /*
  * Use UTF-8 as the character set...
  */

  ippAddString(request, IPP_TAG_OPERATION, IPP_TAG_CHARSET,
               "attributes-charset", NULL, "utf-8");

 /*
  * Get the language from the current locale...
  */

  language = cupsLangDefault();

  ippAddString(request, IPP_TAG_OPERATION, IPP_TAG_LANGUAGE,
               "attributes-natural-language", NULL, language->language);

 /*
  * Return the new request...
  */

  return (request);
}


/*
 * 'ippRead()' - Read data for an IPP message from a HTTP connection.
 */

ipp_state_t				/* O - Current state */
ippRead(http_t *http,			/* I - HTTP connection */
        ipp_t  *ipp)			/* I - IPP data */
{
  DEBUG_printf(("ippRead(http=%p, ipp=%p), data_remaining=" CUPS_LLFMT,
                http, ipp, CUPS_LLCAST (http ? http->data_remaining : -1)));

  if (!http)
    return (IPP_ERROR);

  DEBUG_printf(("2ippRead: http->state=%d, http->used=%d", http->state,
                http->used));

  return (ippReadIO(http, (ipp_iocb_t)ipp_read_http, http->blocking, NULL,
                    ipp));
}


/*
 * 'ippReadFile()' - Read data for an IPP message from a file.
 *
 * @since CUPS 1.1.19/Mac OS X 10.3@
 */

ipp_state_t				/* O - Current state */
ippReadFile(int   fd,			/* I - HTTP data */
            ipp_t *ipp)			/* I - IPP data */
{
  DEBUG_printf(("ippReadFile(fd=%d, ipp=%p)", fd, ipp));

  return (ippReadIO(&fd, (ipp_iocb_t)ipp_read_file, 1, NULL, ipp));
}


/*
 * 'ippReadIO()' - Read data for an IPP message.
 *
 * @since CUPS 1.2/Mac OS X 10.5@
 */

ipp_state_t				/* O - Current state */
ippReadIO(void       *src,		/* I - Data source */
          ipp_iocb_t cb,		/* I - Read callback function */
	  int        blocking,		/* I - Use blocking IO? */
	  ipp_t      *parent,		/* I - Parent request, if any */
          ipp_t      *ipp)		/* I - IPP data */
{
  int			n;		/* Length of data */
  unsigned char		*buffer,	/* Data buffer */
			string[IPP_MAX_NAME],
					/* Small string buffer */
			*bufptr;	/* Pointer into buffer */
  ipp_attribute_t	*attr;		/* Current attribute */
  ipp_tag_t		tag;		/* Current tag */
  ipp_tag_t		value_tag;	/* Current value tag */
  ipp_value_t		*value;		/* Current value */


  DEBUG_printf(("ippReadIO(src=%p, cb=%p, blocking=%d, parent=%p, ipp=%p)",
                src, cb, blocking, parent, ipp));
  DEBUG_printf(("2ippReadIO: ipp->state=%d", ipp->state));

  if (!src || !ipp)
    return (IPP_ERROR);

  if ((buffer = ipp_buffer_get()) == NULL)
  {
    DEBUG_puts("1ippReadIO: Unable to get read buffer.");
    return (IPP_ERROR);
  }

  switch (ipp->state)
  {
    case IPP_IDLE :
        ipp->state ++; /* Avoid common problem... */

    case IPP_HEADER :
        if (parent == NULL)
	{
	 /*
          * Get the request header...
	  */

          if ((*cb)(src, buffer, 8) < 8)
	  {
	    DEBUG_puts("1ippReadIO: Unable to read header.");
	    ipp_buffer_release(buffer);
	    return (IPP_ERROR);
	  }

	 /*
          * Then copy the request header over...
	  */

          ipp->request.any.version[0]  = buffer[0];
          ipp->request.any.version[1]  = buffer[1];
          ipp->request.any.op_status   = (buffer[2] << 8) | buffer[3];
          ipp->request.any.request_id  = (((((buffer[4] << 8) | buffer[5]) << 8) |
	                        	 buffer[6]) << 8) | buffer[7];

          DEBUG_printf(("2ippReadIO: version=%d.%d", buffer[0], buffer[1]));
	  DEBUG_printf(("2ippReadIO: op_status=%04x",
	                ipp->request.any.op_status));
	  DEBUG_printf(("2ippReadIO: request_id=%d",
	                ipp->request.any.request_id));
        }

        ipp->state   = IPP_ATTRIBUTE;
	ipp->current = NULL;
	ipp->curtag  = IPP_TAG_ZERO;
	ipp->prev    = ipp->last;

       /*
        * If blocking is disabled, stop here...
	*/

        if (!blocking)
	  break;

    case IPP_ATTRIBUTE :
        for (;;)
	{
	  if ((*cb)(src, buffer, 1) < 1)
	  {
	    DEBUG_puts("1ippReadIO: Callback returned EOF/error");
	    ipp_buffer_release(buffer);
	    return (IPP_ERROR);
	  }

	  DEBUG_printf(("2ippReadIO: ipp->current=%p, ipp->prev=%p",
	                ipp->current, ipp->prev));

	 /*
	  * Read this attribute...
	  */

          tag = (ipp_tag_t)buffer[0];

	  if (tag == IPP_TAG_END)
	  {
	   /*
	    * No more attributes left...
	    */

<<<<<<< HEAD
            DEBUG_puts("2ippReadIO: IPP_TAG_END!");
=======
            DEBUG_puts("2ippReadIO: IPP_TAG_END.");
>>>>>>> 53ad9c40
            if(getenv("PRINTER_LIST"))
	            ippFilterPrinters(ipp);

	    ipp->state = IPP_DATA;
	    break;
	  }
          else if (tag < IPP_TAG_UNSUPPORTED_VALUE)
	  {
	   /*
	    * Group tag...  Set the current group and continue...
	    */

            if (ipp->curtag == tag)
	      ipp->prev = ippAddSeparator(ipp);
            else if (ipp->current)
	      ipp->prev = ipp->current;

	    ipp->curtag  = tag;
	    ipp->current = NULL;
	    DEBUG_printf(("2ippReadIO: group tag=%x(%s), ipp->prev=%p", tag,
	                  ippTagString(tag), ipp->prev));
	    continue;
	  }

          DEBUG_printf(("2ippReadIO: value tag=%x(%s)", tag,
	                ippTagString(tag)));

         /*
	  * Get the name...
	  */

          if ((*cb)(src, buffer, 2) < 2)
	  {
	    DEBUG_puts("1ippReadIO: unable to read name length.");
	    ipp_buffer_release(buffer);
	    return (IPP_ERROR);
	  }

          n = (buffer[0] << 8) | buffer[1];

          if (n >= IPP_BUF_SIZE)
	  {
	    _cupsSetError(IPP_ERROR, _("IPP name larger than 32767 bytes."), 1);
	    DEBUG_printf(("1ippReadIO: bad name length %d.", n));
	    ipp_buffer_release(buffer);
	    return (IPP_ERROR);
	  }

          DEBUG_printf(("2ippReadIO: name length=%d", n));

          if (n == 0 && tag != IPP_TAG_MEMBERNAME &&
	      tag != IPP_TAG_END_COLLECTION)
	  {
	   /*
	    * More values for current attribute...
	    */

            if (ipp->current == NULL)
	    {
	      _cupsSetError(IPP_ERROR, _("IPP attribute has no name."), 1);
	      DEBUG_puts("1ippReadIO: Attribute without name and no current.");
	      ipp_buffer_release(buffer);
	      return (IPP_ERROR);
	    }

            attr      = ipp->current;
	    value_tag = (ipp_tag_t)(attr->value_tag & IPP_TAG_MASK);

	   /*
	    * Make sure we aren't adding a new value of a different
	    * type...
	    */

	    if (value_tag == IPP_TAG_ZERO)
	    {
	     /*
	      * Setting the value of a collection member...
	      */

	      attr->value_tag = tag;
	    }
	    else if (value_tag == IPP_TAG_TEXTLANG ||
	             value_tag == IPP_TAG_NAMELANG ||
		     (value_tag >= IPP_TAG_TEXT &&
		      value_tag <= IPP_TAG_MIMETYPE))
            {
	     /*
	      * String values can sometimes come across in different
	      * forms; accept sets of differing values...
	      */

	      if (tag != IPP_TAG_TEXTLANG && tag != IPP_TAG_NAMELANG &&
	          (tag < IPP_TAG_TEXT || tag > IPP_TAG_MIMETYPE) &&
		  tag != IPP_TAG_NOVALUE)
	      {
		_cupsSetError(IPP_ERROR,
		              _("IPP 1setOf attribute with incompatible value "
		                "tags."), 1);
		DEBUG_printf(("1ippReadIO: 1setOf value tag %x(%s) != %x(%s)",
			      value_tag, ippTagString(value_tag), tag,
			      ippTagString(tag)));
		ipp_buffer_release(buffer);
	        return (IPP_ERROR);
	      }
            }
	    else if (value_tag == IPP_TAG_INTEGER ||
	             value_tag == IPP_TAG_RANGE)
            {
	     /*
	      * Integer and rangeOfInteger values can sometimes be mixed; accept
	      * sets of differing values...
	      */

	      if (tag != IPP_TAG_INTEGER && tag != IPP_TAG_RANGE)
	      {
		_cupsSetError(IPP_ERROR,
		              _("IPP 1setOf attribute with incompatible value "
		                "tags."), 1);
		DEBUG_printf(("1ippReadIO: 1setOf value tag %x(%s) != %x(%s)",
			      value_tag, ippTagString(value_tag), tag,
			      ippTagString(tag)));
		ipp_buffer_release(buffer);
	        return (IPP_ERROR);
	      }

              if (value_tag == IPP_TAG_INTEGER && tag == IPP_TAG_RANGE)
              {
               /*
                * Convert integer values to rangeOfInteger values...
                */

		int i;			/* Looping var */

		DEBUG_printf(("1ippReadIO: Converting %s attribute to "
		              "rangeOfInteger.", attr->name));

		attr->value_tag = IPP_TAG_RANGE;

                for (i = attr->num_values, value = attr->values;
                     i > 0;
                     i --, value ++)
                {
                  n                  = value->integer;
                  value->range.lower = value->range.upper = n;
                }
              }
            }
	    else if (value_tag != tag)
	    {
	      _cupsSetError(IPP_ERROR,
			    _("IPP 1setOf attribute with incompatible value "
			      "tags."), 1);
	      DEBUG_printf(("1ippReadIO: value tag %x(%s) != %x(%s)",
	                    value_tag, ippTagString(value_tag), tag,
			    ippTagString(tag)));
	      ipp_buffer_release(buffer);
	      return (IPP_ERROR);
            }

           /*
	    * Finally, reallocate the attribute array as needed...
	    */

	    if (attr->num_values == 1 ||
	        (attr->num_values > 0 &&
	         (attr->num_values & (IPP_MAX_VALUES - 1)) == 0))
	    {
	      ipp_attribute_t	*temp;	/* Pointer to new buffer */

              DEBUG_printf(("2ippReadIO: reallocating for up to %d values...",
	                    attr->num_values + IPP_MAX_VALUES));

             /*
	      * Reallocate memory...
	      */

              if ((temp = realloc(attr, sizeof(ipp_attribute_t) +
	                                (attr->num_values + IPP_MAX_VALUES - 1) *
					sizeof(ipp_value_t))) == NULL)
	      {
		_cupsSetHTTPError(HTTP_ERROR);
	        DEBUG_puts("1ippReadIO: Unable to resize attribute");
		ipp_buffer_release(buffer);
	        return (IPP_ERROR);
	      }

              if (temp != attr)
	      {
               /*
		* Reset pointers in the list...
		*/

        	if (ipp->prev)
	          ipp->prev->next = temp;
		else
	          ipp->attrs = temp;

        	attr = ipp->current = ipp->last = temp;
	      }
	    }
	  }
	  else if (tag == IPP_TAG_MEMBERNAME)
	  {
	   /*
	    * Name must be length 0!
	    */

	    if (n)
	    {
	      _cupsSetError(IPP_ERROR, _("IPP member name is not empty."), 1);
	      DEBUG_puts("1ippReadIO: member name not empty.");
	      ipp_buffer_release(buffer);
	      return (IPP_ERROR);
	    }

            if (ipp->current)
	      ipp->prev = ipp->current;

	    attr = ipp->current = _ippAddAttr(ipp, 1);

	    DEBUG_printf(("2ippReadIO: membername, ipp->current=%p, "
	                  "ipp->prev=%p", ipp->current, ipp->prev));

	    attr->group_tag  = ipp->curtag;
	    attr->value_tag  = IPP_TAG_ZERO;
	    attr->num_values = 0;
	  }
	  else if (tag != IPP_TAG_END_COLLECTION)
	  {
	   /*
	    * New attribute; read the name and add it...
	    */

	    if ((*cb)(src, buffer, n) < n)
	    {
	      DEBUG_puts("1ippReadIO: unable to read name.");
	      ipp_buffer_release(buffer);
	      return (IPP_ERROR);
	    }

	    buffer[n] = '\0';

            if (ipp->current)
	      ipp->prev = ipp->current;

	    if ((attr = ipp->current = _ippAddAttr(ipp, 1)) == NULL)
	    {
	      _cupsSetHTTPError(HTTP_ERROR);
	      DEBUG_puts("1ippReadIO: unable to allocate attribute.");
	      ipp_buffer_release(buffer);
	      return (IPP_ERROR);
	    }

	    DEBUG_printf(("2ippReadIO: name=\"%s\", ipp->current=%p, "
	                  "ipp->prev=%p", buffer, ipp->current, ipp->prev));

	    attr->group_tag  = ipp->curtag;
	    attr->value_tag  = tag;
	    attr->name       = _cupsStrAlloc((char *)buffer);
	    attr->num_values = 0;
	  }
	  else
	    attr = NULL;

          if (tag != IPP_TAG_END_COLLECTION)
            value = attr->values + attr->num_values;
	  else
	    value = NULL;

	  if ((*cb)(src, buffer, 2) < 2)
	  {
	    DEBUG_puts("1ippReadIO: unable to read value length.");
	    ipp_buffer_release(buffer);
	    return (IPP_ERROR);
	  }

	  n = (buffer[0] << 8) | buffer[1];
          DEBUG_printf(("2ippReadIO: value length=%d", n));

	  if (n >= IPP_BUF_SIZE)
	  {
	    _cupsSetError(IPP_ERROR,
			  _("IPP value larger than 32767 bytes."), 1);
	    DEBUG_printf(("1ippReadIO: bad value length %d.", n));
	    ipp_buffer_release(buffer);
	    return (IPP_ERROR);
	  }

	  switch (tag)
	  {
	    case IPP_TAG_INTEGER :
	    case IPP_TAG_ENUM :
		if (n != 4)
		{
		  if (tag == IPP_TAG_INTEGER)
		    _cupsSetError(IPP_ERROR,
				  _("IPP integer value not 4 bytes."), 1);
		  else
		    _cupsSetError(IPP_ERROR,
				  _("IPP enum value not 4 bytes."), 1);
		  DEBUG_printf(("1ippReadIO: bad value length %d.", n));
		  ipp_buffer_release(buffer);
		  return (IPP_ERROR);
		}

	        if ((*cb)(src, buffer, 4) < 4)
		{
	          DEBUG_puts("1ippReadIO: Unable to read integer value.");
		  ipp_buffer_release(buffer);
		  return (IPP_ERROR);
		}

		n = (((((buffer[0] << 8) | buffer[1]) << 8) | buffer[2]) << 8) |
		    buffer[3];

                if (attr->value_tag == IPP_TAG_RANGE)
                  value->range.lower = value->range.upper = n;
                else
		  value->integer = n;
	        break;

	    case IPP_TAG_BOOLEAN :
		if (n != 1)
		{
		  _cupsSetError(IPP_ERROR, _("IPP boolean value not 1 byte."),
		                1);
		  DEBUG_printf(("1ippReadIO: bad value length %d.", n));
		  ipp_buffer_release(buffer);
		  return (IPP_ERROR);
		}

	        if ((*cb)(src, buffer, 1) < 1)
		{
	          DEBUG_puts("1ippReadIO: Unable to read boolean value.");
		  ipp_buffer_release(buffer);
		  return (IPP_ERROR);
		}

                value->boolean = buffer[0];
	        break;

            case IPP_TAG_NOVALUE :
	    case IPP_TAG_NOTSETTABLE :
	    case IPP_TAG_DELETEATTR :
	    case IPP_TAG_ADMINDEFINE :
	       /*
	        * These value types are not supposed to have values, however
		* some vendors (Brother) do not implement IPP correctly and so
		* we need to map non-empty values to text...
		*/

	        if (attr->value_tag == tag)
		{
		  if (n == 0)
		    break;

		  attr->value_tag = IPP_TAG_TEXT;
		}

	    case IPP_TAG_TEXT :
	    case IPP_TAG_NAME :
	    case IPP_TAG_KEYWORD :
	    case IPP_TAG_URI :
	    case IPP_TAG_URISCHEME :
	    case IPP_TAG_CHARSET :
	    case IPP_TAG_LANGUAGE :
	    case IPP_TAG_MIMETYPE :
		if ((*cb)(src, buffer, n) < n)
		{
		  DEBUG_puts("1ippReadIO: unable to read string value.");
		  ipp_buffer_release(buffer);
		  return (IPP_ERROR);
		}

		buffer[n] = '\0';
		value->string.text = _cupsStrAlloc((char *)buffer);
		DEBUG_printf(("2ippReadIO: value=\"%s\"", value->string.text));
	        break;

	    case IPP_TAG_DATE :
		if (n != 11)
		{
		  _cupsSetError(IPP_ERROR, _("IPP date value not 11 bytes."),
		                1);
		  DEBUG_printf(("1ippReadIO: bad value length %d.", n));
		  ipp_buffer_release(buffer);
		  return (IPP_ERROR);
		}

	        if ((*cb)(src, value->date, 11) < 11)
		{
	          DEBUG_puts("1ippReadIO: Unable to read date value.");
		  ipp_buffer_release(buffer);
		  return (IPP_ERROR);
		}
	        break;

	    case IPP_TAG_RESOLUTION :
		if (n != 9)
		{
		  _cupsSetError(IPP_ERROR,
		                _("IPP resolution value not 9 bytes."), 1);
		  DEBUG_printf(("1ippReadIO: bad value length %d.", n));
		  ipp_buffer_release(buffer);
		  return (IPP_ERROR);
		}

	        if ((*cb)(src, buffer, 9) < 9)
		{
	          DEBUG_puts("1ippReadIO: Unable to read resolution value.");
		  ipp_buffer_release(buffer);
		  return (IPP_ERROR);
		}

                value->resolution.xres =
		    (((((buffer[0] << 8) | buffer[1]) << 8) | buffer[2]) << 8) |
		    buffer[3];
                value->resolution.yres =
		    (((((buffer[4] << 8) | buffer[5]) << 8) | buffer[6]) << 8) |
		    buffer[7];
                value->resolution.units =
		    (ipp_res_t)buffer[8];
	        break;

	    case IPP_TAG_RANGE :
		if (n != 8)
		{
		  _cupsSetError(IPP_ERROR,
		                _("IPP rangeOfInteger value not 8 bytes."), 1);
		  DEBUG_printf(("1ippReadIO: bad value length %d.", n));
		  ipp_buffer_release(buffer);
		  return (IPP_ERROR);
		}

	        if ((*cb)(src, buffer, 8) < 8)
		{
	          DEBUG_puts("1ippReadIO: Unable to read range value.");
		  ipp_buffer_release(buffer);
		  return (IPP_ERROR);
		}

                value->range.lower =
		    (((((buffer[0] << 8) | buffer[1]) << 8) | buffer[2]) << 8) |
		    buffer[3];
                value->range.upper =
		    (((((buffer[4] << 8) | buffer[5]) << 8) | buffer[6]) << 8) |
		    buffer[7];
	        break;

	    case IPP_TAG_TEXTLANG :
	    case IPP_TAG_NAMELANG :
	        if (n < 4)
		{
		  if (tag == IPP_TAG_TEXTLANG)
		    _cupsSetError(IPP_ERROR,
		                  _("IPP textWithLanguage value less than "
		                    "minimum 4 bytes."), 1);
		  else
		    _cupsSetError(IPP_ERROR,
		                  _("IPP nameWithLanguage value less than "
		                    "minimum 4 bytes."), 1);
		  DEBUG_printf(("1ippReadIO: bad value length %d.", n));
		  ipp_buffer_release(buffer);
		  return (IPP_ERROR);
		}

	        if ((*cb)(src, buffer, n) < n)
		{
	          DEBUG_puts("1ippReadIO: Unable to read string w/language "
		             "value.");
		  ipp_buffer_release(buffer);
		  return (IPP_ERROR);
		}

                bufptr = buffer;

	       /*
	        * text-with-language and name-with-language are composite
		* values:
		*
		*    language-length
		*    language
		*    text-length
		*    text
		*
		* The "charset" field name is an unfortunate typo from
		* CUPS 1.0...
		*/

		n = (bufptr[0] << 8) | bufptr[1];

		if ((bufptr + 2 + n) >= (buffer + IPP_BUF_SIZE) ||
		    n >= sizeof(string))
		{
		  _cupsSetError(IPP_ERROR,
		                _("IPP language length overflows value."), 1);
		  DEBUG_printf(("1ippReadIO: bad value length %d.", n));
		  ipp_buffer_release(buffer);
		  return (IPP_ERROR);
		}

		memcpy(string, bufptr + 2, n);
		string[n] = '\0';

		value->string.charset = _cupsStrAlloc((char *)string);

                bufptr += 2 + n;
		n = (bufptr[0] << 8) | bufptr[1];

		if ((bufptr + 2 + n) >= (buffer + IPP_BUF_SIZE))
		{
		  _cupsSetError(IPP_ERROR,
		                _("IPP string length overflows value."), 1);
		  DEBUG_printf(("1ippReadIO: bad value length %d.", n));
		  ipp_buffer_release(buffer);
		  return (IPP_ERROR);
		}

		bufptr[2 + n] = '\0';
                value->string.text = _cupsStrAlloc((char *)bufptr + 2);
	        break;

            case IPP_TAG_BEGIN_COLLECTION :
	       /*
	        * Oh, boy, here comes a collection value, so read it...
		*/

                value->collection = ippNew();

                if (n > 0)
		{
		  _cupsSetError(IPP_ERROR,
		                _("IPP begCollection value not 0 bytes."), 1);
	          DEBUG_puts("1ippReadIO: begCollection tag with value length "
		             "> 0.");
		  ipp_buffer_release(buffer);
		  return (IPP_ERROR);
		}

		if (ippReadIO(src, cb, 1, ipp, value->collection) == IPP_ERROR)
		{
	          DEBUG_puts("1ippReadIO: Unable to read collection value.");
		  ipp_buffer_release(buffer);
		  return (IPP_ERROR);
		}
                break;

            case IPP_TAG_END_COLLECTION :
		ipp_buffer_release(buffer);

                if (n > 0)
		{
		  _cupsSetError(IPP_ERROR,
		                _("IPP endCollection value not 0 bytes."), 1);
	          DEBUG_puts("1ippReadIO: endCollection tag with value length "
		             "> 0.");
		  return (IPP_ERROR);
		}

	        DEBUG_puts("1ippReadIO: endCollection tag...");
		return (ipp->state = IPP_DATA);

            case IPP_TAG_MEMBERNAME :
	       /*
	        * The value the name of the member in the collection, which
		* we need to carry over...
		*/

	        if ((*cb)(src, buffer, n) < n)
		{
	          DEBUG_puts("1ippReadIO: Unable to read member name value.");
		  ipp_buffer_release(buffer);
		  return (IPP_ERROR);
		}

		buffer[n] = '\0';
		attr->name = _cupsStrAlloc((char *)buffer);

               /*
	        * Since collection members are encoded differently than
		* regular attributes, make sure we don't start with an
		* empty value...
		*/

                attr->num_values --;

		DEBUG_printf(("2ippReadIO: member name=\"%s\"", attr->name));
		break;

            default : /* Other unsupported values */
                value->unknown.length = n;
	        if (n > 0)
		{
		  if ((value->unknown.data = malloc(n)) == NULL)
		  {
		    _cupsSetHTTPError(HTTP_ERROR);
		    DEBUG_puts("1ippReadIO: Unable to allocate value");
		    ipp_buffer_release(buffer);
		    return (IPP_ERROR);
		  }

	          if ((*cb)(src, value->unknown.data, n) < n)
		  {
	            DEBUG_puts("1ippReadIO: Unable to read unsupported value.");
		    ipp_buffer_release(buffer);
		    return (IPP_ERROR);
		  }
		}
		else
		  value->unknown.data = NULL;
	        break;
	  }

          attr->num_values ++;

	 /*
          * If blocking is disabled, stop here...
	  */

          if (!blocking)
	    break;
	}
        break;

    case IPP_DATA :
        break;

    default :
        break; /* anti-compiler-warning-code */
  }

  DEBUG_printf(("1ippReadIO: returning ipp->state=%d.", ipp->state));
  ipp_buffer_release(buffer);

  return (ipp->state);
}


/*
 * 'ippTimeToDate()' - Convert from UNIX time to RFC 1903 format.
 */

const ipp_uchar_t *			/* O - RFC-1903 date/time data */
ippTimeToDate(time_t t)			/* I - UNIX time value */
{
  struct tm	*unixdate;		/* UNIX unixdate/time info */
  ipp_uchar_t	*date = _cupsGlobals()->ipp_date;
					/* RFC-1903 date/time data */


 /*
  * RFC-1903 date/time format is:
  *
  *    Byte(s)  Description
  *    -------  -----------
  *    0-1      Year (0 to 65535)
  *    2        Month (1 to 12)
  *    3        Day (1 to 31)
  *    4        Hours (0 to 23)
  *    5        Minutes (0 to 59)
  *    6        Seconds (0 to 60, 60 = "leap second")
  *    7        Deciseconds (0 to 9)
  *    8        +/- UTC
  *    9        UTC hours (0 to 11)
  *    10       UTC minutes (0 to 59)
  */

  unixdate = gmtime(&t);
  unixdate->tm_year += 1900;

  date[0]  = unixdate->tm_year >> 8;
  date[1]  = unixdate->tm_year;
  date[2]  = unixdate->tm_mon + 1;
  date[3]  = unixdate->tm_mday;
  date[4]  = unixdate->tm_hour;
  date[5]  = unixdate->tm_min;
  date[6]  = unixdate->tm_sec;
  date[7]  = 0;
  date[8]  = '+';
  date[9]  = 0;
  date[10] = 0;

  return (date);
}


/*
 * 'ippWrite()' - Write data for an IPP message to a HTTP connection.
 */

ipp_state_t				/* O - Current state */
ippWrite(http_t *http,			/* I - HTTP connection */
         ipp_t  *ipp)			/* I - IPP data */
{
  DEBUG_printf(("ippWrite(http=%p, ipp=%p)", http, ipp));

  if (!http)
    return (IPP_ERROR);

  return (ippWriteIO(http, (ipp_iocb_t)httpWrite2, http->blocking, NULL, ipp));
}


/*
 * 'ippWriteFile()' - Write data for an IPP message to a file.
 *
 * @since CUPS 1.1.19/Mac OS X 10.3@
 */

ipp_state_t				/* O - Current state */
ippWriteFile(int   fd,			/* I - HTTP data */
             ipp_t *ipp)		/* I - IPP data */
{
  DEBUG_printf(("ippWriteFile(fd=%d, ipp=%p)", fd, ipp));

  ipp->state = IPP_IDLE;

  return (ippWriteIO(&fd, (ipp_iocb_t)ipp_write_file, 1, NULL, ipp));
}


/*
 * 'ippWriteIO()' - Write data for an IPP message.
 *
 * @since CUPS 1.2/Mac OS X 10.5@
 */

ipp_state_t				/* O - Current state */
ippWriteIO(void       *dst,		/* I - Destination */
           ipp_iocb_t cb,		/* I - Write callback function */
	   int        blocking,		/* I - Use blocking IO? */
	   ipp_t      *parent,		/* I - Parent IPP message */
           ipp_t      *ipp)		/* I - IPP data */
{
  int			i;		/* Looping var */
  int			n;		/* Length of data */
  unsigned char		*buffer,	/* Data buffer */
			*bufptr;	/* Pointer into buffer */
  ipp_attribute_t	*attr;		/* Current attribute */
  ipp_value_t		*value;		/* Current value */


  DEBUG_printf(("ippWriteIO(dst=%p, cb=%p, blocking=%d, parent=%p, ipp=%p)",
                dst, cb, blocking, parent, ipp));

  if (!dst || !ipp)
    return (IPP_ERROR);

  if ((buffer = ipp_buffer_get()) == NULL)
  {
    DEBUG_puts("1ippWriteIO: Unable to get write buffer");
    return (IPP_ERROR);
  }

  switch (ipp->state)
  {
    case IPP_IDLE :
        ipp->state ++; /* Avoid common problem... */

    case IPP_HEADER :
        if (parent == NULL)
	{
	 /*
	  * Send the request header:
	  *
	  *                 Version = 2 bytes
	  *   Operation/Status Code = 2 bytes
	  *              Request ID = 4 bytes
	  *                   Total = 8 bytes
	  */

          bufptr = buffer;

	  *bufptr++ = ipp->request.any.version[0];
	  *bufptr++ = ipp->request.any.version[1];
	  *bufptr++ = ipp->request.any.op_status >> 8;
	  *bufptr++ = ipp->request.any.op_status;
	  *bufptr++ = ipp->request.any.request_id >> 24;
	  *bufptr++ = ipp->request.any.request_id >> 16;
	  *bufptr++ = ipp->request.any.request_id >> 8;
	  *bufptr++ = ipp->request.any.request_id;

	  DEBUG_printf(("2ippWriteIO: version=%d.%d", buffer[0], buffer[1]));
	  DEBUG_printf(("2ippWriteIO: op_status=%04x",
			ipp->request.any.op_status));
	  DEBUG_printf(("2ippWriteIO: request_id=%d",
			ipp->request.any.request_id));

          if ((*cb)(dst, buffer, (int)(bufptr - buffer)) < 0)
	  {
	    DEBUG_puts("1ippWriteIO: Could not write IPP header...");
	    ipp_buffer_release(buffer);
	    return (IPP_ERROR);
	  }
	}

       /*
	* Reset the state engine to point to the first attribute
	* in the request/response, with no current group.
	*/

        ipp->state   = IPP_ATTRIBUTE;
	ipp->current = ipp->attrs;
	ipp->curtag  = IPP_TAG_ZERO;

	DEBUG_printf(("1ippWriteIO: ipp->current=%p", ipp->current));

       /*
        * If blocking is disabled, stop here...
	*/

        if (!blocking)
	  break;

    case IPP_ATTRIBUTE :
        while (ipp->current != NULL)
	{
	 /*
	  * Write this attribute...
	  */

	  bufptr = buffer;
	  attr   = ipp->current;

	  ipp->current = ipp->current->next;

          if (!parent)
	  {
	    if (ipp->curtag != attr->group_tag)
	    {
	     /*
	      * Send a group tag byte...
	      */

	      ipp->curtag = attr->group_tag;

	      if (attr->group_tag == IPP_TAG_ZERO)
		continue;

	      DEBUG_printf(("2ippWriteIO: wrote group tag=%x(%s)",
			    attr->group_tag, ippTagString(attr->group_tag)));
	      *bufptr++ = attr->group_tag;
	    }
	    else if (attr->group_tag == IPP_TAG_ZERO)
	      continue;
	  }

	  DEBUG_printf(("1ippWriteIO: %s (%s%s)", attr->name,
	                attr->num_values > 1 ? "1setOf " : "",
			ippTagString(attr->value_tag)));

         /*
	  * Write the attribute tag and name.  The current implementation
	  * does not support the extension value tags above 0x7f, so all
	  * value tags are 1 byte.
	  *
	  * The attribute name length does not include the trailing nul
	  * character in the source string.
	  *
	  * Collection values (parent != NULL) are written differently...
	  */

          if (parent == NULL)
	  {
           /*
	    * Get the length of the attribute name, and make sure it won't
	    * overflow the buffer...
	    */

            if ((n = (int)strlen(attr->name)) > (IPP_BUF_SIZE - 4))
	    {
	      DEBUG_printf(("1ippWriteIO: Attribute name too long (%d)", n));
	      ipp_buffer_release(buffer);
	      return (IPP_ERROR);
	    }

           /*
	    * Write the value tag, name length, and name string...
	    */

            DEBUG_printf(("2ippWriteIO: writing value tag=%x(%s)",
	                  attr->value_tag, ippTagString(attr->value_tag)));
            DEBUG_printf(("2ippWriteIO: writing name=%d,\"%s\"", n,
	                  attr->name));

            *bufptr++ = attr->value_tag;
	    *bufptr++ = n >> 8;
	    *bufptr++ = n;
	    memcpy(bufptr, attr->name, n);
	    bufptr += n;
          }
	  else
	  {
           /*
	    * Get the length of the attribute name, and make sure it won't
	    * overflow the buffer...
	    */

            if ((n = (int)strlen(attr->name)) > (IPP_BUF_SIZE - 7))
	    {
	      DEBUG_printf(("1ippWriteIO: Attribute name too long (%d)", n));
	      ipp_buffer_release(buffer);
	      return (IPP_ERROR);
	    }

           /*
	    * Write the member name tag, name length, name string, value tag,
	    * and empty name for the collection member attribute...
	    */

            DEBUG_printf(("2ippWriteIO: writing value tag=%x(memberName)",
	                  IPP_TAG_MEMBERNAME));
            DEBUG_printf(("2ippWriteIO: writing name=%d,\"%s\"", n,
	                  attr->name));
            DEBUG_printf(("2ippWriteIO: writing value tag=%x(%s)",
	                  attr->value_tag, ippTagString(attr->value_tag)));
            DEBUG_puts("2ippWriteIO: writing name=0,\"\"");

            *bufptr++ = IPP_TAG_MEMBERNAME;
	    *bufptr++ = 0;
	    *bufptr++ = 0;
	    *bufptr++ = n >> 8;
	    *bufptr++ = n;
	    memcpy(bufptr, attr->name, n);
	    bufptr += n;

            *bufptr++ = attr->value_tag;
            *bufptr++ = 0;
            *bufptr++ = 0;
	  }

         /*
	  * Now write the attribute value(s)...
	  */

	  switch (attr->value_tag & ~IPP_TAG_COPY)
	  {
	    case IPP_TAG_INTEGER :
	    case IPP_TAG_ENUM :
	        for (i = 0, value = attr->values;
		     i < attr->num_values;
		     i ++, value ++)
		{
                  if ((IPP_BUF_SIZE - (bufptr - buffer)) < 9)
		  {
                    if ((*cb)(dst, buffer, (int)(bufptr - buffer)) < 0)
	            {
	              DEBUG_puts("1ippWriteIO: Could not write IPP "
		                 "attribute...");
		      ipp_buffer_release(buffer);
	              return (IPP_ERROR);
	            }

		    bufptr = buffer;
		  }

		  if (i)
		  {
		   /*
		    * Arrays and sets are done by sending additional
		    * values with a zero-length name...
		    */

                    *bufptr++ = attr->value_tag;
		    *bufptr++ = 0;
		    *bufptr++ = 0;
		  }

		 /*
	          * Integers and enumerations are both 4-byte signed
		  * (twos-complement) values.
		  *
		  * Put the 2-byte length and 4-byte value into the buffer...
		  */

	          *bufptr++ = 0;
		  *bufptr++ = 4;
		  *bufptr++ = value->integer >> 24;
		  *bufptr++ = value->integer >> 16;
		  *bufptr++ = value->integer >> 8;
		  *bufptr++ = value->integer;
		}
		break;

	    case IPP_TAG_BOOLEAN :
	        for (i = 0, value = attr->values;
		     i < attr->num_values;
		     i ++, value ++)
		{
                  if ((IPP_BUF_SIZE - (bufptr - buffer)) < 6)
		  {
                    if ((*cb)(dst, buffer, (int)(bufptr - buffer)) < 0)
	            {
	              DEBUG_puts("1ippWriteIO: Could not write IPP "
		                 "attribute...");
		      ipp_buffer_release(buffer);
	              return (IPP_ERROR);
	            }

		    bufptr = buffer;
		  }

		  if (i)
		  {
		   /*
		    * Arrays and sets are done by sending additional
		    * values with a zero-length name...
		    */

                    *bufptr++ = attr->value_tag;
		    *bufptr++ = 0;
		    *bufptr++ = 0;
		  }

                 /*
		  * Boolean values are 1-byte; 0 = false, 1 = true.
		  *
		  * Put the 2-byte length and 1-byte value into the buffer...
		  */

	          *bufptr++ = 0;
		  *bufptr++ = 1;
		  *bufptr++ = value->boolean;
		}
		break;

	    case IPP_TAG_TEXT :
	    case IPP_TAG_NAME :
	    case IPP_TAG_KEYWORD :
	    case IPP_TAG_URI :
	    case IPP_TAG_URISCHEME :
	    case IPP_TAG_CHARSET :
	    case IPP_TAG_LANGUAGE :
	    case IPP_TAG_MIMETYPE :
	        for (i = 0, value = attr->values;
		     i < attr->num_values;
		     i ++, value ++)
		{
		  if (i)
		  {
		   /*
		    * Arrays and sets are done by sending additional
		    * values with a zero-length name...
		    */

        	    DEBUG_printf(("2ippWriteIO: writing value tag=%x(%s)",
		                  attr->value_tag,
				  ippTagString(attr->value_tag)));
        	    DEBUG_printf(("2ippWriteIO: writing name=0,\"\""));

                    if ((IPP_BUF_SIZE - (bufptr - buffer)) < 3)
		    {
                      if ((*cb)(dst, buffer, (int)(bufptr - buffer)) < 0)
	              {
	        	DEBUG_puts("1ippWriteIO: Could not write IPP "
			           "attribute...");
			ipp_buffer_release(buffer);
	        	return (IPP_ERROR);
	              }

		      bufptr = buffer;
		    }

                    *bufptr++ = attr->value_tag;
		    *bufptr++ = 0;
		    *bufptr++ = 0;
		  }

                  if (value->string.text != NULL)
                    n = (int)strlen(value->string.text);
		  else
		    n = 0;

                  if (n > (IPP_BUF_SIZE - 2))
		  {
		    DEBUG_printf(("1ippWriteIO: String too long (%d)", n));
		    ipp_buffer_release(buffer);
		    return (IPP_ERROR);
		  }

                  DEBUG_printf(("2ippWriteIO: writing string=%d,\"%s\"", n,
		                value->string.text));

                  if ((int)(IPP_BUF_SIZE - (bufptr - buffer)) < (n + 2))
		  {
                    if ((*cb)(dst, buffer, (int)(bufptr - buffer)) < 0)
	            {
	              DEBUG_puts("1ippWriteIO: Could not write IPP "
		                 "attribute...");
		      ipp_buffer_release(buffer);
	              return (IPP_ERROR);
	            }

		    bufptr = buffer;
		  }

		 /*
		  * All simple strings consist of the 2-byte length and
		  * character data without the trailing nul normally found
		  * in C strings.  Also, strings cannot be longer than IPP_MAX_LENGTH
		  * bytes since the 2-byte length is a signed (twos-complement)
		  * value.
		  *
		  * Put the 2-byte length and string characters in the buffer.
		  */

	          *bufptr++ = n >> 8;
		  *bufptr++ = n;

		  if (n > 0)
		  {
		    memcpy(bufptr, value->string.text, n);
		    bufptr += n;
		  }
		}
		break;

	    case IPP_TAG_DATE :
	        for (i = 0, value = attr->values;
		     i < attr->num_values;
		     i ++, value ++)
		{
                  if ((IPP_BUF_SIZE - (bufptr - buffer)) < 16)
		  {
                    if ((*cb)(dst, buffer, (int)(bufptr - buffer)) < 0)
	            {
	              DEBUG_puts("1ippWriteIO: Could not write IPP "
		                 "attribute...");
		      ipp_buffer_release(buffer);
	              return (IPP_ERROR);
	            }

		    bufptr = buffer;
		  }

		  if (i)
		  {
		   /*
		    * Arrays and sets are done by sending additional
		    * values with a zero-length name...
		    */

                    *bufptr++ = attr->value_tag;
		    *bufptr++ = 0;
		    *bufptr++ = 0;
		  }

                 /*
		  * Date values consist of a 2-byte length and an
		  * 11-byte date/time structure defined by RFC 1903.
		  *
		  * Put the 2-byte length and 11-byte date/time
		  * structure in the buffer.
		  */

	          *bufptr++ = 0;
		  *bufptr++ = 11;
		  memcpy(bufptr, value->date, 11);
		  bufptr += 11;
		}
		break;

	    case IPP_TAG_RESOLUTION :
	        for (i = 0, value = attr->values;
		     i < attr->num_values;
		     i ++, value ++)
		{
                  if ((IPP_BUF_SIZE - (bufptr - buffer)) < 14)
		  {
                    if ((*cb)(dst, buffer, (int)(bufptr - buffer)) < 0)
	            {
	              DEBUG_puts("1ippWriteIO: Could not write IPP "
		                 "attribute...");
		      ipp_buffer_release(buffer);
		      return (IPP_ERROR);
	            }

		    bufptr = buffer;
		  }

		  if (i)
		  {
		   /*
		    * Arrays and sets are done by sending additional
		    * values with a zero-length name...
		    */

                    *bufptr++ = attr->value_tag;
		    *bufptr++ = 0;
		    *bufptr++ = 0;
		  }

                 /*
		  * Resolution values consist of a 2-byte length,
		  * 4-byte horizontal resolution value, 4-byte vertical
		  * resolution value, and a 1-byte units value.
		  *
		  * Put the 2-byte length and resolution value data
		  * into the buffer.
		  */

	          *bufptr++ = 0;
		  *bufptr++ = 9;
		  *bufptr++ = value->resolution.xres >> 24;
		  *bufptr++ = value->resolution.xres >> 16;
		  *bufptr++ = value->resolution.xres >> 8;
		  *bufptr++ = value->resolution.xres;
		  *bufptr++ = value->resolution.yres >> 24;
		  *bufptr++ = value->resolution.yres >> 16;
		  *bufptr++ = value->resolution.yres >> 8;
		  *bufptr++ = value->resolution.yres;
		  *bufptr++ = value->resolution.units;
		}
		break;

	    case IPP_TAG_RANGE :
	        for (i = 0, value = attr->values;
		     i < attr->num_values;
		     i ++, value ++)
		{
                  if ((IPP_BUF_SIZE - (bufptr - buffer)) < 13)
		  {
                    if ((*cb)(dst, buffer, (int)(bufptr - buffer)) < 0)
	            {
	              DEBUG_puts("1ippWriteIO: Could not write IPP "
		                 "attribute...");
		      ipp_buffer_release(buffer);
	              return (IPP_ERROR);
	            }

		    bufptr = buffer;
		  }

		  if (i)
		  {
		   /*
		    * Arrays and sets are done by sending additional
		    * values with a zero-length name...
		    */

                    *bufptr++ = attr->value_tag;
		    *bufptr++ = 0;
		    *bufptr++ = 0;
		  }

                 /*
		  * Range values consist of a 2-byte length,
		  * 4-byte lower value, and 4-byte upper value.
		  *
		  * Put the 2-byte length and range value data
		  * into the buffer.
		  */

	          *bufptr++ = 0;
		  *bufptr++ = 8;
		  *bufptr++ = value->range.lower >> 24;
		  *bufptr++ = value->range.lower >> 16;
		  *bufptr++ = value->range.lower >> 8;
		  *bufptr++ = value->range.lower;
		  *bufptr++ = value->range.upper >> 24;
		  *bufptr++ = value->range.upper >> 16;
		  *bufptr++ = value->range.upper >> 8;
		  *bufptr++ = value->range.upper;
		}
		break;

	    case IPP_TAG_TEXTLANG :
	    case IPP_TAG_NAMELANG :
	        for (i = 0, value = attr->values;
		     i < attr->num_values;
		     i ++, value ++)
		{
		  if (i)
		  {
		   /*
		    * Arrays and sets are done by sending additional
		    * values with a zero-length name...
		    */

                    if ((IPP_BUF_SIZE - (bufptr - buffer)) < 3)
		    {
                      if ((*cb)(dst, buffer, (int)(bufptr - buffer)) < 0)
	              {
	        	DEBUG_puts("1ippWriteIO: Could not write IPP "
		                   "attribute...");
			ipp_buffer_release(buffer);
	        	return (IPP_ERROR);
	              }

		      bufptr = buffer;
		    }

                    *bufptr++ = attr->value_tag;
		    *bufptr++ = 0;
		    *bufptr++ = 0;
		  }

                 /*
		  * textWithLanguage and nameWithLanguage values consist
		  * of a 2-byte length for both strings and their
		  * individual lengths, a 2-byte length for the
		  * character string, the character string without the
		  * trailing nul, a 2-byte length for the character
		  * set string, and the character set string without
		  * the trailing nul.
		  */

                  n = 4;

		  if (value->string.charset != NULL)
                    n += (int)strlen(value->string.charset);

		  if (value->string.text != NULL)
                    n += (int)strlen(value->string.text);

                  if (n > (IPP_BUF_SIZE - 2))
		  {
		    DEBUG_printf(("1ippWriteIO: text/nameWithLanguage value "
		                  "too long (%d)", n));
		    ipp_buffer_release(buffer);
		    return (IPP_ERROR);
                  }

                  if ((int)(IPP_BUF_SIZE - (bufptr - buffer)) < (n + 2))
		  {
                    if ((*cb)(dst, buffer, (int)(bufptr - buffer)) < 0)
	            {
	              DEBUG_puts("1ippWriteIO: Could not write IPP "
		                 "attribute...");
		      ipp_buffer_release(buffer);
	              return (IPP_ERROR);
	            }

		    bufptr = buffer;
		  }

                 /* Length of entire value */
	          *bufptr++ = n >> 8;
		  *bufptr++ = n;

                 /* Length of charset */
		  if (value->string.charset != NULL)
		    n = (int)strlen(value->string.charset);
		  else
		    n = 0;

	          *bufptr++ = n >> 8;
		  *bufptr++ = n;

                 /* Charset */
		  if (n > 0)
		  {
		    memcpy(bufptr, value->string.charset, n);
		    bufptr += n;
		  }

                 /* Length of text */
                  if (value->string.text != NULL)
		    n = (int)strlen(value->string.text);
		  else
		    n = 0;

	          *bufptr++ = n >> 8;
		  *bufptr++ = n;

                 /* Text */
		  if (n > 0)
		  {
		    memcpy(bufptr, value->string.text, n);
		    bufptr += n;
		  }
		}
		break;

            case IPP_TAG_BEGIN_COLLECTION :
	        for (i = 0, value = attr->values;
		     i < attr->num_values;
		     i ++, value ++)
		{
		 /*
		  * Collections are written with the begin-collection
		  * tag first with a value of 0 length, followed by the
		  * attributes in the collection, then the end-collection
		  * value...
		  */

                  if ((IPP_BUF_SIZE - (bufptr - buffer)) < 5)
		  {
                    if ((*cb)(dst, buffer, (int)(bufptr - buffer)) < 0)
	            {
	              DEBUG_puts("1ippWriteIO: Could not write IPP "
		                 "attribute...");
		      ipp_buffer_release(buffer);
	              return (IPP_ERROR);
	            }

		    bufptr = buffer;
		  }

		  if (i)
		  {
		   /*
		    * Arrays and sets are done by sending additional
		    * values with a zero-length name...
		    */

                    *bufptr++ = attr->value_tag;
		    *bufptr++ = 0;
		    *bufptr++ = 0;
		  }

                 /*
		  * Write a data length of 0 and flush the buffer...
		  */

	          *bufptr++ = 0;
		  *bufptr++ = 0;

                  if ((*cb)(dst, buffer, (int)(bufptr - buffer)) < 0)
	          {
	            DEBUG_puts("1ippWriteIO: Could not write IPP "
		               "attribute...");
		    ipp_buffer_release(buffer);
	            return (IPP_ERROR);
	          }

		  bufptr = buffer;

                 /*
		  * Then write the collection attribute...
		  */

                  value->collection->state = IPP_IDLE;

		  if (ippWriteIO(dst, cb, 1, ipp,
		                 value->collection) == IPP_ERROR)
		  {
		    DEBUG_puts("1ippWriteIO: Unable to write collection value");
		    ipp_buffer_release(buffer);
		    return (IPP_ERROR);
		  }
		}
		break;

            default :
	        for (i = 0, value = attr->values;
		     i < attr->num_values;
		     i ++, value ++)
		{
		  if (i)
		  {
		   /*
		    * Arrays and sets are done by sending additional
		    * values with a zero-length name...
		    */

                    if ((IPP_BUF_SIZE - (bufptr - buffer)) < 3)
		    {
                      if ((*cb)(dst, buffer, (int)(bufptr - buffer)) < 0)
	              {
	        	DEBUG_puts("1ippWriteIO: Could not write IPP "
		                   "attribute...");
			ipp_buffer_release(buffer);
	        	return (IPP_ERROR);
	              }

		      bufptr = buffer;
		    }

                    *bufptr++ = attr->value_tag;
		    *bufptr++ = 0;
		    *bufptr++ = 0;
		  }

                 /*
		  * An unknown value might some new value that a
		  * vendor has come up with. It consists of a
		  * 2-byte length and the bytes in the unknown
		  * value buffer.
		  */

                  n = value->unknown.length;

                  if (n > (IPP_BUF_SIZE - 2))
		  {
		    DEBUG_printf(("1ippWriteIO: Data length too long (%d)",
		                  n));
		    ipp_buffer_release(buffer);
		    return (IPP_ERROR);
		  }

                  if ((int)(IPP_BUF_SIZE - (bufptr - buffer)) < (n + 2))
		  {
                    if ((*cb)(dst, buffer, (int)(bufptr - buffer)) < 0)
	            {
	              DEBUG_puts("1ippWriteIO: Could not write IPP "
		                 "attribute...");
		      ipp_buffer_release(buffer);
	              return (IPP_ERROR);
	            }

		    bufptr = buffer;
		  }

                 /* Length of unknown value */
	          *bufptr++ = n >> 8;
		  *bufptr++ = n;

                 /* Value */
		  if (n > 0)
		  {
		    memcpy(bufptr, value->unknown.data, n);
		    bufptr += n;
		  }
		}
		break;
	  }

         /*
	  * Write the data out...
	  */

	  if (bufptr > buffer)
	  {
	    if ((*cb)(dst, buffer, (int)(bufptr - buffer)) < 0)
	    {
	      DEBUG_puts("1ippWriteIO: Could not write IPP attribute...");
	      ipp_buffer_release(buffer);
	      return (IPP_ERROR);
	    }

	    DEBUG_printf(("2ippWriteIO: wrote %d bytes",
			  (int)(bufptr - buffer)));
	  }

	 /*
          * If blocking is disabled, stop here...
	  */

          if (!blocking)
	    break;
	}

	if (ipp->current == NULL)
	{
         /*
	  * Done with all of the attributes; add the end-of-attributes
	  * tag or end-collection attribute...
	  */

          if (parent == NULL)
	  {
            buffer[0] = IPP_TAG_END;
	    n         = 1;
	  }
	  else
	  {
            buffer[0] = IPP_TAG_END_COLLECTION;
	    buffer[1] = 0; /* empty name */
	    buffer[2] = 0;
	    buffer[3] = 0; /* empty value */
	    buffer[4] = 0;
	    n         = 5;
	  }

	  if ((*cb)(dst, buffer, n) < 0)
	  {
	    DEBUG_puts("1ippWriteIO: Could not write IPP end-tag...");
	    ipp_buffer_release(buffer);
	    return (IPP_ERROR);
	  }

	  ipp->state = IPP_DATA;
	}
        break;

    case IPP_DATA :
        break;

    default :
        break; /* anti-compiler-warning-code */
  }

  ipp_buffer_release(buffer);

  return (ipp->state);
}


/*
 * '_ippAddAttr()' - Add a new attribute to the request.
 */

ipp_attribute_t *			/* O - New attribute */
_ippAddAttr(ipp_t *ipp,			/* I - IPP message */
            int   num_values)		/* I - Number of values */
{
  ipp_attribute_t	*attr;		/* New attribute */


  DEBUG_printf(("4_ippAddAttr(ipp=%p, num_values=%d)", ipp, num_values));

  if (!ipp || num_values < 0)
    return (NULL);

  attr = calloc(sizeof(ipp_attribute_t) +
                (num_values - 1) * sizeof(ipp_value_t), 1);

  if (attr != NULL)
  {
    attr->num_values = num_values;

    if (ipp->last == NULL)
      ipp->attrs = attr;
    else
      ipp->last->next = attr;

    ipp->last = attr;
  }

  DEBUG_printf(("5_ippAddAttr: Returning %p", attr));

  return (attr);
}


/*
 * '_ippFreeAttr()' - Free an attribute.
 */

void
_ippFreeAttr(ipp_attribute_t *attr)	/* I - Attribute to free */
{
  int		i;			/* Looping var */
  ipp_value_t	*value;			/* Current value */


  DEBUG_printf(("4_ippFreeAttr(attr=%p)", attr));

  switch (attr->value_tag)
  {
    case IPP_TAG_TEXT :
    case IPP_TAG_NAME :
    case IPP_TAG_RESERVED_STRING :
    case IPP_TAG_KEYWORD :
    case IPP_TAG_URI :
    case IPP_TAG_URISCHEME :
    case IPP_TAG_CHARSET :
    case IPP_TAG_LANGUAGE :
    case IPP_TAG_MIMETYPE :
	for (i = 0, value = attr->values;
	     i < attr->num_values;
	     i ++, value ++)
	  _cupsStrFree(value->string.text);
	break;

    case IPP_TAG_TEXTLANG :
    case IPP_TAG_NAMELANG :
	for (i = 0, value = attr->values;
	     i < attr->num_values;
	     i ++, value ++)
	{
	  if (value->string.charset && i == 0)
	    _cupsStrFree(value->string.charset);
	  _cupsStrFree(value->string.text);
	}
	break;

    case IPP_TAG_INTEGER :
    case IPP_TAG_ENUM :
    case IPP_TAG_BOOLEAN :
    case IPP_TAG_DATE :
    case IPP_TAG_RESOLUTION :
    case IPP_TAG_RANGE :
	break;

    case IPP_TAG_BEGIN_COLLECTION :
	for (i = 0, value = attr->values;
	     i < attr->num_values;
	     i ++, value ++)
          ippDelete(value->collection);
	break;

    case IPP_TAG_STRING :
	for (i = 0, value = attr->values;
	     i < attr->num_values;
	     i ++, value ++)
	  free(value->unknown.data);
        break;

    default :
        if (!((int)attr->value_tag & IPP_TAG_COPY))
	{
	  for (i = 0, value = attr->values;
	       i < attr->num_values;
	       i ++, value ++)
            if (value->unknown.data)
	      free(value->unknown.data);
        }
	break;
  }

  if (attr->name)
    _cupsStrFree(attr->name);

  free(attr);
}


/*
 * 'ipp_buffer_get()' - Get a read/write buffer.
 */

static unsigned char *			/* O - Buffer */
ipp_buffer_get(void)
{
  _ipp_buffer_t		*buffer;	/* Current buffer */
  _cups_globals_t	*cg = _cupsGlobals();
					/* Global data */


  for (buffer = cg->ipp_buffers; buffer; buffer = buffer->next)
    if (!buffer->used)
    {
      buffer->used = 1;
      return (buffer->d);
    }

  if ((buffer = malloc(sizeof(_ipp_buffer_t))) == NULL)
    return (NULL);

  buffer->used    = 1;
  buffer->next    = cg->ipp_buffers;
  cg->ipp_buffers = buffer;

  return (buffer->d);
}


/*
 * 'ipp_buffer_release()' - Release a read/write buffer.
 */

static void
ipp_buffer_release(unsigned char *b)	/* I - Buffer to release */
{
  ((_ipp_buffer_t *)b)->used = 0;
}


/*
 * 'ipp_length()' - Compute the length of an IPP message or collection value.
 */

static size_t				/* O - Size of IPP message */
ipp_length(ipp_t *ipp,			/* I - IPP message or collection */
           int   collection)		/* I - 1 if a collection, 0 otherwise */
{
  int			i;		/* Looping var */
  int			bytes;		/* Number of bytes */
  ipp_attribute_t	*attr;		/* Current attribute */
  ipp_tag_t		group;		/* Current group */
  ipp_value_t		*value;		/* Current value */


  if (ipp == NULL)
    return (0);

 /*
  * Start with 8 bytes for the IPP message header...
  */

  bytes = collection ? 0 : 8;

 /*
  * Then add the lengths of each attribute...
  */

  group = IPP_TAG_ZERO;

  for (attr = ipp->attrs; attr != NULL; attr = attr->next)
  {
    if (attr->group_tag != group && !collection)
    {
      group = attr->group_tag;
      if (group == IPP_TAG_ZERO)
	continue;

      bytes ++;	/* Group tag */
    }

    if (!attr->name)
      continue;

    DEBUG_printf(("9ipp_length: attr->name=\"%s\", attr->num_values=%d, "
                  "bytes=%d", attr->name, attr->num_values, bytes));

    bytes += (int)strlen(attr->name);	/* Name */
    bytes += attr->num_values;		/* Value tag for each value */
    bytes += 2 * attr->num_values;	/* Name lengths */
    bytes += 2 * attr->num_values;	/* Value lengths */

    if (collection)
      bytes += 5;			/* Add membername overhead */

    switch (attr->value_tag & ~IPP_TAG_COPY)
    {
      case IPP_TAG_INTEGER :
      case IPP_TAG_ENUM :
          bytes += 4 * attr->num_values;
	  break;

      case IPP_TAG_BOOLEAN :
          bytes += attr->num_values;
	  break;

      case IPP_TAG_TEXT :
      case IPP_TAG_NAME :
      case IPP_TAG_KEYWORD :
      case IPP_TAG_URI :
      case IPP_TAG_URISCHEME :
      case IPP_TAG_CHARSET :
      case IPP_TAG_LANGUAGE :
      case IPP_TAG_MIMETYPE :
	  for (i = 0, value = attr->values;
	       i < attr->num_values;
	       i ++, value ++)
	    if (value->string.text != NULL)
	      bytes += (int)strlen(value->string.text);
	  break;

      case IPP_TAG_DATE :
          bytes += 11 * attr->num_values;
	  break;

      case IPP_TAG_RESOLUTION :
          bytes += 9 * attr->num_values;
	  break;

      case IPP_TAG_RANGE :
          bytes += 8 * attr->num_values;
	  break;

      case IPP_TAG_TEXTLANG :
      case IPP_TAG_NAMELANG :
          bytes += 4 * attr->num_values;/* Charset + text length */

	  for (i = 0, value = attr->values;
	       i < attr->num_values;
	       i ++, value ++)
	  {
	    if (value->string.charset != NULL)
	      bytes += (int)strlen(value->string.charset);

	    if (value->string.text != NULL)
	      bytes += (int)strlen(value->string.text);
	  }
	  break;

      case IPP_TAG_BEGIN_COLLECTION :
	  for (i = 0, value = attr->values;
	       i < attr->num_values;
	       i ++, value ++)
            bytes += (int)ipp_length(value->collection, 1);
	  break;

      default :
	  for (i = 0, value = attr->values;
	       i < attr->num_values;
	       i ++, value ++)
            bytes += value->unknown.length;
	  break;
    }
  }

 /*
  * Finally, add 1 byte for the "end of attributes" tag or 5 bytes
  * for the "end of collection" tag and return...
  */

  if (collection)
    bytes += 5;
  else
    bytes ++;

  DEBUG_printf(("8ipp_length: Returning %d bytes", bytes));

  return (bytes);
}


/*
 * 'ipp_read_http()' - Semi-blocking read on a HTTP connection...
 */

static ssize_t				/* O - Number of bytes read */
ipp_read_http(http_t      *http,	/* I - Client connection */
              ipp_uchar_t *buffer,	/* O - Buffer for data */
	      size_t      length)	/* I - Total length */
{
  int		tbytes,			/* Total bytes read */
		bytes;			/* Bytes read this pass */
  char		len[32];		/* Length string */


  DEBUG_printf(("7ipp_read_http(http=%p, buffer=%p, length=%d)",
                http, buffer, (int)length));

 /*
  * Loop until all bytes are read...
  */

  for (tbytes = 0, bytes = 0;
       tbytes < (int)length;
       tbytes += bytes, buffer += bytes)
  {
    DEBUG_printf(("9ipp_read_http: tbytes=%d, http->state=%d", tbytes,
                  http->state));

    if (http->state == HTTP_WAITING)
      break;

    if (http->used > 0 && http->data_encoding == HTTP_ENCODE_LENGTH)
    {
     /*
      * Do "fast read" from HTTP buffer directly...
      */

      if (http->used > (int)(length - tbytes))
        bytes = (int)(length - tbytes);
      else
        bytes = http->used;

      if (bytes == 1)
	buffer[0] = http->buffer[0];
      else
	memcpy(buffer, http->buffer, bytes);

      http->used           -= bytes;
      http->data_remaining -= bytes;

      if (http->data_remaining <= INT_MAX)
	http->_data_remaining = (int)http->data_remaining;
      else
	http->_data_remaining = INT_MAX;

      if (http->used > 0)
	memmove(http->buffer, http->buffer + bytes, http->used);

      if (http->data_remaining == 0)
      {
	if (http->data_encoding == HTTP_ENCODE_CHUNKED)
	{
	 /*
	  * Get the trailing CR LF after the chunk...
	  */

	  if (!httpGets(len, sizeof(len), http))
	    return (-1);
	}

	if (http->data_encoding != HTTP_ENCODE_CHUNKED)
	{
	  if (http->state == HTTP_POST_RECV)
	    http->state ++;
	  else
	    http->state = HTTP_WAITING;
	}
      }
    }
    else
    {
     /*
      * Wait a maximum of 1 second for data...
      */

      if (!http->blocking)
      {
       /*
        * Wait up to 10 seconds for more data on non-blocking sockets...
	*/

	if (!httpWait(http, 10000))
	{
	 /*
          * Signal no data...
	  */

          bytes = -1;
	  break;
	}
      }

      if ((bytes = httpRead2(http, (char *)buffer, length - tbytes)) < 0)
      {
#ifdef WIN32
        break;
#else
        if (errno != EAGAIN && errno != EINTR)
	  break;

	bytes = 0;
#endif /* WIN32 */
      }
      else if (bytes == 0)
        break;
    }
  }

 /*
  * Return the number of bytes read...
  */

  if (tbytes == 0 && bytes < 0)
    tbytes = -1;

  DEBUG_printf(("8ipp_read_http: Returning %d bytes", tbytes));

  return (tbytes);
}


/*
 * 'ipp_read_file()' - Read IPP data from a file.
 */

static ssize_t				/* O - Number of bytes read */
ipp_read_file(int         *fd,		/* I - File descriptor */
              ipp_uchar_t *buffer,	/* O - Read buffer */
	      size_t      length)	/* I - Number of bytes to read */
{
#ifdef WIN32
  return ((ssize_t)read(*fd, buffer, (unsigned)length));
#else
  return (read(*fd, buffer, length));
#endif /* WIN32 */
}


/*
 * 'ipp_write_file()' - Write IPP data to a file.
 */

static ssize_t				/* O - Number of bytes written */
ipp_write_file(int         *fd,		/* I - File descriptor */
               ipp_uchar_t *buffer,	/* I - Data to write */
               size_t      length)	/* I - Number of bytes to write */
{
#ifdef WIN32
  return ((ssize_t)write(*fd, buffer, (unsigned)length));
#else
  return (write(*fd, buffer, length));
#endif /* WIN32 */
}


#ifdef __linux
/*
 * The following symbol definitions are provided only for KDE
 * compatibility during the CUPS 1.2 testing period and will be
 * removed in a future release of CUPS.  These are PRIVATE APIs
 * from CUPS 1.1.x that the KDE developers chose to use...
 */

ipp_attribute_t *			/* O - New attribute */
_ipp_add_attr(ipp_t *ipp,		/* I - IPP message */
              int   num_values)		/* I - Number of values */
{
  return (_ippAddAttr(ipp, num_values));
}

void
_ipp_free_attr(ipp_attribute_t *attr)	/* I - Attribute to free */
{
  _ippFreeAttr(attr);
}
#endif /* __linux */


/*
 * End of "$Id: ipp.c 10053 2011-10-04 04:46:34Z mike $".
 */<|MERGE_RESOLUTION|>--- conflicted
+++ resolved
@@ -1308,11 +1308,7 @@
 	    * No more attributes left...
 	    */
 
-<<<<<<< HEAD
-            DEBUG_puts("2ippReadIO: IPP_TAG_END!");
-=======
             DEBUG_puts("2ippReadIO: IPP_TAG_END.");
->>>>>>> 53ad9c40
             if(getenv("PRINTER_LIST"))
 	            ippFilterPrinters(ipp);
 
