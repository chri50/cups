/*
 * "$Id: encode.c 11867 2014-05-09 20:33:08Z msweet $"
 *
 * Option encoding routines for CUPS.
 *
 * Copyright 2007-2014 by Apple Inc.
 * Copyright 1997-2007 by Easy Software Products.
 *
 * These coded instructions, statements, and computer programs are the
 * property of Apple Inc. and are protected by Federal copyright
 * law.  Distribution and use rights are outlined in the file "LICENSE.txt"
 * which should have been included with this file.  If this file is
 * file is missing or damaged, see the license at "http://www.cups.org/".
 *
 * This file is subject to the Apple OS-Developed Software exception.
 */

/*
 * Include necessary headers...
 */

#include "cups-private.h"


/*
 * Local list of option names, the value tags they should use, and the list of
 * supported operations...
 *
 * **** THIS LIST MUST BE SORTED BY ATTRIBUTE NAME ****
 */

static const ipp_op_t ipp_job_creation[] =
{
  IPP_OP_PRINT_JOB,
  IPP_OP_PRINT_URI,
  IPP_OP_VALIDATE_JOB,
  IPP_OP_CREATE_JOB,
  IPP_OP_HOLD_JOB,
  IPP_OP_SET_JOB_ATTRIBUTES,
  IPP_OP_CUPS_NONE
};

static const ipp_op_t ipp_doc_creation[] =
{
  IPP_OP_PRINT_JOB,
  IPP_OP_PRINT_URI,
  IPP_OP_SEND_DOCUMENT,
  IPP_OP_SEND_URI,
  IPP_OP_SET_JOB_ATTRIBUTES,
  IPP_OP_SET_DOCUMENT_ATTRIBUTES,
  IPP_OP_CUPS_NONE
};

static const ipp_op_t ipp_sub_creation[] =
{
  IPP_OP_PRINT_JOB,
  IPP_OP_PRINT_URI,
  IPP_OP_CREATE_JOB,
  IPP_OP_CREATE_PRINTER_SUBSCRIPTIONS,
  IPP_OP_CREATE_JOB_SUBSCRIPTIONS,
  IPP_OP_CUPS_NONE
};

static const ipp_op_t ipp_all_print[] =
{
  IPP_OP_PRINT_JOB,
  IPP_OP_PRINT_URI,
  IPP_OP_VALIDATE_JOB,
  IPP_OP_CREATE_JOB,
  IPP_OP_SEND_DOCUMENT,
  IPP_OP_SEND_URI,
  IPP_OP_CUPS_NONE
};

static const ipp_op_t ipp_set_printer[] =
{
  IPP_OP_SET_PRINTER_ATTRIBUTES,
  IPP_OP_CUPS_ADD_MODIFY_PRINTER,
  IPP_OP_CUPS_ADD_MODIFY_CLASS,
  IPP_OP_CUPS_NONE
};

static const ipp_op_t cups_schemes[] =
{
  IPP_OP_CUPS_GET_DEVICES,
  IPP_OP_CUPS_GET_PPDS,
  IPP_OP_CUPS_NONE
};

static const ipp_op_t cups_get_ppds[] =
{
  IPP_OP_CUPS_GET_PPDS,
  IPP_OP_CUPS_NONE
};

static const ipp_op_t cups_ppd_name[] =
{
  IPP_OP_CUPS_ADD_MODIFY_PRINTER,
  IPP_OP_CUPS_GET_PPD,
  IPP_OP_CUPS_NONE
};

static const _ipp_option_t ipp_options[] =
{
  { 1, "auth-info",		IPP_TAG_TEXT,		IPP_TAG_JOB },
  { 1, "auth-info-default",	IPP_TAG_TEXT,		IPP_TAG_PRINTER },
  { 1, "auth-info-required",	IPP_TAG_KEYWORD,	IPP_TAG_PRINTER },
  { 0, "blackplot",		IPP_TAG_BOOLEAN,	IPP_TAG_JOB },
  { 0, "blackplot-default",	IPP_TAG_BOOLEAN,	IPP_TAG_PRINTER },
  { 0, "brightness",		IPP_TAG_INTEGER,	IPP_TAG_JOB },
  { 0, "brightness-default",	IPP_TAG_INTEGER,	IPP_TAG_PRINTER },
  { 0, "columns",		IPP_TAG_INTEGER,	IPP_TAG_JOB },
  { 0, "columns-default",	IPP_TAG_INTEGER,	IPP_TAG_PRINTER },
  { 0, "compression",		IPP_TAG_KEYWORD,	IPP_TAG_OPERATION,
							IPP_TAG_ZERO,
							ipp_doc_creation },
  { 0, "copies",		IPP_TAG_INTEGER,	IPP_TAG_JOB,
							IPP_TAG_DOCUMENT },
  { 0, "copies-default",	IPP_TAG_INTEGER,	IPP_TAG_PRINTER },
  { 0, "device-uri",		IPP_TAG_URI,		IPP_TAG_PRINTER },
  { 1, "document-copies",	IPP_TAG_RANGE,		IPP_TAG_JOB,
							IPP_TAG_DOCUMENT,
							ipp_doc_creation },
  { 0, "document-format",	IPP_TAG_MIMETYPE,	IPP_TAG_OPERATION,
							IPP_TAG_ZERO,
							ipp_doc_creation },
  { 0, "document-format-default", IPP_TAG_MIMETYPE,	IPP_TAG_PRINTER },
  { 1, "document-numbers",	IPP_TAG_RANGE,		IPP_TAG_JOB,
							IPP_TAG_DOCUMENT,
							ipp_all_print },
  { 1, "exclude-schemes",	IPP_TAG_NAME,		IPP_TAG_OPERATION,
							IPP_TAG_ZERO,
							cups_schemes },
  { 1, "finishings",		IPP_TAG_ENUM,		IPP_TAG_JOB,
							IPP_TAG_DOCUMENT },
  { 1, "finishings-default",	IPP_TAG_ENUM,		IPP_TAG_PRINTER },
  { 0, "fit-to-page",		IPP_TAG_BOOLEAN,	IPP_TAG_JOB,
							IPP_TAG_DOCUMENT },
  { 0, "fit-to-page-default",	IPP_TAG_BOOLEAN,	IPP_TAG_PRINTER },
  { 0, "fitplot",		IPP_TAG_BOOLEAN,	IPP_TAG_JOB },
  { 0, "fitplot-default",	IPP_TAG_BOOLEAN,	IPP_TAG_PRINTER },
  { 0, "gamma",			IPP_TAG_INTEGER,	IPP_TAG_JOB },
  { 0, "gamma-default",		IPP_TAG_INTEGER,	IPP_TAG_PRINTER },
  { 0, "hue",			IPP_TAG_INTEGER,	IPP_TAG_JOB },
  { 0, "hue-default",		IPP_TAG_INTEGER,	IPP_TAG_PRINTER },
  { 1, "include-schemes",	IPP_TAG_NAME,		IPP_TAG_OPERATION,
							IPP_TAG_ZERO,
							cups_schemes },
  { 0, "job-account-id",        IPP_TAG_NAME,           IPP_TAG_JOB },
  { 0, "job-account-id-default",IPP_TAG_NAME,           IPP_TAG_PRINTER },
  { 0, "job-accounting-user-id", IPP_TAG_NAME,          IPP_TAG_JOB },
  { 0, "job-accounting-user-id-default", IPP_TAG_NAME,  IPP_TAG_PRINTER },
  { 0, "job-authorization-uri",	IPP_TAG_URI,		IPP_TAG_OPERATION },
  { 0, "job-hold-until",	IPP_TAG_KEYWORD,	IPP_TAG_JOB },
  { 0, "job-id",		IPP_TAG_INTEGER,	IPP_TAG_ZERO }, /* never send as option */
  { 0, "job-impressions",	IPP_TAG_INTEGER,	IPP_TAG_ZERO }, /* never send as option */
  { 0, "job-impressions-completed", IPP_TAG_INTEGER,	IPP_TAG_ZERO }, /* never send as option */
  { 0, "job-k-limit",		IPP_TAG_INTEGER,	IPP_TAG_PRINTER },
  { 0, "job-k-octets",		IPP_TAG_INTEGER,	IPP_TAG_ZERO }, /* never send as option */
  { 0, "job-k-octets-completed",IPP_TAG_INTEGER,	IPP_TAG_ZERO }, /* never send as option */
  { 0, "job-media-sheets",	IPP_TAG_INTEGER,	IPP_TAG_ZERO }, /* never send as option */
  { 0, "job-media-sheets-completed", IPP_TAG_INTEGER,	IPP_TAG_ZERO }, /* never send as option */
  { 0, "job-page-limit",	IPP_TAG_INTEGER,	IPP_TAG_PRINTER },
  { 0, "job-password",          IPP_TAG_STRING,         IPP_TAG_OPERATION,
							IPP_TAG_ZERO,
							ipp_job_creation },
  { 0, "job-password-encryption", IPP_TAG_KEYWORD,      IPP_TAG_OPERATION,
							IPP_TAG_ZERO,
							ipp_job_creation },
  { 0, "job-priority",		IPP_TAG_INTEGER,	IPP_TAG_JOB },
  { 0, "job-quota-period",	IPP_TAG_INTEGER,	IPP_TAG_PRINTER },
  { 1, "job-sheets",		IPP_TAG_NAME,		IPP_TAG_JOB },
  { 1, "job-sheets-default",	IPP_TAG_NAME,		IPP_TAG_PRINTER },
  { 0, "job-state",		IPP_TAG_ENUM,		IPP_TAG_ZERO }, /* never send as option */
  { 0, "job-state-message",	IPP_TAG_TEXT,		IPP_TAG_ZERO }, /* never send as option */
  { 0, "job-state-reasons",	IPP_TAG_KEYWORD,	IPP_TAG_ZERO }, /* never send as option */
  { 0, "job-uuid",		IPP_TAG_URI,		IPP_TAG_JOB },
  { 0, "landscape",		IPP_TAG_BOOLEAN,	IPP_TAG_JOB },
  { 1, "marker-change-time",	IPP_TAG_INTEGER,	IPP_TAG_PRINTER },
  { 1, "marker-colors",		IPP_TAG_NAME,		IPP_TAG_PRINTER },
  { 1, "marker-high-levels",	IPP_TAG_INTEGER,	IPP_TAG_PRINTER },
  { 1, "marker-levels",		IPP_TAG_INTEGER,	IPP_TAG_PRINTER },
  { 1, "marker-low-levels",	IPP_TAG_INTEGER,	IPP_TAG_PRINTER },
  { 0, "marker-message",	IPP_TAG_TEXT,		IPP_TAG_PRINTER },
  { 1, "marker-names",		IPP_TAG_NAME,		IPP_TAG_PRINTER },
  { 1, "marker-types",		IPP_TAG_KEYWORD,	IPP_TAG_PRINTER },
  { 1, "media",			IPP_TAG_KEYWORD,	IPP_TAG_JOB,
							IPP_TAG_DOCUMENT },
  { 0, "media-col",		IPP_TAG_BEGIN_COLLECTION, IPP_TAG_JOB,
							IPP_TAG_DOCUMENT },
  { 0, "media-col-default",	IPP_TAG_BEGIN_COLLECTION, IPP_TAG_PRINTER },
  { 0, "media-color",		IPP_TAG_KEYWORD,	IPP_TAG_JOB,
							IPP_TAG_DOCUMENT },
  { 1, "media-default",		IPP_TAG_KEYWORD,	IPP_TAG_PRINTER },
  { 0, "media-key",		IPP_TAG_KEYWORD,	IPP_TAG_JOB,
							IPP_TAG_DOCUMENT },
  { 0, "media-size",		IPP_TAG_BEGIN_COLLECTION, IPP_TAG_JOB,
							IPP_TAG_DOCUMENT },
  { 0, "media-type",		IPP_TAG_KEYWORD,	IPP_TAG_JOB,
							IPP_TAG_DOCUMENT },
  { 0, "mirror",		IPP_TAG_BOOLEAN,	IPP_TAG_JOB },
  { 0, "mirror-default",	IPP_TAG_BOOLEAN,	IPP_TAG_PRINTER },
  { 0, "natural-scaling",	IPP_TAG_INTEGER,	IPP_TAG_JOB },
  { 0, "natural-scaling-default", IPP_TAG_INTEGER,	IPP_TAG_PRINTER },
  { 0, "notify-charset",	IPP_TAG_CHARSET,	IPP_TAG_SUBSCRIPTION },
  { 1, "notify-events",		IPP_TAG_KEYWORD,	IPP_TAG_SUBSCRIPTION },
  { 1, "notify-events-default",	IPP_TAG_KEYWORD,	IPP_TAG_PRINTER },
  { 0, "notify-lease-duration",	IPP_TAG_INTEGER,	IPP_TAG_SUBSCRIPTION },
  { 0, "notify-lease-duration-default", IPP_TAG_INTEGER, IPP_TAG_PRINTER },
  { 0, "notify-natural-language", IPP_TAG_LANGUAGE,	IPP_TAG_SUBSCRIPTION },
  { 0, "notify-pull-method",	IPP_TAG_KEYWORD,	IPP_TAG_SUBSCRIPTION },
  { 0, "notify-recipient-uri",	IPP_TAG_URI,		IPP_TAG_SUBSCRIPTION },
  { 0, "notify-time-interval",	IPP_TAG_INTEGER,	IPP_TAG_SUBSCRIPTION },
  { 0, "notify-user-data",	IPP_TAG_STRING,		IPP_TAG_SUBSCRIPTION },
  { 0, "number-up",		IPP_TAG_INTEGER,	IPP_TAG_JOB,
							IPP_TAG_DOCUMENT },
  { 0, "number-up-default",	IPP_TAG_INTEGER,	IPP_TAG_PRINTER },
  { 0, "orientation-requested",	IPP_TAG_ENUM,		IPP_TAG_JOB,
							IPP_TAG_DOCUMENT },
  { 0, "orientation-requested-default", IPP_TAG_ENUM,	IPP_TAG_PRINTER },
  { 1, "overrides",		IPP_TAG_BEGIN_COLLECTION, IPP_TAG_JOB,
							IPP_TAG_DOCUMENT },
  { 0, "page-bottom",		IPP_TAG_INTEGER,	IPP_TAG_JOB },
  { 0, "page-bottom-default",	IPP_TAG_INTEGER,	IPP_TAG_PRINTER },
  { 0, "page-left",		IPP_TAG_INTEGER,	IPP_TAG_JOB },
  { 0, "page-left-default",	IPP_TAG_INTEGER,	IPP_TAG_PRINTER },
  { 1, "page-ranges",		IPP_TAG_RANGE,		IPP_TAG_JOB,
							IPP_TAG_DOCUMENT },
  { 1, "page-ranges-default",	IPP_TAG_RANGE,		IPP_TAG_PRINTER },
  { 0, "page-right",		IPP_TAG_INTEGER,	IPP_TAG_JOB },
  { 0, "page-right-default",	IPP_TAG_INTEGER,	IPP_TAG_PRINTER },
  { 0, "page-top",		IPP_TAG_INTEGER,	IPP_TAG_JOB },
  { 0, "page-top-default",	IPP_TAG_INTEGER,	IPP_TAG_PRINTER },
  { 1, "pages",			IPP_TAG_RANGE,		IPP_TAG_JOB,
							IPP_TAG_DOCUMENT },
  { 0, "penwidth",		IPP_TAG_INTEGER,	IPP_TAG_JOB },
  { 0, "penwidth-default",	IPP_TAG_INTEGER,	IPP_TAG_PRINTER },
  { 0, "port-monitor",		IPP_TAG_NAME,		IPP_TAG_PRINTER },
  { 0, "ppd-device-id",		IPP_TAG_TEXT,		IPP_TAG_OPERATION,
							IPP_TAG_ZERO,
							cups_get_ppds },
  { 0, "ppd-make",		IPP_TAG_TEXT,		IPP_TAG_OPERATION,
							IPP_TAG_ZERO,
							cups_get_ppds },
  { 0, "ppd-make-and-model",	IPP_TAG_TEXT,		IPP_TAG_OPERATION,
							IPP_TAG_ZERO,
							cups_get_ppds },
  { 0, "ppd-model-number",	IPP_TAG_INTEGER,	IPP_TAG_OPERATION,
							IPP_TAG_ZERO,
							cups_get_ppds },
  { 0, "ppd-name",		IPP_TAG_NAME,		IPP_TAG_OPERATION,
							IPP_TAG_ZERO,
							cups_ppd_name },
  { 0, "ppd-natural-language",	IPP_TAG_LANGUAGE,	IPP_TAG_OPERATION,
							IPP_TAG_ZERO,
							cups_get_ppds },
  { 0, "ppd-product",		IPP_TAG_TEXT,		IPP_TAG_OPERATION,
							IPP_TAG_ZERO,
							cups_get_ppds },
  { 0, "ppd-psversion",		IPP_TAG_TEXT,		IPP_TAG_OPERATION,
							IPP_TAG_ZERO,
							cups_get_ppds },
  { 0, "ppd-type",		IPP_TAG_KEYWORD,	IPP_TAG_OPERATION,
							IPP_TAG_ZERO,
							cups_get_ppds },
  { 0, "ppd-timestamp",	        IPP_TAG_TEXT,		IPP_TAG_PRINTER },
  { 0, "ppi",			IPP_TAG_INTEGER,	IPP_TAG_JOB },
  { 0, "ppi-default",		IPP_TAG_INTEGER,	IPP_TAG_PRINTER },
  { 0, "prettyprint",		IPP_TAG_BOOLEAN,	IPP_TAG_JOB },
  { 0, "prettyprint-default",	IPP_TAG_BOOLEAN,	IPP_TAG_PRINTER },
  { 0, "print-quality",		IPP_TAG_ENUM,		IPP_TAG_JOB,
							IPP_TAG_DOCUMENT },
  { 0, "print-quality-default",	IPP_TAG_ENUM,		IPP_TAG_PRINTER },
  { 1, "printer-commands",	IPP_TAG_KEYWORD,	IPP_TAG_PRINTER },
  { 0, "printer-error-policy",	IPP_TAG_NAME,		IPP_TAG_PRINTER },
  { 0, "printer-info",		IPP_TAG_TEXT,		IPP_TAG_PRINTER },
  { 0, "printer-is-accepting-jobs", IPP_TAG_BOOLEAN,	IPP_TAG_PRINTER },
<<<<<<< HEAD
  { 0, "printer-is-colormanaged",	IPP_TAG_BOOLEAN,	IPP_TAG_PRINTER },
=======
  { 0, "printer-is-cm-calibrating", IPP_TAG_BOOLEAN,	IPP_TAG_PRINTER },
>>>>>>> 5aae941c
  { 0, "printer-is-shared",	IPP_TAG_BOOLEAN,	IPP_TAG_PRINTER },
  { 0, "printer-location",	IPP_TAG_TEXT,		IPP_TAG_PRINTER },
  { 0, "printer-make-and-model", IPP_TAG_TEXT,		IPP_TAG_PRINTER },
  { 0, "printer-more-info",	IPP_TAG_URI,		IPP_TAG_PRINTER },
  { 0, "printer-op-policy",	IPP_TAG_NAME,		IPP_TAG_PRINTER },
  { 0, "printer-resolution",	IPP_TAG_RESOLUTION,	IPP_TAG_JOB,
							IPP_TAG_DOCUMENT },
  { 0, "printer-state",		IPP_TAG_ENUM,		IPP_TAG_PRINTER },
  { 0, "printer-state-change-time", IPP_TAG_INTEGER,	IPP_TAG_PRINTER },
  { 1, "printer-state-reasons",	IPP_TAG_KEYWORD,	IPP_TAG_PRINTER },
  { 0, "printer-type",		IPP_TAG_ENUM,		IPP_TAG_PRINTER },
  { 0, "printer-uri",		IPP_TAG_URI,		IPP_TAG_OPERATION },
  { 1, "printer-uri-supported",	IPP_TAG_URI,		IPP_TAG_PRINTER },
  { 0, "queued-job-count",	IPP_TAG_INTEGER,	IPP_TAG_PRINTER },
  { 0, "raw",			IPP_TAG_MIMETYPE,	IPP_TAG_OPERATION },
  { 1, "requested-attributes",	IPP_TAG_NAME,		IPP_TAG_OPERATION },
  { 1, "requesting-user-name-allowed", IPP_TAG_NAME,	IPP_TAG_PRINTER },
  { 1, "requesting-user-name-denied", IPP_TAG_NAME,	IPP_TAG_PRINTER },
  { 0, "resolution",		IPP_TAG_RESOLUTION,	IPP_TAG_JOB },
  { 0, "resolution-default",	IPP_TAG_RESOLUTION,	IPP_TAG_PRINTER },
  { 0, "saturation",		IPP_TAG_INTEGER,	IPP_TAG_JOB },
  { 0, "saturation-default",	IPP_TAG_INTEGER,	IPP_TAG_PRINTER },
  { 0, "scaling",		IPP_TAG_INTEGER,	IPP_TAG_JOB },
  { 0, "scaling-default",	IPP_TAG_INTEGER,	IPP_TAG_PRINTER },
  { 0, "sides",			IPP_TAG_KEYWORD,	IPP_TAG_JOB,
							IPP_TAG_DOCUMENT },
  { 0, "sides-default",		IPP_TAG_KEYWORD,	IPP_TAG_PRINTER },
  { 0, "time-at-completed",	IPP_TAG_INTEGER,	IPP_TAG_ZERO }, /* never send as option */
  { 0, "time-at-creation",	IPP_TAG_INTEGER,	IPP_TAG_ZERO }, /* never send as option */
  { 0, "time-at-processing",	IPP_TAG_INTEGER,	IPP_TAG_ZERO }, /* never send as option */
  { 0, "wrap",			IPP_TAG_BOOLEAN,	IPP_TAG_JOB },
  { 0, "wrap-default",		IPP_TAG_BOOLEAN,	IPP_TAG_PRINTER },
  { 0, "x-dimension",		IPP_TAG_INTEGER,	IPP_TAG_JOB,
							IPP_TAG_DOCUMENT },
  { 0, "y-dimension",		IPP_TAG_INTEGER,	IPP_TAG_JOB,
							IPP_TAG_DOCUMENT }
};


/*
 * Local functions...
 */

static int	compare_ipp_options(_ipp_option_t *a, _ipp_option_t *b);


/*
 * 'cupsEncodeOptions()' - Encode printer options into IPP attributes.
 *
 * This function adds operation, job, and then subscription attributes,
 * in that order. Use the cupsEncodeOptions2() function to add attributes
 * for a single group.
 */

void
cupsEncodeOptions(ipp_t         *ipp,		/* I - Request to add to */
        	  int           num_options,	/* I - Number of options */
		  cups_option_t *options)	/* I - Options */
{
  DEBUG_printf(("cupsEncodeOptions(%p, %d, %p)", ipp, num_options, options));

 /*
  * Add the options in the proper groups & order...
  */

  cupsEncodeOptions2(ipp, num_options, options, IPP_TAG_OPERATION);
  cupsEncodeOptions2(ipp, num_options, options, IPP_TAG_JOB);
  cupsEncodeOptions2(ipp, num_options, options, IPP_TAG_SUBSCRIPTION);
}


/*
 * 'cupsEncodeOptions2()' - Encode printer options into IPP attributes for a group.
 *
 * This function only adds attributes for a single group. Call this
 * function multiple times for each group, or use cupsEncodeOptions()
 * to add the standard groups.
 *
 * @since CUPS 1.2/OS X 10.5@
 */

void
cupsEncodeOptions2(
    ipp_t         *ipp,			/* I - Request to add to */
    int           num_options,		/* I - Number of options */
    cups_option_t *options,		/* I - Options */
    ipp_tag_t     group_tag)		/* I - Group to encode */
{
  int			i, j;		/* Looping vars */
  int			count;		/* Number of values */
  char			*s,		/* Pointer into option value */
			*val,		/* Pointer to option value */
			*copy,		/* Copy of option value */
			*sep,		/* Option separator */
			quote;		/* Quote character */
  ipp_attribute_t	*attr;		/* IPP attribute */
  ipp_tag_t		value_tag;	/* IPP value tag */
  cups_option_t		*option;	/* Current option */
  ipp_t			*collection;	/* Collection value */
  int			num_cols;	/* Number of collection values */
  cups_option_t		*cols;		/* Collection values */
  ipp_op_t		op;		/* Operation for this request */
  const ipp_op_t	*ops;		/* List of allowed operations */


  DEBUG_printf(("cupsEncodeOptions2(ipp=%p(%s), num_options=%d, options=%p, "
                "group_tag=%x)", ipp,
                ipp ? ippOpString(ippGetOperation(ipp)) : "", num_options,
                options, group_tag));

 /*
  * Range check input...
  */

  if (!ipp || num_options < 1 || !options)
    return;

 /*
  * Do special handling for the document-format/raw options...
  */

  op = ippGetOperation(ipp);

  if (group_tag == IPP_TAG_OPERATION &&
      (op == IPP_OP_PRINT_JOB || op == IPP_OP_PRINT_URI ||
       op == IPP_OP_SEND_DOCUMENT || op == IPP_OP_SEND_URI))
  {
   /*
    * Handle the document format stuff first...
    */

    if ((val = (char *)cupsGetOption("document-format", num_options,
                                     options)) != NULL)
      ippAddString(ipp, IPP_TAG_OPERATION, IPP_TAG_MIMETYPE, "document-format",
        	   NULL, val);
    else if (cupsGetOption("raw", num_options, options))
      ippAddString(ipp, IPP_TAG_OPERATION, IPP_TAG_MIMETYPE, "document-format",
        	   NULL, "application/vnd.cups-raw");
    else
      ippAddString(ipp, IPP_TAG_OPERATION, IPP_TAG_MIMETYPE, "document-format",
        	   NULL, "application/octet-stream");
  }

 /*
  * Then loop through the options...
  */

  for (i = num_options, option = options; i > 0; i --, option ++)
  {
    _ipp_option_t	*match;		/* Matching attribute */


   /*
    * Skip document format options that are handled above...
    */

    if (!_cups_strcasecmp(option->name, "raw") ||
        !_cups_strcasecmp(option->name, "document-format") ||
	!option->name[0])
      continue;

   /*
    * Figure out the proper value and group tags for this option...
    */

    if ((match = _ippFindOption(option->name)) != NULL)
    {
      if (match->group_tag != group_tag && match->alt_group_tag != group_tag)
        continue;

      value_tag = match->value_tag;

      if (match->operations)
        ops = match->operations;
      else if (group_tag == IPP_TAG_JOB)
        ops = ipp_job_creation;
      else if (group_tag == IPP_TAG_DOCUMENT)
        ops = ipp_doc_creation;
      else if (group_tag == IPP_TAG_SUBSCRIPTION)
        ops = ipp_sub_creation;
      else if (group_tag == IPP_TAG_PRINTER)
        ops = ipp_set_printer;
      else
      {
	DEBUG_printf(("2cupsEncodeOptions2: Skipping \"%s\".", option->name));
        continue;
      }
    }
    else
    {
      int	namelen;		/* Length of name */


      namelen = (int)strlen(option->name);

      if (namelen < 10 ||
          (strcmp(option->name + namelen - 8, "-default") &&
           strcmp(option->name + namelen - 10, "-supported")))
      {
	if (group_tag != IPP_TAG_JOB && group_tag != IPP_TAG_DOCUMENT)
	{
	  DEBUG_printf(("2cupsEncodeOptions2: Skipping \"%s\".", option->name));
          continue;
        }
      }
      else if (group_tag != IPP_TAG_PRINTER)
      {
	DEBUG_printf(("2cupsEncodeOptions2: Skipping \"%s\".", option->name));
        continue;
      }

      if (group_tag == IPP_TAG_JOB)
        ops = ipp_job_creation;
      else if (group_tag == IPP_TAG_DOCUMENT)
        ops = ipp_doc_creation;
      else
        ops = ipp_set_printer;

      if (!_cups_strcasecmp(option->value, "true") ||
          !_cups_strcasecmp(option->value, "false"))
	value_tag = IPP_TAG_BOOLEAN;
      else
	value_tag = IPP_TAG_NAME;
    }

   /*
    * Verify that we send this attribute for this operation...
    */

    while (*ops != IPP_OP_CUPS_NONE)
      if (op == *ops)
        break;
      else
        ops ++;

    if (*ops == IPP_OP_CUPS_NONE && op != IPP_OP_CUPS_NONE)
    {
      DEBUG_printf(("2cupsEncodeOptions2: Skipping \"%s\".", option->name));
      continue;
    }

   /*
    * Count the number of values...
    */

    if (match && match->multivalue)
    {
      for (count = 1, sep = option->value, quote = 0; *sep; sep ++)
      {
	if (*sep == quote)
	  quote = 0;
	else if (!quote && (*sep == '\'' || *sep == '\"'))
	{
	 /*
	  * Skip quoted option value...
	  */

	  quote = *sep++;
	}
	else if (*sep == ',' && !quote)
	  count ++;
	else if (*sep == '\\' && sep[1])
	  sep ++;
      }
    }
    else
      count = 1;

    DEBUG_printf(("2cupsEncodeOptions2: option=\"%s\", count=%d",
                  option->name, count));

   /*
    * Allocate memory for the attribute values...
    */

    if ((attr = ippAddStrings(ipp, group_tag, value_tag, option->name, count,
                              NULL, NULL)) == NULL)
    {
     /*
      * Ran out of memory!
      */

      DEBUG_puts("1cupsEncodeOptions2: Ran out of memory for attributes!");
      return;
    }

    if (count > 1)
    {
     /*
      * Make a copy of the value we can fiddle with...
      */

      if ((copy = strdup(option->value)) == NULL)
      {
       /*
	* Ran out of memory!
	*/

	DEBUG_puts("1cupsEncodeOptions2: Ran out of memory for value copy!");
	ippDeleteAttribute(ipp, attr);
	return;
      }

      val = copy;
    }
    else
    {
     /*
      * Since we have a single value, use the value directly...
      */

      val  = option->value;
      copy = NULL;
    }

   /*
    * Scan the value string for values...
    */

    for (j = 0, sep = val; j < count; val = sep, j ++)
    {
     /*
      * Find the end of this value and mark it if needed...
      */

      if (count > 1)
      {
	for (quote = 0; *sep; sep ++)
	{
	  if (*sep == quote)
	  {
	   /*
	    * Finish quoted value...
	    */

	    quote = 0;
	  }
	  else if (!quote && (*sep == '\'' || *sep == '\"'))
	  {
	   /*
	    * Handle quoted option value...
	    */

	    quote = *sep;
	  }
	  else if (*sep == ',' && count > 1)
	    break;
	  else if (*sep == '\\' && sep[1])
	  {
	   /*
	    * Skip quoted character...
	    */

	    sep ++;
	  }
	}

	if (*sep == ',')
	  *sep++ = '\0';
      }

     /*
      * Copy the option value(s) over as needed by the type...
      */

      switch (attr->value_tag)
      {
	case IPP_TAG_INTEGER :
	case IPP_TAG_ENUM :
	   /*
	    * Integer/enumeration value...
	    */

            attr->values[j].integer = strtol(val, &s, 10);

            DEBUG_printf(("2cupsEncodeOptions2: Added integer option value "
	                  "%d...", attr->values[j].integer));
            break;

	case IPP_TAG_BOOLEAN :
	    if (!_cups_strcasecmp(val, "true") ||
	        !_cups_strcasecmp(val, "on") ||
	        !_cups_strcasecmp(val, "yes"))
	    {
	     /*
	      * Boolean value - true...
	      */

	      attr->values[j].boolean = 1;

              DEBUG_puts("2cupsEncodeOptions2: Added boolean true value...");
	    }
	    else
	    {
	     /*
	      * Boolean value - false...
	      */

	      attr->values[j].boolean = 0;

              DEBUG_puts("2cupsEncodeOptions2: Added boolean false value...");
	    }
            break;

	case IPP_TAG_RANGE :
	   /*
	    * Range...
	    */

            if (*val == '-')
	    {
	      attr->values[j].range.lower = 1;
	      s = val;
	    }
	    else
	      attr->values[j].range.lower = strtol(val, &s, 10);

	    if (*s == '-')
	    {
	      if (s[1])
		attr->values[j].range.upper = strtol(s + 1, NULL, 10);
	      else
		attr->values[j].range.upper = 2147483647;
            }
	    else
	      attr->values[j].range.upper = attr->values[j].range.lower;

	    DEBUG_printf(("2cupsEncodeOptions2: Added range option value "
	                  "%d-%d...", attr->values[j].range.lower,
			  attr->values[j].range.upper));
            break;

	case IPP_TAG_RESOLUTION :
	   /*
	    * Resolution...
	    */

	    attr->values[j].resolution.xres = strtol(val, &s, 10);

	    if (*s == 'x')
	      attr->values[j].resolution.yres = strtol(s + 1, &s, 10);
	    else
	      attr->values[j].resolution.yres = attr->values[j].resolution.xres;

	    if (!_cups_strcasecmp(s, "dpc") ||
	        !_cups_strcasecmp(s, "dpcm"))
              attr->values[j].resolution.units = IPP_RES_PER_CM;
            else
              attr->values[j].resolution.units = IPP_RES_PER_INCH;

	    DEBUG_printf(("2cupsEncodeOptions2: Added resolution option value "
	                  "%s...", val));
            break;

	case IPP_TAG_STRING :
           /*
	    * octet-string
	    */

            attr->values[j].unknown.length = (int)strlen(val);
	    attr->values[j].unknown.data   = strdup(val);

            DEBUG_printf(("2cupsEncodeOptions2: Added octet-string value "
	                  "\"%s\"...", (char *)attr->values[j].unknown.data));
            break;

        case IPP_TAG_BEGIN_COLLECTION :
	   /*
	    * Collection value
	    */

	    num_cols   = cupsParseOptions(val, 0, &cols);
	    if ((collection = ippNew()) == NULL)
	    {
	      cupsFreeOptions(num_cols, cols);

	      if (copy)
	        free(copy);

	      ippDeleteAttribute(ipp, attr);
	      return;
            }

	    attr->values[j].collection = collection;
	    cupsEncodeOptions2(collection, num_cols, cols, IPP_TAG_JOB);
            cupsFreeOptions(num_cols, cols);
	    break;

	default :
	    if ((attr->values[j].string.text = _cupsStrAlloc(val)) == NULL)
	    {
	     /*
	      * Ran out of memory!
	      */

	      DEBUG_puts("1cupsEncodeOptions2: Ran out of memory for string!");

	      if (copy)
	        free(copy);

	      ippDeleteAttribute(ipp, attr);
	      return;
	    }

	    DEBUG_printf(("2cupsEncodeOptions2: Added string value \"%s\"...",
	                  val));
            break;
      }
    }

    if (copy)
      free(copy);
  }
}


#ifdef DEBUG
/*
 * '_ippCheckOptions()' - Validate that the option array is sorted properly.
 */

const char *				/* O - First out-of-order option or NULL */
_ippCheckOptions(void)
{
  int	i;				/* Looping var */


  for (i = 0; i < (int)(sizeof(ipp_options) / sizeof(ipp_options[0]) - 1); i ++)
    if (strcmp(ipp_options[i].name, ipp_options[i + 1].name) >= 0)
      return (ipp_options[i + 1].name);

  return (NULL);
}
#endif /* DEBUG */


/*
 * '_ippFindOption()' - Find the attribute information for an option.
 */

_ipp_option_t *				/* O - Attribute information */
_ippFindOption(const char *name)	/* I - Option/attribute name */
{
  _ipp_option_t	key;			/* Search key */


 /*
  * Lookup the proper value and group tags for this option...
  */

  key.name = name;

  return ((_ipp_option_t *)bsearch(&key, ipp_options,
                                   sizeof(ipp_options) / sizeof(ipp_options[0]),
				   sizeof(ipp_options[0]),
				   (int (*)(const void *, const void *))
				       compare_ipp_options));
}


/*
 * 'compare_ipp_options()' - Compare two IPP options.
 */

static int				/* O - Result of comparison */
compare_ipp_options(_ipp_option_t *a,	/* I - First option */
                    _ipp_option_t *b)	/* I - Second option */
{
  return (strcmp(a->name, b->name));
}


/*
 * End of "$Id: encode.c 11867 2014-05-09 20:33:08Z msweet $".
 */<|MERGE_RESOLUTION|>--- conflicted
+++ resolved
@@ -263,7 +263,6 @@
   { 0, "ppd-type",		IPP_TAG_KEYWORD,	IPP_TAG_OPERATION,
 							IPP_TAG_ZERO,
 							cups_get_ppds },
-  { 0, "ppd-timestamp",	        IPP_TAG_TEXT,		IPP_TAG_PRINTER },
   { 0, "ppi",			IPP_TAG_INTEGER,	IPP_TAG_JOB },
   { 0, "ppi-default",		IPP_TAG_INTEGER,	IPP_TAG_PRINTER },
   { 0, "prettyprint",		IPP_TAG_BOOLEAN,	IPP_TAG_JOB },
@@ -275,11 +274,7 @@
   { 0, "printer-error-policy",	IPP_TAG_NAME,		IPP_TAG_PRINTER },
   { 0, "printer-info",		IPP_TAG_TEXT,		IPP_TAG_PRINTER },
   { 0, "printer-is-accepting-jobs", IPP_TAG_BOOLEAN,	IPP_TAG_PRINTER },
-<<<<<<< HEAD
-  { 0, "printer-is-colormanaged",	IPP_TAG_BOOLEAN,	IPP_TAG_PRINTER },
-=======
   { 0, "printer-is-cm-calibrating", IPP_TAG_BOOLEAN,	IPP_TAG_PRINTER },
->>>>>>> 5aae941c
   { 0, "printer-is-shared",	IPP_TAG_BOOLEAN,	IPP_TAG_PRINTER },
   { 0, "printer-location",	IPP_TAG_TEXT,		IPP_TAG_PRINTER },
   { 0, "printer-make-and-model", IPP_TAG_TEXT,		IPP_TAG_PRINTER },
