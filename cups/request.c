--- conflicted
+++ resolved
@@ -1018,16 +1018,6 @@
       */
 
       char ch;				/* Connection check byte */
-<<<<<<< HEAD
-      int n;
-
-#ifdef WIN32
-      if ((n = recv(cg->http->fd, &ch, 1, MSG_PEEK) == 0) ||
-          (n < 0 && WSAGetLastError() != WSAEWOULDBLOCK))
-#else
-      if ((n = recv(cg->http->fd, &ch, 1, MSG_PEEK | MSG_DONTWAIT) == 0) ||
-	  (n < 0 && errno != EWOULDBLOCK))
-=======
       ssize_t	n;			/* Number of bytes */
 
 #ifdef WIN32
@@ -1036,7 +1026,6 @@
 #else
       if ((n = recv(cg->http->fd, &ch, 1, MSG_PEEK | MSG_DONTWAIT)) == 0 ||
           (n < 0 && errno != EWOULDBLOCK))
->>>>>>> 68c00f15
 #endif /* WIN32 */
       {
        /*
