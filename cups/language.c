/*
 * "$Id: language.c 10379 2012-03-23 22:16:22Z mike $"
 *
 *   I18N/language support for CUPS.
 *
 *   Copyright 2007-2012 by Apple Inc.
 *   Copyright 1997-2007 by Easy Software Products.
 *
 *   These coded instructions, statements, and computer programs are the
 *   property of Apple Inc. and are protected by Federal copyright
 *   law.  Distribution and use rights are outlined in the file "LICENSE.txt"
 *   which should have been included with this file.  If this file is
 *   file is missing or damaged, see the license at "http://www.cups.org/".
 *
 *   This file is subject to the Apple OS-Developed Software exception.
 *
 * Contents:
 *
 *   _cupsAppleLanguage()   - Get the Apple language identifier associated with
 *                            a locale ID.
 *   _cupsEncodingName()    - Return the character encoding name string for the
 *                            given encoding enumeration.
 *   cupsLangDefault()      - Return the default language.
 *   cupsLangEncoding()     - Return the character encoding (us-ascii, etc.) for
 *                            the given language.
 *   cupsLangFlush()        - Flush all language data out of the cache.
 *   cupsLangFree()         - Free language data.
 *   cupsLangGet()          - Get a language.
 *   _cupsLangString()      - Get a message string.
 *   _cupsMessageFree()     - Free a messages array.
 *   _cupsMessageLoad()     - Load a .po file into a messages array.
 *   _cupsMessageLookup()   - Lookup a message string.
 *   appleLangDefault()     - Get the default locale string.
 *   appleMessageLoad()     - Load a message catalog from a localizable bundle.
 *   cups_cache_lookup()    - Lookup a language in the cache...
 *   cups_message_compare() - Compare two messages.
 *   cups_message_free()    - Free a message.
 *   cups_unquote()         - Unquote characters in strings...
 */

/*
 * Include necessary headers...
 */

#include "cups-private.h"
#ifdef HAVE_LANGINFO_H
#  include <langinfo.h>
#endif /* HAVE_LANGINFO_H */
#ifdef WIN32
#  include <io.h>
#else
#  include <unistd.h>
#endif /* WIN32 */
#ifdef HAVE_COREFOUNDATION_H
#  include <CoreFoundation/CoreFoundation.h>
#endif /* HAVE_COREFOUNDATION_H */


/*
 * Local globals...
 */

static _cups_mutex_t	lang_mutex = _CUPS_MUTEX_INITIALIZER;
					/* Mutex to control access to cache */
static cups_lang_t	*lang_cache = NULL;
					/* Language string cache */
static const char * const lang_encodings[] =
			{		/* Encoding strings */
			  "us-ascii",		"iso-8859-1",
			  "iso-8859-2",		"iso-8859-3",
			  "iso-8859-4",		"iso-8859-5",
			  "iso-8859-6",		"iso-8859-7",
			  "iso-8859-8",		"iso-8859-9",
			  "iso-8859-10",	"utf-8",
			  "iso-8859-13",	"iso-8859-14",
			  "iso-8859-15",	"cp874",
			  "cp1250",		"cp1251",
			  "cp1252",		"cp1253",
			  "cp1254",		"cp1255",
			  "cp1256",		"cp1257",
			  "cp1258",		"koi8-r",
			  "koi8-u",		"iso-8859-11",
			  "iso-8859-16",	"mac",
			  "unknown",		"unknown",
			  "unknown",		"unknown",
			  "unknown",		"unknown",
			  "unknown",		"unknown",
			  "unknown",		"unknown",
			  "unknown",		"unknown",
			  "unknown",		"unknown",
			  "unknown",		"unknown",
			  "unknown",		"unknown",
			  "unknown",		"unknown",
			  "unknown",		"unknown",
			  "unknown",		"unknown",
			  "unknown",		"unknown",
			  "unknown",		"unknown",
			  "unknown",		"unknown",
			  "unknown",		"unknown",
			  "unknown",		"unknown",
			  "cp932",		"cp936",
			  "cp949",		"cp950",
			  "cp1361",		"unknown",
			  "unknown",		"unknown",
			  "unknown",		"unknown",
			  "unknown",		"unknown",
			  "unknown",		"unknown",
			  "unknown",		"unknown",
			  "unknown",		"unknown",
			  "unknown",		"unknown",
			  "unknown",		"unknown",
			  "unknown",		"unknown",
			  "unknown",		"unknown",
			  "unknown",		"unknown",
			  "unknown",		"unknown",
			  "unknown",		"unknown",
			  "unknown",		"unknown",
			  "unknown",		"unknown",
			  "unknown",		"unknown",
			  "unknown",		"unknown",
			  "unknown",		"unknown",
			  "unknown",		"unknown",
			  "unknown",		"unknown",
			  "unknown",		"unknown",
			  "unknown",		"unknown",
			  "unknown",		"unknown",
			  "unknown",		"unknown",
			  "unknown",		"unknown",
			  "unknown",		"unknown",
			  "unknown",		"unknown",
			  "unknown",		"unknown",
			  "unknown",		"unknown",
			  "euc-cn",		"euc-jp",
			  "euc-kr",		"euc-tw",
			  "jis-x0213"
			};

#ifdef __APPLE__
typedef struct
{
  const char * const language;		/* Language ID */
  const char * const locale;		/* Locale ID */
} _apple_language_locale_t;

static const _apple_language_locale_t apple_language_locale[] =
{					/* Locale to language ID LUT */
  { "en",      "en_US" },
  { "nb",      "no" },
  { "zh-Hans", "zh_CN" },
  { "zh-Hant", "zh_TW" }
};
#endif /* __APPLE__ */


/*
 * Local functions...
 */


#ifdef __APPLE__
static const char	*appleLangDefault(void);
#  ifdef CUPS_BUNDLEDIR
#    ifndef CF_RETURNS_RETAINED
#      if __has_feature(attribute_cf_returns_retained)
#        define CF_RETURNS_RETAINED __attribute__((cf_returns_retained))
#      else
#        define CF_RETURNS_RETAINED
#      endif /* __has_feature(attribute_cf_returns_retained) */
#    endif /* !CF_RETURNED_RETAINED */
static cups_array_t	*appleMessageLoad(const char *locale)
			CF_RETURNS_RETAINED;
#  endif /* CUPS_BUNDLEDIR */
#endif /* __APPLE__ */
static cups_lang_t	*cups_cache_lookup(const char *name,
			                   cups_encoding_t encoding);
static int		cups_message_compare(_cups_message_t *m1,
			                     _cups_message_t *m2);
static void		cups_message_free(_cups_message_t *m);
static void		cups_unquote(char *d, const char *s);


#ifdef __APPLE__
/*
 * '_cupsAppleLanguage()' - Get the Apple language identifier associated with a
 *                          locale ID.
 */

const char *				/* O - Language ID */
_cupsAppleLanguage(const char *locale,	/* I - Locale ID */
                   char       *language,/* I - Language ID buffer */
                   size_t     langsize)	/* I - Size of language ID buffer */
{
  int		i;			/* Looping var */
  CFStringRef	localeid,		/* CF locale identifier */
		langid;			/* CF language identifier */


 /*
  * Copy the locale name and convert, as needed, to the Apple-specific
  * locale identifier...
  */

  switch (strlen(locale))
  {
    default :
        /*
	 * Invalid locale...
	 */

	 strlcpy(language, "en", langsize);
	 break;

    case 2 :
        strlcpy(language, locale, langsize);
        break;

    case 5 :
        strlcpy(language, locale, langsize);

	if (language[2] == '-')
	{
	 /*
	  * Convert ll-cc to ll_CC...
	  */

	  language[2] = '_';
	  language[3] = toupper(language[3] & 255);
	  language[4] = toupper(language[4] & 255);
	}
	break;
  }

  for (i = 0;
       i < (int)(sizeof(apple_language_locale) /
		 sizeof(apple_language_locale[0]));
       i ++)
    if (!strcmp(locale, apple_language_locale[i].locale))
    {
      strlcpy(language, apple_language_locale[i].language, sizeof(language));
      break;
    }

 /*
  * Attempt to map the locale ID to a language ID...
  */

  if ((localeid = CFStringCreateWithCString(kCFAllocatorDefault, language,
                                            kCFStringEncodingASCII)) != NULL)
  {
    if ((langid = CFLocaleCreateCanonicalLanguageIdentifierFromString(
                      kCFAllocatorDefault, localeid)) != NULL)
    {
      CFStringGetCString(langid, language, langsize, kCFStringEncodingASCII);
      CFRelease(langid);
    }

    CFRelease(localeid);
  }

 /*
  * Return what we got...
  */

  return (language);
}
#endif /* __APPLE__ */


/*
 * '_cupsEncodingName()' - Return the character encoding name string
 *                         for the given encoding enumeration.
 */

const char *				/* O - Character encoding */
_cupsEncodingName(
    cups_encoding_t encoding)		/* I - Encoding value */
{
  if (encoding < 0 ||
      encoding >= (sizeof(lang_encodings) / sizeof(const char *)))
  {
    DEBUG_printf(("1_cupsEncodingName(encoding=%d) = out of range (\"%s\")",
                  encoding, lang_encodings[0]));
    return (lang_encodings[0]);
  }
  else
  {
    DEBUG_printf(("1_cupsEncodingName(encoding=%d) = \"%s\"",
                  encoding, lang_encodings[encoding]));
    return (lang_encodings[encoding]);
  }
}


/*
 * 'cupsLangDefault()' - Return the default language.
 */

cups_lang_t *				/* O - Language data */
cupsLangDefault(void)
{
  return (cupsLangGet(NULL));
}


/*
 * 'cupsLangEncoding()' - Return the character encoding (us-ascii, etc.)
 *                        for the given language.
 */

const char *				/* O - Character encoding */
cupsLangEncoding(cups_lang_t *lang)	/* I - Language data */
{
  if (lang == NULL)
    return ((char*)lang_encodings[0]);
  else
    return ((char*)lang_encodings[lang->encoding]);
}


/*
 * 'cupsLangFlush()' - Flush all language data out of the cache.
 */

void
cupsLangFlush(void)
{
  cups_lang_t	*lang,			/* Current language */
		*next;			/* Next language */


 /*
  * Free all languages in the cache...
  */

  _cupsMutexLock(&lang_mutex);

  for (lang = lang_cache; lang != NULL; lang = next)
  {
   /*
    * Free all messages...
    */

    _cupsMessageFree(lang->strings);

   /*
    * Then free the language structure itself...
    */

    next = lang->next;
    free(lang);
  }

  lang_cache = NULL;

  _cupsMutexUnlock(&lang_mutex);
}


/*
 * 'cupsLangFree()' - Free language data.
 *
 * This does not actually free anything; use @link cupsLangFlush@ for that.
 */

void
cupsLangFree(cups_lang_t *lang)		/* I - Language to free */
{
  _cupsMutexLock(&lang_mutex);

  if (lang != NULL && lang->used > 0)
    lang->used --;

  _cupsMutexUnlock(&lang_mutex);
}


/*
 * 'cupsLangGet()' - Get a language.
 */

cups_lang_t *				/* O - Language data */
cupsLangGet(const char *language)	/* I - Language or locale */
{
  int			i;		/* Looping var */
#ifndef __APPLE__
  char			locale[255];	/* Copy of locale name */
#endif /* !__APPLE__ */
  char			langname[16],	/* Requested language name */
			country[16],	/* Country code */
			charset[16],	/* Character set */
			*csptr,		/* Pointer to CODESET string */
			*ptr,		/* Pointer into language/charset */
			real[48];	/* Real language name */
  cups_encoding_t	encoding;	/* Encoding to use */
  cups_lang_t		*lang;		/* Current language... */
#if !defined(__APPLE__) || !defined(CUPS_BUNDLEDIR)
  char			filename[1024];	/* Filename for language locale file */
  _cups_globals_t	*cg = _cupsGlobals();
  					/* Pointer to library globals */
#endif /* !__APPLE__ || !CUPS_BUNDLEDIR */
  static const char * const locale_encodings[] =
		{			/* Locale charset names */
		  "ASCII",	"ISO88591",	"ISO88592",	"ISO88593",
		  "ISO88594",	"ISO88595",	"ISO88596",	"ISO88597",
		  "ISO88598",	"ISO88599",	"ISO885910",	"UTF8",
		  "ISO885913",	"ISO885914",	"ISO885915",	"CP874",
		  "CP1250",	"CP1251",	"CP1252",	"CP1253",
		  "CP1254",	"CP1255",	"CP1256",	"CP1257",
		  "CP1258",	"KOI8R",	"KOI8U",	"ISO885911",
		  "ISO885916",	"MACROMAN",	"",		"",

		  "",		"",		"",		"",
		  "",		"",		"",		"",
		  "",		"",		"",		"",
		  "",		"",		"",		"",
		  "",		"",		"",		"",
		  "",		"",		"",		"",
		  "",		"",		"",		"",
		  "",		"",		"",		"",

		  "CP932",	"CP936",	"CP949",	"CP950",
		  "CP1361",	"",		"",		"",
		  "",		"",		"",		"",
		  "",		"",		"",		"",
		  "",		"",		"",		"",
		  "",		"",		"",		"",
		  "",		"",		"",		"",
		  "",		"",		"",		"",

		  "",		"",		"",		"",
		  "",		"",		"",		"",
		  "",		"",		"",		"",
		  "",		"",		"",		"",
		  "",		"",		"",		"",
		  "",		"",		"",		"",
		  "",		"",		"",		"",
		  "",		"",		"",		"",

		  "EUCCN",	"EUCJP",	"EUCKR",	"EUCTW",
		  "SHIFT_JISX0213"
		};


  DEBUG_printf(("2cupsLangGet(language=\"%s\")", language));

#ifdef __APPLE__
 /*
  * Set the character set to UTF-8...
  */

  strcpy(charset, "UTF8");

 /*
  * Apple's setlocale doesn't give us the user's localization
  * preference so we have to look it up this way...
  */

  if (!language)
  {
    if (!getenv("SOFTWARE") || (language = getenv("LANG")) == NULL)
      language = appleLangDefault();

    DEBUG_printf(("4cupsLangGet: language=\"%s\"", language));
  }

#else
 /*
  * Set the charset to "unknown"...
  */

  charset[0] = '\0';

 /*
  * Use setlocale() to determine the currently set locale, and then
  * fallback to environment variables to avoid setting the locale,
  * since setlocale() is not thread-safe!
  */

  if (!language)
  {
   /*
    * First see if the locale has been set; if it is still "C" or
    * "POSIX", use the environment to get the default...
    */

#  ifdef LC_MESSAGES
    ptr = setlocale(LC_MESSAGES, NULL);
#  else
    ptr = setlocale(LC_ALL, NULL);
#  endif /* LC_MESSAGES */

    DEBUG_printf(("4cupsLangGet: current locale is \"%s\"", ptr));

    if (!ptr || !strcmp(ptr, "C") || !strcmp(ptr, "POSIX"))
    {
     /*
      * Get the character set from the LC_CTYPE locale setting...
      */

      if ((ptr = getenv("LC_CTYPE")) == NULL)
        if ((ptr = getenv("LC_ALL")) == NULL)
	  if ((ptr = getenv("LANG")) == NULL)
	    ptr = "en_US";

      if ((csptr = strchr(ptr, '.')) != NULL)
      {
       /*
        * Extract the character set from the environment...
	*/

	for (ptr = charset, csptr ++; *csptr; csptr ++)
	  if (ptr < (charset + sizeof(charset) - 1) && _cups_isalnum(*csptr))
	    *ptr++ = *csptr;

        *ptr = '\0';
      }

     /*
      * Get the locale for messages from the LC_MESSAGES locale setting...
      */

      if ((ptr = getenv("LC_MESSAGES")) == NULL)
        if ((ptr = getenv("LC_ALL")) == NULL)
	  if ((ptr = getenv("LANG")) == NULL)
	    ptr = "en_US";
    }

    if (ptr)
    {
      strlcpy(locale, ptr, sizeof(locale));
      language = locale;

     /*
      * CUPS STR #2575: Map "nb" to "no" for back-compatibility...
      */

      if (!strncmp(locale, "nb", 2))
        locale[1] = 'o';

      DEBUG_printf(("4cupsLangGet: new language value is \"%s\"", language));
    }
  }
#endif /* __APPLE__ */

 /*
  * If "language" is NULL at this point, then chances are we are using
  * a language that is not installed for the base OS.
  */

  if (!language)
  {
   /*
    * Switch to the POSIX ("C") locale...
    */

    language = "C";
  }

#ifdef CODESET
 /*
  * On systems that support the nl_langinfo(CODESET) call, use
  * this value as the character set...
  */

  if (!charset[0] && (csptr = nl_langinfo(CODESET)) != NULL)
  {
   /*
    * Copy all of the letters and numbers in the CODESET string...
    */

    for (ptr = charset; *csptr; csptr ++)
      if (_cups_isalnum(*csptr) && ptr < (charset + sizeof(charset) - 1))
        *ptr++ = *csptr;

    *ptr = '\0';

    DEBUG_printf(("4cupsLangGet: charset set to \"%s\" via "
                  "nl_langinfo(CODESET)...", charset));
  }
#endif /* CODESET */

 /*
  * If we don't have a character set by now, default to UTF-8...
  */

  if (!charset[0])
    strcpy(charset, "UTF8");

 /*
  * Parse the language string passed in to a locale string. "C" is the
  * standard POSIX locale and is copied unchanged.  Otherwise the
  * language string is converted from ll-cc[.charset] (language-country)
  * to ll_CC[.CHARSET] to match the file naming convention used by all
  * POSIX-compliant operating systems.  Invalid language names are mapped
  * to the POSIX locale.
  */

  country[0] = '\0';

  if (language == NULL || !language[0] ||
      !strcmp(language, "POSIX"))
    strcpy(langname, "C");
  else
  {
   /*
    * Copy the parts of the locale string over safely...
    */

    for (ptr = langname; *language; language ++)
      if (*language == '_' || *language == '-' || *language == '.')
	break;
      else if (ptr < (langname + sizeof(langname) - 1))
        *ptr++ = tolower(*language & 255);

    *ptr = '\0';

    if (*language == '_' || *language == '-')
    {
     /*
      * Copy the country code...
      */

      for (language ++, ptr = country; *language; language ++)
	if (*language == '.')
	  break;
	else if (ptr < (country + sizeof(country) - 1))
          *ptr++ = toupper(*language & 255);

      *ptr = '\0';
    }

    if (*language == '.' && !charset[0])
    {
     /*
      * Copy the encoding...
      */

      for (language ++, ptr = charset; *language; language ++)
        if (_cups_isalnum(*language) && ptr < (charset + sizeof(charset) - 1))
          *ptr++ = toupper(*language & 255);

      *ptr = '\0';
    }

   /*
    * Force a POSIX locale for an invalid language name...
    */

    if (strlen(langname) != 2)
    {
      strcpy(langname, "C");
      country[0] = '\0';
      charset[0] = '\0';
    }
  }

  DEBUG_printf(("4cupsLangGet: langname=\"%s\", country=\"%s\", charset=\"%s\"",
                langname, country, charset));

 /*
  * Figure out the desired encoding...
  */

  encoding = CUPS_AUTO_ENCODING;

  if (charset[0])
  {
    for (i = 0;
         i < (int)(sizeof(locale_encodings) / sizeof(locale_encodings[0]));
	 i ++)
      if (!_cups_strcasecmp(charset, locale_encodings[i]))
      {
	encoding = (cups_encoding_t)i;
	break;
      }

    if (encoding == CUPS_AUTO_ENCODING)
    {
     /*
      * Map alternate names for various character sets...
      */

      if (!_cups_strcasecmp(charset, "iso-2022-jp") ||
          !_cups_strcasecmp(charset, "sjis"))
	encoding = CUPS_WINDOWS_932;
      else if (!_cups_strcasecmp(charset, "iso-2022-cn"))
	encoding = CUPS_WINDOWS_936;
      else if (!_cups_strcasecmp(charset, "iso-2022-kr"))
	encoding = CUPS_WINDOWS_949;
      else if (!_cups_strcasecmp(charset, "big5"))
	encoding = CUPS_WINDOWS_950;
    }
  }

  DEBUG_printf(("4cupsLangGet: encoding=%d(%s)", encoding,
                encoding == CUPS_AUTO_ENCODING ? "auto" :
		    lang_encodings[encoding]));

 /*
  * See if we already have this language/country loaded...
  */

  if (country[0])
  {
    snprintf(real, sizeof(real), "%s_%s", langname, country);

#if !defined(__APPLE__) || !defined(CUPS_BUNDLEDIR)
    snprintf(filename, sizeof(filename), "%s/%s/cups_%s.po", cg->localedir,
             real, real);
#endif /* !__APPLE__ || !CUPS_BUNDLEDIR */
  }
  else
  {
    strcpy(real, langname);
#if !defined(__APPLE__) || !defined(CUPS_BUNDLEDIR)
    filename[0] = '\0';			/* anti-compiler-warning-code */
#endif /* !__APPLE__ || !CUPS_BUNDLEDIR */
  }

  _cupsMutexLock(&lang_mutex);

  if ((lang = cups_cache_lookup(real, encoding)) != NULL)
  {
    _cupsMutexUnlock(&lang_mutex);

    DEBUG_printf(("3cupsLangGet: Using cached copy of \"%s\"...", real));

    return (lang);
  }

#if !defined(__APPLE__) || !defined(CUPS_BUNDLEDIR)
  if (!country[0] || access(filename, 0))
  {
   /*
    * Country localization not available, look for generic localization...
    */

    snprintf(filename, sizeof(filename), "%s/%s/cups_%s.po", cg->localedir,
             langname, langname);

    if (access(filename, 0))
    {
     /*
      * No generic localization, so use POSIX...
      */

      DEBUG_printf(("4cupsLangGet: access(\"%s\", 0): %s", filename,
                    strerror(errno)));

      snprintf(filename, sizeof(filename), "%s/C/cups_C.po", cg->localedir);
    }
  }
#endif /* !__APPLE__ || !CUPS_BUNDLEDIR */

 /*
  * See if there is a free language available; if so, use that
  * record...
  */

  for (lang = lang_cache; lang != NULL; lang = lang->next)
    if (lang->used == 0)
      break;

  if (lang == NULL)
  {
   /*
    * Allocate memory for the language and add it to the cache.
    */

    if ((lang = calloc(sizeof(cups_lang_t), 1)) == NULL)
    {
      _cupsMutexUnlock(&lang_mutex);

      return (NULL);
    }

    lang->next = lang_cache;
    lang_cache = lang;
  }
  else
  {
   /*
    * Free all old strings as needed...
    */

    _cupsMessageFree(lang->strings);
  }

 /*
  * Then assign the language and encoding fields...
  */

  lang->used ++;
  strlcpy(lang->language, real, sizeof(lang->language));

  if (encoding != CUPS_AUTO_ENCODING)
    lang->encoding = encoding;
  else
    lang->encoding = CUPS_UTF8;

 /*
  * Read the strings from the file...
  */

#if defined(__APPLE__) && defined(CUPS_BUNDLEDIR)
  lang->strings = appleMessageLoad(lang->language);
#else
  lang->strings = _cupsMessageLoad(filename, 1);
#endif /* __APPLE__ && CUPS_BUNDLEDIR */

 /*
  * Return...
  */

  _cupsMutexUnlock(&lang_mutex);

  return (lang);
}


/*
 * '_cupsLangString()' - Get a message string.
 *
 * The returned string is UTF-8 encoded; use cupsUTF8ToCharset() to
 * convert the string to the language encoding.
 */

const char *				/* O - Localized message */
_cupsLangString(cups_lang_t *lang,	/* I - Language */
                const char  *message)	/* I - Message */
{
  const char *s;			/* Localized message */

 /*
  * Range check input...
  */

  if (!lang || !message)
    return (message);

  _cupsMutexLock(&lang_mutex);

  s = _cupsMessageLookup(lang->strings, message);

  _cupsMutexUnlock(&lang_mutex);

  return (s);
}


/*
 * '_cupsMessageFree()' - Free a messages array.
 */

void
_cupsMessageFree(cups_array_t *a)	/* I - Message array */
{
#if defined(__APPLE__) && defined(CUPS_BUNDLEDIR)
 /*
  * Release the cups.strings dictionary as needed...
  */

  if (cupsArrayUserData(a))
    CFRelease((CFDictionaryRef)cupsArrayUserData(a));
#endif /* __APPLE__ && CUPS_BUNDLEDIR */

 /*
  * Free the array...
  */

  cupsArrayDelete(a);
}


/*
 * '_cupsMessageLoad()' - Load a .po file into a messages array.
 */

cups_array_t *				/* O - New message array */
_cupsMessageLoad(const char *filename,	/* I - Message catalog to load */
                 int        unquote)	/* I - Unescape \foo in strings? */
{
  cups_file_t		*fp;		/* Message file */
  cups_array_t		*a;		/* Message array */
  _cups_message_t	*m;		/* Current message */
  char			s[4096],	/* String buffer */
			*ptr,		/* Pointer into buffer */
			*temp;		/* New string */
  int			length;		/* Length of combined strings */


  DEBUG_printf(("4_cupsMessageLoad(filename=\"%s\")", filename));

 /*
  * Create an array to hold the messages...
  */

  if ((a = cupsArrayNew3((cups_array_func_t)cups_message_compare, NULL,
                         (cups_ahash_func_t)NULL, 0,
			 (cups_acopy_func_t)NULL,
			 (cups_afree_func_t)cups_message_free)) == NULL)
  {
    DEBUG_puts("5_cupsMessageLoad: Unable to allocate array!");
    return (NULL);
  }

 /*
  * Open the message catalog file...
  */

  if ((fp = cupsFileOpen(filename, "r")) == NULL)
  {
    DEBUG_printf(("5_cupsMessageLoad: Unable to open file: %s",
                  strerror(errno)));
    return (a);
  }

 /*
  * Read messages from the catalog file until EOF...
  *
  * The format is the GNU gettext .po format, which is fairly simple:
  *
  *     msgid "some text"
  *     msgstr "localized text"
  *
  * The ID and localized text can span multiple lines using the form:
  *
  *     msgid ""
  *     "some long text"
  *     msgstr ""
  *     "localized text spanning "
  *     "multiple lines"
  */

  m = NULL;

  while (cupsFileGets(fp, s, sizeof(s)) != NULL)
  {
   /*
    * Skip blank and comment lines...
    */

    if (s[0] == '#' || !s[0])
      continue;

   /*
    * Strip the trailing quote...
    */

    if ((ptr = strrchr(s, '\"')) == NULL)
      continue;

    *ptr = '\0';

   /*
    * Find start of value...
    */

    if ((ptr = strchr(s, '\"')) == NULL)
      continue;

    ptr ++;

   /*
    * Unquote the text...
    */

    if (unquote)
      cups_unquote(ptr, ptr);

   /*
    * Create or add to a message...
    */

    if (!strncmp(s, "msgid", 5))
    {
     /*
      * Add previous message as needed...
      */

      if (m)
      {
<<<<<<< HEAD
        if (m->str[0])
=======
        if (m->str && m->str[0])
>>>>>>> f146e687
        {
          cupsArrayAdd(a, m);
        }
        else
        {
         /*
          * Translation is empty, don't add it... (STR #4033)
          */

          free(m->id);
<<<<<<< HEAD
          free(m->str);
=======
          if (m->str)
            free(m->str);
>>>>>>> f146e687
          free(m);
        }
      }

     /*
      * Create a new message with the given msgid string...
      */

      if ((m = (_cups_message_t *)calloc(1, sizeof(_cups_message_t))) == NULL)
      {
        cupsFileClose(fp);
	return (a);
      }

      if ((m->id = strdup(ptr)) == NULL)
      {
        free(m);
        cupsFileClose(fp);
	return (a);
      }
    }
    else if (s[0] == '\"' && m)
    {
     /*
      * Append to current string...
      */

      length = (int)strlen(m->str ? m->str : m->id);

      if ((temp = realloc(m->str ? m->str : m->id,
                          length + strlen(ptr) + 1)) == NULL)
      {
        if (m->str)
	  free(m->str);
	free(m->id);
        free(m);

	cupsFileClose(fp);
	return (a);
      }

      if (m->str)
      {
       /*
        * Copy the new portion to the end of the msgstr string - safe
	* to use strcpy because the buffer is allocated to the correct
	* size...
	*/

        m->str = temp;

	strcpy(m->str + length, ptr);
      }
      else
      {
       /*
        * Copy the new portion to the end of the msgid string - safe
	* to use strcpy because the buffer is allocated to the correct
	* size...
	*/

        m->id = temp;

	strcpy(m->id + length, ptr);
      }
    }
    else if (!strncmp(s, "msgstr", 6) && m)
    {
     /*
      * Set the string...
      */

      if ((m->str = strdup(ptr)) == NULL)
      {
	free(m->id);
        free(m);

        cupsFileClose(fp);
	return (a);
      }
    }
  }

 /*
  * Add the last message string to the array as needed...
  */

  if (m)
  {
<<<<<<< HEAD
    if (m->str[0])
=======
    if (m->str && m->str[0])
>>>>>>> f146e687
    {
      cupsArrayAdd(a, m);
    }
    else
    {
     /*
      * Translation is empty, don't add it... (STR #4033)
      */

      free(m->id);
<<<<<<< HEAD
      free(m->str);
=======
      if (m->str)
	free(m->str);
>>>>>>> f146e687
      free(m);
    }
  }

 /*
  * Close the message catalog file and return the new array...
  */

  cupsFileClose(fp);

  DEBUG_printf(("5_cupsMessageLoad: Returning %d messages...",
                cupsArrayCount(a)));

  return (a);
}


/*
 * '_cupsMessageLookup()' - Lookup a message string.
 */

const char *				/* O - Localized message */
_cupsMessageLookup(cups_array_t *a,	/* I - Message array */
                   const char   *m)	/* I - Message */
{
  _cups_message_t	key,		/* Search key */
			*match;		/* Matching message */


 /*
  * Lookup the message string; if it doesn't exist in the catalog,
  * then return the message that was passed to us...
  */

  key.id = (char *)m;
  match  = (_cups_message_t *)cupsArrayFind(a, &key);

#if defined(__APPLE__) && defined(CUPS_BUNDLEDIR)
  if (!match && cupsArrayUserData(a))
  {
   /*
    * Try looking the string up in the cups.strings dictionary...
    */

    CFDictionaryRef	dict;		/* cups.strings dictionary */
    CFStringRef		cfm,		/* Message as a CF string */
			cfstr;		/* Localized text as a CF string */

    dict      = (CFDictionaryRef)cupsArrayUserData(a);
    cfm       = CFStringCreateWithCString(kCFAllocatorDefault, m,
                                          kCFStringEncodingUTF8);
    match     = calloc(1, sizeof(_cups_message_t));
    match->id = strdup(m);
    cfstr     = cfm ? CFDictionaryGetValue(dict, cfm) : NULL;

    if (cfstr)
    {
      char	buffer[1024];		/* Message buffer */

      CFStringGetCString(cfstr, buffer, sizeof(buffer), kCFStringEncodingUTF8);
      match->str = strdup(buffer);

      DEBUG_printf(("1_cupsMessageLookup: Found \"%s\" as \"%s\"...",
                    m, buffer));
    }
    else
    {
      match->str = strdup(m);

      DEBUG_printf(("1_cupsMessageLookup: Did not find \"%s\"...", m));
    }

    cupsArrayAdd(a, match);

    if (cfm)
      CFRelease(cfm);
  }
#endif /* __APPLE__ && CUPS_BUNDLEDIR */

  if (match && match->str)
    return (match->str);
  else
    return (m);
}


#ifdef __APPLE__
/*
 * 'appleLangDefault()' - Get the default locale string.
 */

static const char *			/* O - Locale string */
appleLangDefault(void)
{
  int			i;		/* Looping var */
  CFBundleRef		bundle;		/* Main bundle (if any) */
  CFArrayRef		bundleList;	/* List of localizations in bundle */
  CFPropertyListRef 	localizationList;
					/* List of localization data */
  CFStringRef		languageName;	/* Current name */
  CFStringRef		localeName;	/* Canonical from of name */
  char			*lang;		/* LANG environment variable */
  _cups_globals_t	*cg = _cupsGlobals();
  					/* Pointer to library globals */


  DEBUG_puts("2appleLangDefault()");

 /*
  * Only do the lookup and translation the first time.
  */

  if (!cg->language[0])
  {
    if (getenv("SOFTWARE") != NULL && (lang = getenv("LANG")) != NULL)
    {
      strlcpy(cg->language, lang, sizeof(cg->language));
      return (cg->language);
    }
    else if ((bundle = CFBundleGetMainBundle()) != NULL &&
             (bundleList = CFBundleCopyBundleLocalizations(bundle)) != NULL)
    {
      localizationList =
	  CFBundleCopyPreferredLocalizationsFromArray(bundleList);

      CFRelease(bundleList);
    }
    else
      localizationList =
	  CFPreferencesCopyAppValue(CFSTR("AppleLanguages"),
				    kCFPreferencesCurrentApplication);

    if (localizationList)
    {
      if (CFGetTypeID(localizationList) == CFArrayGetTypeID() &&
	  CFArrayGetCount(localizationList) > 0)
      {
	languageName = CFArrayGetValueAtIndex(localizationList, 0);

	if (languageName &&
	    CFGetTypeID(languageName) == CFStringGetTypeID())
	{
	  localeName = CFLocaleCreateCanonicalLocaleIdentifierFromString(
			   kCFAllocatorDefault, languageName);

	  if (localeName)
	  {
	    CFStringGetCString(localeName, cg->language, sizeof(cg->language),
			       kCFStringEncodingASCII);
	    CFRelease(localeName);

	    DEBUG_printf(("9appleLangDefault: cg->language=\"%s\"",
			  cg->language));

	   /*
	    * Map new language identifiers to locales...
	    */

	    for (i = 0;
		 i < (int)(sizeof(apple_language_locale) /
		           sizeof(apple_language_locale[0]));
		 i ++)
	    {
	      if (!strcmp(cg->language, apple_language_locale[i].language))
	      {
		DEBUG_printf(("9appleLangDefault: mapping \"%s\" to \"%s\"...",
			      cg->language, apple_language_locale[i].locale));
		strlcpy(cg->language, apple_language_locale[i].locale,
			sizeof(cg->language));
		break;
	      }
	    }

	   /*
	    * Convert language subtag into region subtag...
	    */

	    if (cg->language[2] == '-')
	      cg->language[2] = '_';

	    if (!strchr(cg->language, '.'))
	      strlcat(cg->language, ".UTF-8", sizeof(cg->language));
	  }
	}
      }

      CFRelease(localizationList);
    }

   /*
    * If we didn't find the language, default to en_US...
    */

    if (!cg->language[0])
      strlcpy(cg->language, "en_US.UTF-8", sizeof(cg->language));
  }

 /*
  * Return the cached locale...
  */

  return (cg->language);
}


#  ifdef CUPS_BUNDLEDIR
/*
 * 'appleMessageLoad()' - Load a message catalog from a localizable bundle.
 */

static cups_array_t *			/* O - Message catalog */
appleMessageLoad(const char *locale)	/* I - Locale ID */
{
  char			filename[1024],	/* Path to cups.strings file */
			applelang[256];	/* Apple language ID */
  CFURLRef		url;		/* URL to cups.strings file */
  CFReadStreamRef	stream = NULL;	/* File stream */
  CFPropertyListRef	plist = NULL;	/* Localization file */
#ifdef DEBUG
  CFErrorRef		error = NULL;	/* Error when opening file */
#endif /* DEBUG */


  DEBUG_printf(("appleMessageLoad(locale=\"%s\")", locale));

 /*
  * Load the cups.strings file...
  */

  snprintf(filename, sizeof(filename),
           CUPS_BUNDLEDIR "/Resources/%s.lproj/cups.strings",
	   _cupsAppleLanguage(locale, applelang, sizeof(applelang)));
  DEBUG_printf(("1appleMessageLoad: filename=\"%s\"", filename));

  if (access(filename, 0))
  {
   /*
    * Try alternate lproj directory names...
    */

    if (!strncmp(locale, "en", 2))
      locale = "English";
    else if (!strncmp(locale, "nb", 2) || !strncmp(locale, "nl", 2))
      locale = "Dutch";
    else if (!strncmp(locale, "fr", 2))
      locale = "French";
    else if (!strncmp(locale, "de", 2))
      locale = "German";
    else if (!strncmp(locale, "it", 2))
      locale = "Italian";
    else if (!strncmp(locale, "ja", 2))
      locale = "Japanese";
    else if (!strncmp(locale, "es", 2))
      locale = "Spanish";

    snprintf(filename, sizeof(filename),
	     CUPS_BUNDLEDIR "/Resources/%s.lproj/cups.strings", locale);
    DEBUG_printf(("1appleMessageLoad: alternate filename=\"%s\"", filename));
  }

  url = CFURLCreateFromFileSystemRepresentation(kCFAllocatorDefault,
                                                (UInt8 *)filename,
						strlen(filename), false);
  if (url)
  {
    stream = CFReadStreamCreateWithFile(kCFAllocatorDefault, url);
    if (stream)
    {
     /*
      * Read the property list containing the localization data.
      *
      * NOTE: This code currently generates a clang "potential leak"
      * warning, but the object is released in _cupsMessageFree().
      */

      CFReadStreamOpen(stream);

#ifdef DEBUG
      plist = CFPropertyListCreateWithStream(kCFAllocatorDefault, stream, 0,
                                             kCFPropertyListImmutable, NULL,
                                             &error);
      if (error)
      {
        CFStringRef	msg = CFErrorCopyDescription(error);
    					/* Error message */

        CFStringGetCString(msg, filename, sizeof(filename),
                           kCFStringEncodingUTF8);
        DEBUG_printf(("1appleMessageLoad: %s", filename));

	CFRelease(msg);
        CFRelease(error);
      }

#else
      plist = CFPropertyListCreateWithStream(kCFAllocatorDefault, stream, 0,
                                             kCFPropertyListImmutable, NULL,
                                             NULL);
#endif /* DEBUG */

      if (plist && CFGetTypeID(plist) != CFDictionaryGetTypeID())
      {
         CFRelease(plist);
         plist = NULL;
      }

      CFRelease(stream);
    }

    CFRelease(url);
  }

  DEBUG_printf(("1appleMessageLoad: url=%p, stream=%p, plist=%p", url, stream,
                plist));

 /*
  * Create and return an empty array to act as a cache for messages, passing the
  * plist as the user data.
  */

  return (cupsArrayNew3((cups_array_func_t)cups_message_compare, (void *)plist,
                        (cups_ahash_func_t)NULL, 0,
			(cups_acopy_func_t)NULL,
			(cups_afree_func_t)cups_message_free));
}
#  endif /* CUPS_BUNDLEDIR */
#endif /* __APPLE__ */


/*
 * 'cups_cache_lookup()' - Lookup a language in the cache...
 */

static cups_lang_t *			/* O - Language data or NULL */
cups_cache_lookup(
    const char      *name,		/* I - Name of locale */
    cups_encoding_t encoding)		/* I - Encoding of locale */
{
  cups_lang_t	*lang;			/* Current language */


  DEBUG_printf(("7cups_cache_lookup(name=\"%s\", encoding=%d(%s))", name,
                encoding, encoding == CUPS_AUTO_ENCODING ? "auto" :
		              lang_encodings[encoding]));

 /*
  * Loop through the cache and return a match if found...
  */

  for (lang = lang_cache; lang != NULL; lang = lang->next)
  {
    DEBUG_printf(("9cups_cache_lookup: lang=%p, language=\"%s\", "
		  "encoding=%d(%s)", lang, lang->language, lang->encoding,
		  lang_encodings[lang->encoding]));

    if (!strcmp(lang->language, name) &&
        (encoding == CUPS_AUTO_ENCODING || encoding == lang->encoding))
    {
      lang->used ++;

      DEBUG_puts("8cups_cache_lookup: returning match!");

      return (lang);
    }
  }

  DEBUG_puts("8cups_cache_lookup: returning NULL!");

  return (NULL);
}


/*
 * 'cups_message_compare()' - Compare two messages.
 */

static int				/* O - Result of comparison */
cups_message_compare(
    _cups_message_t *m1,		/* I - First message */
    _cups_message_t *m2)		/* I - Second message */
{
  return (strcmp(m1->id, m2->id));
}


/*
 * 'cups_message_free()' - Free a message.
 */

static void
cups_message_free(_cups_message_t *m)	/* I - Message */
{
  if (m->id)
    free(m->id);

  if (m->str)
    free(m->str);

  free(m);
}


/*
 * 'cups_unquote()' - Unquote characters in strings...
 */

static void
cups_unquote(char       *d,		/* O - Unquoted string */
             const char *s)		/* I - Original string */
{
  while (*s)
  {
    if (*s == '\\')
    {
      s ++;
      if (isdigit(*s))
      {
	*d = 0;

	while (isdigit(*s))
	{
	  *d = *d * 8 + *s - '0';
	  s ++;
	}

	d ++;
      }
      else
      {
	if (*s == 'n')
	  *d ++ = '\n';
	else if (*s == 'r')
	  *d ++ = '\r';
	else if (*s == 't')
	  *d ++ = '\t';
	else
	  *d++ = *s;

	s ++;
      }
    }
    else
      *d++ = *s++;
  }

  *d = '\0';
}


/*
 * End of "$Id: language.c 10379 2012-03-23 22:16:22Z mike $".
 */<|MERGE_RESOLUTION|>--- conflicted
+++ resolved
@@ -980,11 +980,7 @@
 
       if (m)
       {
-<<<<<<< HEAD
-        if (m->str[0])
-=======
         if (m->str && m->str[0])
->>>>>>> f146e687
         {
           cupsArrayAdd(a, m);
         }
@@ -995,12 +991,8 @@
           */
 
           free(m->id);
-<<<<<<< HEAD
-          free(m->str);
-=======
           if (m->str)
             free(m->str);
->>>>>>> f146e687
           free(m);
         }
       }
@@ -1090,11 +1082,7 @@
 
   if (m)
   {
-<<<<<<< HEAD
-    if (m->str[0])
-=======
     if (m->str && m->str[0])
->>>>>>> f146e687
     {
       cupsArrayAdd(a, m);
     }
@@ -1105,12 +1093,8 @@
       */
 
       free(m->id);
-<<<<<<< HEAD
-      free(m->str);
-=======
       if (m->str)
 	free(m->str);
->>>>>>> f146e687
       free(m);
     }
   }
