/*
 * "$Id: cups.h 12025 2014-07-15 13:00:17Z msweet $"
 *
 * API definitions for CUPS.
 *
 * Copyright 2007-2014 by Apple Inc.
 * Copyright 1997-2007 by Easy Software Products.
 *
 * These coded instructions, statements, and computer programs are the
 * property of Apple Inc. and are protected by Federal copyright
 * law.  Distribution and use rights are outlined in the file "LICENSE.txt"
 * which should have been included with this file.  If this file is
 * file is missing or damaged, see the license at "http://www.cups.org/".
 *
 * This file is subject to the Apple OS-Developed Software exception.
 */

#ifndef _CUPS_CUPS_H_
#  define _CUPS_CUPS_H_

/*
 * Include necessary headers...
 */

#  include <sys/types.h>
#  if defined(WIN32) && !defined(__CUPS_SSIZE_T_DEFINED)
#    define __CUPS_SSIZE_T_DEFINED
#    include <stddef.h>
/* Windows does not support the ssize_t type, so map it to off_t... */
typedef off_t ssize_t;			/* @private@ */
#  endif /* WIN32 && !__CUPS_SSIZE_T_DEFINED */

#  include "file.h"
#  include "ipp.h"
#  include "language.h"
#  include "pwg.h"


/*
 * C++ magic...
 */

#  ifdef __cplusplus
extern "C" {
#  endif /* __cplusplus */


/*
 * Constants...
 */

#  define CUPS_VERSION			1.0705
#  define CUPS_VERSION_MAJOR		1
#  define CUPS_VERSION_MINOR		7
#  define CUPS_VERSION_PATCH		5

#  define CUPS_BC_FD			3
					/* Back-channel file descriptor for
					 * select/poll */
#  define CUPS_DATE_ANY			(time_t)-1
#  define CUPS_EXCLUDE_NONE		(const char *)0
#  define CUPS_FORMAT_AUTO		"application/octet-stream"
#  define CUPS_FORMAT_COMMAND		"application/vnd.cups-command"
#  define CUPS_FORMAT_JPEG		"image/jpeg"
#  define CUPS_FORMAT_PDF		"application/pdf"
#  define CUPS_FORMAT_POSTSCRIPT	"application/postscript"
#  define CUPS_FORMAT_RAW		"application/vnd.cups-raw"
#  define CUPS_FORMAT_TEXT		"text/plain"
#  define CUPS_HTTP_DEFAULT		(http_t *)0
#  define CUPS_INCLUDE_ALL		(const char *)0
#  define CUPS_JOBID_ALL		-1
#  define CUPS_JOBID_CURRENT		0
#  define CUPS_LENGTH_VARIABLE		(ssize_t)0
#  define CUPS_TIMEOUT_DEFAULT		0
#  define CUPS_WHICHJOBS_ALL		-1
#  define CUPS_WHICHJOBS_ACTIVE		0
#  define CUPS_WHICHJOBS_COMPLETED	1

/* Flags for cupsConnectDest and cupsEnumDests */
#  define CUPS_DEST_FLAGS_NONE		0x00
					/* No flags are set */
#  define CUPS_DEST_FLAGS_UNCONNECTED	0x01
					/* There is not connection */
#  define CUPS_DEST_FLAGS_MORE		0x02
					/* There are more destinations */
#  define CUPS_DEST_FLAGS_REMOVED	0x04
					/* The destination has gone away */
#  define CUPS_DEST_FLAGS_ERROR		0x08
					/* An error occurred */
#  define CUPS_DEST_FLAGS_RESOLVING	0x10
					/* The destination address is being
					 * resolved */
#  define CUPS_DEST_FLAGS_CONNECTING	0x20
					/* A connection is being established */
#  define CUPS_DEST_FLAGS_CANCELED	0x40
					/* Operation was canceled */

/* Flags for cupsGetDestMediaByName/Size */
#  define CUPS_MEDIA_FLAGS_DEFAULT 	0x00
					/* Find the closest size supported by
					 * the printer */
#  define CUPS_MEDIA_FLAGS_BORDERLESS	0x01
					/* Find a borderless size */
#  define CUPS_MEDIA_FLAGS_DUPLEX	0x02
					/* Find a size compatible with 2-sided
					 * printing */
#  define CUPS_MEDIA_FLAGS_EXACT	0x04
					/* Find an exact match for the size */
#  define CUPS_MEDIA_FLAGS_READY	0x08
					/* If the printer supports media
					 * sensing, find the size amongst the
					 * "ready" media. */

/* Options and values */
#  define CUPS_COPIES			"copies"
#  define CUPS_COPIES_SUPPORTED		"copies-supported"

#  define CUPS_FINISHINGS		"finishings"
#  define CUPS_FINISHINGS_SUPPORTED	"finishings-supported"

#  define CUPS_FINISHINGS_BIND		"7"
#  define CUPS_FINISHINGS_COVER		"6"
#  define CUPS_FINISHINGS_FOLD		"10"
#  define CUPS_FINISHINGS_NONE		"3"
#  define CUPS_FINISHINGS_PUNCH		"5"
#  define CUPS_FINISHINGS_STAPLE	"4"
#  define CUPS_FINISHINGS_TRIM		"11"

#  define CUPS_MEDIA			"media"
#  define CUPS_MEDIA_READY		"media-ready"
#  define CUPS_MEDIA_SUPPORTED		"media-supported"

#  define CUPS_MEDIA_3X5		"na_index-3x5_3x5in"
#  define CUPS_MEDIA_4X6		"na_index-4x6_4x6in"
#  define CUPS_MEDIA_5X7		"na_5x7_5x7in"
#  define CUPS_MEDIA_8X10		"na_govt-letter_8x10in"
#  define CUPS_MEDIA_A3			"iso_a3_297x420mm"
#  define CUPS_MEDIA_A4			"iso_a4_210x297mm"
#  define CUPS_MEDIA_A5			"iso_a5_148x210mm"
#  define CUPS_MEDIA_A6			"iso_a6_105x148mm"
#  define CUPS_MEDIA_ENV10		"na_number-10_4.125x9.5in"
#  define CUPS_MEDIA_ENVDL		"iso_dl_110x220mm"
#  define CUPS_MEDIA_LEGAL		"na_legal_8.5x14in"
#  define CUPS_MEDIA_LETTER		"na_letter_8.5x11in"
#  define CUPS_MEDIA_PHOTO_L		"oe_photo-l_3.5x5in"
#  define CUPS_MEDIA_SUPERBA3		"na_super-b_13x19in"
#  define CUPS_MEDIA_TABLOID		"na_ledger_11x17in"

#  define CUPS_MEDIA_SOURCE		"media-source"
#  define CUPS_MEDIA_SOURCE_SUPPORTED	"media-source-supported"

#  define CUPS_MEDIA_SOURCE_AUTO	"auto"
#  define CUPS_MEDIA_SOURCE_MANUAL	"manual"

#  define CUPS_MEDIA_TYPE		"media-type"
#  define CUPS_MEDIA_TYPE_SUPPORTED	"media-type-supported"

#  define CUPS_MEDIA_TYPE_AUTO		"auto"
#  define CUPS_MEDIA_TYPE_ENVELOPE	"envelope"
#  define CUPS_MEDIA_TYPE_LABELS	"labels"
#  define CUPS_MEDIA_TYPE_LETTERHEAD	"stationery-letterhead"
#  define CUPS_MEDIA_TYPE_PHOTO		"photographic"
#  define CUPS_MEDIA_TYPE_PHOTO_GLOSSY	"photographic-glossy"
#  define CUPS_MEDIA_TYPE_PHOTO_MATTE	"photographic-matte"
#  define CUPS_MEDIA_TYPE_PLAIN		"stationery"
#  define CUPS_MEDIA_TYPE_TRANSPARENCY	"transparency"

#  define CUPS_NUMBER_UP		"number-up"
#  define CUPS_NUMBER_UP_SUPPORTED	"number-up-supported"

#  define CUPS_ORIENTATION		"orientation-requested"
#  define CUPS_ORIENTATION_SUPPORTED	"orientation-requested-supported"

#  define CUPS_ORIENTATION_PORTRAIT	"3"
#  define CUPS_ORIENTATION_LANDSCAPE	"4"

#  define CUPS_PRINT_COLOR_MODE		"print-color-mode"
#  define CUPS_PRINT_COLOR_MODE_SUPPORTED "print-color-mode-supported"

#  define CUPS_PRINT_COLOR_MODE_AUTO	"auto"
#  define CUPS_PRINT_COLOR_MODE_MONOCHROME "monochrome"
#  define CUPS_PRINT_COLOR_MODE_COLOR	"color"

#  define CUPS_PRINT_QUALITY		"print-quality"
#  define CUPS_PRINT_QUALITY_SUPPORTED	"print-quality-supported"

#  define CUPS_PRINT_QUALITY_DRAFT	"3"
#  define CUPS_PRINT_QUALITY_NORMAL	"4"
#  define CUPS_PRINT_QUALITY_HIGH	"5"

#  define CUPS_SIDES			"sides"
#  define CUPS_SIDES_SUPPORTED		"sides-supported"

#  define CUPS_SIDES_ONE_SIDED		"one-sided"
#  define CUPS_SIDES_TWO_SIDED_PORTRAIT	"two-sided-long-edge"
#  define CUPS_SIDES_TWO_SIDED_LANDSCAPE "two-sided-short-edge"


/*
 * Types and structures...
 */

typedef unsigned cups_ptype_t;		/* Printer type/capability bits */
enum cups_ptype_e			/* Printer type/capability bit
					 * constants */
{					/* Not a typedef'd enum so we can OR */
  CUPS_PRINTER_LOCAL = 0x0000,		/* Local printer or class */
  CUPS_PRINTER_CLASS = 0x0001,		/* Printer class */
  CUPS_PRINTER_REMOTE = 0x0002,		/* Remote printer or class */
  CUPS_PRINTER_BW = 0x0004,		/* Can do B&W printing */
  CUPS_PRINTER_COLOR = 0x0008,		/* Can do color printing */
  CUPS_PRINTER_DUPLEX = 0x0010,		/* Can do duplexing */
  CUPS_PRINTER_STAPLE = 0x0020,		/* Can staple output */
  CUPS_PRINTER_COPIES = 0x0040,		/* Can do copies */
  CUPS_PRINTER_COLLATE = 0x0080,	/* Can collage copies */
  CUPS_PRINTER_PUNCH = 0x0100,		/* Can punch output */
  CUPS_PRINTER_COVER = 0x0200,		/* Can cover output */
  CUPS_PRINTER_BIND = 0x0400,		/* Can bind output */
  CUPS_PRINTER_SORT = 0x0800,		/* Can sort output */
  CUPS_PRINTER_SMALL = 0x1000,		/* Can do Letter/Legal/A4 */
  CUPS_PRINTER_MEDIUM = 0x2000,		/* Can do Tabloid/B/C/A3/A2 */
  CUPS_PRINTER_LARGE = 0x4000,		/* Can do D/E/A1/A0 */
  CUPS_PRINTER_VARIABLE = 0x8000,	/* Can do variable sizes */
  CUPS_PRINTER_IMPLICIT = 0x10000,	/* Implicit class @private@
					 * @since Deprecated@ */
  CUPS_PRINTER_DEFAULT = 0x20000,	/* Default printer on network */
  CUPS_PRINTER_FAX = 0x40000,		/* Fax queue */
  CUPS_PRINTER_REJECTING = 0x80000,	/* Printer is rejecting jobs */
  CUPS_PRINTER_DELETE = 0x100000,	/* Delete printer
					 * @since CUPS 1.2/OS X 10.5@ */
  CUPS_PRINTER_NOT_SHARED = 0x200000,	/* Printer is not shared
					 * @since CUPS 1.2/OS X 10.5@ */
  CUPS_PRINTER_AUTHENTICATED = 0x400000,/* Printer requires authentication
					 * @since CUPS 1.2/OS X 10.5@ */
  CUPS_PRINTER_COMMANDS = 0x800000,	/* Printer supports maintenance commands
					 * @since CUPS 1.2/OS X 10.5@ */
  CUPS_PRINTER_DISCOVERED = 0x1000000,	/* Printer was automatically discovered
					 * and added @private@
					 * @since Deprecated@ */
  CUPS_PRINTER_SCANNER = 0x2000000,	/* Scanner-only device
					 * @since CUPS 1.4/OS X 10.6@ */
  CUPS_PRINTER_MFP = 0x4000000,		/* Printer with scanning capabilities
<<<<<<< HEAD
					 * @since CUPS 1.4/OS X
10.5@ */
  CUPS_CM_OFF = 0x800000,	       /* Printer is not color-managed
					 * @since CUPS 1.2/OS X 10.6@ */
=======
					 * @since CUPS 1.4/OS X 10.6@ */
  CUPS_PRINTER_CM_OFF = 0x8000000,	/* Printer is not color-managed */
>>>>>>> 5aae941c
  CUPS_PRINTER_OPTIONS = 0x6fffc	/* ~(CLASS | REMOTE | IMPLICIT |
					 * DEFAULT | FAX | REJECTING | DELETE |
					 * NOT_SHARED | AUTHENTICATED |
					 * COMMANDS | DISCOVERED) @private@ */
};

typedef struct cups_option_s		/**** Printer Options ****/
{
  char		*name;			/* Name of option */
  char		*value;			/* Value of option */
} cups_option_t;

typedef struct cups_dest_s		/**** Destination ****/
{
  char		*name,			/* Printer or class name */
		*instance;		/* Local instance name or NULL */
  int		is_default;		/* Is this printer the default? */
  int		num_options;		/* Number of options */
  cups_option_t	*options;		/* Options */
} cups_dest_t;

typedef struct _cups_dinfo_s cups_dinfo_t;
					/* Destination capability and status
					 * information @since CUPS 1.6/OS X 10.8@ */

typedef struct cups_job_s		/**** Job ****/
{
  int		id;			/* The job ID */
  char		*dest;			/* Printer or class name */
  char		*title;			/* Title/job name */
  char		*user;			/* User the submitted the job */
  char		*format;		/* Document format */
  ipp_jstate_t	state;			/* Job state */
  int		size;			/* Size in kilobytes */
  int		priority;		/* Priority (1-100) */
  time_t	completed_time;		/* Time the job was completed */
  time_t	creation_time;		/* Time the job was created */
  time_t	processing_time;	/* Time the job was processed */
} cups_job_t;

typedef struct cups_size_s		/**** Media Size @since CUPS 1.6/OS X 10.8@ ****/
{
  char		media[128];		/* Media name to use */
  int		width,			/* Width in hundredths of millimeters */
		length,			/* Length in hundredths of
					 * millimeters */
		bottom,			/* Bottom margin in hundredths of
					 * millimeters */
		left,			/* Left margin in hundredths of
					 * millimeters */
		right,			/* Right margin in hundredths of
					 * millimeters */
		top;			/* Top margin in hundredths of
					 * millimeters */
} cups_size_t;

typedef int (*cups_client_cert_cb_t)(http_t *http, void *tls,
				     cups_array_t *distinguished_names,
				     void *user_data);
					/* Client credentials callback
					 * @since CUPS 1.5/OS X 10.7@ */

typedef int (*cups_dest_cb_t)(void *user_data, unsigned flags,
			      cups_dest_t *dest);
			      		/* Destination enumeration callback
					 * @since CUPS 1.6/OS X 10.8@ */

#  ifdef __BLOCKS__
typedef int (^cups_dest_block_t)(unsigned flags, cups_dest_t *dest);
			      		/* Destination enumeration block
					 * @since CUPS 1.6/OS X 10.8@ */
#  endif /* __BLOCKS__ */

typedef void (*cups_device_cb_t)(const char *device_class,
                                 const char *device_id, const char *device_info,
                                 const char *device_make_and_model,
                                 const char *device_uri,
				 const char *device_location, void *user_data);
					/* Device callback
					 * @since CUPS 1.4/OS X 10.6@ */

typedef const char *(*cups_password_cb_t)(const char *prompt);
					/* Password callback */

typedef const char *(*cups_password_cb2_t)(const char *prompt, http_t *http,
					   const char *method,
					   const char *resource,
					   void *user_data);
					/* New password callback
					 * @since CUPS 1.4/OS X 10.6@ */

typedef int (*cups_server_cert_cb_t)(http_t *http, void *tls,
				     cups_array_t *certs, void *user_data);
					/* Server credentials callback
					 * @since CUPS 1.5/OS X 10.7@ */


/*
 * Functions...
 */

extern int		cupsCancelJob(const char *name, int job_id);
extern ipp_t		*cupsDoFileRequest(http_t *http, ipp_t *request,
			                   const char *resource,
					   const char *filename);
extern ipp_t		*cupsDoRequest(http_t *http, ipp_t *request,
			               const char *resource);
extern http_encryption_t cupsEncryption(void);
extern void		cupsFreeJobs(int num_jobs, cups_job_t *jobs);
extern int		cupsGetClasses(char ***classes) _CUPS_DEPRECATED_MSG("Use cupsGetDests instead.");
extern const char	*cupsGetDefault(void);
extern int		cupsGetJobs(cups_job_t **jobs, const char *name,
			            int myjobs, int whichjobs);
extern const char	*cupsGetPPD(const char *name)
			            _CUPS_DEPRECATED_1_6_MSG("Use cupsCopyDestInfo instead.");
extern int		cupsGetPrinters(char ***printers) _CUPS_DEPRECATED_MSG("Use cupsGetDests instead.");
extern ipp_status_t	cupsLastError(void);
extern int		cupsPrintFile(const char *name, const char *filename,
			              const char *title, int num_options,
				      cups_option_t *options);
extern int		cupsPrintFiles(const char *name, int num_files,
			               const char **files, const char *title,
				       int num_options, cups_option_t *options);
extern char		*cupsTempFile(char *filename, int len) _CUPS_DEPRECATED_MSG("Use cupsTempFd or cupsTempFile2 instead.");
extern int		cupsTempFd(char *filename, int len);

extern int		cupsAddDest(const char *name, const char *instance,
			            int num_dests, cups_dest_t **dests);
extern void		cupsFreeDests(int num_dests, cups_dest_t *dests);
extern cups_dest_t	*cupsGetDest(const char *name, const char *instance,
			             int num_dests, cups_dest_t *dests);
extern int		cupsGetDests(cups_dest_t **dests);
extern void		cupsSetDests(int num_dests, cups_dest_t *dests);

extern int		cupsAddOption(const char *name, const char *value,
			              int num_options, cups_option_t **options);
extern void		cupsEncodeOptions(ipp_t *ipp, int num_options,
					  cups_option_t *options);
extern void		cupsFreeOptions(int num_options,
			                cups_option_t *options);
extern const char	*cupsGetOption(const char *name, int num_options,
			               cups_option_t *options);
extern int		cupsParseOptions(const char *arg, int num_options,
			                 cups_option_t **options);

extern const char	*cupsGetPassword(const char *prompt);
extern const char	*cupsServer(void);
extern void		cupsSetEncryption(http_encryption_t e);
extern void		cupsSetPasswordCB(cups_password_cb_t cb);
extern void		cupsSetServer(const char *server);
extern void		cupsSetUser(const char *user);
extern const char	*cupsUser(void);

/**** New in CUPS 1.1.20 ****/
extern int		cupsDoAuthentication(http_t *http, const char *method,
			                     const char *resource)
			                     _CUPS_API_1_1_20;
extern http_status_t	cupsGetFile(http_t *http, const char *resource,
			            const char *filename) _CUPS_API_1_1_20;
extern http_status_t	cupsGetFd(http_t *http, const char *resource, int fd);
extern http_status_t	cupsPutFile(http_t *http, const char *resource,
			            const char *filename) _CUPS_API_1_1_20;
extern http_status_t	cupsPutFd(http_t *http, const char *resource, int fd)
			          _CUPS_API_1_1_20;

/**** New in CUPS 1.1.21 ****/
extern const char	*cupsGetDefault2(http_t *http) _CUPS_API_1_1_21;
extern int		cupsGetDests2(http_t *http, cups_dest_t **dests)
			              _CUPS_API_1_1_21;
extern int		cupsGetJobs2(http_t *http, cups_job_t **jobs,
			             const char *name, int myjobs,
				     int whichjobs) _CUPS_API_1_1_21;
extern const char	*cupsGetPPD2(http_t *http, const char *name)
			             _CUPS_DEPRECATED_1_6_MSG("Use cupsCopyDestInfo instead.");
extern int		cupsPrintFile2(http_t *http, const char *name,
			               const char *filename,
				       const char *title, int num_options,
				       cups_option_t *options) _CUPS_API_1_1_21;
extern int		cupsPrintFiles2(http_t *http, const char *name,
			                int num_files, const char **files,
					const char *title, int num_options,
					cups_option_t *options)
					_CUPS_API_1_1_21;
extern int		cupsSetDests2(http_t *http, int num_dests,
			              cups_dest_t *dests) _CUPS_API_1_1_21;

/**** New in CUPS 1.2/OS X 10.5 ****/
extern ssize_t		cupsBackChannelRead(char *buffer, size_t bytes,
			                    double timeout) _CUPS_API_1_2;
extern ssize_t		cupsBackChannelWrite(const char *buffer, size_t bytes,
			                     double timeout) _CUPS_API_1_2;
extern void		cupsEncodeOptions2(ipp_t *ipp, int num_options,
					   cups_option_t *options,
					   ipp_tag_t group_tag) _CUPS_API_1_2;
extern const char	*cupsLastErrorString(void) _CUPS_API_1_2;
extern char		*cupsNotifySubject(cups_lang_t *lang, ipp_t *event)
			                   _CUPS_API_1_2;
extern char		*cupsNotifyText(cups_lang_t *lang, ipp_t *event)
			                _CUPS_API_1_2;
extern int		cupsRemoveOption(const char *name, int num_options,
			                 cups_option_t **options) _CUPS_API_1_2;
extern cups_file_t	*cupsTempFile2(char *filename, int len) _CUPS_API_1_2;

/**** New in CUPS 1.3/OS X 10.5 ****/
extern ipp_t		*cupsDoIORequest(http_t *http, ipp_t *request,
			                 const char *resource, int infile,
					 int outfile) _CUPS_API_1_3;
extern char		*cupsGetServerPPD(http_t *http, const char *name)
			                  _CUPS_API_1_3;
extern int		cupsRemoveDest(const char *name,
			               const char *instance,
				       int num_dests, cups_dest_t **dests)
				       _CUPS_API_1_3;
extern void		cupsSetDefaultDest(const char *name,
			                   const char *instance,
					   int num_dests,
					   cups_dest_t *dests) _CUPS_API_1_3;

/**** New in CUPS 1.4/OS X 10.6 ****/
extern ipp_status_t	cupsCancelJob2(http_t *http, const char *name,
			               int job_id, int purge) _CUPS_API_1_4;
extern int		cupsCreateJob(http_t *http, const char *name,
				      const char *title, int num_options,
				      cups_option_t *options) _CUPS_API_1_4;
extern ipp_status_t	cupsFinishDocument(http_t *http,
			                   const char *name) _CUPS_API_1_4;
extern ipp_status_t	cupsGetDevices(http_t *http, int timeout,
			               const char *include_schemes,
			               const char *exclude_schemes,
				       cups_device_cb_t callback,
				       void *user_data) _CUPS_API_1_4;
extern cups_dest_t	*cupsGetNamedDest(http_t *http, const char *name,
			                  const char *instance) _CUPS_API_1_4;
extern const char	*cupsGetPassword2(const char *prompt, http_t *http,
					  const char *method,
					  const char *resource) _CUPS_API_1_4;
extern http_status_t	cupsGetPPD3(http_t *http, const char *name,
			            time_t *modtime, char *buffer,
				    size_t bufsize) _CUPS_API_1_4;
extern ipp_t		*cupsGetResponse(http_t *http,
			                 const char *resource) _CUPS_API_1_4;
extern ssize_t		cupsReadResponseData(http_t *http, char *buffer,
			                     size_t length) _CUPS_API_1_4;
extern http_status_t	cupsSendRequest(http_t *http, ipp_t *request,
			                const char *resource,
					size_t length) _CUPS_API_1_4;
extern void		cupsSetPasswordCB2(cups_password_cb2_t cb,
			                   void *user_data) _CUPS_API_1_4;
extern http_status_t	cupsStartDocument(http_t *http, const char *name,
			                  int job_id, const char *docname,
					  const char *format,
					  int last_document) _CUPS_API_1_4;
extern http_status_t	cupsWriteRequestData(http_t *http, const char *buffer,
			                     size_t length) _CUPS_API_1_4;

/**** New in CUPS 1.5/OS X 10.7 ****/
extern void		cupsSetClientCertCB(cups_client_cert_cb_t cb,
					    void *user_data) _CUPS_API_1_5;
extern int		cupsSetCredentials(cups_array_t *certs) _CUPS_API_1_5;
extern void		cupsSetServerCertCB(cups_server_cert_cb_t cb,
					    void *user_data) _CUPS_API_1_5;

/**** New in CUPS 1.6/OS X 10.8 ****/
extern ipp_status_t	cupsCancelDestJob(http_t *http, cups_dest_t *dest,
			                  int job_id) _CUPS_API_1_6;
extern int		cupsCheckDestSupported(http_t *http, cups_dest_t *dest,
					       cups_dinfo_t *info,
			                       const char *option,
					       const char *value) _CUPS_API_1_6;
extern ipp_status_t	cupsCloseDestJob(http_t *http, cups_dest_t *dest,
			                 cups_dinfo_t *info, int job_id)
			                 _CUPS_API_1_6;
extern http_t		*cupsConnectDest(cups_dest_t *dest, unsigned flags,
			                 int msec, int *cancel,
					 char *resource, size_t resourcesize,
					 cups_dest_cb_t cb, void *user_data)
					 _CUPS_API_1_6;
#  ifdef __BLOCKS__
extern http_t		*cupsConnectDestBlock(cups_dest_t *dest,
					      unsigned flags, int msec,
					      int *cancel, char *resource,
					      size_t resourcesize,
					      cups_dest_block_t block)
					      _CUPS_API_1_6;
#  endif /* __BLOCKS__ */
extern int		cupsCopyDest(cups_dest_t *dest, int num_dests,
			             cups_dest_t **dests) _CUPS_API_1_6;
extern cups_dinfo_t	*cupsCopyDestInfo(http_t *http, cups_dest_t *dest)
					  _CUPS_API_1_6;
extern int		cupsCopyDestConflicts(http_t *http, cups_dest_t *dest,
					      cups_dinfo_t *info,
					      int num_options,
					      cups_option_t *options,
					      const char *new_option,
					      const char *new_value,
					      int *num_conflicts,
					      cups_option_t **conflicts,
					      int *num_resolved,
					      cups_option_t **resolved)
					      _CUPS_API_1_6;
extern ipp_status_t	cupsCreateDestJob(http_t *http, cups_dest_t *dest,
					  cups_dinfo_t *info, int *job_id,
					  const char *title, int num_options,
			                  cups_option_t *options) _CUPS_API_1_6;
extern int		cupsEnumDests(unsigned flags, int msec, int *cancel,
				      cups_ptype_t type, cups_ptype_t mask,
				      cups_dest_cb_t cb, void *user_data)
				      _CUPS_API_1_6;
#  ifdef __BLOCKS__
extern int		cupsEnumDestsBlock(unsigned flags, int msec,
					   int *cancel, cups_ptype_t type,
					   cups_ptype_t mask,
					   cups_dest_block_t block)
					   _CUPS_API_1_6;
#  endif /* __BLOCKS__ */
extern ipp_status_t	cupsFinishDestDocument(http_t *http,
			                       cups_dest_t *dest,
			                       cups_dinfo_t *info)
			                       _CUPS_API_1_6;
extern void		cupsFreeDestInfo(cups_dinfo_t *dinfo) _CUPS_API_1_6;
extern int		cupsGetDestMediaByName(http_t *http, cups_dest_t *dest,
			                       cups_dinfo_t *dinfo,
					       const char *media,
					       unsigned flags,
					       cups_size_t *size) _CUPS_API_1_6;
extern int		cupsGetDestMediaBySize(http_t *http, cups_dest_t *dest,
			                       cups_dinfo_t *dinfo,
					       int width, int length,
					       unsigned flags,
					       cups_size_t *size) _CUPS_API_1_6;
extern const char	*cupsLocalizeDestOption(http_t *http, cups_dest_t *dest,
			                        cups_dinfo_t *info,
			                        const char *option)
			                        _CUPS_API_1_6;
extern const char	*cupsLocalizeDestValue(http_t *http, cups_dest_t *dest,
					       cups_dinfo_t *info,
					       const char *option,
					       const char *value)
					       _CUPS_API_1_6;
extern http_status_t	cupsStartDestDocument(http_t *http, cups_dest_t *dest,
					      cups_dinfo_t *info, int job_id,
					      const char *docname,
					      const char *format,
					      int num_options,
					      cups_option_t *options,
					      int last_document) _CUPS_API_1_6;

/* New in CUPS 1.7 */
extern ipp_attribute_t	*cupsFindDestDefault(http_t *http, cups_dest_t *dest,
			                     cups_dinfo_t *dinfo,
			                     const char *option) _CUPS_API_1_7;
extern ipp_attribute_t	*cupsFindDestReady(http_t *http, cups_dest_t *dest,
					   cups_dinfo_t *dinfo,
					   const char *option) _CUPS_API_1_7;
extern ipp_attribute_t	*cupsFindDestSupported(http_t *http, cups_dest_t *dest,
			                       cups_dinfo_t *dinfo,
			                       const char *option)
			                       _CUPS_API_1_7;
extern int		cupsGetDestMediaByIndex(http_t *http, cups_dest_t *dest,
			                        cups_dinfo_t *dinfo, int n,
			                        unsigned flags,
			                        cups_size_t *size)
			                        _CUPS_API_1_7;
extern  int		cupsGetDestMediaCount(http_t *http, cups_dest_t *dest,
			                      cups_dinfo_t *dinfo,
			                      unsigned flags) _CUPS_API_1_7;
extern int		cupsGetDestMediaDefault(http_t *http, cups_dest_t *dest,
			                        cups_dinfo_t *dinfo,
			                        unsigned flags,
			                        cups_size_t *size)
			                        _CUPS_API_1_7;
extern void		cupsSetUserAgent(const char *user_agent) _CUPS_API_1_7;
extern const char	*cupsUserAgent(void) _CUPS_API_1_7;


#  ifdef __cplusplus
}
#  endif /* __cplusplus */

#endif /* !_CUPS_CUPS_H_ */

/*
 * End of "$Id: cups.h 12025 2014-07-15 13:00:17Z msweet $".
 */<|MERGE_RESOLUTION|>--- conflicted
+++ resolved
@@ -240,15 +240,8 @@
   CUPS_PRINTER_SCANNER = 0x2000000,	/* Scanner-only device
 					 * @since CUPS 1.4/OS X 10.6@ */
   CUPS_PRINTER_MFP = 0x4000000,		/* Printer with scanning capabilities
-<<<<<<< HEAD
-					 * @since CUPS 1.4/OS X
-10.5@ */
-  CUPS_CM_OFF = 0x800000,	       /* Printer is not color-managed
-					 * @since CUPS 1.2/OS X 10.6@ */
-=======
 					 * @since CUPS 1.4/OS X 10.6@ */
   CUPS_PRINTER_CM_OFF = 0x8000000,	/* Printer is not color-managed */
->>>>>>> 5aae941c
   CUPS_PRINTER_OPTIONS = 0x6fffc	/* ~(CLASS | REMOTE | IMPLICIT |
 					 * DEFAULT | FAX | REJECTING | DELETE |
 					 * NOT_SHARED | AUTHENTICATED |
