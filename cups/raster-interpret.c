--- conflicted
+++ resolved
@@ -1118,11 +1118,7 @@
 
 	   /*
 	    * Return NULL if we reached NULL terminator, a lone backslash
-<<<<<<< HEAD
-            * is not a valid character in PostScript.
-=======
 	    * is not a valid character in PostScript.
->>>>>>> 740ed8f4
 	    */
 
 	    if (!*cur)
