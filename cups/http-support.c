--- conflicted
+++ resolved
@@ -42,11 +42,7 @@
  *   _httpResolveURI()    - Resolve a DNS-SD URI.
  *   http_copy_decode()   - Copy and decode a URI.
  *   http_copy_encode()   - Copy and encode a URI.
-<<<<<<< HEAD
- *   resolve_callback()   - Build a device URI for the given service name.
-=======
  *   http_resolve_cb()    - Build a device URI for the given service name.
->>>>>>> f33c6d79
  *   avahi_resolve_uri_client_cb()
  *                        - Avahi client callback for resolving URI.
  *   avahi_resolve_uri_resolver_cb()
@@ -1479,13 +1475,10 @@
     _http_uribuf_t	uribuf;		/* URI buffer */
 #ifdef HAVE_POLL
     struct pollfd	polldata;	/* Polling data */
-<<<<<<< HEAD
-=======
 #else /* select() */
     fd_set		input_set;	/* Input set for select() */
     struct timeval	stimeout;	/* Timeout value for select() */
 #endif /* HAVE_POLL */
->>>>>>> f33c6d79
 #else /* HAVE_AVAHI */
     AvahiSimplePoll	*simple_poll;
     AvahiClient		*client;
@@ -1534,13 +1527,6 @@
       *domain++ = '\0';
 
 #ifdef HAVE_DNSSD
-<<<<<<< HEAD
-    uribuf.buffer  = resolved_uri;
-    uribuf.bufsize = resolved_size;
-#else
-    user_data.uribuf.buffer = resolved_uri;
-    user_data.uribuf.bufsize = resolved_size;
-=======
     uribuf.buffer   = resolved_uri;
     uribuf.bufsize  = resolved_size;
     uribuf.options  = options;
@@ -1548,7 +1534,6 @@
     user_data.uribuf.buffer = resolved_uri;
     user_data.uribuf.bufsize = resolved_size;
     user_data.uribuf.options = options;
->>>>>>> f33c6d79
 #endif
 
     resolved_uri[0] = '\0';
@@ -1720,8 +1705,6 @@
 
     uri = NULL;
 #endif /* HAVE_DNSSD || HAVE_AVAHI */
-<<<<<<< HEAD
-=======
 
     if ((options & _HTTP_RESOLVE_STDERR) && !uri)
       _cupsLangPrintFilter(stderr, "ERROR", _("Unable to find printer."));
@@ -1731,7 +1714,6 @@
    /*
     * Nothing more to do...
     */
->>>>>>> f33c6d79
 
     strlcpy(resolved_uri, uri, resolved_size);
     uri = resolved_uri;
