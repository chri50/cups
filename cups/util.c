--- conflicted
+++ resolved
@@ -1080,11 +1080,7 @@
     if ((http2 = httpConnectEncrypt(http_hostname, http_port,
 				    cupsEncryption())) == NULL)
     {
-<<<<<<< HEAD
-      DEBUG_puts("1cupsGetPPD3: Unable to connect to server!");
-=======
       DEBUG_puts("1cupsGetPPD3: Unable to connect to server");
->>>>>>> f33c6d79
 
       return (HTTP_SERVICE_UNAVAILABLE);
     }
