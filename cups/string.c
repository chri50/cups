/*
 * String functions for CUPS.
 *
 * Copyright © 2023 by OpenPrinting.
 * Copyright © 2007-2019 by Apple Inc.
 * Copyright © 1997-2007 by Easy Software Products.
 *
 * Licensed under Apache License v2.0.  See the file "LICENSE" for more
 * information.
 */

/*
 * Include necessary headers...
 */

#define _CUPS_STRING_C_
#include "cups-private.h"
#include "debug-internal.h"
#include <stddef.h>
#include <limits.h>


/*
 * Local globals...
 */

static _cups_mutex_t	sp_mutex = _CUPS_MUTEX_INITIALIZER;
					/* Mutex to control access to pool */
static cups_array_t	*stringpool = NULL;
					/* Global string pool */


/*
 * Local functions...
 */

static int	compare_sp_items(_cups_sp_item_t *a, _cups_sp_item_t *b);


/*
 * '_cupsStrAlloc()' - Allocate/reference a string.
 */

char *					/* O - String pointer */
_cupsStrAlloc(const char *s)		/* I - String */
{
  size_t		slen;		/* Length of string */
  _cups_sp_item_t	*item,		/* String pool item */
			*key;		/* Search key */


 /*
  * Range check input...
  */

  if (!s)
    return (NULL);

 /*
  * Get the string pool...
  */

  _cupsMutexLock(&sp_mutex);

  if (!stringpool)
    stringpool = cupsArrayNew((cups_array_func_t)compare_sp_items, NULL);

  if (!stringpool)
  {
    _cupsMutexUnlock(&sp_mutex);

    return (NULL);
  }

 /*
  * See if the string is already in the pool...
  */

  key = (_cups_sp_item_t *)(s - offsetof(_cups_sp_item_t, str));

  if ((item = (_cups_sp_item_t *)cupsArrayFind(stringpool, key)) != NULL)
  {
   /*
    * Found it, return the cached string...
    */

    item->ref_count ++;

#ifdef DEBUG_GUARDS
    DEBUG_printf(("5_cupsStrAlloc: Using string %p(%s) for \"%s\", guard=%08x, "
                  "ref_count=%d", item, item->str, s, item->guard,
		  item->ref_count));

    if (item->guard != _CUPS_STR_GUARD)
      abort();
#endif /* DEBUG_GUARDS */

    _cupsMutexUnlock(&sp_mutex);

    return (item->str);
  }

 /*
  * Not found, so allocate a new one...
  */

  slen = strlen(s);
  item = (_cups_sp_item_t *)calloc(1, sizeof(_cups_sp_item_t) + slen);
  if (!item)
  {
    _cupsMutexUnlock(&sp_mutex);

    return (NULL);
  }

  item->ref_count = 1;
  memcpy(item->str, s, slen + 1);

#ifdef DEBUG_GUARDS
  item->guard = _CUPS_STR_GUARD;

  DEBUG_printf(("5_cupsStrAlloc: Created string %p(%s) for \"%s\", guard=%08x, "
		"ref_count=%d", item, item->str, s, item->guard,
		item->ref_count));
#endif /* DEBUG_GUARDS */

 /*
  * Add the string to the pool and return it...
  */

  cupsArrayAdd(stringpool, item);

  _cupsMutexUnlock(&sp_mutex);

  return (item->str);
}


/*
 * '_cupsStrDate()' - Return a localized date for a given time value.
 *
 * This function works around the locale encoding issues of strftime...
 */

char *					/* O - Buffer */
_cupsStrDate(char   *buf,		/* I - Buffer */
             size_t bufsize,		/* I - Size of buffer */
	     time_t timeval)		/* I - Time value */
{
  struct tm	date;			/* Local date/time */
  char		temp[1024];		/* Temporary buffer */
  _cups_globals_t *cg = _cupsGlobals();	/* Per-thread globals */


  if (!cg->lang_default)
    cg->lang_default = cupsLangDefault();

  localtime_r(&timeval, &date);

  if (cg->lang_default->encoding != CUPS_UTF8)
  {
    strftime(temp, sizeof(temp), "%c", &date);
    cupsCharsetToUTF8((cups_utf8_t *)buf, temp, (int)bufsize, cg->lang_default->encoding);
  }
  else
    strftime(buf, bufsize, "%c", &date);

  return (buf);
}


/*
 * '_cupsStrFlush()' - Flush the string pool.
 */

void
_cupsStrFlush(void)
{
  _cups_sp_item_t	*item;		/* Current item */


  DEBUG_printf(("4_cupsStrFlush: %d strings in array",
                cupsArrayCount(stringpool)));

  _cupsMutexLock(&sp_mutex);

  for (item = (_cups_sp_item_t *)cupsArrayFirst(stringpool);
       item;
       item = (_cups_sp_item_t *)cupsArrayNext(stringpool))
    free(item);

  cupsArrayDelete(stringpool);
  stringpool = NULL;

  _cupsMutexUnlock(&sp_mutex);
}


/*
 * '_cupsStrFormatd()' - Format a floating-point number.
 */

char *					/* O - Pointer to end of string */
_cupsStrFormatd(char         *buf,	/* I - String */
                char         *bufend,	/* I - End of string buffer */
		double       number,	/* I - Number to format */
                struct lconv *loc)	/* I - Locale data */
{
  char		*bufptr,		/* Pointer into buffer */
		temp[1024],		/* Temporary string */
		*tempdec,		/* Pointer to decimal point */
		*tempptr;		/* Pointer into temporary string */
  const char	*dec;			/* Decimal point */
  int		declen;			/* Length of decimal point */


 /*
  * Format the number using the "%.12f" format and then eliminate
  * unnecessary trailing 0's.
  */

  snprintf(temp, sizeof(temp), "%.12f", number);
  for (tempptr = temp + strlen(temp) - 1;
       tempptr > temp && *tempptr == '0';
       *tempptr-- = '\0');

 /*
  * Next, find the decimal point...
  */

  if (loc && loc->decimal_point)
  {
    dec    = loc->decimal_point;
    declen = (int)strlen(dec);
  }
  else
  {
    dec    = ".";
    declen = 1;
  }

  if (declen == 1)
    tempdec = strchr(temp, *dec);
  else
    tempdec = strstr(temp, dec);

 /*
  * Copy everything up to the decimal point...
  */

  if (tempdec)
  {
    for (tempptr = temp, bufptr = buf;
         tempptr < tempdec && bufptr < bufend;
	 *bufptr++ = *tempptr++);

    tempptr += declen;

    if (*tempptr && bufptr < bufend)
    {
      *bufptr++ = '.';

      while (*tempptr && bufptr < bufend)
        *bufptr++ = *tempptr++;
    }

    *bufptr = '\0';
  }
  else
  {
    strlcpy(buf, temp, (size_t)(bufend - buf + 1));
    bufptr = buf + strlen(buf);
  }

  return (bufptr);
}


/*
 * '_cupsStrFree()' - Free/dereference a string.
 */

void
_cupsStrFree(const char *s)		/* I - String to free */
{
  _cups_sp_item_t	*item,		/* String pool item */
			*key;		/* Search key */


 /*
  * Range check input...
  */

  if (!s)
    return;

 /*
  * Check the string pool...
  *
  * We don't need to lock the mutex yet, as we only want to know if
  * the stringpool is initialized.  The rest of the code will still
  * work if it is initialized before we lock...
  */

  if (!stringpool)
    return;

 /*
  * See if the string is already in the pool...
  */

  _cupsMutexLock(&sp_mutex);

  key = (_cups_sp_item_t *)(s - offsetof(_cups_sp_item_t, str));

  if ((item = (_cups_sp_item_t *)cupsArrayFind(stringpool, key)) != NULL &&
      item == key)
  {
   /*
    * Found it, dereference...
    */

#ifdef DEBUG_GUARDS
    if (key->guard != _CUPS_STR_GUARD)
    {
      DEBUG_printf(("5_cupsStrFree: Freeing string %p(%s), guard=%08x, ref_count=%d", key, key->str, key->guard, key->ref_count));
      abort();
    }
#endif /* DEBUG_GUARDS */

    item->ref_count --;

    if (!item->ref_count)
    {
     /*
      * Remove and free...
      */

      cupsArrayRemove(stringpool, item);

      free(item);
    }
  }

  _cupsMutexUnlock(&sp_mutex);
}


/*
 * '_cupsStrRetain()' - Increment the reference count of a string.
 *
 * Note: This function does not verify that the passed pointer is in the
 *       string pool, so any calls to it MUST know they are passing in a
 *       good pointer.
 */

char *					/* O - Pointer to string */
_cupsStrRetain(const char *s)		/* I - String to retain */
{
  _cups_sp_item_t	*item;		/* Pointer to string pool item */


  if (s)
  {
    item = (_cups_sp_item_t *)(s - offsetof(_cups_sp_item_t, str));

#ifdef DEBUG_GUARDS
    if (item->guard != _CUPS_STR_GUARD)
    {
      DEBUG_printf(("5_cupsStrRetain: Retaining string %p(%s), guard=%08x, "
                    "ref_count=%d", item, s, item->guard, item->ref_count));
      abort();
    }
#endif /* DEBUG_GUARDS */

    _cupsMutexLock(&sp_mutex);

    item->ref_count ++;

    _cupsMutexUnlock(&sp_mutex);
  }

  return ((char *)s);
}


/*
 * '_cupsStrScand()' - Scan a string for a floating-point number.
 *
 * This function handles the locale-specific BS so that a decimal
 * point is always the period (".")...
 */

double					/* O - Number */
_cupsStrScand(const char   *buf,	/* I - Pointer to number */
              char         **bufptr,	/* O - New pointer or NULL on error */
              struct lconv *loc)	/* I - Locale data */
{
  char	temp[1024],			/* Temporary buffer */
	*tempptr;			/* Pointer into temporary buffer */


 /*
  * Range check input...
  */

  if (!buf)
    return (0.0);

 /*
  * Skip leading whitespace...
  */

  while (_cups_isspace(*buf))
    buf ++;

 /*
  * Copy leading sign, numbers, period, and then numbers...
  */

  tempptr = temp;
  if (*buf == '-' || *buf == '+')
    *tempptr++ = *buf++;

  while (isdigit(*buf & 255))
    if (tempptr < (temp + sizeof(temp) - 1))
      *tempptr++ = *buf++;
    else
    {
      if (bufptr)
	*bufptr = NULL;

      return (0.0);
    }

  if (*buf == '.')
  {
   /*
    * Read fractional portion of number...
    */

    buf ++;

    if (loc && loc->decimal_point)
    {
      strlcpy(tempptr, loc->decimal_point, sizeof(temp) - (size_t)(tempptr - temp));
      tempptr += strlen(tempptr);
    }
    else if (tempptr < (temp + sizeof(temp) - 1))
      *tempptr++ = '.';
    else
    {
      if (bufptr)
        *bufptr = NULL;

      return (0.0);
    }

    while (isdigit(*buf & 255))
      if (tempptr < (temp + sizeof(temp) - 1))
	*tempptr++ = *buf++;
      else
      {
	if (bufptr)
	  *bufptr = NULL;

	return (0.0);
      }
  }

  if (*buf == 'e' || *buf == 'E')
  {
   /*
    * Read exponent...
    */

    if (tempptr < (temp + sizeof(temp) - 1))
      *tempptr++ = *buf++;
    else
    {
      if (bufptr)
	*bufptr = NULL;

      return (0.0);
    }

    if (*buf == '+' || *buf == '-')
    {
      if (tempptr < (temp + sizeof(temp) - 1))
	*tempptr++ = *buf++;
      else
      {
	if (bufptr)
	  *bufptr = NULL;

	return (0.0);
      }
    }

    while (isdigit(*buf & 255))
      if (tempptr < (temp + sizeof(temp) - 1))
	*tempptr++ = *buf++;
      else
      {
	if (bufptr)
	  *bufptr = NULL;

	return (0.0);
      }
  }

 /*
  * Nul-terminate the temporary string and return the value...
  */

  if (bufptr)
    *bufptr = (char *)buf;

  *tempptr = '\0';

  return (atof(temp));
}


/*
 * '_cupsStrStatistics()' - Return allocation statistics for string pool.
 */

size_t					/* O - Number of strings */
_cupsStrStatistics(size_t *alloc_bytes,	/* O - Allocated bytes */
                   size_t *total_bytes)	/* O - Total string bytes */
{
  size_t		count,		/* Number of strings */
			abytes,		/* Allocated string bytes */
			tbytes,		/* Total string bytes */
			len;		/* Length of string */
  _cups_sp_item_t	*item;		/* Current item */


 /*
  * Loop through strings in pool, counting everything up...
  */

  _cupsMutexLock(&sp_mutex);

  for (count = 0, abytes = 0, tbytes = 0,
           item = (_cups_sp_item_t *)cupsArrayFirst(stringpool);
       item;
       item = (_cups_sp_item_t *)cupsArrayNext(stringpool))
  {
   /*
    * Count allocated memory, using a 64-bit aligned buffer as a basis.
    */

    count  += item->ref_count;
    len    = (strlen(item->str) + 8) & (size_t)~7;
    abytes += sizeof(_cups_sp_item_t) + len;
    tbytes += item->ref_count * len;
  }

  _cupsMutexUnlock(&sp_mutex);

 /*
  * Return values...
  */

  if (alloc_bytes)
    *alloc_bytes = abytes;

  if (total_bytes)
    *total_bytes = tbytes;

  return (count);
}


/*
 * '_cups_strcpy()' - Copy a string allowing for overlapping strings.
 */

void
_cups_strcpy(char       *dst,		/* I - Destination string */
             const char *src)		/* I - Source string */
{
  while (*src)
    *dst++ = *src++;

  *dst = '\0';
}


/*
 * '_cups_strdup()' - Duplicate a string.
 */

#ifndef HAVE_STRDUP
char 	*				/* O - New string pointer */
_cups_strdup(const char *s)		/* I - String to duplicate */
{
  char		*t;			/* New string pointer */
  size_t	slen;			/* Length of string */


  if (!s)
    return (NULL);

  slen = strlen(s);
  if ((t = malloc(slen + 1)) == NULL)
    return (NULL);

  return (memcpy(t, s, slen + 1));
}
#endif /* !HAVE_STRDUP */


/*
 * '_cups_strcasecmp()' - Do a case-insensitive comparison.
 */

int				/* O - Result of comparison (-1, 0, or 1) */
_cups_strcasecmp(const char *s,	/* I - First string */
                 const char *t)	/* I - Second string */
{
  while (*s != '\0' && *t != '\0')
  {
    if (_cups_tolower(*s) < _cups_tolower(*t))
      return (-1);
    else if (_cups_tolower(*s) > _cups_tolower(*t))
      return (1);

    s ++;
    t ++;
  }

  if (*s == '\0' && *t == '\0')
    return (0);
  else if (*s != '\0')
    return (1);
  else
    return (-1);
}

/*
 * '_cups_strncasecmp()' - Do a case-insensitive comparison on up to N chars.
 */

int					/* O - Result of comparison (-1, 0, or 1) */
_cups_strncasecmp(const char *s,	/* I - First string */
                  const char *t,	/* I - Second string */
		  size_t     n)		/* I - Maximum number of characters to compare */
{
  while (*s != '\0' && *t != '\0' && n > 0)
  {
    if (_cups_tolower(*s) < _cups_tolower(*t))
      return (-1);
    else if (_cups_tolower(*s) > _cups_tolower(*t))
      return (1);

    s ++;
    t ++;
    n --;
  }

  if (n == 0)
    return (0);
  else if (*s == '\0' && *t == '\0')
    return (0);
  else if (*s != '\0')
    return (1);
  else
    return (-1);
}


#ifndef HAVE_STRLCAT
/*
 * '_cups_strlcat()' - Safely concatenate two strings.
 */

size_t					/* O - Length of string */
_cups_strlcat(char       *dst,		/* O - Destination string */
              const char *src,		/* I - Source string */
	      size_t     size)		/* I - Size of destination string buffer */
{
  size_t	srclen;			/* Length of source string */
  size_t	dstlen;			/* Length of destination string */


 /*
  * Figure out how much room is left...
  */

  dstlen = strlen(dst);

  if (size < (dstlen + 1))
    return (dstlen);		        /* No room, return immediately... */

  size -= dstlen + 1;

 /*
  * Figure out how much room is needed...
  */

  srclen = strlen(src);

 /*
  * Copy the appropriate amount...
  */

  if (srclen > size)
    srclen = size;

  memmove(dst + dstlen, src, srclen);
  dst[dstlen + srclen] = '\0';

  return (dstlen + srclen);
}
#endif /* !HAVE_STRLCAT */


#ifndef HAVE_STRLCPY
/*
 * '_cups_strlcpy()' - Safely copy two strings.
 */

size_t					/* O - Length of string */
_cups_strlcpy(char       *dst,		/* O - Destination string */
              const char *src,		/* I - Source string */
	      size_t      size)		/* I - Size of destination string buffer */
{
  size_t	srclen;			/* Length of source string */

  if (size == 0)
    return (0);
<<<<<<< HEAD
=======

  if (size == 0)
    return (0);
>>>>>>> 740ed8f4

 /*
  * Figure out how much room is needed...
  */

  size --;

  srclen = strlen(src);

 /*
  * Copy the appropriate amount...
  */

  if (srclen > size)
    srclen = size;

  memmove(dst, src, srclen);
  dst[srclen] = '\0';

  return (srclen);
}
#endif /* !HAVE_STRLCPY */


/*
 * 'compare_sp_items()' - Compare two string pool items...
 */

static int				/* O - Result of comparison */
compare_sp_items(_cups_sp_item_t *a,	/* I - First item */
                 _cups_sp_item_t *b)	/* I - Second item */
{
  return (strcmp(a->str, b->str));
}<|MERGE_RESOLUTION|>--- conflicted
+++ resolved
@@ -732,12 +732,9 @@
 
   if (size == 0)
     return (0);
-<<<<<<< HEAD
-=======
 
   if (size == 0)
     return (0);
->>>>>>> 740ed8f4
 
  /*
   * Figure out how much room is needed...
