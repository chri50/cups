/*
 * PPD cache implementation for CUPS.
 *
 * Copyright © 2022-2025 by OpenPrinting.
 * Copyright © 2010-2021 by Apple Inc.
 *
 * Licensed under Apache License v2.0.  See the file "LICENSE" for more
 * information.
 */

/*
 * Include necessary headers...
 */

#include "cups-private.h"
#include "ppd-private.h"
#include "debug-internal.h"
#include <math.h>


/*
 * Macro to test for two almost-equal PWG measurements.
 */

#define _PWG_EQUIVALENT(x, y)	(abs((x)-(y)) < 2)


/*
 * Local functions...
 */

static int	cups_connect(http_t **http, const char *url, char *resource, size_t ressize);
static int	cups_get_url(http_t **http, const char *url, char *name, size_t namesize);
static const char *ppd_inputslot_for_keyword(_ppd_cache_t *pc, const char *keyword);
static void	ppd_put_string(cups_file_t *fp, cups_lang_t *lang, cups_array_t *strings, const char *ppd_option, const char *ppd_choice, const char *pwg_msgid);
static void	pwg_add_finishing(cups_array_t *finishings, ipp_finishings_t template, const char *name, const char *value);
static void	pwg_add_message(cups_array_t *a, const char *msg, const char *str);
static int	pwg_compare_finishings(_pwg_finishings_t *a, _pwg_finishings_t *b);
static int	pwg_compare_sizes(cups_size_t *a, cups_size_t *b);
static cups_size_t *pwg_copy_size(cups_size_t *size);
static void	pwg_free_finishings(_pwg_finishings_t *f);
static void	pwg_ppdize_name(const char *ipp, char *name, size_t namesize);
static void	pwg_ppdize_resolution(ipp_attribute_t *attr, int element, int *xres, int *yres, char *name, size_t namesize);
static void	pwg_unppdize_name(const char *ppd, char *name, size_t namesize,
		                  const char *dashchars);


/*
 * '_cupsConvertOptions()' - Convert printer options to standard IPP attributes.
 *
 * This functions converts PPD and CUPS-specific options to their standard IPP
 * attributes and values and adds them to the specified IPP request.
 */

int					/* O - New number of copies */
_cupsConvertOptions(
    ipp_t           *request,		/* I - IPP request */
    ppd_file_t      *ppd,		/* I - PPD file */
    _ppd_cache_t    *pc,		/* I - PPD cache info */
    ipp_attribute_t *media_col_sup,	/* I - media-col-supported values */
    ipp_attribute_t *doc_handling_sup,	/* I - multiple-document-handling-supported values */
    ipp_attribute_t *print_color_mode_sup,
                                	/* I - Printer supports print-color-mode */
    const char    *user,		/* I - User info */
    const char    *format,		/* I - document-format value */
    int           copies,		/* I - Number of copies */
    int           num_options,		/* I - Number of options */
    cups_option_t *options)		/* I - Options */
{
  int		i;			/* Looping var */
  const char	*keyword,		/* PWG keyword */
		*password;		/* Password string */
  pwg_size_t	*size;			/* PWG media size */
  ipp_t		*media_col,		/* media-col value */
		*media_size;		/* media-size value */
  const char	*media_source,		/* media-source value */
		*media_type,		/* media-type value */
		*collate_str,		/* multiple-document-handling value */
		*color_attr_name,	/* Supported color attribute */
		*mandatory,		/* Mandatory attributes */
		*finishing_template;	/* Finishing template */
  int		num_finishings = 0,	/* Number of finishing values */
		finishings[10];		/* Finishing enum values */
  ppd_choice_t	*choice;		/* Marked choice */
  int           finishings_copies = copies,
                                        /* Number of copies for finishings */
                job_pages = 0,		/* job-pages value */
		number_up = 1;		/* number-up value */
  const char	*value;			/* Option value */


 /*
  * Send standard IPP attributes...
  */

  if (pc->password && (password = cupsGetOption("job-password", num_options, options)) != NULL && ippGetOperation(request) != IPP_OP_VALIDATE_JOB)
  {
    ipp_attribute_t	*attr = NULL;	/* job-password attribute */

    if ((keyword = cupsGetOption("job-password-encryption", num_options, options)) == NULL)
      keyword = "none";

    if (!strcmp(keyword, "none"))
    {
     /*
      * Add plain-text job-password...
      */

      attr = ippAddOctetString(request, IPP_TAG_OPERATION, "job-password", password, (int)strlen(password));
    }
    else
    {
     /*
      * Add hashed job-password...
      */

      unsigned char	hash[64];	/* Hash of password */
      ssize_t		hashlen;	/* Length of hash */

      if ((hashlen = cupsHashData(keyword, password, strlen(password), hash, sizeof(hash))) > 0)
        attr = ippAddOctetString(request, IPP_TAG_OPERATION, "job-password", hash, (int)hashlen);
    }

    if (attr)
      ippAddString(request, IPP_TAG_OPERATION, IPP_TAG_KEYWORD, "job-password-encryption", NULL, keyword);
  }

  if (pc->account_id)
  {
    if ((keyword = cupsGetOption("job-account-id", num_options, options)) == NULL)
      keyword = cupsGetOption("job-billing", num_options, options);

    if (keyword)
      ippAddString(request, IPP_TAG_JOB, IPP_TAG_NAME, "job-account-id", NULL, keyword);
  }

  if (pc->accounting_user_id)
  {
    if ((keyword = cupsGetOption("job-accounting-user-id", num_options, options)) == NULL)
      keyword = user;

    if (keyword)
      ippAddString(request, IPP_TAG_JOB, IPP_TAG_NAME, "job-accounting-user-id", NULL, keyword);
  }

  for (mandatory = (const char *)cupsArrayFirst(pc->mandatory); mandatory; mandatory = (const char *)cupsArrayNext(pc->mandatory))
  {
    if (strcmp(mandatory, "copies") &&
	strcmp(mandatory, "destination-uris") &&
	strcmp(mandatory, "finishings") &&
	strcmp(mandatory, "finishings-col") &&
	strcmp(mandatory, "finishing-template") &&
	strcmp(mandatory, "job-account-id") &&
	strcmp(mandatory, "job-accounting-user-id") &&
	strcmp(mandatory, "job-password") &&
	strcmp(mandatory, "job-password-encryption") &&
	strcmp(mandatory, "media") &&
	strncmp(mandatory, "media-col", 9) &&
	strcmp(mandatory, "multiple-document-handling") &&
	strcmp(mandatory, "output-bin") &&
	strcmp(mandatory, "print-color-mode") &&
	strcmp(mandatory, "print-quality") &&
	strcmp(mandatory, "sides") &&
	(keyword = cupsGetOption(mandatory, num_options, options)) != NULL)
    {
      _ipp_option_t *opt = _ippFindOption(mandatory);
				    /* Option type */
      ipp_tag_t	value_tag = opt ? opt->value_tag : IPP_TAG_NAME;
				    /* Value type */

      switch (value_tag)
      {
	case IPP_TAG_INTEGER :
	case IPP_TAG_ENUM :
	    ippAddInteger(request, IPP_TAG_JOB, value_tag, mandatory, atoi(keyword));
	    break;
	case IPP_TAG_BOOLEAN :
	    ippAddBoolean(request, IPP_TAG_JOB, mandatory, !_cups_strcasecmp(keyword, "true"));
	    break;
	case IPP_TAG_RANGE :
	    {
	      int lower, upper;	/* Range */

	      if (sscanf(keyword, "%d-%d", &lower, &upper) != 2)
		lower = upper = atoi(keyword);

	      ippAddRange(request, IPP_TAG_JOB, mandatory, lower, upper);
	    }
	    break;
	case IPP_TAG_STRING :
	    ippAddOctetString(request, IPP_TAG_JOB, mandatory, keyword, (int)strlen(keyword));
	    break;
	default :
	    if (!strcmp(mandatory, "print-color-mode") && !strcmp(keyword, "monochrome"))
	    {
	      if (ippContainsString(print_color_mode_sup, "auto-monochrome"))
		keyword = "auto-monochrome";
	      else if (ippContainsString(print_color_mode_sup, "process-monochrome") && !ippContainsString(print_color_mode_sup, "monochrome"))
		keyword = "process-monochrome";
	    }

	    ippAddString(request, IPP_TAG_JOB, value_tag, mandatory, NULL, keyword);
	    break;
      }
    }
  }

  if ((keyword = cupsGetOption("PageSize", num_options, options)) == NULL)
    keyword = cupsGetOption("media", num_options, options);

  media_source = _ppdCacheGetSource(pc, cupsGetOption("InputSlot", num_options, options));
  media_type   = _ppdCacheGetType(pc, cupsGetOption("MediaType", num_options, options));
  size         = _ppdCacheGetSize(pc, keyword, /*ppd_size*/NULL);

  if (media_col_sup && (size || media_source || media_type))
  {
   /*
    * Add a media-col value...
    */

    media_col = ippNew();

    if (size)
    {
      media_size = ippNew();
      ippAddInteger(media_size, IPP_TAG_ZERO, IPP_TAG_INTEGER,
                    "x-dimension", size->width);
      ippAddInteger(media_size, IPP_TAG_ZERO, IPP_TAG_INTEGER,
                    "y-dimension", size->length);

      ippAddCollection(media_col, IPP_TAG_ZERO, "media-size", media_size);
      ippDelete(media_size);
    }

    for (i = 0; i < media_col_sup->num_values; i ++)
    {
      if (size && !strcmp(media_col_sup->values[i].string.text, "media-left-margin"))
	ippAddInteger(media_col, IPP_TAG_ZERO, IPP_TAG_INTEGER, "media-left-margin", size->left);
      else if (size && !strcmp(media_col_sup->values[i].string.text, "media-bottom-margin"))
	ippAddInteger(media_col, IPP_TAG_ZERO, IPP_TAG_INTEGER, "media-bottom-margin", size->bottom);
      else if (size && !strcmp(media_col_sup->values[i].string.text, "media-right-margin"))
	ippAddInteger(media_col, IPP_TAG_ZERO, IPP_TAG_INTEGER, "media-right-margin", size->right);
      else if (size && !strcmp(media_col_sup->values[i].string.text, "media-top-margin"))
	ippAddInteger(media_col, IPP_TAG_ZERO, IPP_TAG_INTEGER, "media-top-margin", size->top);
      else if (media_source && !strcmp(media_col_sup->values[i].string.text, "media-source"))
	ippAddString(media_col, IPP_TAG_ZERO, IPP_TAG_KEYWORD, "media-source", NULL, media_source);
      else if (media_type && !strcmp(media_col_sup->values[i].string.text, "media-type"))
	ippAddString(media_col, IPP_TAG_ZERO, IPP_TAG_KEYWORD, "media-type", NULL, media_type);
    }

    ippAddCollection(request, IPP_TAG_JOB, "media-col", media_col);
    ippDelete(media_col);
  }

  if ((keyword = cupsGetOption("output-bin", num_options, options)) == NULL)
  {
    if ((choice = ppdFindMarkedChoice(ppd, "OutputBin")) != NULL)
      keyword = _ppdCacheGetBin(pc, choice->choice);
  }

  if (keyword)
    ippAddString(request, IPP_TAG_JOB, IPP_TAG_KEYWORD, "output-bin", NULL, keyword);

  color_attr_name = print_color_mode_sup ? "print-color-mode" : "output-mode";

 /*
  * If we use PPD with standardized PPD option for color support - ColorModel,
  * prefer it to don't break color/grayscale support for PPDs, either classic
  * or the ones generated from IPP Get-Printer-Attributes response.
  */

  if ((keyword = cupsGetOption("ColorModel", num_options, options)) == NULL)
  {
   /*
    * No ColorModel in options...
    */

    if ((choice = ppdFindMarkedChoice(ppd, "ColorModel")) != NULL)
    {
     /*
      * ColorModel is taken from PPD as its default option.
      */

      if (!strcmp(choice->choice, "Gray") || !strcmp(choice->choice, "FastGray") || !strcmp(choice->choice, "DeviceGray"))
        keyword = "monochrome";
      else
        keyword = "color";
    }
    else
     /*
      * print-color-mode is a default option since 2.4.1, use it as a fallback if there is no
      * ColorModel in options or PPD...
      */
      keyword = cupsGetOption("print-color-mode", num_options, options);
  }
  else
  {
   /*
    * ColorModel found in options...
    */

    if (!strcmp(keyword, "Gray") || !strcmp(keyword, "FastGray") || !strcmp(keyword, "DeviceGray"))
      keyword = "monochrome";
    else
      keyword = "color";
  }

  if (keyword && !strcmp(keyword, "monochrome"))
  {
    if (ippContainsString(print_color_mode_sup, "auto-monochrome"))
      keyword = "auto-monochrome";
    else if (ippContainsString(print_color_mode_sup, "process-monochrome") && !ippContainsString(print_color_mode_sup, "monochrome"))
      keyword = "process-monochrome";
  }

  if (keyword)
    ippAddString(request, IPP_TAG_JOB, IPP_TAG_KEYWORD, color_attr_name, NULL, keyword);

  if ((keyword = cupsGetOption("print-quality", num_options, options)) != NULL)
    ippAddInteger(request, IPP_TAG_JOB, IPP_TAG_ENUM, "print-quality", atoi(keyword));
  else if ((choice = ppdFindMarkedChoice(ppd, "cupsPrintQuality")) != NULL)
  {
    if (!_cups_strcasecmp(choice->choice, "draft"))
      ippAddInteger(request, IPP_TAG_JOB, IPP_TAG_ENUM, "print-quality", IPP_QUALITY_DRAFT);
    else if (!_cups_strcasecmp(choice->choice, "normal"))
      ippAddInteger(request, IPP_TAG_JOB, IPP_TAG_ENUM, "print-quality", IPP_QUALITY_NORMAL);
    else if (!_cups_strcasecmp(choice->choice, "high"))
      ippAddInteger(request, IPP_TAG_JOB, IPP_TAG_ENUM, "print-quality", IPP_QUALITY_HIGH);
  }

  if ((keyword = cupsGetOption("sides", num_options, options)) != NULL)
    ippAddString(request, IPP_TAG_JOB, IPP_TAG_KEYWORD, "sides", NULL, keyword);
  else if (pc->sides_option && (choice = ppdFindMarkedChoice(ppd, pc->sides_option)) != NULL)
  {
    if (pc->sides_1sided && !_cups_strcasecmp(choice->choice, pc->sides_1sided))
      ippAddString(request, IPP_TAG_JOB, IPP_TAG_KEYWORD, "sides", NULL, "one-sided");
    else if (pc->sides_2sided_long && !_cups_strcasecmp(choice->choice, pc->sides_2sided_long))
      ippAddString(request, IPP_TAG_JOB, IPP_TAG_KEYWORD, "sides", NULL, "two-sided-long-edge");
    else if (pc->sides_2sided_short && !_cups_strcasecmp(choice->choice, pc->sides_2sided_short))
      ippAddString(request, IPP_TAG_JOB, IPP_TAG_KEYWORD, "sides", NULL, "two-sided-short-edge");
  }

 /*
  * Copies...
  */

  if ((keyword = cupsGetOption("multiple-document-handling", num_options, options)) != NULL)
  {
    if (strstr(keyword, "uncollated"))
      keyword = "false";
    else
      keyword = "true";
  }
  else if ((keyword = cupsGetOption("collate", num_options, options)) == NULL)
    keyword = "true";

  if (format)
  {
    if (!_cups_strcasecmp(format, "image/gif") ||
	!_cups_strcasecmp(format, "image/jp2") ||
	!_cups_strcasecmp(format, "image/jpeg") ||
	!_cups_strcasecmp(format, "image/png") ||
	!_cups_strcasecmp(format, "image/tiff") ||
	!_cups_strncasecmp(format, "image/x-", 8))
    {
     /*
      * Collation makes no sense for single page image formats...
      */

      keyword = "false";
    }
    else if (!_cups_strncasecmp(format, "image/", 6) ||
	     !_cups_strcasecmp(format, "application/vnd.cups-raster"))
    {
     /*
      * Multi-page image formats will have copies applied by the upstream
      * filters...
      */

      copies = 1;
    }
  }

  if (doc_handling_sup)
  {
    if (!_cups_strcasecmp(keyword, "true"))
      collate_str = "separate-documents-collated-copies";
    else
      collate_str = "separate-documents-uncollated-copies";

    for (i = 0; i < doc_handling_sup->num_values; i ++)
    {
      if (!strcmp(doc_handling_sup->values[i].string.text, collate_str))
      {
	ippAddString(request, IPP_TAG_JOB, IPP_TAG_KEYWORD, "multiple-document-handling", NULL, collate_str);
	break;
      }
    }

    if (i >= doc_handling_sup->num_values)
      copies = 1;
  }

 /*
  * Map finishing options...
  */

  if (copies != finishings_copies)
  {
    // Figure out the proper job-pages-per-set value...
    if ((value = cupsGetOption("job-pages", num_options, options)) == NULL)
      value = cupsGetOption("com.apple.print.PrintSettings.PMTotalBeginPages..n.", num_options, options);

    if (value)
    {
      if ((job_pages = atoi(value)) < 1)
        job_pages = 1;
    }

    // Adjust for number-up
    if ((value = cupsGetOption("number-up", num_options, options)) != NULL)
    {
      if ((number_up = atoi(value)) < 1)
        number_up = 1;
    }

    job_pages = (job_pages + number_up - 1) / number_up;

    // When duplex printing, raster data will include an extra (blank) page to
    // make the total number of pages even.  Make sure this is reflected in the
    // page count...
    if ((job_pages & 1) && (keyword = cupsGetOption("sides", num_options, options)) != NULL && strcmp(keyword, "one-sided"))
      job_pages ++;
  }

  if ((finishing_template = cupsGetOption("cupsFinishingTemplate", num_options, options)) == NULL)
    finishing_template = cupsGetOption("finishing-template", num_options, options);

  if (finishing_template && strcmp(finishing_template, "none"))
  {
    ipp_t *fin_col = ippNew();		/* finishings-col value */

    ippAddString(fin_col, IPP_TAG_JOB, IPP_TAG_KEYWORD, "finishing-template", NULL, finishing_template);
    ippAddCollection(request, IPP_TAG_JOB, "finishings-col", fin_col);
    ippDelete(fin_col);

    if (copies != finishings_copies && job_pages > 0)
    {
     /*
      * Send job-pages-per-set attribute to apply finishings correctly...
      */

      ippAddInteger(request, IPP_TAG_JOB, IPP_TAG_INTEGER, "job-pages-per-set", job_pages);
    }
  }
  else
  {
    num_finishings = _ppdCacheGetFinishingValues(ppd, pc, (int)(sizeof(finishings) / sizeof(finishings[0])), finishings);
    if (num_finishings > 0)
    {
      ippAddIntegers(request, IPP_TAG_JOB, IPP_TAG_ENUM, "finishings", num_finishings, finishings);

      if (copies != finishings_copies && job_pages > 0)
      {
       /*
	* Send job-pages-per-set attribute to apply finishings correctly...
	*/

	ippAddInteger(request, IPP_TAG_JOB, IPP_TAG_INTEGER, "job-pages-per-set", job_pages);
      }
    }
  }

  return (copies);
}


/*
 * '_ppdCacheCreateWithFile()' - Create PPD cache and mapping data from a
 *                               written file.
 *
 * Use the @link _ppdCacheWriteFile@ function to write PWG mapping data to a
 * file.
 */

_ppd_cache_t *				/* O  - PPD cache and mapping data */
_ppdCacheCreateWithFile(
    const char *filename,		/* I  - File to read */
    ipp_t      **attrs)			/* IO - IPP attributes, if any */
{
  cups_file_t	*fp;			/* File */
  _ppd_cache_t	*pc;			/* PWG mapping data */
  pwg_size_t	*size;			/* Current size */
  pwg_map_t	*map;			/* Current map */
  _pwg_finishings_t *finishings;	/* Current finishings option */
  int		linenum,		/* Current line number */
		num_bins,		/* Number of bins in file */
		num_sizes,		/* Number of sizes in file */
		num_sources,		/* Number of sources in file */
		num_types;		/* Number of types in file */
  char		line[2048],		/* Current line */
		*value,			/* Pointer to value in line */
		*valueptr,		/* Pointer into value */
		pwg_keyword[128],	/* PWG keyword */
		ppd_keyword[PPD_MAX_NAME];
					/* PPD keyword */
  _pwg_print_color_mode_t print_color_mode;
					/* Print color mode for preset */
  _pwg_print_quality_t print_quality;	/* Print quality for preset */


  DEBUG_printf(("_ppdCacheCreateWithFile(filename=\"%s\")", filename));

 /*
  * Range check input...
  */

  if (attrs)
    *attrs = NULL;

  if (!filename)
  {
    _cupsSetError(IPP_STATUS_ERROR_INTERNAL, strerror(EINVAL), 0);
    return (NULL);
  }

 /*
  * Open the file...
  */

  if ((fp = cupsFileOpen(filename, "r")) == NULL)
  {
    _cupsSetError(IPP_STATUS_ERROR_INTERNAL, strerror(errno), 0);
    return (NULL);
  }

 /*
  * Read the first line and make sure it has "#CUPS-PPD-CACHE-version" in it...
  */

  if (!cupsFileGets(fp, line, sizeof(line)))
  {
    _cupsSetError(IPP_STATUS_ERROR_INTERNAL, strerror(errno), 0);
    DEBUG_puts("_ppdCacheCreateWithFile: Unable to read first line.");
    cupsFileClose(fp);
    return (NULL);
  }

  if (strncmp(line, "#CUPS-PPD-CACHE-", 16))
  {
    _cupsSetError(IPP_STATUS_ERROR_INTERNAL, _("Bad PPD cache file."), 1);
    DEBUG_printf(("_ppdCacheCreateWithFile: Wrong first line \"%s\".", line));
    cupsFileClose(fp);
    return (NULL);
  }

  if (atoi(line + 16) != _PPD_CACHE_VERSION)
  {
    _cupsSetError(IPP_STATUS_ERROR_INTERNAL, _("Out of date PPD cache file."), 1);
    DEBUG_printf(("_ppdCacheCreateWithFile: Cache file has version %s, "
                  "expected %d.", line + 16, _PPD_CACHE_VERSION));
    cupsFileClose(fp);
    return (NULL);
  }

 /*
  * Allocate the mapping data structure...
  */

  if ((pc = calloc(1, sizeof(_ppd_cache_t))) == NULL)
  {
    _cupsSetError(IPP_STATUS_ERROR_INTERNAL, strerror(errno), 0);
    DEBUG_puts("_ppdCacheCreateWithFile: Unable to allocate _ppd_cache_t.");
    goto create_error;
  }

  pc->max_copies = 9999;

 /*
  * Read the file...
  */

  linenum     = 0;
  num_bins    = 0;
  num_sizes   = 0;
  num_sources = 0;
  num_types   = 0;

  while (cupsFileGetConf(fp, line, sizeof(line), &value, &linenum))
  {
    DEBUG_printf(("_ppdCacheCreateWithFile: line=\"%s\", value=\"%s\", "
                  "linenum=%d", line, value, linenum));

    if (!value)
    {
      DEBUG_printf(("_ppdCacheCreateWithFile: Missing value on line %d.",
                    linenum));
      _cupsSetError(IPP_STATUS_ERROR_INTERNAL, _("Bad PPD cache file."), 1);
      goto create_error;
    }
    else if (!_cups_strcasecmp(line, "Filter"))
    {
      if (!pc->filters)
        pc->filters = cupsArrayNew3(NULL, NULL, NULL, 0, (cups_acopy_func_t)strdup, (cups_afree_func_t)free);

      cupsArrayAdd(pc->filters, value);
    }
    else if (!_cups_strcasecmp(line, "PreFilter"))
    {
      if (!pc->prefilters)
        pc->prefilters = cupsArrayNew3(NULL, NULL, NULL, 0, (cups_acopy_func_t)strdup, (cups_afree_func_t)free);

      cupsArrayAdd(pc->prefilters, value);
    }
    else if (!_cups_strcasecmp(line, "Product"))
    {
      pc->product = strdup(value);
    }
    else if (!_cups_strcasecmp(line, "SingleFile"))
    {
      pc->single_file = !_cups_strcasecmp(value, "true");
    }
    else if (!_cups_strcasecmp(line, "IPP"))
    {
      off_t	pos = cupsFileTell(fp),	/* Position in file */
		length = strtol(value, NULL, 10);
					/* Length of IPP attributes */

      if (attrs && *attrs)
      {
        DEBUG_puts("_ppdCacheCreateWithFile: IPP listed multiple times.");
	_cupsSetError(IPP_STATUS_ERROR_INTERNAL, _("Bad PPD cache file."), 1);
	goto create_error;
      }
      else if (length <= 0)
      {
        DEBUG_puts("_ppdCacheCreateWithFile: Bad IPP length.");
	_cupsSetError(IPP_STATUS_ERROR_INTERNAL, _("Bad PPD cache file."), 1);
	goto create_error;
      }

      if (attrs)
      {
       /*
        * Read IPP attributes into the provided variable...
	*/

        *attrs = ippNew();

        if (ippReadIO(fp, (ipp_iocb_t)cupsFileRead, 1, NULL,
		      *attrs) != IPP_STATE_DATA)
	{
	  DEBUG_puts("_ppdCacheCreateWithFile: Bad IPP data.");
	  _cupsSetError(IPP_STATUS_ERROR_INTERNAL, _("Bad PPD cache file."), 1);
	  goto create_error;
	}
      }
      else
      {
       /*
        * Skip the IPP data entirely...
	*/

        cupsFileSeek(fp, pos + length);
      }

      if (cupsFileTell(fp) != (pos + length))
      {
        DEBUG_puts("_ppdCacheCreateWithFile: Bad IPP data.");
	_cupsSetError(IPP_STATUS_ERROR_INTERNAL, _("Bad PPD cache file."), 1);
	goto create_error;
      }
    }
    else if (!_cups_strcasecmp(line, "NumBins"))
    {
      if (num_bins > 0)
      {
        DEBUG_puts("_ppdCacheCreateWithFile: NumBins listed multiple times.");
	_cupsSetError(IPP_STATUS_ERROR_INTERNAL, _("Bad PPD cache file."), 1);
	goto create_error;
      }

      if ((num_bins = atoi(value)) <= 0 || num_bins > 65536)
      {
        DEBUG_printf(("_ppdCacheCreateWithFile: Bad NumBins value %d on line "
		      "%d.", num_sizes, linenum));
	_cupsSetError(IPP_STATUS_ERROR_INTERNAL, _("Bad PPD cache file."), 1);
	goto create_error;
      }

      if ((pc->bins = calloc((size_t)num_bins, sizeof(pwg_map_t))) == NULL)
      {
        DEBUG_printf(("_ppdCacheCreateWithFile: Unable to allocate %d bins.",
	              num_sizes));
	_cupsSetError(IPP_STATUS_ERROR_INTERNAL, strerror(errno), 0);
	goto create_error;
      }
    }
    else if (!_cups_strcasecmp(line, "Bin"))
    {
      if (sscanf(value, "%127s%40s", pwg_keyword, ppd_keyword) != 2)
      {
        DEBUG_printf(("_ppdCacheCreateWithFile: Bad Bin on line %d.", linenum));
	_cupsSetError(IPP_STATUS_ERROR_INTERNAL, _("Bad PPD cache file."), 1);
	goto create_error;
      }

      if (pc->num_bins >= num_bins)
      {
        DEBUG_printf(("_ppdCacheCreateWithFile: Too many Bin's on line %d.",
	              linenum));
	_cupsSetError(IPP_STATUS_ERROR_INTERNAL, _("Bad PPD cache file."), 1);
	goto create_error;
      }

      map      = pc->bins + pc->num_bins;
      map->pwg = strdup(pwg_keyword);
      map->ppd = strdup(ppd_keyword);

      pc->num_bins ++;
    }
    else if (!_cups_strcasecmp(line, "NumSizes"))
    {
      if (num_sizes > 0)
      {
        DEBUG_puts("_ppdCacheCreateWithFile: NumSizes listed multiple times.");
	_cupsSetError(IPP_STATUS_ERROR_INTERNAL, _("Bad PPD cache file."), 1);
	goto create_error;
      }

      if ((num_sizes = atoi(value)) < 0 || num_sizes > 65536)
      {
        DEBUG_printf(("_ppdCacheCreateWithFile: Bad NumSizes value %d on line "
	              "%d.", num_sizes, linenum));
	_cupsSetError(IPP_STATUS_ERROR_INTERNAL, _("Bad PPD cache file."), 1);
	goto create_error;
      }

      if (num_sizes > 0)
      {
	if ((pc->sizes = calloc((size_t)num_sizes, sizeof(pwg_size_t))) == NULL)
	{
	  DEBUG_printf(("_ppdCacheCreateWithFile: Unable to allocate %d sizes.",
			num_sizes));
	  _cupsSetError(IPP_STATUS_ERROR_INTERNAL, strerror(errno), 0);
	  goto create_error;
	}
      }
    }
    else if (!_cups_strcasecmp(line, "Size"))
    {
      if (pc->num_sizes >= num_sizes)
      {
        DEBUG_printf(("_ppdCacheCreateWithFile: Too many Size's on line %d.",
	              linenum));
	_cupsSetError(IPP_STATUS_ERROR_INTERNAL, _("Bad PPD cache file."), 1);
	goto create_error;
      }

      size = pc->sizes + pc->num_sizes;

      if (sscanf(value, "%127s%40s%d%d%d%d%d%d", pwg_keyword, ppd_keyword,
		 &(size->width), &(size->length), &(size->left),
		 &(size->bottom), &(size->right), &(size->top)) != 8)
      {
        DEBUG_printf(("_ppdCacheCreateWithFile: Bad Size on line %d.",
	              linenum));
	_cupsSetError(IPP_STATUS_ERROR_INTERNAL, _("Bad PPD cache file."), 1);
	goto create_error;
      }

      size->map.pwg = strdup(pwg_keyword);
      size->map.ppd = strdup(ppd_keyword);

      pc->num_sizes ++;
    }
    else if (!_cups_strcasecmp(line, "CustomSize"))
    {
      if (pc->custom_max_width > 0)
      {
        DEBUG_printf(("_ppdCacheCreateWithFile: Too many CustomSize's on line "
	              "%d.", linenum));
	_cupsSetError(IPP_STATUS_ERROR_INTERNAL, _("Bad PPD cache file."), 1);
	goto create_error;
      }

      if (sscanf(value, "%d%d%d%d%d%d%d%d", &(pc->custom_max_width),
                 &(pc->custom_max_length), &(pc->custom_min_width),
		 &(pc->custom_min_length), &(pc->custom_size.left),
		 &(pc->custom_size.bottom), &(pc->custom_size.right),
		 &(pc->custom_size.top)) != 8)
      {
        DEBUG_printf(("_ppdCacheCreateWithFile: Bad CustomSize on line %d.",
	              linenum));
	_cupsSetError(IPP_STATUS_ERROR_INTERNAL, _("Bad PPD cache file."), 1);
	goto create_error;
      }

      pwgFormatSizeName(pwg_keyword, sizeof(pwg_keyword), "custom", "max",
		        pc->custom_max_width, pc->custom_max_length, NULL);
      pc->custom_max_keyword = strdup(pwg_keyword);

      pwgFormatSizeName(pwg_keyword, sizeof(pwg_keyword), "custom", "min",
		        pc->custom_min_width, pc->custom_min_length, NULL);
      pc->custom_min_keyword = strdup(pwg_keyword);
    }
    else if (!_cups_strcasecmp(line, "SourceOption"))
    {
      pc->source_option = strdup(value);
    }
    else if (!_cups_strcasecmp(line, "NumSources"))
    {
      if (num_sources > 0)
      {
        DEBUG_puts("_ppdCacheCreateWithFile: NumSources listed multiple "
	           "times.");
	_cupsSetError(IPP_STATUS_ERROR_INTERNAL, _("Bad PPD cache file."), 1);
	goto create_error;
      }

      if ((num_sources = atoi(value)) <= 0 || num_sources > 65536)
      {
        DEBUG_printf(("_ppdCacheCreateWithFile: Bad NumSources value %d on "
	              "line %d.", num_sources, linenum));
	_cupsSetError(IPP_STATUS_ERROR_INTERNAL, _("Bad PPD cache file."), 1);
	goto create_error;
      }

      if ((pc->sources = calloc((size_t)num_sources, sizeof(pwg_map_t))) == NULL)
      {
        DEBUG_printf(("_ppdCacheCreateWithFile: Unable to allocate %d sources.",
	              num_sources));
	_cupsSetError(IPP_STATUS_ERROR_INTERNAL, strerror(errno), 0);
	goto create_error;
      }
    }
    else if (!_cups_strcasecmp(line, "Source"))
    {
      if (sscanf(value, "%127s%40s", pwg_keyword, ppd_keyword) != 2)
      {
        DEBUG_printf(("_ppdCacheCreateWithFile: Bad Source on line %d.",
	              linenum));
	_cupsSetError(IPP_STATUS_ERROR_INTERNAL, _("Bad PPD cache file."), 1);
	goto create_error;
      }

      if (pc->num_sources >= num_sources)
      {
        DEBUG_printf(("_ppdCacheCreateWithFile: Too many Source's on line %d.",
	              linenum));
	_cupsSetError(IPP_STATUS_ERROR_INTERNAL, _("Bad PPD cache file."), 1);
	goto create_error;
      }

      map      = pc->sources + pc->num_sources;
      map->pwg = strdup(pwg_keyword);
      map->ppd = strdup(ppd_keyword);

      pc->num_sources ++;
    }
    else if (!_cups_strcasecmp(line, "NumTypes"))
    {
      if (num_types > 0)
      {
        DEBUG_puts("_ppdCacheCreateWithFile: NumTypes listed multiple times.");
	_cupsSetError(IPP_STATUS_ERROR_INTERNAL, _("Bad PPD cache file."), 1);
	goto create_error;
      }

      if ((num_types = atoi(value)) <= 0 || num_types > 65536)
      {
        DEBUG_printf(("_ppdCacheCreateWithFile: Bad NumTypes value %d on "
	              "line %d.", num_types, linenum));
	_cupsSetError(IPP_STATUS_ERROR_INTERNAL, _("Bad PPD cache file."), 1);
	goto create_error;
      }

      if ((pc->types = calloc((size_t)num_types, sizeof(pwg_map_t))) == NULL)
      {
        DEBUG_printf(("_ppdCacheCreateWithFile: Unable to allocate %d types.",
	              num_types));
	_cupsSetError(IPP_STATUS_ERROR_INTERNAL, strerror(errno), 0);
	goto create_error;
      }
    }
    else if (!_cups_strcasecmp(line, "Type"))
    {
      if (sscanf(value, "%127s%40s", pwg_keyword, ppd_keyword) != 2)
      {
        DEBUG_printf(("_ppdCacheCreateWithFile: Bad Type on line %d.",
	              linenum));
	_cupsSetError(IPP_STATUS_ERROR_INTERNAL, _("Bad PPD cache file."), 1);
	goto create_error;
      }

      if (pc->num_types >= num_types)
      {
        DEBUG_printf(("_ppdCacheCreateWithFile: Too many Type's on line %d.",
	              linenum));
	_cupsSetError(IPP_STATUS_ERROR_INTERNAL, _("Bad PPD cache file."), 1);
	goto create_error;
      }

      map      = pc->types + pc->num_types;
      map->pwg = strdup(pwg_keyword);
      map->ppd = strdup(ppd_keyword);

      pc->num_types ++;
    }
    else if (!_cups_strcasecmp(line, "Preset"))
    {
     /*
      * Preset output-mode print-quality name=value ...
      */

      print_color_mode = (_pwg_print_color_mode_t)strtol(value, &valueptr, 10);
      print_quality    = (_pwg_print_quality_t)strtol(valueptr, &valueptr, 10);

      if (print_color_mode < _PWG_PRINT_COLOR_MODE_MONOCHROME ||
          print_color_mode >= _PWG_PRINT_COLOR_MODE_MAX ||
	  print_quality < _PWG_PRINT_QUALITY_DRAFT ||
	  print_quality >= _PWG_PRINT_QUALITY_MAX ||
	  valueptr == value || !*valueptr)
      {
        DEBUG_printf(("_ppdCacheCreateWithFile: Bad Preset on line %d.",
	              linenum));
	_cupsSetError(IPP_STATUS_ERROR_INTERNAL, _("Bad PPD cache file."), 1);
	goto create_error;
      }

      pc->num_presets[print_color_mode][print_quality] =
          cupsParseOptions(valueptr, 0,
	                   pc->presets[print_color_mode] + print_quality);
    }
    else if (!_cups_strcasecmp(line, "SidesOption"))
      pc->sides_option = strdup(value);
    else if (!_cups_strcasecmp(line, "Sides1Sided"))
      pc->sides_1sided = strdup(value);
    else if (!_cups_strcasecmp(line, "Sides2SidedLong"))
      pc->sides_2sided_long = strdup(value);
    else if (!_cups_strcasecmp(line, "Sides2SidedShort"))
      pc->sides_2sided_short = strdup(value);
    else if (!_cups_strcasecmp(line, "Finishings"))
    {
      if (!pc->finishings)
	pc->finishings =
	    cupsArrayNew3((cups_array_func_t)pwg_compare_finishings,
			  NULL, NULL, 0, NULL,
			  (cups_afree_func_t)pwg_free_finishings);

      if ((finishings = calloc(1, sizeof(_pwg_finishings_t))) == NULL)
        goto create_error;

      finishings->value       = (ipp_finishings_t)strtol(value, &valueptr, 10);
      finishings->num_options = cupsParseOptions(valueptr, 0,
                                                 &(finishings->options));

      cupsArrayAdd(pc->finishings, finishings);
    }
    else if (!_cups_strcasecmp(line, "FinishingTemplate"))
    {
      if (!pc->templates)
        pc->templates = cupsArrayNew3((cups_array_func_t)strcmp, NULL, NULL, 0, (cups_acopy_func_t)strdup, (cups_afree_func_t)free);

      cupsArrayAdd(pc->templates, value);
    }
    else if (!_cups_strcasecmp(line, "MaxCopies"))
      pc->max_copies = atoi(value);
    else if (!_cups_strcasecmp(line, "ChargeInfoURI"))
      pc->charge_info_uri = strdup(value);
    else if (!_cups_strcasecmp(line, "JobAccountId"))
      pc->account_id = !_cups_strcasecmp(value, "true");
    else if (!_cups_strcasecmp(line, "JobAccountingUserId"))
      pc->accounting_user_id = !_cups_strcasecmp(value, "true");
    else if (!_cups_strcasecmp(line, "JobPassword"))
      pc->password = strdup(value);
    else if (!_cups_strcasecmp(line, "Mandatory"))
    {
      if (pc->mandatory)
        _cupsArrayAddStrings(pc->mandatory, value, ' ');
      else
        pc->mandatory = _cupsArrayNewStrings(value, ' ');
    }
    else if (!_cups_strcasecmp(line, "SupportFile"))
    {
      if (!pc->support_files)
        pc->support_files = cupsArrayNew3(NULL, NULL, NULL, 0, (cups_acopy_func_t)strdup, (cups_afree_func_t)free);

      cupsArrayAdd(pc->support_files, value);
    }
    else
    {
      DEBUG_printf(("_ppdCacheCreateWithFile: Unknown %s on line %d.", line,
		    linenum));
    }
  }

  if (pc->num_sizes < num_sizes)
  {
    DEBUG_printf(("_ppdCacheCreateWithFile: Not enough sizes (%d < %d).",
                  pc->num_sizes, num_sizes));
    _cupsSetError(IPP_STATUS_ERROR_INTERNAL, _("Bad PPD cache file."), 1);
    goto create_error;
  }

  if (pc->num_sources < num_sources)
  {
    DEBUG_printf(("_ppdCacheCreateWithFile: Not enough sources (%d < %d).",
                  pc->num_sources, num_sources));
    _cupsSetError(IPP_STATUS_ERROR_INTERNAL, _("Bad PPD cache file."), 1);
    goto create_error;
  }

  if (pc->num_types < num_types)
  {
    DEBUG_printf(("_ppdCacheCreateWithFile: Not enough types (%d < %d).",
                  pc->num_types, num_types));
    _cupsSetError(IPP_STATUS_ERROR_INTERNAL, _("Bad PPD cache file."), 1);
    goto create_error;
  }

  cupsFileClose(fp);

  return (pc);

 /*
  * If we get here the file was bad - free any data and return...
  */

  create_error:

  cupsFileClose(fp);
  _ppdCacheDestroy(pc);

  if (attrs)
  {
    ippDelete(*attrs);
    *attrs = NULL;
  }

  return (NULL);
}


/*
 * '_ppdCacheCreateWithPPD()' - Create PWG mapping data from a PPD file.
 */

_ppd_cache_t *				/* O - PPD cache and mapping data */
_ppdCacheCreateWithPPD(ppd_file_t *ppd)	/* I - PPD file */
{
  int			i, j, k;	/* Looping vars */
  _ppd_cache_t		*pc;		/* PWG mapping data */
  ppd_option_t		*input_slot,	/* InputSlot option */
			*media_type,	/* MediaType option */
			*output_bin,	/* OutputBin option */
			*color_model,	/* ColorModel option */
			*duplex,	/* Duplex option */
			*ppd_option;	/* Other PPD option */
  ppd_choice_t		*choice;	/* Current InputSlot/MediaType */
  pwg_map_t		*map;		/* Current source/type map */
  ppd_attr_t		*ppd_attr;	/* Current PPD preset attribute */
  int			num_options;	/* Number of preset options and props */
  cups_option_t		*options;	/* Preset options and properties */
  ppd_size_t		*ppd_size;	/* Current PPD size */
  pwg_size_t		*pwg_size;	/* Current PWG size */
  char			pwg_keyword[3 + PPD_MAX_NAME + 1 + 12 + 1 + 12 + 3],
					/* PWG keyword string */
			ppd_name[PPD_MAX_NAME];
					/* Normalized PPD name */
  const char		*pwg_name;	/* Standard PWG media name */
  pwg_media_t		*pwg_media,	/* PWG media data */
			pwg_mediatemp;	/* Temporary PWG media data */
  _pwg_print_color_mode_t pwg_print_color_mode;
					/* print-color-mode index */
  _pwg_print_quality_t	pwg_print_quality;
					/* print-quality index */
  int			similar;	/* Are the old and new size similar? */
  pwg_size_t		*old_size;	/* Current old size */
  int			old_imageable,	/* Old imageable length in 2540ths */
			old_borderless,	/* Old borderless state */
			old_known_pwg;	/* Old PWG name is well-known */
  int			new_width,	/* New width in 2540ths */
			new_length,	/* New length in 2540ths */
			new_left,	/* New left margin in 2540ths */
			new_bottom,	/* New bottom margin in 2540ths */
			new_right,	/* New right margin in 2540ths */
			new_top,	/* New top margin in 2540ths */
			new_imageable,	/* New imageable length in 2540ths */
			new_borderless,	/* New borderless state */
			new_known_pwg;	/* New PWG name is well-known */
  pwg_size_t		*new_size;	/* New size to add, if any */
  const char		*filter;	/* Current filter */
  _pwg_finishings_t	*finishings;	/* Current finishings value */
  char			msg_id[256];	/* Message identifier */


  DEBUG_printf(("_ppdCacheCreateWithPPD(ppd=%p)", ppd));

 /*
  * Range check input...
  */

  if (!ppd)
    return (NULL);

 /*
  * Allocate memory...
  */

  if ((pc = calloc(1, sizeof(_ppd_cache_t))) == NULL)
  {
    DEBUG_puts("_ppdCacheCreateWithPPD: Unable to allocate _ppd_cache_t.");
    goto create_error;
  }

  pc->strings = _cupsMessageNew(NULL);

 /*
  * Copy and convert size data...
  */

  if (ppd->num_sizes > 0)
  {
    if ((pc->sizes = calloc((size_t)ppd->num_sizes, sizeof(pwg_size_t))) == NULL)
    {
      DEBUG_printf(("_ppdCacheCreateWithPPD: Unable to allocate %d "
		    "pwg_size_t's.", ppd->num_sizes));
      goto create_error;
    }

    for (i = ppd->num_sizes, pwg_size = pc->sizes, ppd_size = ppd->sizes;
	 i > 0;
	 i --, ppd_size ++)
    {
     /*
      * Don't copy over custom size...
      */

      if (!_cups_strcasecmp(ppd_size->name, "Custom"))
	continue;

     /*
      * Convert the PPD size name to the corresponding PWG keyword name.
      */

      if ((pwg_media = pwgMediaForSize(PWG_FROM_POINTS(ppd_size->width), PWG_FROM_POINTS(ppd_size->length))) != NULL)
      {
       /*
	* Standard name, do we have conflicts?
	*/

	for (j = 0; j < pc->num_sizes; j ++)
	  if (!strcmp(pc->sizes[j].map.pwg, pwg_media->pwg))
	  {
	    pwg_media = NULL;
	    break;
	  }
      }

      if (pwg_media)
      {
       /*
	* Standard name and no conflicts, use it!
	*/

	pwg_name      = pwg_media->pwg;
	new_known_pwg = 1;
      }
      else
      {
       /*
	* Not a standard name; convert it to a PWG vendor name of the form:
	*
	*     pp_lowerppd_WIDTHxHEIGHTuu
	*/

	pwg_name      = pwg_keyword;
	new_known_pwg = 0;

	pwg_unppdize_name(ppd_size->name, ppd_name, sizeof(ppd_name), "_.");
	pwgFormatSizeName(pwg_keyword, sizeof(pwg_keyword), NULL, ppd_name,
			  PWG_FROM_POINTS(ppd_size->width),
			  PWG_FROM_POINTS(ppd_size->length), NULL);
      }

     /*
      * If we have a similar paper with non-zero margins then we only want to
      * keep it if it has a larger imageable area length.  The NULL check is for
      * dimensions that are <= 0...
      */

      if ((pwg_media = _pwgMediaNearSize(&pwg_mediatemp, /*keyword*/NULL, /*keysize*/0, /*ppdname*/NULL, /*ppdsize*/0, PWG_FROM_POINTS(ppd_size->width), PWG_FROM_POINTS(ppd_size->length), /*epsilon*/0)) == NULL)
	continue;

      new_width      = pwg_media->width;
      new_length     = pwg_media->length;
      new_left       = PWG_FROM_POINTS(ppd_size->left);
      new_bottom     = PWG_FROM_POINTS(ppd_size->bottom);
      new_right      = PWG_FROM_POINTS(ppd_size->width - ppd_size->right);
      new_top        = PWG_FROM_POINTS(ppd_size->length - ppd_size->top);
      new_imageable  = new_length - new_top - new_bottom;
      new_borderless = new_bottom == 0 && new_top == 0 &&
		       new_left == 0 && new_right == 0;

      for (k = pc->num_sizes, similar = 0, old_size = pc->sizes, new_size = NULL;
	   k > 0 && !similar;
	   k --, old_size ++)
      {
	old_imageable  = old_size->length - old_size->top - old_size->bottom;
	old_borderless = old_size->left == 0 && old_size->bottom == 0 &&
			 old_size->right == 0 && old_size->top == 0;
	old_known_pwg  = strncmp(old_size->map.pwg, "oe_", 3) &&
			 strncmp(old_size->map.pwg, "om_", 3);

	similar = old_borderless == new_borderless &&
		  _PWG_EQUIVALENT(old_size->width, new_width) &&
		  _PWG_EQUIVALENT(old_size->length, new_length);

	if (similar &&
	    (new_known_pwg || (!old_known_pwg && new_imageable > old_imageable)))
	{
	 /*
	  * The new paper has a larger imageable area so it could replace
	  * the older paper.  Regardless of the imageable area, we always
	  * prefer the size with a well-known PWG name.
	  */

	  new_size = old_size;
	  free(old_size->map.ppd);
	  free(old_size->map.pwg);
	}
      }

      if (!similar)
      {
       /*
	* The paper was unique enough to deserve its own entry so add it to the
	* end.
	*/

	new_size = pwg_size ++;
	pc->num_sizes ++;
      }

      if (new_size)
      {
       /*
	* Save this size...
	*/

	new_size->map.ppd = strdup(ppd_size->name);
	new_size->map.pwg = strdup(pwg_name);
	new_size->width   = new_width;
	new_size->length  = new_length;
	new_size->left    = new_left;
	new_size->bottom  = new_bottom;
	new_size->right   = new_right;
	new_size->top     = new_top;
      }
    }
  }

  if (ppd->variable_sizes)
  {
   /*
    * Generate custom size data...
    */

    pwgFormatSizeName(pwg_keyword, sizeof(pwg_keyword), "custom", "max",
		      PWG_FROM_POINTS(ppd->custom_max[0]),
		      PWG_FROM_POINTS(ppd->custom_max[1]), NULL);
    pc->custom_max_keyword = strdup(pwg_keyword);
    pc->custom_max_width   = PWG_FROM_POINTS(ppd->custom_max[0]);
    pc->custom_max_length  = PWG_FROM_POINTS(ppd->custom_max[1]);

    pwgFormatSizeName(pwg_keyword, sizeof(pwg_keyword), "custom", "min",
		      PWG_FROM_POINTS(ppd->custom_min[0]),
		      PWG_FROM_POINTS(ppd->custom_min[1]), NULL);
    pc->custom_min_keyword = strdup(pwg_keyword);
    pc->custom_min_width   = PWG_FROM_POINTS(ppd->custom_min[0]);
    pc->custom_min_length  = PWG_FROM_POINTS(ppd->custom_min[1]);

    pc->custom_size.left   = PWG_FROM_POINTS(ppd->custom_margins[0]);
    pc->custom_size.bottom = PWG_FROM_POINTS(ppd->custom_margins[1]);
    pc->custom_size.right  = PWG_FROM_POINTS(ppd->custom_margins[2]);
    pc->custom_size.top    = PWG_FROM_POINTS(ppd->custom_margins[3]);
  }

 /*
  * Copy and convert InputSlot data...
  */

  if ((input_slot = ppdFindOption(ppd, "InputSlot")) == NULL)
    input_slot = ppdFindOption(ppd, "HPPaperSource");

  if (input_slot)
  {
    pc->source_option = strdup(input_slot->keyword);

    if ((pc->sources = calloc((size_t)input_slot->num_choices, sizeof(pwg_map_t))) == NULL)
    {
      DEBUG_printf(("_ppdCacheCreateWithPPD: Unable to allocate %d "
                    "pwg_map_t's for InputSlot.", input_slot->num_choices));
      goto create_error;
    }

    pc->num_sources = input_slot->num_choices;

    for (i = input_slot->num_choices, choice = input_slot->choices,
             map = pc->sources;
	 i > 0;
	 i --, choice ++, map ++)
    {
      if (!_cups_strncasecmp(choice->choice, "Auto", 4) ||
          !_cups_strncasecmp(choice->text, "Auto", 4) ||
          !_cups_strcasecmp(choice->choice, "Default") ||
          !_cups_strcasecmp(choice->text, "Default"))
        pwg_name = "auto";
      else if (!_cups_strcasecmp(choice->choice, "Cassette"))
        pwg_name = "main";
      else if (!_cups_strcasecmp(choice->choice, "PhotoTray"))
        pwg_name = "photo";
      else if (!_cups_strcasecmp(choice->choice, "CDTray"))
        pwg_name = "disc";
      else if (!_cups_strncasecmp(choice->choice, "Multipurpose", 12) ||
               !_cups_strcasecmp(choice->choice, "MP") ||
               !_cups_strcasecmp(choice->choice, "MPTray"))
        pwg_name = "by-pass-tray";
      else if (!_cups_strcasecmp(choice->choice, "LargeCapacity"))
        pwg_name = "large-capacity";
      else if (!_cups_strncasecmp(choice->choice, "Lower", 5))
        pwg_name = "bottom";
      else if (!_cups_strncasecmp(choice->choice, "Middle", 6))
        pwg_name = "middle";
      else if (!_cups_strncasecmp(choice->choice, "Upper", 5))
        pwg_name = "top";
      else if (!_cups_strncasecmp(choice->choice, "Side", 4))
        pwg_name = "side";
      else if (!_cups_strcasecmp(choice->choice, "Roll"))
        pwg_name = "main-roll";
      else if (!_cups_strcasecmp(choice->choice, "0"))
        pwg_name = "tray-1";
      else if (!_cups_strcasecmp(choice->choice, "1"))
        pwg_name = "tray-2";
      else if (!_cups_strcasecmp(choice->choice, "2"))
        pwg_name = "tray-3";
      else if (!_cups_strcasecmp(choice->choice, "3"))
        pwg_name = "tray-4";
      else if (!_cups_strcasecmp(choice->choice, "4"))
        pwg_name = "tray-5";
      else if (!_cups_strcasecmp(choice->choice, "5"))
        pwg_name = "tray-6";
      else if (!_cups_strcasecmp(choice->choice, "6"))
        pwg_name = "tray-7";
      else if (!_cups_strcasecmp(choice->choice, "7"))
        pwg_name = "tray-8";
      else if (!_cups_strcasecmp(choice->choice, "8"))
        pwg_name = "tray-9";
      else if (!_cups_strcasecmp(choice->choice, "9"))
        pwg_name = "tray-10";
      else
      {
       /*
        * Convert PPD name to lowercase...
	*/

        pwg_name = pwg_keyword;
	pwg_unppdize_name(choice->choice, pwg_keyword, sizeof(pwg_keyword),
	                  "_");
      }

      map->pwg = strdup(pwg_name);
      map->ppd = strdup(choice->choice);

     /*
      * Add localized text for PWG keyword to message catalog...
      */

      snprintf(msg_id, sizeof(msg_id), "media-source.%s", pwg_name);
      pwg_add_message(pc->strings, msg_id, choice->text);
    }
  }

 /*
  * Copy and convert MediaType data...
  */

  if ((media_type = ppdFindOption(ppd, "MediaType")) != NULL)
  {
    static const struct
    {
      const char *ppd_name;		/* PPD MediaType name or prefix to match */
      int        match_length;		/* Length of prefix, or -1 to match entire string */
      const char *pwg_name;		/* Registered PWG media-type name to use */
    } standard_types[] = {
      {"Auto", 4, "auto"},
      {"Any", -1, "auto"},
      {"Default", -1, "auto"},
      {"Card", 4, "cardstock"},
      {"Env", 3, "envelope"},
      {"Gloss", 5, "photographic-glossy"},
      {"HighGloss", -1, "photographic-high-gloss"},
      {"Matte", -1, "photographic-matte"},
      {"Plain", 5, "stationery"},
      {"Coated", 6, "stationery-coated"},
      {"Inkjet", -1, "stationery-inkjet"},
      {"Letterhead", -1, "stationery-letterhead"},
      {"Preprint", 8, "stationery-preprinted"},
      {"Recycled", -1, "stationery-recycled"},
      {"Transparen", 10, "transparency"},
    };
    const size_t num_standard_types = sizeof(standard_types) / sizeof(standard_types[0]);
					/* Length of the standard_types array */
    int match_counts[sizeof(standard_types) / sizeof(standard_types[0])] = {0};
					/* Number of matches for each standard type */

    if ((pc->types = calloc((size_t)media_type->num_choices, sizeof(pwg_map_t))) == NULL)
    {
      DEBUG_printf(("_ppdCacheCreateWithPPD: Unable to allocate %d "
                    "pwg_map_t's for MediaType.", media_type->num_choices));
      goto create_error;
    }

    pc->num_types = media_type->num_choices;

    for (i = media_type->num_choices, choice = media_type->choices,
             map = pc->types;
	 i > 0;
	 i --, choice ++, map ++)
    {
      pwg_name = NULL;

      for (j = 0; j < num_standard_types; j ++)
      {
        if (standard_types[j].match_length <= 0)
        {
          if (!_cups_strcasecmp(choice->choice, standard_types[j].ppd_name))
          {
            pwg_name = standard_types[j].pwg_name;
            match_counts[j] ++;
          }
        }
        else if (!_cups_strncasecmp(choice->choice, standard_types[j].ppd_name, standard_types[j].match_length))
        {
          pwg_name = standard_types[j].pwg_name;
          match_counts[j] ++;
        }
      }

      if (!pwg_name)
      {
       /*
        * Convert PPD name to lowercase...
	*/

        pwg_name = pwg_keyword;
	pwg_unppdize_name(choice->choice, pwg_keyword, sizeof(pwg_keyword),
	                  "_");
      }

      map->pwg = strdup(pwg_name);
      map->ppd = strdup(choice->choice);
    }

   /*
    * Since three PPD name patterns can map to "auto", their match counts
    * should each be the count of all three combined.
    */

    i = match_counts[0] + match_counts[1] + match_counts[2];
    match_counts[0] = match_counts[1] = match_counts[2] = i;

    for (i = 0, choice = media_type->choices, map = pc->types;
      i < media_type->num_choices;
      i ++, choice ++, map ++)
    {
     /*
      * If there are two matches for any standard PWG media type, don't give
      * the PWG name to either one.
      */

      for (j = 0; j < num_standard_types; j ++)
      {
        if (match_counts[j] > 1 && !strcmp(map->pwg, standard_types[j].pwg_name))
        {
          free(map->pwg);
          pwg_unppdize_name(choice->choice, pwg_keyword, sizeof(pwg_keyword), "_");
          map->pwg = strdup(pwg_keyword);
        }
      }

     /*
      * Add localized text for PWG keyword to message catalog...
      */

      snprintf(msg_id, sizeof(msg_id), "media-type.%s", map->pwg);
      pwg_add_message(pc->strings, msg_id, choice->text);
    }
  }

 /*
  * Copy and convert OutputBin data...
  */

  if ((output_bin = ppdFindOption(ppd, "OutputBin")) != NULL)
  {
    if ((pc->bins = calloc((size_t)output_bin->num_choices, sizeof(pwg_map_t))) == NULL)
    {
      DEBUG_printf(("_ppdCacheCreateWithPPD: Unable to allocate %d "
                    "pwg_map_t's for OutputBin.", output_bin->num_choices));
      goto create_error;
    }

    pc->num_bins = output_bin->num_choices;

    for (i = output_bin->num_choices, choice = output_bin->choices,
             map = pc->bins;
	 i > 0;
	 i --, choice ++, map ++)
    {
      pwg_unppdize_name(choice->choice, pwg_keyword, sizeof(pwg_keyword), "_");

      map->pwg = strdup(pwg_keyword);
      map->ppd = strdup(choice->choice);

     /*
      * Add localized text for PWG keyword to message catalog...
      */

      snprintf(msg_id, sizeof(msg_id), "output-bin.%s", pwg_keyword);
      pwg_add_message(pc->strings, msg_id, choice->text);
    }
  }

  if ((ppd_attr = ppdFindAttr(ppd, "APPrinterPreset", NULL)) != NULL)
  {
   /*
    * Copy and convert APPrinterPreset (output-mode + print-quality) data...
    */

    const char	*quality,		/* com.apple.print.preset.quality value */
		*output_mode,		/* com.apple.print.preset.output-mode value */
		*color_model_val,	/* ColorModel choice */
		*graphicsType,		/* com.apple.print.preset.graphicsType value */
		*media_front_coating;	/* com.apple.print.preset.media-front-coating value */

    do
    {
     /*
      * Add localized text for PWG keyword to message catalog...
      */

      snprintf(msg_id, sizeof(msg_id), "preset-name.%s", ppd_attr->spec);
      pwg_add_message(pc->strings, msg_id, ppd_attr->text);

     /*
      * Get the options for this preset...
      */

      num_options = _ppdParseOptions(ppd_attr->value, 0, &options,
                                     _PPD_PARSE_ALL);

      if ((quality = cupsGetOption("com.apple.print.preset.quality",
                                   num_options, options)) != NULL)
      {
       /*
        * Get the print-quality for this preset...
	*/

	if (!strcmp(quality, "low"))
	  pwg_print_quality = _PWG_PRINT_QUALITY_DRAFT;
	else if (!strcmp(quality, "high"))
	  pwg_print_quality = _PWG_PRINT_QUALITY_HIGH;
	else
	  pwg_print_quality = _PWG_PRINT_QUALITY_NORMAL;

       /*
	* Ignore graphicsType "Photo" presets that are not high quality.
	*/

	graphicsType = cupsGetOption("com.apple.print.preset.graphicsType",
				      num_options, options);

	if (pwg_print_quality != _PWG_PRINT_QUALITY_HIGH && graphicsType &&
	    !strcmp(graphicsType, "Photo"))
	  continue;

       /*
	* Ignore presets for normal and draft quality where the coating
	* isn't "none" or "autodetect".
	*/

	media_front_coating = cupsGetOption(
	                          "com.apple.print.preset.media-front-coating",
			          num_options, options);

        if (pwg_print_quality != _PWG_PRINT_QUALITY_HIGH &&
	    media_front_coating &&
	    strcmp(media_front_coating, "none") &&
	    strcmp(media_front_coating, "autodetect"))
	  continue;

       /*
        * Get the output mode for this preset...
	*/

        output_mode     = cupsGetOption("com.apple.print.preset.output-mode",
	                                num_options, options);
        color_model_val = cupsGetOption("ColorModel", num_options, options);

        if (output_mode)
	{
	  if (!strcmp(output_mode, "monochrome"))
	    pwg_print_color_mode = _PWG_PRINT_COLOR_MODE_MONOCHROME;
	  else
	    pwg_print_color_mode = _PWG_PRINT_COLOR_MODE_COLOR;
	}
	else if (color_model_val)
	{
	  if (!_cups_strcasecmp(color_model_val, "Gray"))
	    pwg_print_color_mode = _PWG_PRINT_COLOR_MODE_MONOCHROME;
	  else
	    pwg_print_color_mode = _PWG_PRINT_COLOR_MODE_COLOR;
	}
	else
	  pwg_print_color_mode = _PWG_PRINT_COLOR_MODE_COLOR;

       /*
        * Save the options for this combination as needed...
	*/

        if (!pc->num_presets[pwg_print_color_mode][pwg_print_quality])
	  pc->num_presets[pwg_print_color_mode][pwg_print_quality] =
	      _ppdParseOptions(ppd_attr->value, 0,
	                       pc->presets[pwg_print_color_mode] +
			           pwg_print_quality, _PPD_PARSE_OPTIONS);
      }

      cupsFreeOptions(num_options, options);
    }
    while ((ppd_attr = ppdFindNextAttr(ppd, "APPrinterPreset", NULL)) != NULL);
  }

  if (!pc->num_presets[_PWG_PRINT_COLOR_MODE_MONOCHROME][_PWG_PRINT_QUALITY_DRAFT] &&
      !pc->num_presets[_PWG_PRINT_COLOR_MODE_MONOCHROME][_PWG_PRINT_QUALITY_NORMAL] &&
      !pc->num_presets[_PWG_PRINT_COLOR_MODE_MONOCHROME][_PWG_PRINT_QUALITY_HIGH])
  {
   /*
    * Try adding some common color options to create grayscale presets.  These
    * are listed in order of popularity...
    */

    const char	*color_option = NULL,	/* Color control option */
		*gray_choice = NULL;	/* Choice to select grayscale */

    if ((color_model = ppdFindOption(ppd, "ColorModel")) != NULL &&
        ppdFindChoice(color_model, "Gray"))
    {
      color_option = "ColorModel";
      gray_choice  = "Gray";
    }
    else if ((color_model = ppdFindOption(ppd, "HPColorMode")) != NULL &&
             ppdFindChoice(color_model, "grayscale"))
    {
      color_option = "HPColorMode";
      gray_choice  = "grayscale";
    }
    else if ((color_model = ppdFindOption(ppd, "BRMonoColor")) != NULL &&
             ppdFindChoice(color_model, "Mono"))
    {
      color_option = "BRMonoColor";
      gray_choice  = "Mono";
    }
    else if ((color_model = ppdFindOption(ppd, "CNIJSGrayScale")) != NULL &&
             ppdFindChoice(color_model, "1"))
    {
      color_option = "CNIJSGrayScale";
      gray_choice  = "1";
    }
    else if ((color_model = ppdFindOption(ppd, "HPColorAsGray")) != NULL &&
             ppdFindChoice(color_model, "True"))
    {
      color_option = "HPColorAsGray";
      gray_choice  = "True";
    }

    if (color_option && gray_choice)
    {
     /*
      * Copy and convert ColorModel (output-mode) data...
      */

      cups_option_t	*coption,	/* Color option */
			  *moption;	/* Monochrome option */

      for (pwg_print_quality = _PWG_PRINT_QUALITY_DRAFT;
	   pwg_print_quality < _PWG_PRINT_QUALITY_MAX;
	   pwg_print_quality ++)
      {
	if (pc->num_presets[_PWG_PRINT_COLOR_MODE_COLOR][pwg_print_quality])
	{
	 /*
	  * Copy the color options...
	  */

	  num_options = pc->num_presets[_PWG_PRINT_COLOR_MODE_COLOR]
					[pwg_print_quality];
	  options     = calloc((size_t)num_options, sizeof(cups_option_t));

	  if (options)
	  {
	    for (i = num_options, moption = options,
		     coption = pc->presets[_PWG_PRINT_COLOR_MODE_COLOR]
					   [pwg_print_quality];
		 i > 0;
		 i --, moption ++, coption ++)
	    {
	      moption->name  = _cupsStrRetain(coption->name);
	      moption->value = _cupsStrRetain(coption->value);
	    }

	    pc->num_presets[_PWG_PRINT_COLOR_MODE_MONOCHROME][pwg_print_quality] =
		num_options;
	    pc->presets[_PWG_PRINT_COLOR_MODE_MONOCHROME][pwg_print_quality] =
		options;
	  }
	}
	else if (pwg_print_quality != _PWG_PRINT_QUALITY_NORMAL)
	  continue;

       /*
	* Add the grayscale option to the preset...
	*/

	pc->num_presets[_PWG_PRINT_COLOR_MODE_MONOCHROME][pwg_print_quality] =
	    cupsAddOption(color_option, gray_choice,
			  pc->num_presets[_PWG_PRINT_COLOR_MODE_MONOCHROME]
					  [pwg_print_quality],
			  pc->presets[_PWG_PRINT_COLOR_MODE_MONOCHROME] +
			      pwg_print_quality);
      }
    }
  }

 /*
  * Copy and convert Duplex (sides) data...
  */

  if ((duplex = ppdFindOption(ppd, "Duplex")) == NULL)
    if ((duplex = ppdFindOption(ppd, "JCLDuplex")) == NULL)
      if ((duplex = ppdFindOption(ppd, "EFDuplex")) == NULL)
        if ((duplex = ppdFindOption(ppd, "EFDuplexing")) == NULL)
	  duplex = ppdFindOption(ppd, "KD03Duplex");

  if (duplex)
  {
    pc->sides_option = strdup(duplex->keyword);

    for (i = duplex->num_choices, choice = duplex->choices;
         i > 0;
	 i --, choice ++)
    {
      if ((!_cups_strcasecmp(choice->choice, "None") ||
	   !_cups_strcasecmp(choice->choice, "False")) && !pc->sides_1sided)
        pc->sides_1sided = strdup(choice->choice);
      else if ((!_cups_strcasecmp(choice->choice, "DuplexNoTumble") ||
	        !_cups_strcasecmp(choice->choice, "LongEdge") ||
	        !_cups_strcasecmp(choice->choice, "Top")) && !pc->sides_2sided_long)
        pc->sides_2sided_long = strdup(choice->choice);
      else if ((!_cups_strcasecmp(choice->choice, "DuplexTumble") ||
	        !_cups_strcasecmp(choice->choice, "ShortEdge") ||
	        !_cups_strcasecmp(choice->choice, "Bottom")) &&
	       !pc->sides_2sided_short)
        pc->sides_2sided_short = strdup(choice->choice);
    }
  }

 /*
  * Copy filters and pre-filters...
  */

  pc->filters = cupsArrayNew3(NULL, NULL, NULL, 0, (cups_acopy_func_t)strdup, (cups_afree_func_t)free);

  cupsArrayAdd(pc->filters,
               "application/vnd.cups-raw application/octet-stream 0 -");

  if ((ppd_attr = ppdFindAttr(ppd, "cupsFilter2", NULL)) != NULL)
  {
    do
    {
      cupsArrayAdd(pc->filters, ppd_attr->value);
    }
    while ((ppd_attr = ppdFindNextAttr(ppd, "cupsFilter2", NULL)) != NULL);
  }
  else if (ppd->num_filters > 0)
  {
    for (i = 0; i < ppd->num_filters; i ++)
      cupsArrayAdd(pc->filters, ppd->filters[i]);
  }
  else
    cupsArrayAdd(pc->filters, "application/vnd.cups-postscript 0 -");

 /*
  * See if we have a command filter...
  */

  for (filter = (const char *)cupsArrayFirst(pc->filters);
       filter;
       filter = (const char *)cupsArrayNext(pc->filters))
    if (!_cups_strncasecmp(filter, "application/vnd.cups-command", 28) &&
        _cups_isspace(filter[28]))
      break;

  if (!filter &&
      ((ppd_attr = ppdFindAttr(ppd, "cupsCommands", NULL)) == NULL ||
       _cups_strcasecmp(ppd_attr->value, "none")))
  {
   /*
    * No command filter and no cupsCommands keyword telling us not to use one.
    * See if this is a PostScript printer, and if so add a PostScript command
    * filter...
    */

    for (filter = (const char *)cupsArrayFirst(pc->filters);
	 filter;
	 filter = (const char *)cupsArrayNext(pc->filters))
      if (!_cups_strncasecmp(filter, "application/vnd.cups-postscript", 31) &&
	  _cups_isspace(filter[31]))
	break;

    if (filter)
      cupsArrayAdd(pc->filters,
                   "application/vnd.cups-command application/postscript 100 "
                   "commandtops");
  }

  if ((ppd_attr = ppdFindAttr(ppd, "cupsPreFilter", NULL)) != NULL)
  {
    pc->prefilters = cupsArrayNew3(NULL, NULL, NULL, 0, (cups_acopy_func_t)strdup, (cups_afree_func_t)free);

    do
    {
      cupsArrayAdd(pc->prefilters, ppd_attr->value);
    }
    while ((ppd_attr = ppdFindNextAttr(ppd, "cupsPreFilter", NULL)) != NULL);
  }

  if ((ppd_attr = ppdFindAttr(ppd, "cupsSingleFile", NULL)) != NULL)
    pc->single_file = !_cups_strcasecmp(ppd_attr->value, "true");

 /*
  * Copy the product string, if any...
  */

  if (ppd->product)
    pc->product = strdup(ppd->product);

 /*
  * Copy finishings mapping data...
  */

  if ((ppd_attr = ppdFindAttr(ppd, "cupsIPPFinishings", NULL)) != NULL)
  {
   /*
    * Have proper vendor mapping of IPP finishings values to PPD options...
    */

    pc->finishings = cupsArrayNew3((cups_array_func_t)pwg_compare_finishings,
                                   NULL, NULL, 0, NULL,
                                   (cups_afree_func_t)pwg_free_finishings);

    do
    {
      if ((finishings = calloc(1, sizeof(_pwg_finishings_t))) == NULL)
        goto create_error;

      finishings->value       = (ipp_finishings_t)atoi(ppd_attr->spec);
      finishings->num_options = _ppdParseOptions(ppd_attr->value, 0,
                                                 &(finishings->options),
                                                 _PPD_PARSE_OPTIONS);

      cupsArrayAdd(pc->finishings, finishings);
    }
    while ((ppd_attr = ppdFindNextAttr(ppd, "cupsIPPFinishings",
                                       NULL)) != NULL);
  }
  else
  {
   /*
    * No IPP mapping data, try to map common/standard PPD keywords...
    */

    pc->finishings = cupsArrayNew3((cups_array_func_t)pwg_compare_finishings, NULL, NULL, 0, NULL, (cups_afree_func_t)pwg_free_finishings);

    if ((ppd_option = ppdFindOption(ppd, "StapleLocation")) != NULL)
    {
     /*
      * Add staple finishings...
      */

      if (ppdFindChoice(ppd_option, "SinglePortrait"))
        pwg_add_finishing(pc->finishings, IPP_FINISHINGS_STAPLE_TOP_LEFT, "StapleLocation", "SinglePortrait");
      if (ppdFindChoice(ppd_option, "UpperLeft")) /* Ricoh extension */
        pwg_add_finishing(pc->finishings, IPP_FINISHINGS_STAPLE_TOP_LEFT, "StapleLocation", "UpperLeft");
      if (ppdFindChoice(ppd_option, "UpperRight")) /* Ricoh extension */
        pwg_add_finishing(pc->finishings, IPP_FINISHINGS_STAPLE_TOP_RIGHT, "StapleLocation", "UpperRight");
      if (ppdFindChoice(ppd_option, "SingleLandscape"))
        pwg_add_finishing(pc->finishings, IPP_FINISHINGS_STAPLE_BOTTOM_LEFT, "StapleLocation", "SingleLandscape");
      if (ppdFindChoice(ppd_option, "DualLandscape"))
        pwg_add_finishing(pc->finishings, IPP_FINISHINGS_STAPLE_DUAL_LEFT, "StapleLocation", "DualLandscape");
    }

    if ((ppd_option = ppdFindOption(ppd, "RIPunch")) != NULL)
    {
     /*
      * Add (Ricoh) punch finishings...
      */

      if (ppdFindChoice(ppd_option, "Left2"))
        pwg_add_finishing(pc->finishings, IPP_FINISHINGS_PUNCH_DUAL_LEFT, "RIPunch", "Left2");
      if (ppdFindChoice(ppd_option, "Left3"))
        pwg_add_finishing(pc->finishings, IPP_FINISHINGS_PUNCH_TRIPLE_LEFT, "RIPunch", "Left3");
      if (ppdFindChoice(ppd_option, "Left4"))
        pwg_add_finishing(pc->finishings, IPP_FINISHINGS_PUNCH_QUAD_LEFT, "RIPunch", "Left4");
      if (ppdFindChoice(ppd_option, "Right2"))
        pwg_add_finishing(pc->finishings, IPP_FINISHINGS_PUNCH_DUAL_RIGHT, "RIPunch", "Right2");
      if (ppdFindChoice(ppd_option, "Right3"))
        pwg_add_finishing(pc->finishings, IPP_FINISHINGS_PUNCH_TRIPLE_RIGHT, "RIPunch", "Right3");
      if (ppdFindChoice(ppd_option, "Right4"))
        pwg_add_finishing(pc->finishings, IPP_FINISHINGS_PUNCH_QUAD_RIGHT, "RIPunch", "Right4");
      if (ppdFindChoice(ppd_option, "Upper2"))
        pwg_add_finishing(pc->finishings, IPP_FINISHINGS_PUNCH_DUAL_TOP, "RIPunch", "Upper2");
      if (ppdFindChoice(ppd_option, "Upper3"))
        pwg_add_finishing(pc->finishings, IPP_FINISHINGS_PUNCH_TRIPLE_TOP, "RIPunch", "Upper3");
      if (ppdFindChoice(ppd_option, "Upper4"))
        pwg_add_finishing(pc->finishings, IPP_FINISHINGS_PUNCH_QUAD_TOP, "RIPunch", "Upper4");
    }

    if ((ppd_option = ppdFindOption(ppd, "BindEdge")) != NULL)
    {
     /*
      * Add bind finishings...
      */

      if (ppdFindChoice(ppd_option, "Left"))
        pwg_add_finishing(pc->finishings, IPP_FINISHINGS_BIND_LEFT, "BindEdge", "Left");
      if (ppdFindChoice(ppd_option, "Right"))
        pwg_add_finishing(pc->finishings, IPP_FINISHINGS_BIND_RIGHT, "BindEdge", "Right");
      if (ppdFindChoice(ppd_option, "Top"))
        pwg_add_finishing(pc->finishings, IPP_FINISHINGS_BIND_TOP, "BindEdge", "Top");
      if (ppdFindChoice(ppd_option, "Bottom"))
        pwg_add_finishing(pc->finishings, IPP_FINISHINGS_BIND_BOTTOM, "BindEdge", "Bottom");
    }

    if ((ppd_option = ppdFindOption(ppd, "FoldType")) != NULL)
    {
     /*
      * Add (Adobe) fold finishings...
      */

      if (ppdFindChoice(ppd_option, "ZFold"))
        pwg_add_finishing(pc->finishings, IPP_FINISHINGS_FOLD_Z, "FoldType", "ZFold");
      if (ppdFindChoice(ppd_option, "Saddle"))
        pwg_add_finishing(pc->finishings, IPP_FINISHINGS_FOLD_HALF, "FoldType", "Saddle");
      if (ppdFindChoice(ppd_option, "DoubleGate"))
        pwg_add_finishing(pc->finishings, IPP_FINISHINGS_FOLD_DOUBLE_GATE, "FoldType", "DoubleGate");
      if (ppdFindChoice(ppd_option, "LeftGate"))
        pwg_add_finishing(pc->finishings, IPP_FINISHINGS_FOLD_LEFT_GATE, "FoldType", "LeftGate");
      if (ppdFindChoice(ppd_option, "RightGate"))
        pwg_add_finishing(pc->finishings, IPP_FINISHINGS_FOLD_RIGHT_GATE, "FoldType", "RightGate");
      if (ppdFindChoice(ppd_option, "Letter"))
        pwg_add_finishing(pc->finishings, IPP_FINISHINGS_FOLD_LETTER, "FoldType", "Letter");
      if (ppdFindChoice(ppd_option, "XFold"))
        pwg_add_finishing(pc->finishings, IPP_FINISHINGS_FOLD_POSTER, "FoldType", "XFold");
    }

    if ((ppd_option = ppdFindOption(ppd, "RIFoldType")) != NULL)
    {
     /*
      * Add (Ricoh) fold finishings...
      */

      if (ppdFindChoice(ppd_option, "OutsideTwoFold"))
        pwg_add_finishing(pc->finishings, IPP_FINISHINGS_FOLD_LETTER, "RIFoldType", "OutsideTwoFold");
    }

    if (cupsArrayCount(pc->finishings) == 0)
    {
      cupsArrayDelete(pc->finishings);
      pc->finishings = NULL;
    }
  }

  if ((ppd_option = ppdFindOption(ppd, "cupsFinishingTemplate")) != NULL)
  {
    pc->templates = cupsArrayNew3((cups_array_func_t)strcmp, NULL, NULL, 0, (cups_acopy_func_t)strdup, (cups_afree_func_t)free);

    for (choice = ppd_option->choices, i = ppd_option->num_choices; i > 0; choice ++, i --)
    {
      cupsArrayAdd(pc->templates, (void *)choice->choice);

     /*
      * Add localized text for PWG keyword to message catalog...
      */

      snprintf(msg_id, sizeof(msg_id), "finishing-template.%s", choice->choice);
      pwg_add_message(pc->strings, msg_id, choice->text);
    }
  }

 /*
  * Max copies...
  */

  if ((ppd_attr = ppdFindAttr(ppd, "cupsMaxCopies", NULL)) != NULL)
    pc->max_copies = atoi(ppd_attr->value);
  else if (ppd->manual_copies)
    pc->max_copies = 1;
  else
    pc->max_copies = 9999;

 /*
  * cupsChargeInfoURI, cupsJobAccountId, cupsJobAccountingUserId,
  * cupsJobPassword, and cupsMandatory.
  */

  if ((ppd_attr = ppdFindAttr(ppd, "cupsChargeInfoURI", NULL)) != NULL)
    pc->charge_info_uri = strdup(ppd_attr->value);

  if ((ppd_attr = ppdFindAttr(ppd, "cupsJobAccountId", NULL)) != NULL)
    pc->account_id = !_cups_strcasecmp(ppd_attr->value, "true");

  if ((ppd_attr = ppdFindAttr(ppd, "cupsJobAccountingUserId", NULL)) != NULL)
    pc->accounting_user_id = !_cups_strcasecmp(ppd_attr->value, "true");

  if ((ppd_attr = ppdFindAttr(ppd, "cupsJobPassword", NULL)) != NULL)
    pc->password = strdup(ppd_attr->value);

  if ((ppd_attr = ppdFindAttr(ppd, "cupsMandatory", NULL)) != NULL)
    pc->mandatory = _cupsArrayNewStrings(ppd_attr->value, ' ');

 /*
  * Support files...
  */

  pc->support_files = cupsArrayNew3(NULL, NULL, NULL, 0, (cups_acopy_func_t)strdup, (cups_afree_func_t)free);

  for (ppd_attr = ppdFindAttr(ppd, "cupsICCProfile", NULL);
       ppd_attr;
       ppd_attr = ppdFindNextAttr(ppd, "cupsICCProfile", NULL))
    cupsArrayAdd(pc->support_files, ppd_attr->value);

#ifdef HAVE_APPLICATIONSERVICES_H
  if ((ppd_attr = ppdFindAttr(ppd, "APPrinterIconPath", NULL)) != NULL)
    cupsArrayAdd(pc->support_files, ppd_attr->value);
#endif

 /*
  * Return the cache data...
  */

  return (pc);

 /*
  * If we get here we need to destroy the PWG mapping data and return NULL...
  */

  create_error:

  _cupsSetError(IPP_STATUS_ERROR_INTERNAL, _("Out of memory."), 1);
  _ppdCacheDestroy(pc);

  return (NULL);
}


/*
 * '_ppdCacheDestroy()' - Free all memory used for PWG mapping data.
 */

void
_ppdCacheDestroy(_ppd_cache_t *pc)	/* I - PPD cache and mapping data */
{
  int		i;			/* Looping var */
  pwg_map_t	*map;			/* Current map */
  pwg_size_t	*size;			/* Current size */


 /*
  * Range check input...
  */

  if (!pc)
    return;

 /*
  * Free memory as needed...
  */

  if (pc->bins)
  {
    for (i = pc->num_bins, map = pc->bins; i > 0; i --, map ++)
    {
      free(map->pwg);
      free(map->ppd);
    }

    free(pc->bins);
  }

  if (pc->sizes)
  {
    for (i = pc->num_sizes, size = pc->sizes; i > 0; i --, size ++)
    {
      free(size->map.pwg);
      free(size->map.ppd);
    }

    free(pc->sizes);
  }

  free(pc->source_option);

  if (pc->sources)
  {
    for (i = pc->num_sources, map = pc->sources; i > 0; i --, map ++)
    {
      free(map->pwg);
      free(map->ppd);
    }

    free(pc->sources);
  }

  if (pc->types)
  {
    for (i = pc->num_types, map = pc->types; i > 0; i --, map ++)
    {
      free(map->pwg);
      free(map->ppd);
    }

    free(pc->types);
  }

  free(pc->custom_max_keyword);
  free(pc->custom_min_keyword);

  free(pc->product);
  cupsArrayDelete(pc->filters);
  cupsArrayDelete(pc->prefilters);
  cupsArrayDelete(pc->finishings);

  free(pc->charge_info_uri);
  free(pc->password);

  cupsArrayDelete(pc->mandatory);

  cupsArrayDelete(pc->support_files);

  cupsArrayDelete(pc->strings);

  free(pc);
}


/*
 * '_ppdCacheGetBin()' - Get the PWG output-bin keyword associated with a PPD
 *                  OutputBin.
 */

const char *				/* O - output-bin or NULL */
_ppdCacheGetBin(
    _ppd_cache_t *pc,			/* I - PPD cache and mapping data */
    const char   *output_bin)		/* I - PPD OutputBin string */
{
  int	i;				/* Looping var */


 /*
  * Range check input...
  */

  if (!pc || !output_bin)
    return (NULL);

 /*
  * Look up the OutputBin string...
  */


  for (i = 0; i < pc->num_bins; i ++)
    if (!_cups_strcasecmp(output_bin, pc->bins[i].ppd) || !_cups_strcasecmp(output_bin, pc->bins[i].pwg))
      return (pc->bins[i].pwg);

  return (NULL);
}


/*
 * '_ppdCacheGetFinishingOptions()' - Get PPD finishing options for the given
 *                                    IPP finishings value(s).
 */

int					/* O  - New number of options */
_ppdCacheGetFinishingOptions(
    _ppd_cache_t     *pc,		/* I  - PPD cache and mapping data */
    ipp_t            *job,		/* I  - Job attributes or NULL */
    ipp_finishings_t value,		/* I  - IPP finishings value of IPP_FINISHINGS_NONE */
    int              num_options,	/* I  - Number of options */
    cups_option_t    **options)		/* IO - Options */
{
  int			i;		/* Looping var */
  _pwg_finishings_t	*f,		/* PWG finishings options */
			key;		/* Search key */
  ipp_attribute_t	*attr;		/* Finishings attribute */
  cups_option_t		*option;	/* Current finishings option */


 /*
  * Range check input...
  */

  if (!pc || cupsArrayCount(pc->finishings) == 0 || !options ||
      (!job && value == IPP_FINISHINGS_NONE))
    return (num_options);

 /*
  * Apply finishing options...
  */

  if (job && (attr = ippFindAttribute(job, "finishings", IPP_TAG_ENUM)) != NULL)
  {
    int	num_values = ippGetCount(attr);	/* Number of values */

    for (i = 0; i < num_values; i ++)
    {
      key.value = (ipp_finishings_t)ippGetInteger(attr, i);

      if ((f = cupsArrayFind(pc->finishings, &key)) != NULL)
      {
        int	j;			/* Another looping var */

        for (j = f->num_options, option = f->options; j > 0; j --, option ++)
          num_options = cupsAddOption(option->name, option->value,
                                      num_options, options);
      }
    }
  }
  else if (value != IPP_FINISHINGS_NONE)
  {
    key.value = value;

    if ((f = cupsArrayFind(pc->finishings, &key)) != NULL)
    {
      int	j;			/* Another looping var */

      for (j = f->num_options, option = f->options; j > 0; j --, option ++)
	num_options = cupsAddOption(option->name, option->value,
				    num_options, options);
    }
  }

  return (num_options);
}


/*
 * '_ppdCacheGetFinishingValues()' - Get IPP finishings value(s) from the given
 *                                   PPD options.
 */

int					/* O - Number of finishings values */
_ppdCacheGetFinishingValues(
    ppd_file_t    *ppd,			/* I - Marked PPD file */
    _ppd_cache_t  *pc,			/* I - PPD cache and mapping data */
    int           max_values,		/* I - Maximum number of finishings values */
    int           *values)		/* O - Finishings values */
{
  int			i,		/* Looping var */
			num_values = 0;	/* Number of values */
  _pwg_finishings_t	*f;		/* Current finishings option */
  cups_option_t		*option;	/* Current option */
  ppd_choice_t		*choice;	/* Marked PPD choice */


 /*
  * Range check input...
  */

  DEBUG_printf(("_ppdCacheGetFinishingValues(ppd=%p, pc=%p, max_values=%d, values=%p)", ppd, pc, max_values, values));

  if (!ppd || !pc || max_values < 1 || !values)
  {
    DEBUG_puts("_ppdCacheGetFinishingValues: Bad arguments, returning 0.");
    return (0);
  }
  else if (!pc->finishings)
  {
    DEBUG_puts("_ppdCacheGetFinishingValues: No finishings support, returning 0.");
    return (0);
  }

 /*
  * Go through the finishings options and see what is set...
  */

  for (f = (_pwg_finishings_t *)cupsArrayFirst(pc->finishings);
       f;
       f = (_pwg_finishings_t *)cupsArrayNext(pc->finishings))
  {
    DEBUG_printf(("_ppdCacheGetFinishingValues: Checking %d (%s)", (int)f->value, ippEnumString("finishings", (int)f->value)));

    for (i = f->num_options, option = f->options; i > 0; i --, option ++)
    {
      DEBUG_printf(("_ppdCacheGetFinishingValues: %s=%s?", option->name, option->value));

      if ((choice = ppdFindMarkedChoice(ppd, option->name)) == NULL || _cups_strcasecmp(option->value, choice->choice))
      {
        DEBUG_puts("_ppdCacheGetFinishingValues: NO");
        break;
      }
    }

    if (i == 0)
    {
      DEBUG_printf(("_ppdCacheGetFinishingValues: Adding %d (%s)", (int)f->value, ippEnumString("finishings", (int)f->value)));

      values[num_values ++] = (int)f->value;

      if (num_values >= max_values)
        break;
    }
  }

  if (num_values == 0)
  {
   /*
    * Always have at least "finishings" = 'none'...
    */

    DEBUG_puts("_ppdCacheGetFinishingValues: Adding 3 (none).");
    values[0] = IPP_FINISHINGS_NONE;
    num_values ++;
  }

  DEBUG_printf(("_ppdCacheGetFinishingValues: Returning %d.", num_values));

  return (num_values);
}


/*
 * 'ppd_inputslot_for_keyword()' - Return the PPD InputSlot associated
 *                                a keyword string, or NULL if no mapping
 *                                exists.
 */
static const char *			/* O - PPD InputSlot or NULL */
ppd_inputslot_for_keyword(
    _ppd_cache_t *pc,			/* I - PPD cache and mapping data */
    const char   *keyword)		/* I - Keyword string */
{
  int	i;				/* Looping var */

  if (!pc || !keyword)
    return (NULL);

  for (i = 0; i < pc->num_sources; i ++)
    if (!_cups_strcasecmp(keyword, pc->sources[i].pwg) || !_cups_strcasecmp(keyword, pc->sources[i].ppd))
      return (pc->sources[i].ppd);

  return (NULL);
}

/*
 * '_ppdCacheGetInputSlot()' - Get the PPD InputSlot associated with the job
 *                        attributes or a keyword string.
 */

const char *				/* O - PPD InputSlot or NULL */
_ppdCacheGetInputSlot(
    _ppd_cache_t *pc,			/* I - PPD cache and mapping data */
    ipp_t        *job,			/* I - Job attributes or NULL */
    const char   *keyword)		/* I - Keyword string or NULL */
{
 /*
  * Range check input...
  */

  if (!pc || pc->num_sources == 0 || (!job && !keyword))
    return (NULL);

  if (job && !keyword)
  {
   /*
    * Lookup the media-col attribute and any media-source found there...
    */

    ipp_attribute_t	*media_col,	/* media-col attribute */
			*media_source;	/* media-source attribute */
    pwg_size_t		size;		/* Dimensional size */
    int			margins_set;	/* Were the margins set? */

    media_col = ippFindAttribute(job, "media-col", IPP_TAG_BEGIN_COLLECTION);
    if (media_col &&
        (media_source = ippFindAttribute(ippGetCollection(media_col, 0),
                                         "media-source",
	                                 IPP_TAG_KEYWORD)) != NULL)
    {
     /*
      * Use the media-source value from media-col...
      */

      keyword = ippGetString(media_source, 0, NULL);
    }
    else if (pwgInitSize(&size, job, &margins_set))
    {
     /*
      * For media <= 5x7, try to ask for automatic selection so the printer can
      * pick the photo tray.  If auto isn't available, fall back to explicitly
      * asking for the photo tray.
      */

      if (size.width <= (5 * 2540) && size.length <= (7 * 2540)) {
        const char* match;
        if ((match = ppd_inputslot_for_keyword(pc, "auto")) != NULL)
          return (match);
        keyword = "photo";
      }
    }
  }

  return (ppd_inputslot_for_keyword(pc, keyword));
}


/*
 * '_ppdCacheGetMediaType()' - Get the PPD MediaType associated with the job
 *                        attributes or a keyword string.
 */

const char *				/* O - PPD MediaType or NULL */
_ppdCacheGetMediaType(
    _ppd_cache_t *pc,			/* I - PPD cache and mapping data */
    ipp_t        *job,			/* I - Job attributes or NULL */
    const char   *keyword)		/* I - Keyword string or NULL */
{
 /*
  * Range check input...
  */

  if (!pc || pc->num_types == 0 || (!job && !keyword))
    return (NULL);

  if (job && !keyword)
  {
   /*
    * Lookup the media-col attribute and any media-source found there...
    */

    ipp_attribute_t	*media_col,	/* media-col attribute */
			*media_type;	/* media-type attribute */

    media_col = ippFindAttribute(job, "media-col", IPP_TAG_BEGIN_COLLECTION);
    if (media_col)
    {
      if ((media_type = ippFindAttribute(media_col->values[0].collection,
                                         "media-type",
	                                 IPP_TAG_KEYWORD)) == NULL)
	media_type = ippFindAttribute(media_col->values[0].collection,
				      "media-type", IPP_TAG_NAME);

      if (media_type)
	keyword = media_type->values[0].string.text;
    }
  }

  if (keyword)
  {
    int	i;				/* Looping var */

    for (i = 0; i < pc->num_types; i ++)
      if (!_cups_strcasecmp(keyword, pc->types[i].pwg) || !_cups_strcasecmp(keyword, pc->types[i].ppd))
        return (pc->types[i].ppd);
  }

  return (NULL);
}


/*
 * '_ppdCacheGetOutputBin()' - Get the PPD OutputBin associated with the keyword
 *                        string.
 */

const char *				/* O - PPD OutputBin or NULL */
_ppdCacheGetOutputBin(
    _ppd_cache_t *pc,			/* I - PPD cache and mapping data */
    const char   *output_bin)		/* I - Keyword string */
{
  int	i;				/* Looping var */


 /*
  * Range check input...
  */

  if (!pc || !output_bin)
    return (NULL);

 /*
  * Look up the OutputBin string...
  */


  for (i = 0; i < pc->num_bins; i ++)
    if (!_cups_strcasecmp(output_bin, pc->bins[i].pwg) || !_cups_strcasecmp(output_bin, pc->bins[i].ppd))
      return (pc->bins[i].ppd);

  return (NULL);
}


/*
 * '_ppdCacheGetPageSize()' - Get the PPD PageSize associated with the job
 *                       attributes or a keyword string.
 */

const char *				/* O - PPD PageSize or NULL */
_ppdCacheGetPageSize(
    _ppd_cache_t *pc,			/* I - PPD cache and mapping data */
    ipp_t        *job,			/* I - Job attributes or NULL */
    const char   *keyword,		/* I - Keyword string or NULL */
    int          *exact)		/* O - 1 if exact match, 0 otherwise */
{
  int		i;			/* Looping var */
  pwg_size_t	*size,			/* Current size */
		*closest,		/* Closest size */
		jobsize;		/* Size data from job */
  int		margins_set,		/* Were the margins set? */
		dwidth,			/* Difference in width */
		dlength,		/* Difference in length */
		dleft,			/* Difference in left margins */
		dright,			/* Difference in right margins */
		dbottom,		/* Difference in bottom margins */
		dtop,			/* Difference in top margins */
		dmin,			/* Minimum difference */
		dclosest;		/* Closest difference */
  const char	*ppd_name;		/* PPD media name */


  DEBUG_printf(("_ppdCacheGetPageSize(pc=%p, job=%p, keyword=\"%s\", exact=%p)",
	        pc, job, keyword, exact));

 /*
  * Range check input...
  */

  if (!pc || (!job && !keyword))
    return (NULL);

  if (exact)
    *exact = 0;

  ppd_name = keyword;

  if (job)
  {
   /*
    * Try getting the PPD media name from the job attributes...
    */

    ipp_attribute_t	*attr;		/* Job attribute */

    if ((attr = ippFindAttribute(job, "PageSize", IPP_TAG_ZERO)) == NULL)
      if ((attr = ippFindAttribute(job, "PageRegion", IPP_TAG_ZERO)) == NULL)
        attr = ippFindAttribute(job, "media", IPP_TAG_ZERO);

#ifdef DEBUG
    if (attr)
      DEBUG_printf(("1_ppdCacheGetPageSize: Found attribute %s (%s)",
                    attr->name, ippTagString(attr->value_tag)));
    else
      DEBUG_puts("1_ppdCacheGetPageSize: Did not find media attribute.");
#endif /* DEBUG */

    if (attr && (attr->value_tag == IPP_TAG_NAME ||
                 attr->value_tag == IPP_TAG_KEYWORD))
      ppd_name = attr->values[0].string.text;
  }

  DEBUG_printf(("1_ppdCacheGetPageSize: ppd_name=\"%s\"", ppd_name));

  if (ppd_name)
  {
   /*
    * Try looking up the named PPD size first...
    */

    for (i = pc->num_sizes, size = pc->sizes; i > 0; i --, size ++)
    {
      DEBUG_printf(("2_ppdCacheGetPageSize: size[%d]=[\"%s\" \"%s\"]",
                    (int)(size - pc->sizes), size->map.pwg, size->map.ppd));

      if (!_cups_strcasecmp(ppd_name, size->map.ppd) ||
          !_cups_strcasecmp(ppd_name, size->map.pwg))
      {
	if (exact)
	  *exact = 1;

        DEBUG_printf(("1_ppdCacheGetPageSize: Returning \"%s\"", ppd_name));

        return (size->map.ppd);
      }
    }
  }

  if (job && !keyword)
  {
   /*
    * Get the size using media-col or media, with the preference being
    * media-col.
    */

    if (!pwgInitSize(&jobsize, job, &margins_set))
      return (NULL);
  }
  else
  {
   /*
    * Get the size using a media keyword...
    */

    pwg_media_t	*media;		/* Media definition */


    if ((media = pwgMediaForPWG(keyword)) == NULL)
      if ((media = pwgMediaForLegacy(keyword)) == NULL)
        if ((media = pwgMediaForPPD(keyword)) == NULL)
	  return (NULL);

    jobsize.width  = media->width;
    jobsize.length = media->length;
    margins_set    = 0;
  }

 /*
  * Now that we have the dimensions and possibly the margins, look at the
  * available sizes and find the match...
  */

  closest  = NULL;
  dclosest = 999999999;

  if (!ppd_name || _cups_strncasecmp(ppd_name, "Custom.", 7) ||
      _cups_strncasecmp(ppd_name, "custom_", 7))
  {
    for (i = pc->num_sizes, size = pc->sizes; i > 0; i --, size ++)
    {
     /*
      * Adobe uses a size matching algorithm with an epsilon of 5 points, which
      * is just about 176/2540ths...
      */

      dwidth  = size->width - jobsize.width;
      dlength = size->length - jobsize.length;

      if (dwidth <= -176 || dwidth >= 176 || dlength <= -176 || dlength >= 176)
	continue;

      if (margins_set)
      {
       /*
	* Use a tighter epsilon of 1 point (35/2540ths) for margins...
	*/

	dleft   = size->left - jobsize.left;
	dright  = size->right - jobsize.right;
	dtop    = size->top - jobsize.top;
	dbottom = size->bottom - jobsize.bottom;

	if (dleft <= -35 || dleft >= 35 || dright <= -35 || dright >= 35 ||
	    dtop <= -35 || dtop >= 35 || dbottom <= -35 || dbottom >= 35)
	{
	  dleft   = dleft < 0 ? -dleft : dleft;
	  dright  = dright < 0 ? -dright : dright;
	  dbottom = dbottom < 0 ? -dbottom : dbottom;
	  dtop    = dtop < 0 ? -dtop : dtop;
	  dmin    = dleft + dright + dbottom + dtop;

	  if (dmin < dclosest)
	  {
	    dclosest = dmin;
	    closest  = size;
	  }

	  continue;
	}
      }

      if (exact)
	*exact = 1;

      DEBUG_printf(("1_ppdCacheGetPageSize: Returning \"%s\"", size->map.ppd));

      return (size->map.ppd);
    }
  }

  if (closest)
  {
    DEBUG_printf(("1_ppdCacheGetPageSize: Returning \"%s\" (closest)",
                  closest->map.ppd));

    return (closest->map.ppd);
  }

 /*
  * If we get here we need to check for custom page size support...
  */

  if (jobsize.width >= pc->custom_min_width &&
      jobsize.width <= pc->custom_max_width &&
      jobsize.length >= pc->custom_min_length &&
      jobsize.length <= pc->custom_max_length)
  {
   /*
    * In range, format as Custom.WWWWxLLLL (points).
    */

    snprintf(pc->custom_ppd_size, sizeof(pc->custom_ppd_size), "Custom.%dx%d",
             (int)PWG_TO_POINTS(jobsize.width), (int)PWG_TO_POINTS(jobsize.length));

    if (margins_set && exact)
    {
      dleft   = pc->custom_size.left - jobsize.left;
      dright  = pc->custom_size.right - jobsize.right;
      dtop    = pc->custom_size.top - jobsize.top;
      dbottom = pc->custom_size.bottom - jobsize.bottom;

      if (dleft > -35 && dleft < 35 && dright > -35 && dright < 35 &&
          dtop > -35 && dtop < 35 && dbottom > -35 && dbottom < 35)
	*exact = 1;
    }
    else if (exact)
      *exact = 1;

    DEBUG_printf(("1_ppdCacheGetPageSize: Returning \"%s\" (custom)",
                  pc->custom_ppd_size));

    return (pc->custom_ppd_size);
  }

 /*
  * No custom page size support or the size is out of range - return NULL.
  */

  DEBUG_puts("1_ppdCacheGetPageSize: Returning NULL");

  return (NULL);
}


/*
 * '_ppdCacheGetSize()' - Get the PWG size associated with a PPD PageSize.
 */

pwg_size_t *				/* O - PWG size or NULL */
_ppdCacheGetSize(
    _ppd_cache_t *pc,			/* I - PPD cache and mapping data */
    const char   *page_size,		/* I - PPD PageSize */
    ppd_size_t   *ppd_size)		/* I - PPD page size information */
{
  int		i;			/* Looping var */
  pwg_media_t	*media;			/* Media */
  pwg_size_t	*size;			/* Current size */


 /*
  * Range check input...
  */

  if (!pc || !page_size)
    return (NULL);

  if (!_cups_strcasecmp(page_size, "Custom") || !_cups_strncasecmp(page_size, "Custom.", 7))
  {
   /*
    * Custom size; size name can be one of the following:
    *
    *    Custom.WIDTHxLENGTHin    - Size in inches
    *    Custom.WIDTHxLENGTHft    - Size in feet
    *    Custom.WIDTHxLENGTHcm    - Size in centimeters
    *    Custom.WIDTHxLENGTHmm    - Size in millimeters
    *    Custom.WIDTHxLENGTHm     - Size in meters
    *    Custom.WIDTHxLENGTH[pt]  - Size in points
    */

    double		w, l;		/* Width and length of page */
    char		*ptr;		/* Pointer into PageSize */
    struct lconv	*loc;		/* Locale data */

    if (page_size[6])
    {
      loc = localeconv();
      w   = (float)_cupsStrScand(page_size + 7, &ptr, loc);
      if (!ptr || *ptr != 'x')
	return (NULL);

      l = (float)_cupsStrScand(ptr + 1, &ptr, loc);
      if (!ptr)
	return (NULL);

      if (!_cups_strcasecmp(ptr, "in"))
      {
	w *= 2540.0;
	l *= 2540.0;
      }
      else if (!_cups_strcasecmp(ptr, "ft"))
      {
	w *= 12.0 * 2540.0;
	l *= 12.0 * 2540.0;
      }
      else if (!_cups_strcasecmp(ptr, "mm"))
      {
	w *= 100.0;
	l *= 100.0;
      }
      else if (!_cups_strcasecmp(ptr, "cm"))
      {
	w *= 1000.0;
	l *= 1000.0;
      }
      else if (!_cups_strcasecmp(ptr, "m"))
      {
	w *= 100000.0;
	l *= 100000.0;
      }
      else
      {
	w *= 2540.0 / 72.0;
	l *= 2540.0 / 72.0;
      }
    }
    else if (ppd_size)
    {
      w = ppd_size->width * 2540.0 / 72.0;
      l = ppd_size->length * 2540.0 / 72.0;
    }
    else
    {
      // No custom size information...
      return (NULL);
    }

    pc->custom_size.map.ppd = (char *)page_size;
    pc->custom_size.width   = (int)w;
    pc->custom_size.length  = (int)l;

    if ((media = pwgMediaForSize((int)w, (int)l)) != NULL)
      pc->custom_size.map.pwg = (char *)media->pwg;

    return (&(pc->custom_size));
  }

 /*
  * Not a custom size - look it up...
  */

  for (i = pc->num_sizes, size = pc->sizes; i > 0; i --, size ++)
  {
    if (!_cups_strcasecmp(page_size, size->map.ppd) ||
        !_cups_strcasecmp(page_size, size->map.pwg))
      return (size);
  }

 /*
  * Look up standard sizes...
  */

  if ((media = pwgMediaForPPD(page_size)) == NULL)
  {
    if ((media = pwgMediaForLegacy(page_size)) == NULL)
      media = pwgMediaForPWG(page_size);
  }

  if (media)
  {
    pc->custom_size.map.ppd = (char *)page_size;
    pc->custom_size.map.pwg = (char *)media->pwg;
    pc->custom_size.width   = media->width;
    pc->custom_size.length  = media->length;

    return (&(pc->custom_size));
  }

  return (NULL);
}


/*
 * '_ppdCacheGetSource()' - Get the PWG media-source associated with a PPD
 *                          InputSlot.
 */

const char *				/* O - PWG media-source keyword */
_ppdCacheGetSource(
    _ppd_cache_t *pc,			/* I - PPD cache and mapping data */
    const char   *input_slot)		/* I - PPD InputSlot */
{
  int		i;			/* Looping var */
  pwg_map_t	*source;		/* Current source */


 /*
  * Range check input...
  */

  if (!pc || !input_slot)
    return (NULL);

  for (i = pc->num_sources, source = pc->sources; i > 0; i --, source ++)
    if (!_cups_strcasecmp(input_slot, source->ppd) || !_cups_strcasecmp(input_slot, source->pwg))
      return (source->pwg);

  return (NULL);
}


/*
 * '_ppdCacheGetType()' - Get the PWG media-type associated with a PPD
 *                        MediaType.
 */

const char *				/* O - PWG media-type keyword */
_ppdCacheGetType(
    _ppd_cache_t *pc,			/* I - PPD cache and mapping data */
    const char   *media_type)		/* I - PPD MediaType */
{
  int		i;			/* Looping var */
  pwg_map_t	*type;			/* Current type */


 /*
  * Range check input...
  */

  if (!pc || !media_type)
    return (NULL);

  for (i = pc->num_types, type = pc->types; i > 0; i --, type ++)
    if (!_cups_strcasecmp(media_type, type->ppd) || !_cups_strcasecmp(media_type, type->pwg))
      return (type->pwg);

  return (NULL);
}


/*
 * '_ppdCacheWriteFile()' - Write PWG mapping data to a file.
 */

int					/* O - 1 on success, 0 on failure */
_ppdCacheWriteFile(
    _ppd_cache_t *pc,			/* I - PPD cache and mapping data */
    const char   *filename,		/* I - File to write */
    ipp_t        *attrs)		/* I - Attributes to write, if any */
{
  int			i, j, k;	/* Looping vars */
  cups_file_t		*fp;		/* Output file */
  pwg_size_t		*size;		/* Current size */
  pwg_map_t		*map;		/* Current map */
  _pwg_finishings_t	*f;		/* Current finishing option */
  cups_option_t		*option;	/* Current option */
  const char		*value;		/* String value */
  char			newfile[1024];	/* New filename */


 /*
  * Range check input...
  */

  if (!pc || !filename)
  {
    _cupsSetError(IPP_STATUS_ERROR_INTERNAL, strerror(EINVAL), 0);
    return (0);
  }

 /*
  * Open the file and write with compression...
  */

  snprintf(newfile, sizeof(newfile), "%s.N", filename);
  if ((fp = cupsFileOpen(newfile, "w9")) == NULL)
  {
    _cupsSetError(IPP_STATUS_ERROR_INTERNAL, strerror(errno), 0);
    return (0);
  }

 /*
  * Standard header...
  */

  cupsFilePrintf(fp, "#CUPS-PPD-CACHE-%d\n", _PPD_CACHE_VERSION);

 /*
  * Output bins...
  */

  if (pc->num_bins > 0)
  {
    cupsFilePrintf(fp, "NumBins %d\n", pc->num_bins);
    for (i = pc->num_bins, map = pc->bins; i > 0; i --, map ++)
      cupsFilePrintf(fp, "Bin %s %s\n", map->pwg, map->ppd);
  }

 /*
  * Media sizes...
  */

  cupsFilePrintf(fp, "NumSizes %d\n", pc->num_sizes);
  for (i = pc->num_sizes, size = pc->sizes; i > 0; i --, size ++)
    cupsFilePrintf(fp, "Size %s %s %d %d %d %d %d %d\n", size->map.pwg,
		   size->map.ppd, size->width, size->length, size->left,
		   size->bottom, size->right, size->top);
  if (pc->custom_max_width > 0)
    cupsFilePrintf(fp, "CustomSize %d %d %d %d %d %d %d %d\n",
                   pc->custom_max_width, pc->custom_max_length,
		   pc->custom_min_width, pc->custom_min_length,
		   pc->custom_size.left, pc->custom_size.bottom,
		   pc->custom_size.right, pc->custom_size.top);

 /*
  * Media sources...
  */

  if (pc->source_option)
    cupsFilePrintf(fp, "SourceOption %s\n", pc->source_option);

  if (pc->num_sources > 0)
  {
    cupsFilePrintf(fp, "NumSources %d\n", pc->num_sources);
    for (i = pc->num_sources, map = pc->sources; i > 0; i --, map ++)
      cupsFilePrintf(fp, "Source %s %s\n", map->pwg, map->ppd);
  }

 /*
  * Media types...
  */

  if (pc->num_types > 0)
  {
    cupsFilePrintf(fp, "NumTypes %d\n", pc->num_types);
    for (i = pc->num_types, map = pc->types; i > 0; i --, map ++)
      cupsFilePrintf(fp, "Type %s %s\n", map->pwg, map->ppd);
  }

 /*
  * Presets...
  */

  for (i = _PWG_PRINT_COLOR_MODE_MONOCHROME; i < _PWG_PRINT_COLOR_MODE_MAX; i ++)
    for (j = _PWG_PRINT_QUALITY_DRAFT; j < _PWG_PRINT_QUALITY_MAX; j ++)
      if (pc->num_presets[i][j])
      {
	cupsFilePrintf(fp, "Preset %d %d", i, j);
	for (k = pc->num_presets[i][j], option = pc->presets[i][j];
	     k > 0;
	     k --, option ++)
	  cupsFilePrintf(fp, " %s=%s", option->name, option->value);
	cupsFilePutChar(fp, '\n');
      }

 /*
  * Duplex/sides...
  */

  if (pc->sides_option)
    cupsFilePrintf(fp, "SidesOption %s\n", pc->sides_option);

  if (pc->sides_1sided)
    cupsFilePrintf(fp, "Sides1Sided %s\n", pc->sides_1sided);

  if (pc->sides_2sided_long)
    cupsFilePrintf(fp, "Sides2SidedLong %s\n", pc->sides_2sided_long);

  if (pc->sides_2sided_short)
    cupsFilePrintf(fp, "Sides2SidedShort %s\n", pc->sides_2sided_short);

 /*
  * Product, cupsFilter, cupsFilter2, and cupsPreFilter...
  */

  if (pc->product)
    cupsFilePutConf(fp, "Product", pc->product);

  for (value = (const char *)cupsArrayFirst(pc->filters);
       value;
       value = (const char *)cupsArrayNext(pc->filters))
    cupsFilePutConf(fp, "Filter", value);

  for (value = (const char *)cupsArrayFirst(pc->prefilters);
       value;
       value = (const char *)cupsArrayNext(pc->prefilters))
    cupsFilePutConf(fp, "PreFilter", value);

  cupsFilePrintf(fp, "SingleFile %s\n", pc->single_file ? "true" : "false");

 /*
  * Finishing options...
  */

  for (f = (_pwg_finishings_t *)cupsArrayFirst(pc->finishings);
       f;
       f = (_pwg_finishings_t *)cupsArrayNext(pc->finishings))
  {
    cupsFilePrintf(fp, "Finishings %d", f->value);
    for (i = f->num_options, option = f->options; i > 0; i --, option ++)
      cupsFilePrintf(fp, " %s=%s", option->name, option->value);
    cupsFilePutChar(fp, '\n');
  }

  for (value = (const char *)cupsArrayFirst(pc->templates); value; value = (const char *)cupsArrayNext(pc->templates))
    cupsFilePutConf(fp, "FinishingTemplate", value);

 /*
  * Max copies...
  */

  cupsFilePrintf(fp, "MaxCopies %d\n", pc->max_copies);

 /*
  * Accounting/quota/PIN/managed printing values...
  */

  if (pc->charge_info_uri)
    cupsFilePutConf(fp, "ChargeInfoURI", pc->charge_info_uri);

  cupsFilePrintf(fp, "JobAccountId %s\n", pc->account_id ? "true" : "false");
  cupsFilePrintf(fp, "JobAccountingUserId %s\n",
                 pc->accounting_user_id ? "true" : "false");

  if (pc->password)
    cupsFilePutConf(fp, "JobPassword", pc->password);

  for (value = (char *)cupsArrayFirst(pc->mandatory);
       value;
       value = (char *)cupsArrayNext(pc->mandatory))
    cupsFilePutConf(fp, "Mandatory", value);

 /*
  * Support files...
  */

  for (value = (char *)cupsArrayFirst(pc->support_files);
       value;
       value = (char *)cupsArrayNext(pc->support_files))
    cupsFilePutConf(fp, "SupportFile", value);

 /*
  * IPP attributes, if any...
  */

  if (attrs)
  {
    cupsFilePrintf(fp, "IPP " CUPS_LLFMT "\n", CUPS_LLCAST ippLength(attrs));

    attrs->state = IPP_STATE_IDLE;
    ippWriteIO(fp, (ipp_iocb_t)cupsFileWrite, 1, NULL, attrs);
  }

 /*
  * Close and return...
  */

  if (cupsFileClose(fp))
  {
    unlink(newfile);
    return (0);
  }

  unlink(filename);
  return (!rename(newfile, filename));
}


/*
 * '_ppdCreateFromIPP()' - Create a PPD file describing the capabilities
 *                         of an IPP printer.
 */

char *					/* O - PPD filename or @code NULL@ on error */
_ppdCreateFromIPP(char   *buffer,	/* I - Filename buffer */
                  size_t bufsize,	/* I - Size of filename buffer */
		  ipp_t  *supported)	/* I - Get-Printer-Attributes response */
{
  return (_ppdCreateFromIPP2(buffer, bufsize, supported, cupsLangDefault()));
}


/*
 * '_ppdCreateFromIPP()' - Create a PPD file describing the capabilities
 *                         of an IPP printer.
 */


char *
_ppdCreateFromIPP2(
    char        *buffer,		/* I - Filename buffer */
    size_t      bufsize,		/* I - Size of filename buffer */
    ipp_t       *supported,		/* I - Get-Printer-Attributes response */
    cups_lang_t *lang)			/* I - Language */
{
  cups_file_t		*fp;		/* PPD file */
  cups_array_t		*sizes;		/* Media sizes supported by printer */
  cups_size_t		*size;		/* Current media size */
  ipp_attribute_t	*attr,		/* xxx-supported */
			*lang_supp,	/* printer-strings-languages-supported */
			*defattr,	/* xxx-default */
                        *quality,	/* print-quality-supported */
			*x_dim, *y_dim;	/* Media dimensions */
  ipp_t			*media_col,	/* Media collection */
			*media_size;	/* Media size collection */
  char			make[256],	/* Make and model */
			*mptr,		/* Pointer into make and model */
			ppdname[PPD_MAX_NAME];
		    			/* PPD keyword */
  const char		*model;		/* Model name */
  int			i, j,		/* Looping vars */
			count,		/* Number of values */
			bottom,		/* Largest bottom margin */
			left,		/* Largest left margin */
			right,		/* Largest right margin */
			top,		/* Largest top margin */
			max_length = 0,	/* Maximum custom size */
			max_width = 0,
			min_length = INT_MAX,
					/* Minimum custom size */
			min_width = INT_MAX,
			is_apple = 0,	/* Does the printer support Apple raster? */
			is_pdf = 0,	/* Does the printer support PDF? */
			is_pwg = 0;	/* Does the printer support PWG Raster? */
  pwg_media_t		*pwg;		/* PWG media size */
  int			xres, yres;	/* Resolution values */
  int                   resolutions[1000];
                                        /* Array of resolution indices */
  int			have_qdraft = 0,/* Have draft quality? */
			have_qhigh = 0;	/* Have high quality? */
  char			msgid[256];	/* Message identifier (attr.value) */
  const char		*keyword;	/* Keyword value */
  cups_array_t		*strings = NULL;/* Printer strings file */
  struct lconv		*loc = localeconv();
					/* Locale data */
  cups_array_t		*fin_options = NULL;
					/* Finishing options */


 /*
  * Range check input...
  */

  if (buffer)
    *buffer = '\0';

  if (!buffer || bufsize < 1)
  {
    _cupsSetError(IPP_STATUS_ERROR_INTERNAL, strerror(EINVAL), 0);
    return (NULL);
  }

  if (!supported)
  {
    _cupsSetError(IPP_STATUS_ERROR_INTERNAL, _("No IPP attributes."), 1);
    return (NULL);
  }

 /*
  * Open a temporary file for the PPD...
  */

  if ((fp = cupsTempFile2(buffer, (int)bufsize)) == NULL)
  {
    _cupsSetError(IPP_STATUS_ERROR_INTERNAL, strerror(errno), 0);
    return (NULL);
  }

 /*
  * Get a sanitized make and model...
  */

  if ((attr = ippFindAttribute(supported, "printer-make-and-model", IPP_TAG_TEXT)) != NULL && ippValidateAttribute(attr))
  {
   /*
    * Sanitize the model name to only contain PPD-safe characters.
    */

    strlcpy(make, ippGetString(attr, 0, NULL), sizeof(make));

    for (mptr = make; *mptr; mptr ++)
    {
      if (*mptr < ' ' || *mptr >= 127 || *mptr == '\"')
      {
       /*
	* Truncate the make and model on the first bad character...
	*/

	*mptr = '\0';
	break;
      }
    }

    while (mptr > make)
    {
     /*
      * Strip trailing whitespace...
      */

      mptr --;
      if (*mptr == ' ')
	*mptr = '\0';
<<<<<<< HEAD
=======
      else
        break;
>>>>>>> 4e4921eb
    }

    if (!make[0])
    {
     /*
      * Use a default make and model if nothing remains...
      */

      strlcpy(make, "Unknown", sizeof(make));
    }
  }
  else
  {
   /*
    * Use a default make and model...
    */

    strlcpy(make, "Unknown", sizeof(make));
  }

  if (!_cups_strncasecmp(make, "Hewlett Packard ", 16) || !_cups_strncasecmp(make, "Hewlett-Packard ", 16))
  {
   /*
    * Normalize HP printer make and model...
    */

    model = make + 16;
    strlcpy(make, "HP", sizeof(make));

    if (!_cups_strncasecmp(model, "HP ", 3))
      model += 3;
  }
  else if ((mptr = strchr(make, ' ')) != NULL)
  {
   /*
    * Separate "MAKE MODEL"...
    */

    while (*mptr && *mptr == ' ')
      *mptr++ = '\0';

    model = mptr;
  }
  else
  {
   /*
    * No separate model name...
    */

    model = "Printer";
  }

 /*
  * Standard stuff for PPD file...
  */

  cupsFilePuts(fp, "*PPD-Adobe: \"4.3\"\n");
  cupsFilePuts(fp, "*FormatVersion: \"4.3\"\n");
  cupsFilePrintf(fp, "*FileVersion: \"%d.%d\"\n", CUPS_VERSION_MAJOR, CUPS_VERSION_MINOR);
  cupsFilePuts(fp, "*LanguageVersion: English\n");
  cupsFilePuts(fp, "*LanguageEncoding: ISOLatin1\n");
  cupsFilePuts(fp, "*PSVersion: \"(3010.000) 0\"\n");
  cupsFilePuts(fp, "*LanguageLevel: \"3\"\n");
  cupsFilePuts(fp, "*FileSystem: False\n");
  cupsFilePuts(fp, "*PCFileName: \"ippeve.ppd\"\n");
  cupsFilePrintf(fp, "*Manufacturer: \"%s\"\n", make);
  cupsFilePrintf(fp, "*ModelName: \"%s\"\n", model);
  cupsFilePrintf(fp, "*Product: \"(%s)\"\n", model);
  cupsFilePrintf(fp, "*NickName: \"%s - IPP Everywhere\"\n", model);
  cupsFilePrintf(fp, "*ShortNickName: \"%s - IPP Everywhere\"\n", model);

  if ((attr = ippFindAttribute(supported, "color-supported", IPP_TAG_BOOLEAN)) != NULL && ippGetBoolean(attr, 0))
    cupsFilePuts(fp, "*ColorDevice: True\n");
  else
    cupsFilePuts(fp, "*ColorDevice: False\n");

  cupsFilePrintf(fp, "*cupsVersion: %d.%d\n", CUPS_VERSION_MAJOR, CUPS_VERSION_MINOR);
#ifdef __APPLE__
  cupsFilePrintf(fp, "*APAirPrint: True\n");
#endif // __APPLE__
  cupsFilePuts(fp, "*cupsSNMPSupplies: False\n");
  cupsFilePrintf(fp, "*cupsLanguages: \"%s", lang->language);
  if ((lang_supp = ippFindAttribute(supported, "printer-strings-languages-supported", IPP_TAG_LANGUAGE)) != NULL)
  {
    for (i = 0, count = ippGetCount(lang_supp); i < count; i ++)
    {
      keyword = ippGetString(lang_supp, i, NULL);

      if (strcmp(keyword, lang->language))
        cupsFilePrintf(fp, " %s", keyword);
    }
  }
  cupsFilePuts(fp, "\"\n");

  if ((attr = ippFindAttribute(supported, "printer-more-info", IPP_TAG_URI)) != NULL && ippValidateAttribute(attr))
    cupsFilePrintf(fp, "*APSupplies: \"%s\"\n", ippGetString(attr, 0, NULL));

  if ((attr = ippFindAttribute(supported, "printer-charge-info-uri", IPP_TAG_URI)) != NULL && ippValidateAttribute(attr))
    cupsFilePrintf(fp, "*cupsChargeInfoURI: \"%s\"\n", ippGetString(attr, 0, NULL));

  if ((attr = ippFindAttribute(supported, "printer-strings-uri", IPP_TAG_URI)) != NULL && ippValidateAttribute(attr))
  {
    http_t	*http = NULL;		/* Connection to printer */
    char	stringsfile[1024];	/* Temporary strings file */

    if (cups_get_url(&http, ippGetString(attr, 0, NULL), stringsfile, sizeof(stringsfile)))
    {
      const char	*printer_uri = ippGetString(ippFindAttribute(supported, "printer-uri-supported", IPP_TAG_URI), 0, NULL);
					// Printer URI
      char		resource[256];	// Resource path
      ipp_t		*request,	// Get-Printer-Attributes request
			*response;	// Response to request

     /*
      * Load strings and save the URL for clients using the destination API
      * instead of this PPD file...
      */

      cupsFilePrintf(fp, "*cupsStringsURI: \"%s\"\n", ippGetString(attr, 0, NULL));

      strings = _cupsMessageLoad(stringsfile, _CUPS_MESSAGE_STRINGS | _CUPS_MESSAGE_UNQUOTE);

      unlink(stringsfile);

      if (lang_supp && printer_uri && cups_connect(&http, printer_uri, resource, sizeof(resource)))
      {
       /*
	* Loop through all of the languages and save their URIs...
	*/

	for (i = 0, count = ippGetCount(lang_supp); i < count; i ++)
	{
	  keyword = ippGetString(lang_supp, i, NULL);

	  request = ippNew();
	  ippSetOperation(request, IPP_OP_GET_PRINTER_ATTRIBUTES);
	  ippSetRequestId(request, i + 1);
	  ippAddString(request, IPP_TAG_OPERATION, IPP_CONST_TAG(IPP_TAG_CHARSET), "attributes-charset", NULL, "utf-8");
	  ippAddString(request, IPP_TAG_OPERATION, IPP_TAG_LANGUAGE, "attributes-natural-language", NULL, keyword);
	  ippAddString(request, IPP_TAG_OPERATION, IPP_TAG_URI, "printer-uri", NULL, printer_uri);
	  ippAddString(request, IPP_TAG_OPERATION, IPP_CONST_TAG(IPP_TAG_KEYWORD), "requested-attributes", NULL, "printer-strings-uri");

	  response = cupsDoRequest(http, request, resource);

	  if ((attr = ippFindAttribute(response, "printer-strings-uri", IPP_TAG_URI)) != NULL && ippValidateAttribute(attr))
	    cupsFilePrintf(fp, "*cupsStringsURI %s: \"%s\"\n", keyword, ippGetString(attr, 0, NULL));

	  ippDelete(response);
	}
      }
    }

    if (http)
      httpClose(http);
  }

 /*
  * Accounting...
  */

  if (ippGetBoolean(ippFindAttribute(supported, "job-account-id-supported", IPP_TAG_BOOLEAN), 0))
    cupsFilePuts(fp, "*cupsJobAccountId: True\n");

  if (ippGetBoolean(ippFindAttribute(supported, "job-accounting-user-id-supported", IPP_TAG_BOOLEAN), 0))
    cupsFilePuts(fp, "*cupsJobAccountingUserId: True\n");

  if ((attr = ippFindAttribute(supported, "printer-privacy-policy-uri", IPP_TAG_URI)) != NULL && ippValidateAttribute(attr))
    cupsFilePrintf(fp, "*cupsPrivacyURI: \"%s\"\n", ippGetString(attr, 0, NULL));

  if ((attr = ippFindAttribute(supported, "printer-mandatory-job-attributes", IPP_TAG_KEYWORD)) != NULL && ippValidateAttribute(attr))
  {
    char	prefix = '\"';		// Prefix for string

    cupsFilePuts(fp, "*cupsMandatory: \"");
    for (i = 0, count = ippGetCount(attr); i < count; i ++)
    {
      keyword = ippGetString(attr, i, NULL);

      if (strcmp(keyword, "attributes-charset") && strcmp(keyword, "attributes-natural-language") && strcmp(keyword, "printer-uri"))
      {
        cupsFilePrintf(fp, "%c%s", prefix, keyword);
        prefix = ',';
      }
    }
    cupsFilePuts(fp, "\"\n");
  }

  if ((attr = ippFindAttribute(supported, "printer-requested-job-attributes", IPP_TAG_KEYWORD)) != NULL && ippValidateAttribute(attr))
  {
    char	prefix = '\"';		// Prefix for string

    cupsFilePuts(fp, "*cupsRequested: \"");
    for (i = 0, count = ippGetCount(attr); i < count; i ++)
    {
      keyword = ippGetString(attr, i, NULL);

      if (strcmp(keyword, "attributes-charset") && strcmp(keyword, "attributes-natural-language") && strcmp(keyword, "printer-uri"))
      {
        cupsFilePrintf(fp, "%c%s", prefix, keyword);
        prefix = ',';
      }
    }
    cupsFilePuts(fp, "\"\n");
  }

 /*
  * Password/PIN printing...
  */

  if ((attr = ippFindAttribute(supported, "job-password-supported", IPP_TAG_INTEGER)) != NULL)
  {
    char	pattern[33];		/* Password pattern */
    int		maxlen = ippGetInteger(attr, 0);
					/* Maximum length */
    const char	*repertoire = ippGetString(ippFindAttribute(supported, "job-password-repertoire-configured", IPP_TAG_KEYWORD), 0, NULL);
					/* Type of password */

    if (maxlen > (int)(sizeof(pattern) - 1))
      maxlen = (int)sizeof(pattern) - 1;

    if (!repertoire || !strcmp(repertoire, "iana_us-ascii_digits"))
      memset(pattern, '1', (size_t)maxlen);
    else if (!strcmp(repertoire, "iana_us-ascii_letters"))
      memset(pattern, 'A', (size_t)maxlen);
    else if (!strcmp(repertoire, "iana_us-ascii_complex"))
      memset(pattern, 'C', (size_t)maxlen);
    else if (!strcmp(repertoire, "iana_us-ascii_any"))
      memset(pattern, '.', (size_t)maxlen);
    else if (!strcmp(repertoire, "iana_utf-8_digits"))
      memset(pattern, 'N', (size_t)maxlen);
    else if (!strcmp(repertoire, "iana_utf-8_letters"))
      memset(pattern, 'U', (size_t)maxlen);
    else
      memset(pattern, '*', (size_t)maxlen);

    pattern[maxlen] = '\0';

    cupsFilePrintf(fp, "*cupsJobPassword: \"%s\"\n", pattern);
  }

 /*
  * Filters...
  */

  if ((attr = ippFindAttribute(supported, "document-format-supported", IPP_TAG_MIMETYPE)) != NULL)
  {
    is_apple = ippContainsString(attr, "image/urf") && (ippFindAttribute(supported, "urf-supported", IPP_TAG_KEYWORD) != NULL);
    is_pdf   = ippContainsString(attr, "application/pdf");
    is_pwg   = ippContainsString(attr, "image/pwg-raster") && !is_apple &&
	       (ippFindAttribute(supported, "pwg-raster-document-resolution-supported", IPP_TAG_RESOLUTION) != NULL) &&
	       (ippFindAttribute(supported, "pwg-raster-document-type-supported", IPP_TAG_KEYWORD) != NULL);

    if (ippContainsString(attr, "image/jpeg"))
      cupsFilePuts(fp, "*cupsFilter2: \"image/jpeg image/jpeg 0 -\"\n");
    if (ippContainsString(attr, "image/png"))
      cupsFilePuts(fp, "*cupsFilter2: \"image/png image/png 0 -\"\n");
    if (is_pdf)
    {
     /*
      * Don't locally filter PDF content when printing to a CUPS shared
      * printer, otherwise the options will be applied twice...
      */

      if (ippContainsString(attr, "application/vnd.cups-pdf"))
        cupsFilePuts(fp, "*cupsFilter2: \"application/pdf application/pdf 0 -\"\n");
      else
        cupsFilePuts(fp, "*cupsFilter2: \"application/vnd.cups-pdf application/pdf 10 -\"\n");
    }
    else
      cupsFilePuts(fp, "*cupsManualCopies: True\n");
    if (is_apple)
      cupsFilePuts(fp, "*cupsFilter2: \"image/urf image/urf 100 -\"\n");
    if (is_pwg)
      cupsFilePuts(fp, "*cupsFilter2: \"image/pwg-raster image/pwg-raster 100 -\"\n");
  }

  if (!is_apple && !is_pdf && !is_pwg)
    goto bad_ppd;

 /*
  * cupsUrfSupported
  */
  if ((attr = ippFindAttribute(supported, "urf-supported", IPP_TAG_KEYWORD)) != NULL)
  {
    cupsFilePuts(fp, "*cupsUrfSupported: \"");
    for (i = 0, count = ippGetCount(attr); i < count; i ++)
    {
      keyword = ippGetString(attr, i, NULL);
      cupsFilePrintf(fp, "%s%s", keyword, i != count - 1 ? "," : "");
    }
    cupsFilePuts(fp, "\"\n");
  }

 /*
  * PageSize/PageRegion/ImageableArea/PaperDimension
  */

  if ((attr = ippFindAttribute(supported, "media-bottom-margin-supported", IPP_TAG_INTEGER)) != NULL)
  {
    for (i = 1, bottom = ippGetInteger(attr, 0), count = ippGetCount(attr); i < count; i ++)
      if (ippGetInteger(attr, i) > bottom)
        bottom = ippGetInteger(attr, i);
  }
  else
    bottom = 1270;

  if ((attr = ippFindAttribute(supported, "media-left-margin-supported", IPP_TAG_INTEGER)) != NULL)
  {
    for (i = 1, left = ippGetInteger(attr, 0), count = ippGetCount(attr); i < count; i ++)
      if (ippGetInteger(attr, i) > left)
        left = ippGetInteger(attr, i);
  }
  else
    left = 635;

  if ((attr = ippFindAttribute(supported, "media-right-margin-supported", IPP_TAG_INTEGER)) != NULL)
  {
    for (i = 1, right = ippGetInteger(attr, 0), count = ippGetCount(attr); i < count; i ++)
      if (ippGetInteger(attr, i) > right)
        right = ippGetInteger(attr, i);
  }
  else
    right = 635;

  if ((attr = ippFindAttribute(supported, "media-top-margin-supported", IPP_TAG_INTEGER)) != NULL)
  {
    for (i = 1, top = ippGetInteger(attr, 0), count = ippGetCount(attr); i < count; i ++)
      if (ippGetInteger(attr, i) > top)
        top = ippGetInteger(attr, i);
  }
  else
    top = 1270;

  if ((defattr = ippFindAttribute(supported, "media-col-default", IPP_TAG_BEGIN_COLLECTION)) != NULL)
  {
    if ((attr = ippFindAttribute(ippGetCollection(defattr, 0), "media-size", IPP_TAG_BEGIN_COLLECTION)) != NULL)
    {
      media_size = ippGetCollection(attr, 0);
      x_dim      = ippFindAttribute(media_size, "x-dimension", IPP_TAG_INTEGER);
      y_dim      = ippFindAttribute(media_size, "y-dimension", IPP_TAG_INTEGER);

      if (x_dim && y_dim && (pwg = pwgMediaForSize(ippGetInteger(x_dim, 0), ippGetInteger(y_dim, 0))) != NULL)
	strlcpy(ppdname, pwg->ppd, sizeof(ppdname));
      else
	strlcpy(ppdname, "Unknown", sizeof(ppdname));
    }
    else
      strlcpy(ppdname, "Unknown", sizeof(ppdname));
  }
  else if ((pwg = pwgMediaForPWG(ippGetString(ippFindAttribute(supported, "media-default", IPP_TAG_ZERO), 0, NULL))) != NULL)
    strlcpy(ppdname, pwg->ppd, sizeof(ppdname));
  else
    strlcpy(ppdname, "Unknown", sizeof(ppdname));

  sizes = cupsArrayNew3((cups_array_func_t)pwg_compare_sizes, NULL, NULL, 0, (cups_acopy_func_t)pwg_copy_size, (cups_afree_func_t)free);

  if ((attr = ippFindAttribute(supported, "media-col-database", IPP_TAG_BEGIN_COLLECTION)) != NULL)
  {
    for (i = 0, count = ippGetCount(attr); i < count; i ++)
    {
      cups_size_t	temp;		/* Current size */
      ipp_attribute_t	*margin;	/* media-xxx-margin attribute */

      media_col   = ippGetCollection(attr, i);
      media_size  = ippGetCollection(ippFindAttribute(media_col, "media-size", IPP_TAG_BEGIN_COLLECTION), 0);
      x_dim       = ippFindAttribute(media_size, "x-dimension", IPP_TAG_ZERO);
      y_dim       = ippFindAttribute(media_size, "y-dimension", IPP_TAG_ZERO);
      pwg         = pwgMediaForSize(ippGetInteger(x_dim, 0), ippGetInteger(y_dim, 0));

      if (pwg)
      {
	temp.width  = pwg->width;
	temp.length = pwg->length;

	if ((margin = ippFindAttribute(media_col, "media-bottom-margin", IPP_TAG_INTEGER)) != NULL)
	  temp.bottom = ippGetInteger(margin, 0);
	else
	  temp.bottom = bottom;

	if ((margin = ippFindAttribute(media_col, "media-left-margin", IPP_TAG_INTEGER)) != NULL)
	  temp.left = ippGetInteger(margin, 0);
	else
	  temp.left = left;

	if ((margin = ippFindAttribute(media_col, "media-right-margin", IPP_TAG_INTEGER)) != NULL)
	  temp.right = ippGetInteger(margin, 0);
	else
	  temp.right = right;

	if ((margin = ippFindAttribute(media_col, "media-top-margin", IPP_TAG_INTEGER)) != NULL)
	  temp.top = ippGetInteger(margin, 0);
	else
	  temp.top = top;

	if (temp.bottom == 0 && temp.left == 0 && temp.right == 0 && temp.top == 0)
	  snprintf(temp.media, sizeof(temp.media), "%s.Borderless", pwg->ppd);
	else
	  strlcpy(temp.media, pwg->ppd, sizeof(temp.media));

	if (!cupsArrayFind(sizes, &temp))
	  cupsArrayAdd(sizes, &temp);
      }
      else if (ippGetValueTag(x_dim) == IPP_TAG_RANGE || ippGetValueTag(y_dim) == IPP_TAG_RANGE)
      {
       /*
	* Custom size - record the min/max values...
	*/

	int lower, upper;		/* Range values */

	if (ippGetValueTag(x_dim) == IPP_TAG_RANGE)
	  lower = ippGetRange(x_dim, 0, &upper);
	else
	  lower = upper = ippGetInteger(x_dim, 0);

	if (lower < min_width)
	  min_width = lower;
	if (upper > max_width)
	  max_width = upper;

	if (ippGetValueTag(y_dim) == IPP_TAG_RANGE)
	  lower = ippGetRange(y_dim, 0, &upper);
	else
	  lower = upper = ippGetInteger(y_dim, 0);

	if (lower < min_length)
	  min_length = lower;
	if (upper > max_length)
	  max_length = upper;
      }
    }

    if ((max_width == 0 || max_length == 0) && (attr = ippFindAttribute(supported, "media-size-supported", IPP_TAG_BEGIN_COLLECTION)) != NULL)
    {
     /*
      * Some printers don't list custom size support in media-col-database...
      */

      for (i = 0, count = ippGetCount(attr); i < count; i ++)
      {
	media_size  = ippGetCollection(attr, i);
	x_dim       = ippFindAttribute(media_size, "x-dimension", IPP_TAG_ZERO);
	y_dim       = ippFindAttribute(media_size, "y-dimension", IPP_TAG_ZERO);

	if (ippGetValueTag(x_dim) == IPP_TAG_RANGE || ippGetValueTag(y_dim) == IPP_TAG_RANGE)
	{
	 /*
	  * Custom size - record the min/max values...
	  */

	  int lower, upper;		/* Range values */

	  if (ippGetValueTag(x_dim) == IPP_TAG_RANGE)
	    lower = ippGetRange(x_dim, 0, &upper);
	  else
	    lower = upper = ippGetInteger(x_dim, 0);

	  if (lower < min_width)
	    min_width = lower;
	  if (upper > max_width)
	    max_width = upper;

	  if (ippGetValueTag(y_dim) == IPP_TAG_RANGE)
	    lower = ippGetRange(y_dim, 0, &upper);
	  else
	    lower = upper = ippGetInteger(y_dim, 0);

	  if (lower < min_length)
	    min_length = lower;
	  if (upper > max_length)
	    max_length = upper;
	}
      }
    }
  }
  else if ((attr = ippFindAttribute(supported, "media-size-supported", IPP_TAG_BEGIN_COLLECTION)) != NULL)
  {
    for (i = 0, count = ippGetCount(attr); i < count; i ++)
    {
      cups_size_t	temp;		/* Current size */

      media_size  = ippGetCollection(attr, i);
      x_dim       = ippFindAttribute(media_size, "x-dimension", IPP_TAG_ZERO);
      y_dim       = ippFindAttribute(media_size, "y-dimension", IPP_TAG_ZERO);
      pwg         = pwgMediaForSize(ippGetInteger(x_dim, 0), ippGetInteger(y_dim, 0));

      if (pwg)
      {
	temp.width  = pwg->width;
	temp.length = pwg->length;
	temp.bottom = bottom;
	temp.left   = left;
	temp.right  = right;
	temp.top    = top;

	if (temp.bottom == 0 && temp.left == 0 && temp.right == 0 && temp.top == 0)
	  snprintf(temp.media, sizeof(temp.media), "%s.Borderless", pwg->ppd);
	else
	  strlcpy(temp.media, pwg->ppd, sizeof(temp.media));

	if (!cupsArrayFind(sizes, &temp))
	  cupsArrayAdd(sizes, &temp);
      }
      else if (ippGetValueTag(x_dim) == IPP_TAG_RANGE || ippGetValueTag(y_dim) == IPP_TAG_RANGE)
      {
       /*
	* Custom size - record the min/max values...
	*/

	int lower, upper;		/* Range values */

	if (ippGetValueTag(x_dim) == IPP_TAG_RANGE)
	  lower = ippGetRange(x_dim, 0, &upper);
	else
	  lower = upper = ippGetInteger(x_dim, 0);

	if (lower < min_width)
	  min_width = lower;
	if (upper > max_width)
	  max_width = upper;

	if (ippGetValueTag(y_dim) == IPP_TAG_RANGE)
	  lower = ippGetRange(y_dim, 0, &upper);
	else
	  lower = upper = ippGetInteger(y_dim, 0);

	if (lower < min_length)
	  min_length = lower;
	if (upper > max_length)
	  max_length = upper;
      }
    }
  }
  else if ((attr = ippFindAttribute(supported, "media-supported", IPP_TAG_ZERO)) != NULL)
  {
    for (i = 0, count = ippGetCount(attr); i < count; i ++)
    {
      const char	*pwg_size = ippGetString(attr, i, NULL);
    					/* PWG size name */
      cups_size_t	temp;		/* Current size */

      if ((pwg = pwgMediaForPWG(pwg_size)) != NULL)
      {
        if (strstr(pwg_size, "_max_") || strstr(pwg_size, "_max."))
        {
          if (pwg->width > max_width)
            max_width = pwg->width;
          if (pwg->length > max_length)
            max_length = pwg->length;
        }
        else if (strstr(pwg_size, "_min_") || strstr(pwg_size, "_min."))
        {
          if (pwg->width < min_width)
            min_width = pwg->width;
          if (pwg->length < min_length)
            min_length = pwg->length;
        }
        else
        {
	  temp.width  = pwg->width;
	  temp.length = pwg->length;
	  temp.bottom = bottom;
	  temp.left   = left;
	  temp.right  = right;
	  temp.top    = top;

	  if (temp.bottom == 0 && temp.left == 0 && temp.right == 0 && temp.top == 0)
	    snprintf(temp.media, sizeof(temp.media), "%s.Borderless", pwg->ppd);
	  else
	    strlcpy(temp.media, pwg->ppd, sizeof(temp.media));

	  if (!cupsArrayFind(sizes, &temp))
	    cupsArrayAdd(sizes, &temp);
	}
      }
    }
  }

  if (cupsArrayCount(sizes) > 0)
  {
   /*
    * List all of the standard sizes...
    */

    char	tleft[256],		/* Left string */
		tbottom[256],		/* Bottom string */
		tright[256],		/* Right string */
		ttop[256],		/* Top string */
		twidth[256],		/* Width string */
		tlength[256];		/* Length string */

    cupsFilePrintf(fp, "*OpenUI *PageSize: PickOne\n"
		       "*OrderDependency: 10 AnySetup *PageSize\n"
                       "*DefaultPageSize: %s\n", ppdname);
    for (size = (cups_size_t *)cupsArrayFirst(sizes); size; size = (cups_size_t *)cupsArrayNext(sizes))
    {
      _cupsStrFormatd(twidth, twidth + sizeof(twidth), size->width * 72.0 / 2540.0, loc);
      _cupsStrFormatd(tlength, tlength + sizeof(tlength), size->length * 72.0 / 2540.0, loc);

      cupsFilePrintf(fp, "*PageSize %s: \"<</PageSize[%s %s]>>setpagedevice\"\n", size->media, twidth, tlength);
    }
    cupsFilePuts(fp, "*CloseUI: *PageSize\n");

    cupsFilePrintf(fp, "*OpenUI *PageRegion: PickOne\n"
                       "*OrderDependency: 10 AnySetup *PageRegion\n"
                       "*DefaultPageRegion: %s\n", ppdname);
    for (size = (cups_size_t *)cupsArrayFirst(sizes); size; size = (cups_size_t *)cupsArrayNext(sizes))
    {
      _cupsStrFormatd(twidth, twidth + sizeof(twidth), size->width * 72.0 / 2540.0, loc);
      _cupsStrFormatd(tlength, tlength + sizeof(tlength), size->length * 72.0 / 2540.0, loc);

      cupsFilePrintf(fp, "*PageRegion %s: \"<</PageSize[%s %s]>>setpagedevice\"\n", size->media, twidth, tlength);
    }
    cupsFilePuts(fp, "*CloseUI: *PageRegion\n");

    cupsFilePrintf(fp, "*DefaultImageableArea: %s\n"
		       "*DefaultPaperDimension: %s\n", ppdname, ppdname);

    for (size = (cups_size_t *)cupsArrayFirst(sizes); size; size = (cups_size_t *)cupsArrayNext(sizes))
    {
      _cupsStrFormatd(tleft, tleft + sizeof(tleft), size->left * 72.0 / 2540.0, loc);
      _cupsStrFormatd(tbottom, tbottom + sizeof(tbottom), size->bottom * 72.0 / 2540.0, loc);
      _cupsStrFormatd(tright, tright + sizeof(tright), (size->width - size->right) * 72.0 / 2540.0, loc);
      _cupsStrFormatd(ttop, ttop + sizeof(ttop), (size->length - size->top) * 72.0 / 2540.0, loc);
      _cupsStrFormatd(twidth, twidth + sizeof(twidth), size->width * 72.0 / 2540.0, loc);
      _cupsStrFormatd(tlength, tlength + sizeof(tlength), size->length * 72.0 / 2540.0, loc);

      cupsFilePrintf(fp, "*ImageableArea %s: \"%s %s %s %s\"\n", size->media, tleft, tbottom, tright, ttop);
      cupsFilePrintf(fp, "*PaperDimension %s: \"%s %s\"\n", size->media, twidth, tlength);
    }

    cupsArrayDelete(sizes);

   /*
    * Custom size support...
    */

    if (max_width > 0 && min_width < INT_MAX && max_length > 0 && min_length < INT_MAX)
    {
      char	tmax[256], tmin[256];	/* Min/max values */

      _cupsStrFormatd(tleft, tleft + sizeof(tleft), left * 72.0 / 2540.0, loc);
      _cupsStrFormatd(tbottom, tbottom + sizeof(tbottom), bottom * 72.0 / 2540.0, loc);
      _cupsStrFormatd(tright, tright + sizeof(tright), right * 72.0 / 2540.0, loc);
      _cupsStrFormatd(ttop, ttop + sizeof(ttop), top * 72.0 / 2540.0, loc);

      cupsFilePrintf(fp, "*HWMargins: \"%s %s %s %s\"\n", tleft, tbottom, tright, ttop);

      _cupsStrFormatd(tmax, tmax + sizeof(tmax), max_width * 72.0 / 2540.0, loc);
      _cupsStrFormatd(tmin, tmin + sizeof(tmin), min_width * 72.0 / 2540.0, loc);
      cupsFilePrintf(fp, "*ParamCustomPageSize Width: 1 points %s %s\n", tmin, tmax);

      _cupsStrFormatd(tmax, tmax + sizeof(tmax), max_length * 72.0 / 2540.0, loc);
      _cupsStrFormatd(tmin, tmin + sizeof(tmin), min_length * 72.0 / 2540.0, loc);
      cupsFilePrintf(fp, "*ParamCustomPageSize Height: 2 points %s %s\n", tmin, tmax);

      cupsFilePuts(fp, "*ParamCustomPageSize WidthOffset: 3 points 0 0\n");
      cupsFilePuts(fp, "*ParamCustomPageSize HeightOffset: 4 points 0 0\n");
      cupsFilePuts(fp, "*ParamCustomPageSize Orientation: 5 int 0 3\n");
      cupsFilePuts(fp, "*CustomPageSize True: \"pop pop pop <</PageSize[5 -2 roll]/ImagingBBox null>>setpagedevice\"\n");
    }
  }
  else
  {
    cupsArrayDelete(sizes);
    goto bad_ppd;
  }

 /*
  * InputSlot...
  */

  if ((attr = ippFindAttribute(ippGetCollection(defattr, 0), "media-source", IPP_TAG_ZERO)) != NULL)
    pwg_ppdize_name(ippGetString(attr, 0, NULL), ppdname, sizeof(ppdname));
  else
    ppdname[0] = '\0';

  if ((attr = ippFindAttribute(supported, "media-source-supported", IPP_TAG_ZERO)) != NULL && (count = ippGetCount(attr)) > 1)
  {
    int have_default = ppdname[0] != '\0';
					/* Do we have a default InputSlot? */
    static const char * const sources[] =
    {					/* Standard "media-source" strings */
      "auto",
      "main",
      "alternate",
      "large-capacity",
      "manual",
      "envelope",
      "disc",
      "photo",
      "hagaki",
      "main-roll",
      "alternate-roll",
      "top",
      "middle",
      "bottom",
      "side",
      "left",
      "right",
      "center",
      "rear",
      "by-pass-tray",
      "tray-1",
      "tray-2",
      "tray-3",
      "tray-4",
      "tray-5",
      "tray-6",
      "tray-7",
      "tray-8",
      "tray-9",
      "tray-10",
      "tray-11",
      "tray-12",
      "tray-13",
      "tray-14",
      "tray-15",
      "tray-16",
      "tray-17",
      "tray-18",
      "tray-19",
      "tray-20",
      "roll-1",
      "roll-2",
      "roll-3",
      "roll-4",
      "roll-5",
      "roll-6",
      "roll-7",
      "roll-8",
      "roll-9",
      "roll-10"
    };

    cupsFilePuts(fp, "*OpenUI *InputSlot: PickOne\n"
                     "*OrderDependency: 10 AnySetup *InputSlot\n");
    if (have_default)
      cupsFilePrintf(fp, "*DefaultInputSlot: %s\n", ppdname);

    for (i = 0; i < count; i ++)
    {
      keyword = ippGetString(attr, i, NULL);

      pwg_ppdize_name(keyword, ppdname, sizeof(ppdname));

      if (i == 0 && !have_default)
	cupsFilePrintf(fp, "*DefaultInputSlot: %s\n", ppdname);

      for (j = 0; j < (int)(sizeof(sources) / sizeof(sources[0])); j ++)
      {
        if (!strcmp(sources[j], keyword))
	{
	  snprintf(msgid, sizeof(msgid), "media-source.%s", keyword);

	  cupsFilePrintf(fp, "*InputSlot %s: \"<</MediaPosition %d>>setpagedevice\"\n", ppdname, j);
	  ppd_put_string(fp, lang, strings, "InputSlot", ppdname, msgid);
	  break;
	}
      }
    }
    cupsFilePuts(fp, "*CloseUI: *InputSlot\n");
  }

 /*
  * MediaType...
  */

  if ((attr = ippFindAttribute(ippGetCollection(defattr, 0), "media-type", IPP_TAG_ZERO)) != NULL)
    pwg_ppdize_name(ippGetString(attr, 0, NULL), ppdname, sizeof(ppdname));
  else
    strlcpy(ppdname, "Unknown", sizeof(ppdname));

  if ((attr = ippFindAttribute(supported, "media-type-supported", IPP_TAG_ZERO)) != NULL && (count = ippGetCount(attr)) > 1)
  {
    cupsFilePrintf(fp, "*OpenUI *MediaType: PickOne\n"
                       "*OrderDependency: 10 AnySetup *MediaType\n"
                       "*DefaultMediaType: %s\n", ppdname);
    for (i = 0; i < count; i ++)
    {
      keyword = ippGetString(attr, i, NULL);

      pwg_ppdize_name(keyword, ppdname, sizeof(ppdname));

      snprintf(msgid, sizeof(msgid), "media-type.%s", keyword);

      cupsFilePrintf(fp, "*MediaType %s: \"<</MediaType(%s)>>setpagedevice\"\n", ppdname, ppdname);
      ppd_put_string(fp, lang, strings, "MediaType", ppdname, msgid);
    }
    cupsFilePuts(fp, "*CloseUI: *MediaType\n");
  }

 /*
  * cupsPrintQuality and DefaultResolution...
  */

  quality = ippFindAttribute(supported, "print-quality-supported", IPP_TAG_ENUM);

  if ((attr = ippFindAttribute(supported, "urf-supported", IPP_TAG_KEYWORD)) != NULL)
  {
    int lowdpi = 0, hidpi = 0;    /* Lower and higher resolution */

    for (i = 0, count = ippGetCount(attr); i < count; i ++)
    {
      const char *rs = ippGetString(attr, i, NULL);
          /* RS value */

      if (_cups_strncasecmp(rs, "RS", 2))
        continue;

      lowdpi = atoi(rs + 2);
      if ((rs = strrchr(rs, '-')) != NULL)
        hidpi = atoi(rs + 1);
      else
        hidpi = lowdpi;
      break;
    }

    if (lowdpi == 0)
    {
     /*
      * Invalid "urf-supported" value...
      */

      goto bad_ppd;
    }
    else
    {
     /*
      * Generate print qualities based on low and high DPIs...
      */

      cupsFilePrintf(fp, "*DefaultResolution: %ddpi\n", lowdpi);

      cupsFilePrintf(fp, "*OpenUI *cupsPrintQuality: PickOne\n"
			 "*OrderDependency: 10 AnySetup *cupsPrintQuality\n"
			 "*%s.Translation cupsPrintQuality/%s: \"\"\n"
			 "*DefaultcupsPrintQuality: Normal\n", lang->language, _cupsLangString(lang, _("Print Quality")));
      if ((lowdpi & 1) == 0)
      {
	cupsFilePrintf(fp, "*cupsPrintQuality Draft: \"<</HWResolution[%d %d]>>setpagedevice\"\n*%s.cupsPrintQuality Draft/%s: \"\"\n", lowdpi, lowdpi / 2, lang->language, _cupsLangString(lang, _("Draft")));
	have_qdraft = 1;
      }
      else if (ippContainsInteger(quality, IPP_QUALITY_DRAFT))
      {
	cupsFilePrintf(fp, "*cupsPrintQuality Draft: \"<</HWResolution[%d %d]>>setpagedevice\"\n*%s.cupsPrintQuality Draft/%s: \"\"\n", lowdpi, lowdpi, lang->language, _cupsLangString(lang, _("Draft")));
	have_qdraft = 1;
      }

      cupsFilePrintf(fp, "*cupsPrintQuality Normal: \"<</HWResolution[%d %d]>>setpagedevice\"\n*%s.cupsPrintQuality Normal/%s: \"\"\n", lowdpi, lowdpi, lang->language, _cupsLangString(lang, _("Normal")));

      if (hidpi > lowdpi || ippContainsInteger(quality, IPP_QUALITY_HIGH))
      {
	cupsFilePrintf(fp, "*cupsPrintQuality High: \"<</HWResolution[%d %d]>>setpagedevice\"\n*%s.cupsPrintQuality High/%s: \"\"\n", hidpi, hidpi, lang->language, _cupsLangString(lang, _("High")));
	have_qhigh = 1;
      }

      cupsFilePuts(fp, "*CloseUI: *cupsPrintQuality\n");
    }
  }
  else if ((attr = ippFindAttribute(supported, "pwg-raster-document-resolution-supported", IPP_TAG_RESOLUTION)) != NULL)
  {
   /*
    * Make a sorted list of resolutions.
    */

    count = ippGetCount(attr);
    if (count > (int)(sizeof(resolutions) / sizeof(resolutions[0])))
      count = (int)(sizeof(resolutions) / sizeof(resolutions[0]));

    resolutions[0] = 0; /* Not in loop to silence Clang static analyzer... */
    for (i = 1; i < count; i ++)
      resolutions[i] = i;

    for (i = 0; i < (count - 1); i ++)
    {
      for (j = i + 1; j < count; j ++)
      {
        int       ix, iy,               /* First X and Y resolution */
                  jx, jy,               /* Second X and Y resolution */
                  temp;                 /* Swap variable */
        ipp_res_t units;                /* Resolution units */

        ix = ippGetResolution(attr, resolutions[i], &iy, &units);
        jx = ippGetResolution(attr, resolutions[j], &jy, &units);

        if (ix > jx || (ix == jx && iy > jy))
        {
         /*
          * Swap these two resolutions...
          */

          temp           = resolutions[i];
          resolutions[i] = resolutions[j];
          resolutions[j] = temp;
        }
      }
    }

   /*
    * Generate print quality options...
    */

    pwg_ppdize_resolution(attr, resolutions[count / 2], &xres, &yres, ppdname, sizeof(ppdname));
    cupsFilePrintf(fp, "*DefaultResolution: %s\n", ppdname);

    cupsFilePrintf(fp, "*OpenUI *cupsPrintQuality: PickOne\n"
		       "*OrderDependency: 10 AnySetup *cupsPrintQuality\n"
		       "*%s.Translation cupsPrintQuality/%s: \"\"\n"
		       "*DefaultcupsPrintQuality: Normal\n", lang->language, _cupsLangString(lang, _("Print Quality")));
    if (count > 2 || ippContainsInteger(quality, IPP_QUALITY_DRAFT))
    {
      pwg_ppdize_resolution(attr, resolutions[0], &xres, &yres, NULL, 0);
      cupsFilePrintf(fp, "*cupsPrintQuality Draft: \"<</HWResolution[%d %d]>>setpagedevice\"\n", xres, yres);
      cupsFilePrintf(fp, "*%s.cupsPrintQuality Draft/%s: \"\"\n", lang->language, _cupsLangString(lang, _("Draft")));
      have_qdraft = 1;
    }

    pwg_ppdize_resolution(attr, resolutions[count / 2], &xres, &yres, NULL, 0);
    cupsFilePrintf(fp, "*cupsPrintQuality Normal: \"<</HWResolution[%d %d]>>setpagedevice\"\n", xres, yres);
    cupsFilePrintf(fp, "*%s.cupsPrintQuality Normal/%s: \"\"\n", lang->language, _cupsLangString(lang, _("Normal")));

    if (count > 1 || ippContainsInteger(quality, IPP_QUALITY_HIGH))
    {
      pwg_ppdize_resolution(attr, resolutions[count - 1], &xres, &yres, NULL, 0);
      cupsFilePrintf(fp, "*cupsPrintQuality High: \"<</HWResolution[%d %d]>>setpagedevice\"\n", xres, yres);
      cupsFilePrintf(fp, "*%s.cupsPrintQuality High/%s: \"\"\n", lang->language, _cupsLangString(lang, _("High")));
      have_qhigh = 1;
    }

    cupsFilePuts(fp, "*CloseUI: *cupsPrintQuality\n");
  }
  else if (is_apple || is_pwg)
    goto bad_ppd;
  else
  {
    if ((attr = ippFindAttribute(supported, "printer-resolution-default", IPP_TAG_RESOLUTION)) != NULL)
    {
      pwg_ppdize_resolution(attr, 0, &xres, &yres, ppdname, sizeof(ppdname));
    }
    else
    {
      xres = yres = 300;
      strlcpy(ppdname, "300dpi", sizeof(ppdname));
    }

    cupsFilePrintf(fp, "*DefaultResolution: %s\n", ppdname);

    cupsFilePrintf(fp, "*OpenUI *cupsPrintQuality: PickOne\n"
                       "*OrderDependency: 10 AnySetup *cupsPrintQuality\n"
                       "*%s.Translation cupsPrintQuality/%s: \"\"\n"
                       "*DefaultcupsPrintQuality: Normal\n", lang->language, _cupsLangString(lang, _("Print Quality")));
    if (ippContainsInteger(quality, IPP_QUALITY_DRAFT))
    {
      cupsFilePrintf(fp, "*cupsPrintQuality Draft: \"<</HWResolution[%d %d]>>setpagedevice\"\n*%s.cupsPrintQuality Draft/%s: \"\"\n", xres, yres, lang->language, _cupsLangString(lang, _("Draft")));
      have_qdraft = 1;
    }

    cupsFilePrintf(fp, "*cupsPrintQuality Normal: \"<</HWResolution[%d %d]>>setpagedevice\"\n*%s.cupsPrintQuality Normal/%s: \"\"\n", xres, yres, lang->language, _cupsLangString(lang, _("Normal")));

    if (ippContainsInteger(quality, IPP_QUALITY_HIGH))
    {
      cupsFilePrintf(fp, "*cupsPrintQuality High: \"<</HWResolution[%d %d]>>setpagedevice\"\n*%s.cupsPrintQuality High/%s: \"\"\n", xres, yres, lang->language, _cupsLangString(lang, _("High")));
      have_qhigh = 1;
    }
    cupsFilePuts(fp, "*CloseUI: *cupsPrintQuality\n");
  }

 /*
  * ColorModel...
  */

  if ((defattr = ippFindAttribute(supported, "print-color-mode-default", IPP_TAG_KEYWORD)) == NULL)
    defattr = ippFindAttribute(supported, "output-mode-default", IPP_TAG_KEYWORD);

  if ((attr = ippFindAttribute(supported, "urf-supported", IPP_TAG_KEYWORD)) == NULL)
    if ((attr = ippFindAttribute(supported, "pwg-raster-document-type-supported", IPP_TAG_KEYWORD)) == NULL)
      if ((attr = ippFindAttribute(supported, "print-color-mode-supported", IPP_TAG_KEYWORD)) == NULL)
        attr = ippFindAttribute(supported, "output-mode-supported", IPP_TAG_KEYWORD);

  if (attr)
  {
    int wrote_color = 0;
    const char *default_color = NULL;	/* Default */

    if ((keyword = ippGetString(defattr, 0, NULL)) != NULL &&
	strcmp(keyword, "auto"))
    {
      if (!strcmp(keyword, "bi-level"))
        default_color = "FastGray";
      else if (!strcmp(keyword, "monochrome") || !strcmp(keyword, "auto-monochrome"))
        default_color = "Gray";
      else
        default_color = "RGB";
    }

    cupsFilePrintf(fp, "*%% ColorModel from %s\n", ippGetName(attr));

    for (i = 0, count = ippGetCount(attr); i < count; i ++)
    {
      keyword = ippGetString(attr, i, NULL);

#define PRINTF_COLORMODEL if (!wrote_color) { cupsFilePrintf(fp, "*OpenUI *ColorModel: PickOne\n*OrderDependency: 10 AnySetup *ColorModel\n*%s.Translation ColorModel/%s: \"\"\n", lang->language, _cupsLangString(lang, _("Color Mode"))); wrote_color = 1; }
#define PRINTF_COLOROPTION(name,text,cspace,bpp) { cupsFilePrintf(fp, "*ColorModel %s: \"<</cupsColorSpace %d/cupsBitsPerColor %d/cupsColorOrder 0/cupsCompression 0>>setpagedevice\"\n", name, cspace, bpp); cupsFilePrintf(fp, "*%s.ColorModel %s/%s: \"\"\n", lang->language, name, _cupsLangString(lang, text)); }

      if (!strcasecmp(keyword, "black_1") || !strcmp(keyword, "bi-level") || !strcmp(keyword, "process-bi-level"))
      {
	PRINTF_COLORMODEL

	PRINTF_COLOROPTION("FastGray", _("Fast Grayscale"), CUPS_CSPACE_K, 1)

	if (!default_color)
	  default_color = "FastGray";
      }
      else if (!strcasecmp(keyword, "sgray_8") || !strcmp(keyword, "W8") || !strcmp(keyword, "monochrome") || !strcmp(keyword, "process-monochrome"))
      {
	PRINTF_COLORMODEL

	PRINTF_COLOROPTION("Gray", _("Grayscale"), CUPS_CSPACE_SW, 8)

	if (!default_color || (!defattr && !strcmp(default_color, "FastGray")))
	  default_color = "Gray";
      }
      else if (!strcasecmp(keyword, "sgray_16") || !strcmp(keyword, "W8-16"))
      {
	PRINTF_COLORMODEL

	if (!strcmp(keyword, "W8-16"))
	{
	  PRINTF_COLOROPTION("Gray", _("Grayscale"), CUPS_CSPACE_SW, 8)

	  if (!default_color || (!defattr && !strcmp(default_color, "FastGray")))
	    default_color = "Gray";
	}

	PRINTF_COLOROPTION("Gray16", _("Deep Gray"), CUPS_CSPACE_SW, 16)
      }
      else if (!strcasecmp(keyword, "srgb_8") || !strncmp(keyword, "SRGB24", 6) || !strcmp(keyword, "color"))
      {
	PRINTF_COLORMODEL

	PRINTF_COLOROPTION("RGB", _("Color"), CUPS_CSPACE_SRGB, 8)

        if (!default_color)
	  default_color = "RGB";

        // Apparently some printers only advertise color support, so make sure
        // we also do grayscale for these printers...
	if (!ippContainsString(attr, "sgray_8") && !ippContainsString(attr, "black_1") && !ippContainsString(attr, "black_8") && !ippContainsString(attr, "W8") && !ippContainsString(attr, "W8-16"))
	  PRINTF_COLOROPTION("Gray", _("GrayScale"), CUPS_CSPACE_SW, 8)
      }
      else if (!strcasecmp(keyword, "adobe-rgb_16") || !strcmp(keyword, "ADOBERGB48") || !strcmp(keyword, "ADOBERGB24-48"))
      {
	PRINTF_COLORMODEL

	PRINTF_COLOROPTION("AdobeRGB", _("Deep Color"), CUPS_CSPACE_ADOBERGB, 16)

	if (!default_color)
	  default_color = "AdobeRGB";
      }
      else if ((!strcasecmp(keyword, "adobe-rgb_8") && !ippContainsString(attr, "adobe-rgb_16")) || !strcmp(keyword, "ADOBERGB24"))
      {
	PRINTF_COLORMODEL

	PRINTF_COLOROPTION("AdobeRGB", _("Deep Color"), CUPS_CSPACE_ADOBERGB, 8)

	if (!default_color)
	  default_color = "AdobeRGB";
      }
      else if ((!strcasecmp(keyword, "black_8") && !ippContainsString(attr, "black_16")) || !strcmp(keyword, "DEVW8"))
      {
	PRINTF_COLORMODEL

	PRINTF_COLOROPTION("DeviceGray", _("Device Gray"), CUPS_CSPACE_W, 8)
      }
      else if (!strcasecmp(keyword, "black_16") || !strcmp(keyword, "DEVW16") || !strcmp(keyword, "DEVW8-16"))
      {
	PRINTF_COLORMODEL

	PRINTF_COLOROPTION("DeviceGray", _("Device Gray"), CUPS_CSPACE_W, 16)
      }
      else if ((!strcasecmp(keyword, "cmyk_8") && !ippContainsString(attr, "cmyk_16")) || !strcmp(keyword, "DEVCMYK32"))
      {
	PRINTF_COLORMODEL

	PRINTF_COLOROPTION("CMYK", _("Device CMYK"), CUPS_CSPACE_CMYK, 8)
      }
      else if (!strcasecmp(keyword, "cmyk_16") || !strcmp(keyword, "DEVCMYK32-64") || !strcmp(keyword, "DEVCMYK64"))
      {
	PRINTF_COLORMODEL

	PRINTF_COLOROPTION("CMYK", _("Device CMYK"), CUPS_CSPACE_CMYK, 16)
      }
      else if ((!strcasecmp(keyword, "rgb_8") && ippContainsString(attr, "rgb_16")) || !strcmp(keyword, "DEVRGB24"))
      {
	PRINTF_COLORMODEL

	PRINTF_COLOROPTION("DeviceRGB", _("Device RGB"), CUPS_CSPACE_RGB, 8)
      }
      else if (!strcasecmp(keyword, "rgb_16") || !strcmp(keyword, "DEVRGB24-48") || !strcmp(keyword, "DEVRGB48"))
      {
	PRINTF_COLORMODEL

	PRINTF_COLOROPTION("DeviceRGB", _("Device RGB"), CUPS_CSPACE_RGB, 16)
      }
    }

    if (default_color)
      cupsFilePrintf(fp, "*DefaultColorModel: %s\n", default_color);
    if (wrote_color)
      cupsFilePuts(fp, "*CloseUI: *ColorModel\n");

    if (default_color)
    {
      // Standard presets for color mode and quality...
      if (have_qdraft)
	cupsFilePuts(fp,
		     "*APPrinterPreset Gray_with_Paper_Auto-Detect_-_Draft/Draft B&W: \"\n"
		     "  *cupsPrintQuality Draft *ColorModel Gray\n"
		     "  com.apple.print.preset.graphicsType General\n"
		     "  com.apple.print.preset.quality low\n"
		     "  com.apple.print.preset.media-front-coating autodetect\n"
		     "  com.apple.print.preset.output-mode monochrome\"\n"
		     "*End\n");
      cupsFilePuts(fp,
                   "*APPrinterPreset Gray_with_Paper_Auto-Detect/Black and White: \"\n"
		   "  *cupsPrintQuality Normal *ColorModel Gray\n"
		   "  com.apple.print.preset.graphicsType General\n"
		   "  com.apple.print.preset.quality mid\n"
		   "  com.apple.print.preset.media-front-coating autodetect\n"
		   "  com.apple.print.preset.output-mode monochrome\"\n"
		   "*End\n");
      if (strcmp(default_color, "Gray"))
	cupsFilePuts(fp,
		     "*APPrinterPreset Color_with_Paper_Auto-Detect/Color: \"\n"
		     "  *cupsPrintQuality Normal *ColorModel RGB\n"
		     "  com.apple.print.preset.graphicsType General\n"
		     "  com.apple.print.preset.quality mid\n"
		     "  com.apple.print.preset.media-front-coating autodetect\n"
		     "  com.apple.print.preset.output-mode color\"\n"
		     "*End\n");
      if (!strcmp(default_color, "AdobeRGB") || have_qhigh)
	cupsFilePrintf(fp,
		       "*APPrinterPreset Photo_with_Paper_Auto-Detect/Photo: \"\n"
		       "  *cupsPrintQuality %s *ColorModel %s\n"
		       "  com.apple.print.preset.graphicsType Photo\n"
		       "  com.apple.print.preset.quality %s\n"
		       "  com.apple.print.preset.media-front-coating autodetect\n"
		       "  com.apple.print.preset.output-mode color\"\n"
		       "*End\n", have_qhigh ? "High" : "Normal", default_color, have_qhigh ? "high" : "mid");
    }
  }

 /*
  * Duplex...
  */

  if ((attr = ippFindAttribute(supported, "sides-supported", IPP_TAG_KEYWORD)) != NULL && ippContainsString(attr, "two-sided-long-edge"))
  {
    cupsFilePrintf(fp, "*OpenUI *Duplex: PickOne\n"
		       "*OrderDependency: 10 AnySetup *Duplex\n"
		       "*%s.Translation Duplex/%s: \"\"\n"
		       "*DefaultDuplex: None\n"
		       "*Duplex None: \"<</Duplex false>>setpagedevice\"\n"
		       "*%s.Duplex None/%s: \"\"\n"
		       "*Duplex DuplexNoTumble: \"<</Duplex true/Tumble false>>setpagedevice\"\n"
		       "*%s.Duplex DuplexNoTumble/%s: \"\"\n"
		       "*Duplex DuplexTumble: \"<</Duplex true/Tumble true>>setpagedevice\"\n"
		       "*%s.Duplex DuplexTumble/%s: \"\"\n"
		       "*CloseUI: *Duplex\n", lang->language, _cupsLangString(lang, _("2-Sided Printing")), lang->language, _cupsLangString(lang, _("Off (1-Sided)")), lang->language, _cupsLangString(lang, _("Long-Edge (Portrait)")), lang->language, _cupsLangString(lang, _("Short-Edge (Landscape)")));

    if ((attr = ippFindAttribute(supported, "urf-supported", IPP_TAG_KEYWORD)) != NULL)
    {
      for (i = 0, count = ippGetCount(attr); i < count; i ++)
      {
        const char *dm = ippGetString(attr, i, NULL);
                                        /* DM value */

        if (!_cups_strcasecmp(dm, "DM1"))
        {
          cupsFilePuts(fp, "*cupsBackSide: Normal\n");
          break;
        }
        else if (!_cups_strcasecmp(dm, "DM2"))
        {
          cupsFilePuts(fp, "*cupsBackSide: Flipped\n");
          break;
        }
        else if (!_cups_strcasecmp(dm, "DM3"))
        {
          cupsFilePuts(fp, "*cupsBackSide: Rotated\n");
          break;
        }
        else if (!_cups_strcasecmp(dm, "DM4"))
        {
          cupsFilePuts(fp, "*cupsBackSide: ManualTumble\n");
          break;
        }
      }
    }
    else if ((attr = ippFindAttribute(supported, "pwg-raster-document-sheet-back", IPP_TAG_KEYWORD)) != NULL)
    {
      keyword = ippGetString(attr, 0, NULL);

      if (!strcmp(keyword, "flipped"))
        cupsFilePuts(fp, "*cupsBackSide: Flipped\n");
      else if (!strcmp(keyword, "manual-tumble"))
        cupsFilePuts(fp, "*cupsBackSide: ManualTumble\n");
      else if (!strcmp(keyword, "normal"))
        cupsFilePuts(fp, "*cupsBackSide: Normal\n");
      else
        cupsFilePuts(fp, "*cupsBackSide: Rotated\n");
    }
  }

 /*
  * Output bin...
  */

  if ((attr = ippFindAttribute(supported, "output-bin-default", IPP_TAG_ZERO)) != NULL)
    pwg_ppdize_name(ippGetString(attr, 0, NULL), ppdname, sizeof(ppdname));
  else
    strlcpy(ppdname, "Unknown", sizeof(ppdname));

  if ((attr = ippFindAttribute(supported, "output-bin-supported", IPP_TAG_ZERO)) != NULL && (count = ippGetCount(attr)) > 0)
  {
    ipp_attribute_t	*trays = ippFindAttribute(supported, "printer-output-tray", IPP_TAG_STRING);
					/* printer-output-tray attribute, if any */
    const char		*tray_ptr;	/* printer-output-tray value */
    int			tray_len;	/* Len of printer-output-tray value */
    char		tray[IPP_MAX_OCTETSTRING];
					/* printer-output-tray string value */

    cupsFilePrintf(fp, "*OpenUI *OutputBin: PickOne\n"
                       "*OrderDependency: 10 AnySetup *OutputBin\n"
                       "*DefaultOutputBin: %s\n", ppdname);
    if (!strcmp(ppdname, "FaceUp"))
      cupsFilePuts(fp, "*DefaultOutputOrder: Reverse\n");
    else
      cupsFilePuts(fp, "*DefaultOutputOrder: Normal\n");

    for (i = 0; i < count; i ++)
    {
      keyword = ippGetString(attr, i, NULL);

      pwg_ppdize_name(keyword, ppdname, sizeof(ppdname));

      snprintf(msgid, sizeof(msgid), "output-bin.%s", keyword);

      cupsFilePrintf(fp, "*OutputBin %s: \"\"\n", ppdname);
      ppd_put_string(fp, lang, strings, "OutputBin", ppdname, msgid);

      if ((tray_ptr = ippGetOctetString(trays, i, &tray_len)) != NULL)
      {
        if (tray_len >= (int)sizeof(tray))
          tray_len = (int)sizeof(tray) - 1;

        memcpy(tray, tray_ptr, (size_t)tray_len);
        tray[tray_len] = '\0';

        if (strstr(tray, "stackingorder=lastToFirst;"))
          cupsFilePrintf(fp, "*PageStackOrder %s: Reverse\n", ppdname);
        else
          cupsFilePrintf(fp, "*PageStackOrder %s: Normal\n", ppdname);
      }
      else if (!strcmp(ppdname, "FaceUp"))
	cupsFilePrintf(fp, "*PageStackOrder %s: Reverse\n", ppdname);
      else
	cupsFilePrintf(fp, "*PageStackOrder %s: Normal\n", ppdname);
    }
    cupsFilePuts(fp, "*CloseUI: *OutputBin\n");
  }

 /*
  * Finishing options...
  */

  if ((attr = ippFindAttribute(supported, "finishings-supported", IPP_TAG_ENUM)) != NULL)
  {
    int			value;		/* Enum value */
    const char		*ppd_keyword;	/* PPD keyword for enum */
    cups_array_t	*names;		/* Names we've added */
    static const char * const base_keywords[] =
    {					/* Base STD 92 keywords */
      NULL,				/* none */
      "SingleAuto",			/* staple */
      "SingleAuto",			/* punch */
      NULL,				/* cover */
      "BindAuto",			/* bind */
      "SaddleStitch",			/* saddle-stitch */
      "EdgeStitchAuto",			/* edge-stitch */
      "Auto",				/* fold */
      NULL,				/* trim */
      NULL,				/* bale */
      NULL,				/* booklet-maker */
      NULL,				/* jog-offset */
      NULL,				/* coat */
      NULL				/* laminate */
    };

    count       = ippGetCount(attr);
    names       = cupsArrayNew3((cups_array_func_t)strcmp, NULL, NULL, 0, (cups_acopy_func_t)strdup, (cups_afree_func_t)free);
    fin_options = cupsArrayNew((cups_array_func_t)strcmp, NULL);

   /*
    * Staple/Bind/Stitch
    */

    for (i = 0; i < count; i ++)
    {
      value   = ippGetInteger(attr, i);
      keyword = ippEnumString("finishings", value);

      if (!strncmp(keyword, "staple-", 7) || !strncmp(keyword, "bind-", 5) || !strncmp(keyword, "edge-stitch-", 12) || !strcmp(keyword, "saddle-stitch"))
        break;
    }

    if (i < count)
    {
      static const char * const staple_keywords[] =
      {					/* StapleLocation keywords */
	"SinglePortrait",
	"SingleRevLandscape",
	"SingleLandscape",
	"SingleRevPortrait",
	"EdgeStitchPortrait",
	"EdgeStitchLandscape",
	"EdgeStitchRevPortrait",
	"EdgeStitchRevLandscape",
	"DualPortrait",
	"DualLandscape",
	"DualRevPortrait",
	"DualRevLandscape",
	"TriplePortrait",
	"TripleLandscape",
	"TripleRevPortrait",
	"TripleRevLandscape"
      };
      static const char * const bind_keywords[] =
      {					/* StapleLocation binding keywords */
	"BindPortrait",
	"BindLandscape",
	"BindRevPortrait",
	"BindRevLandscape"
      };

      cupsArrayAdd(fin_options, "*StapleLocation");

      cupsFilePuts(fp, "*OpenUI *StapleLocation: PickOne\n");
      cupsFilePuts(fp, "*OrderDependency: 10 AnySetup *StapleLocation\n");
      cupsFilePrintf(fp, "*%s.Translation StapleLocation/%s: \"\"\n", lang->language, _cupsLangString(lang, _("Staple")));
      cupsFilePuts(fp, "*DefaultStapleLocation: None\n");
      cupsFilePuts(fp, "*StapleLocation None: \"\"\n");
      cupsFilePrintf(fp, "*%s.StapleLocation None/%s: \"\"\n", lang->language, _cupsLangString(lang, _("None")));

      for (; i < count; i ++)
      {
        value   = ippGetInteger(attr, i);
        keyword = ippEnumString("finishings", value);

        if (strncmp(keyword, "staple-", 7) && strncmp(keyword, "bind-", 5) && strncmp(keyword, "edge-stitch-", 12) && strcmp(keyword, "saddle-stitch"))
          continue;

        if (cupsArrayFind(names, (char *)keyword))
          continue;			/* Already did this finishing template */

        cupsArrayAdd(names, (char *)keyword);

	snprintf(msgid, sizeof(msgid), "finishings.%d", value);

        if (value >= IPP_FINISHINGS_NONE && value <= IPP_FINISHINGS_LAMINATE)
          ppd_keyword = base_keywords[value - IPP_FINISHINGS_NONE];
        else if (value >= IPP_FINISHINGS_STAPLE_TOP_LEFT && value <= IPP_FINISHINGS_STAPLE_TRIPLE_BOTTOM)
          ppd_keyword = staple_keywords[value - IPP_FINISHINGS_STAPLE_TOP_LEFT];
        else if (value >= IPP_FINISHINGS_BIND_LEFT && value <= IPP_FINISHINGS_BIND_BOTTOM)
          ppd_keyword = bind_keywords[value - IPP_FINISHINGS_BIND_LEFT];
        else
          ppd_keyword = NULL;

        if (!ppd_keyword)
          continue;

	cupsFilePrintf(fp, "*StapleLocation %s: \"\"\n", ppd_keyword);
	ppd_put_string(fp, lang, strings, "StapleLocation", ppd_keyword, msgid);
	cupsFilePrintf(fp, "*cupsIPPFinishings %d/%s: \"*StapleLocation %s\"\n", value, keyword, ppd_keyword);
      }

      cupsFilePuts(fp, "*CloseUI: *StapleLocation\n");
    }

   /*
    * Fold
    */

    for (i = 0; i < count; i ++)
    {
      value   = ippGetInteger(attr, i);
      keyword = ippEnumString("finishings", value);

      if (!strncmp(keyword, "cups-fold-", 10) || !strcmp(keyword, "fold") || !strncmp(keyword, "fold-", 5))
        break;
    }

    if (i < count)
    {
      static const char * const fold_keywords[] =
      {					/* FoldType keywords */
	"Accordion",
	"DoubleGate",
	"Gate",
	"Half",
	"HalfZ",
	"LeftGate",
	"Letter",
	"Parallel",
	"XFold",
	"RightGate",
	"ZFold",
	"EngineeringZ"
      };

      cupsArrayAdd(fin_options, "*FoldType");

      cupsFilePuts(fp, "*OpenUI *FoldType: PickOne\n");
      cupsFilePuts(fp, "*OrderDependency: 10 AnySetup *FoldType\n");
      cupsFilePrintf(fp, "*%s.Translation FoldType/%s: \"\"\n", lang->language, _cupsLangString(lang, _("Fold")));
      cupsFilePuts(fp, "*DefaultFoldType: None\n");
      cupsFilePuts(fp, "*FoldType None: \"\"\n");
      cupsFilePrintf(fp, "*%s.FoldType None/%s: \"\"\n", lang->language, _cupsLangString(lang, _("None")));

      for (; i < count; i ++)
      {
        value   = ippGetInteger(attr, i);
        keyword = ippEnumString("finishings", value);

        if (!strncmp(keyword, "cups-fold-", 10))
          keyword += 5;
        else if (strcmp(keyword, "fold") && strncmp(keyword, "fold-", 5))
          continue;

        if (cupsArrayFind(names, (char *)keyword))
          continue;			/* Already did this finishing template */

        cupsArrayAdd(names, (char *)keyword);

	snprintf(msgid, sizeof(msgid), "finishings.%d", value);

        if (value >= IPP_FINISHINGS_NONE && value <= IPP_FINISHINGS_LAMINATE)
          ppd_keyword = base_keywords[value - IPP_FINISHINGS_NONE];
        else if (value >= IPP_FINISHINGS_FOLD_ACCORDION && value <= IPP_FINISHINGS_FOLD_ENGINEERING_Z)
          ppd_keyword = fold_keywords[value - IPP_FINISHINGS_FOLD_ACCORDION];
        else if (value >= IPP_FINISHINGS_CUPS_FOLD_ACCORDION && value <= IPP_FINISHINGS_CUPS_FOLD_Z)
          ppd_keyword = fold_keywords[value - IPP_FINISHINGS_CUPS_FOLD_ACCORDION];
        else
          ppd_keyword = NULL;

        if (!ppd_keyword)
          continue;

	cupsFilePrintf(fp, "*FoldType %s: \"\"\n", ppd_keyword);
	ppd_put_string(fp, lang, strings, "FoldType", ppd_keyword, msgid);
	cupsFilePrintf(fp, "*cupsIPPFinishings %d/%s: \"*FoldType %s\"\n", value, keyword, ppd_keyword);
      }

      cupsFilePuts(fp, "*CloseUI: *FoldType\n");
    }

   /*
    * Punch
    */

    for (i = 0; i < count; i ++)
    {
      value   = ippGetInteger(attr, i);
      keyword = ippEnumString("finishings", value);

      if (!strcmp(keyword, "punch") || !strncmp(keyword, "cups-punch-", 11) || !strncmp(keyword, "punch-", 6))
        break;
    }

    if (i < count)
    {
      static const char * const punch_keywords[] =
      {					/* PunchMedia keywords */
	"SinglePortrait",
	"SingleRevLandscape",
	"SingleLandscape",
	"SingleRevPortrait",
	"DualPortrait",
	"DualLandscape",
	"DualRevPortrait",
	"DualRevLandscape",
	"TriplePortrait",
	"TripleLandscape",
	"TripleRevPortrait",
	"TripleRevLandscape",
	"QuadPortrait",
	"QuadLandscape",
	"QuadRevPortrait",
	"QuadRevLandscape",
	"MultiplePortrait",
	"MultipleLandscape",
	"MultipleRevPortrait",
	"MultipleRevLandscape"
      };

      cupsArrayAdd(fin_options, "*PunchMedia");

      cupsFilePuts(fp, "*OpenUI *PunchMedia: PickOne\n");
      cupsFilePuts(fp, "*OrderDependency: 10 AnySetup *PunchMedia\n");
      cupsFilePrintf(fp, "*%s.Translation PunchMedia/%s: \"\"\n", lang->language, _cupsLangString(lang, _("Punch")));
      cupsFilePuts(fp, "*DefaultPunchMedia: None\n");
      cupsFilePuts(fp, "*PunchMedia None: \"\"\n");
      cupsFilePrintf(fp, "*%s.PunchMedia None/%s: \"\"\n", lang->language, _cupsLangString(lang, _("None")));

      for (i = 0; i < count; i ++)
      {
        value   = ippGetInteger(attr, i);
        keyword = ippEnumString("finishings", value);

        if (!strncmp(keyword, "cups-punch-", 11))
          keyword += 5;
        else if (strcmp(keyword, "punch") && strncmp(keyword, "punch-", 6))
          continue;

        if (cupsArrayFind(names, (char *)keyword))
          continue;			/* Already did this finishing template */

        cupsArrayAdd(names, (char *)keyword);

	snprintf(msgid, sizeof(msgid), "finishings.%d", value);

        if (value >= IPP_FINISHINGS_NONE && value <= IPP_FINISHINGS_LAMINATE)
          ppd_keyword = base_keywords[value - IPP_FINISHINGS_NONE];
        else if (value >= IPP_FINISHINGS_PUNCH_TOP_LEFT && value <= IPP_FINISHINGS_PUNCH_MULTIPLE_BOTTOM)
          ppd_keyword = punch_keywords[value - IPP_FINISHINGS_PUNCH_TOP_LEFT];
        else if (value >= IPP_FINISHINGS_CUPS_PUNCH_TOP_LEFT && value <= IPP_FINISHINGS_CUPS_PUNCH_QUAD_BOTTOM)
          ppd_keyword = punch_keywords[value - IPP_FINISHINGS_CUPS_PUNCH_TOP_LEFT];
        else
          ppd_keyword = NULL;

        if (!ppd_keyword)
          continue;

	cupsFilePrintf(fp, "*PunchMedia %s: \"\"\n", ppd_keyword);
	ppd_put_string(fp, lang, strings, "PunchMedia", ppd_keyword, msgid);
	cupsFilePrintf(fp, "*cupsIPPFinishings %d/%s: \"*PunchMedia %s\"\n", value, keyword, ppd_keyword);
      }

      cupsFilePuts(fp, "*CloseUI: *PunchMedia\n");
    }

   /*
    * Booklet
    */

    if (ippContainsInteger(attr, IPP_FINISHINGS_BOOKLET_MAKER))
    {
      cupsArrayAdd(fin_options, "*Booklet");

      cupsFilePuts(fp, "*OpenUI *Booklet: Boolean\n");
      cupsFilePuts(fp, "*OrderDependency: 10 AnySetup *Booklet\n");
      cupsFilePrintf(fp, "*%s.Translation Booklet/%s: \"\"\n", lang->language, _cupsLangString(lang, _("Booklet")));
      cupsFilePuts(fp, "*DefaultBooklet: False\n");
      cupsFilePuts(fp, "*Booklet False: \"\"\n");
      cupsFilePuts(fp, "*Booklet True: \"\"\n");
      cupsFilePrintf(fp, "*cupsIPPFinishings %d/booklet-maker: \"*Booklet True\"\n", IPP_FINISHINGS_BOOKLET_MAKER);
      cupsFilePuts(fp, "*CloseUI: *Booklet\n");
    }

   /*
    * CutMedia
    */

    for (i = 0; i < count; i ++)
    {
      value   = ippGetInteger(attr, i);
      keyword = ippEnumString("finishings", value);

      if (!strcmp(keyword, "trim") || !strncmp(keyword, "trim-", 5))
        break;
    }

    if (i < count)
    {
      static const char * const trim_keywords[] =
      {				/* CutMedia keywords */
        "EndOfPage",
        "EndOfDoc",
        "EndOfSet",
        "EndOfJob"
      };

      cupsArrayAdd(fin_options, "*CutMedia");

      cupsFilePuts(fp, "*OpenUI *CutMedia: PickOne\n");
      cupsFilePuts(fp, "*OrderDependency: 10 AnySetup *CutMedia\n");
      cupsFilePrintf(fp, "*%s.Translation CutMedia/%s: \"\"\n", lang->language, _cupsLangString(lang, _("Cut")));
      cupsFilePuts(fp, "*DefaultCutMedia: None\n");
      cupsFilePuts(fp, "*CutMedia None: \"\"\n");
      cupsFilePrintf(fp, "*%s.CutMedia None/%s: \"\"\n", lang->language, _cupsLangString(lang, _("None")));

      for (i = 0; i < count; i ++)
      {
        value   = ippGetInteger(attr, i);
        keyword = ippEnumString("finishings", value);

	if (strcmp(keyword, "trim") && strncmp(keyword, "trim-", 5))
          continue;

        if (cupsArrayFind(names, (char *)keyword))
          continue;			/* Already did this finishing template */

        cupsArrayAdd(names, (char *)keyword);

	snprintf(msgid, sizeof(msgid), "finishings.%d", value);

        if (value == IPP_FINISHINGS_TRIM)
          ppd_keyword = "Auto";
	else
	  ppd_keyword = trim_keywords[value - IPP_FINISHINGS_TRIM_AFTER_PAGES];

	cupsFilePrintf(fp, "*CutMedia %s: \"\"\n", ppd_keyword);
	ppd_put_string(fp, lang, strings, "CutMedia", ppd_keyword, msgid);
	cupsFilePrintf(fp, "*cupsIPPFinishings %d/%s: \"*CutMedia %s\"\n", value, keyword, ppd_keyword);
      }

      cupsFilePuts(fp, "*CloseUI: *CutMedia\n");
    }

    cupsArrayDelete(names);
  }

  if ((attr = ippFindAttribute(supported, "finishings-col-database", IPP_TAG_BEGIN_COLLECTION)) != NULL)
  {
    ipp_t	*finishing_col;		/* Current finishing collection */
    ipp_attribute_t *finishing_attr;	/* Current finishing member attribute */
    cups_array_t *templates;		/* Finishing templates */

    cupsFilePuts(fp, "*OpenUI *cupsFinishingTemplate: PickOne\n");
    cupsFilePuts(fp, "*OrderDependency: 10 AnySetup *cupsFinishingTemplate\n");
    cupsFilePrintf(fp, "*%s.Translation cupsFinishingTemplate/%s: \"\"\n", lang->language, _cupsLangString(lang, _("Finishing Preset")));
    cupsFilePuts(fp, "*DefaultcupsFinishingTemplate: none\n");
    cupsFilePuts(fp, "*cupsFinishingTemplate none: \"\"\n");
    cupsFilePrintf(fp, "*%s.cupsFinishingTemplate none/%s: \"\"\n", lang->language, _cupsLangString(lang, _("None")));

    templates = cupsArrayNew((cups_array_func_t)strcmp, NULL);
    count     = ippGetCount(attr);

    for (i = 0; i < count; i ++)
    {
      finishing_col = ippGetCollection(attr, i);
      keyword       = ippGetString(ippFindAttribute(finishing_col, "finishing-template", IPP_TAG_ZERO), 0, NULL);

      if (!keyword || cupsArrayFind(templates, (void *)keyword))
        continue;

      if (!strcmp(keyword, "none"))
        continue;

      cupsArrayAdd(templates, (void *)keyword);

      pwg_ppdize_name(keyword, ppdname, sizeof(ppdname));

      snprintf(msgid, sizeof(msgid), "finishing-template.%s", keyword);

      cupsFilePrintf(fp, "*cupsFinishingTemplate %s: \"\n", ppdname);
      for (finishing_attr = ippFirstAttribute(finishing_col); finishing_attr; finishing_attr = ippNextAttribute(finishing_col))
      {
        if (ippGetValueTag(finishing_attr) == IPP_TAG_BEGIN_COLLECTION)
        {
	  const char *name = ippGetName(finishing_attr);
					/* Member attribute name */

          if (strcmp(name, "media-size"))
            cupsFilePrintf(fp, "%% %s\n", name);
	}
      }
      cupsFilePuts(fp, "\"\n");
      ppd_put_string(fp, lang, strings, "cupsFinishingTemplate", ppdname, msgid);
      cupsFilePuts(fp, "*End\n");
    }

    cupsFilePuts(fp, "*CloseUI: *cupsFinishingTemplate\n");

    if (cupsArrayCount(fin_options))
    {
      const char	*fin_option;	/* Current finishing option */

      cupsFilePuts(fp, "*cupsUIConstraint finishing-template: \"*cupsFinishingTemplate");
      for (fin_option = (const char *)cupsArrayFirst(fin_options); fin_option; fin_option = (const char *)cupsArrayNext(fin_options))
        cupsFilePrintf(fp, " %s", fin_option);
      cupsFilePuts(fp, "\"\n");

      cupsFilePuts(fp, "*cupsUIResolver finishing-template: \"*cupsFinishingTemplate None");
      for (fin_option = (const char *)cupsArrayFirst(fin_options); fin_option; fin_option = (const char *)cupsArrayNext(fin_options))
        cupsFilePrintf(fp, " %s None", fin_option);
      cupsFilePuts(fp, "\"\n");
    }

    cupsArrayDelete(templates);
  }

  cupsArrayDelete(fin_options);

 /*
  * Presets...
  */

  if ((attr = ippFindAttribute(supported, "job-presets-supported", IPP_TAG_BEGIN_COLLECTION)) != NULL)
  {
    for (i = 0, count = ippGetCount(attr); i < count; i ++)
    {
      ipp_t	*preset = ippGetCollection(attr, i);
					/* Preset collection */
      const char *preset_name = ippGetString(ippFindAttribute(preset, "preset-name", IPP_TAG_ZERO), 0, NULL);
					/* Preset name */
      ipp_attribute_t *member;		/* Member attribute in preset */
      const char *member_name;		/* Member attribute name */
      char      	member_value[256];	/* Member attribute value */

      if (!preset || !preset_name)
        continue;

      pwg_ppdize_name(preset_name, ppdname, sizeof(ppdname));
      cupsFilePrintf(fp, "*APPrinterPreset %s: \"\n", ppdname);
      for (member = ippFirstAttribute(preset); member; member = ippNextAttribute(preset))
      {
        member_name = ippGetName(member);

        if (!member_name || !strcmp(member_name, "preset-name"))
          continue;

        if (!strcmp(member_name, "finishings"))
        {
	  for (i = 0, count = ippGetCount(member); i < count; i ++)
	  {
	    const char *option = NULL;	/* PPD option name */

	    keyword = ippEnumString("finishings", ippGetInteger(member, i));

	    if (!strcmp(keyword, "booklet-maker"))
	    {
	      option  = "Booklet";
	      keyword = "True";
	    }
	    else if (!strncmp(keyword, "fold-", 5))
	      option = "FoldType";
	    else if (!strncmp(keyword, "punch-", 6))
	      option = "PunchMedia";
	    else if (!strncmp(keyword, "bind-", 5) || !strncmp(keyword, "edge-stitch-", 12) || !strcmp(keyword, "saddle-stitch") || !strncmp(keyword, "staple-", 7))
	      option = "StapleLocation";

	    if (option && keyword)
	      cupsFilePrintf(fp, "*%s %s\n", option, keyword);
	  }
        }
        else if (!strcmp(member_name, "finishings-col"))
        {
          ipp_t *fin_col;		/* finishings-col value */

          for (i = 0, count = ippGetCount(member); i < count; i ++)
          {
            fin_col = ippGetCollection(member, i);

            if ((keyword = ippGetString(ippFindAttribute(fin_col, "finishing-template", IPP_TAG_ZERO), 0, NULL)) != NULL)
            {
              pwg_ppdize_name(keyword, ppdname, sizeof(ppdname));
              cupsFilePrintf(fp, "*cupsFinishingTemplate %s\n", ppdname);
            }
          }
        }
        else if (!strcmp(member_name, "media"))
        {
         /*
          * Map media to PageSize...
          */

          if ((pwg = pwgMediaForPWG(ippGetString(member, 0, NULL))) != NULL && pwg->ppd)
            cupsFilePrintf(fp, "*PageSize %s\n", pwg->ppd);
        }
        else if (!strcmp(member_name, "media-col"))
        {
          media_col = ippGetCollection(member, 0);

          if ((media_size = ippGetCollection(ippFindAttribute(media_col, "media-size", IPP_TAG_BEGIN_COLLECTION), 0)) != NULL)
          {
            x_dim = ippFindAttribute(media_size, "x-dimension", IPP_TAG_INTEGER);
            y_dim = ippFindAttribute(media_size, "y-dimension", IPP_TAG_INTEGER);
            if ((pwg = pwgMediaForSize(ippGetInteger(x_dim, 0), ippGetInteger(y_dim, 0))) != NULL && pwg->ppd)
	      cupsFilePrintf(fp, "*PageSize %s\n", pwg->ppd);
          }

          if ((keyword = ippGetString(ippFindAttribute(media_col, "media-source", IPP_TAG_ZERO), 0, NULL)) != NULL)
          {
            pwg_ppdize_name(keyword, ppdname, sizeof(ppdname));
            cupsFilePrintf(fp, "*InputSlot %s\n", ppdname);
	  }

          if ((keyword = ippGetString(ippFindAttribute(media_col, "media-type", IPP_TAG_ZERO), 0, NULL)) != NULL)
          {
            pwg_ppdize_name(keyword, ppdname, sizeof(ppdname));
            cupsFilePrintf(fp, "*MediaType %s\n", ppdname);
	  }
        }
        else if (!strcmp(member_name, "print-quality"))
        {
	 /*
	  * Map print-quality to cupsPrintQuality...
	  */

          int qval = ippGetInteger(member, 0);
					/* print-quality value */
	  static const char * const qualities[] = { "Draft", "Normal", "High" };
					/* cupsPrintQuality values */

          if (qval >= IPP_QUALITY_DRAFT && qval <= IPP_QUALITY_HIGH)
            cupsFilePrintf(fp, "*cupsPrintQuality %s\n", qualities[qval - IPP_QUALITY_DRAFT]);
        }
        else if (!strcmp(member_name, "output-bin"))
        {
          pwg_ppdize_name(ippGetString(member, 0, NULL), ppdname, sizeof(ppdname));
          cupsFilePrintf(fp, "*OutputBin %s\n", ppdname);
        }
        else if (!strcmp(member_name, "sides"))
        {
          keyword = ippGetString(member, 0, NULL);
          if (keyword && !strcmp(keyword, "one-sided"))
            cupsFilePuts(fp, "*Duplex None\n");
	  else if (keyword && !strcmp(keyword, "two-sided-long-edge"))
	    cupsFilePuts(fp, "*Duplex DuplexNoTumble\n");
	  else if (keyword && !strcmp(keyword, "two-sided-short-edge"))
	    cupsFilePuts(fp, "*Duplex DuplexTumble\n");
        }
        else
        {
         /*
          * Add attribute name and value as-is...
          */

          ippAttributeString(member, member_value, sizeof(member_value));
          cupsFilePrintf(fp, "*%s %s\n", member_name, member_value);
	}
      }

      cupsFilePuts(fp, "\"\n*End\n");

      snprintf(msgid, sizeof(msgid), "preset-name.%s", preset_name);
      pwg_ppdize_name(preset_name, ppdname, sizeof(ppdname));
      ppd_put_string(fp, lang, strings, "APPrinterPreset", ppdname, msgid);
    }
  }

 /*
  * Add cupsSingleFile to support multiple files printing on printers
  * which don't support multiple files in its firmware...
  *
  * Adding the keyword degrades printing performance (there is 1-2 seconds
  * pause between files).
  */

  cupsFilePuts(fp, "*cupsSingleFile: true\n");

 /*
  * Close up and return...
  */

  cupsFileClose(fp);

  _cupsMessageFree(strings);

  return (buffer);

 /*
  * If we get here then there was a problem creating the PPD...
  */

  bad_ppd:

  cupsFileClose(fp);
  unlink(buffer);
  *buffer = '\0';

  _cupsMessageFree(strings);

  _cupsSetError(IPP_STATUS_ERROR_INTERNAL, _("Printer does not support required IPP attributes or document formats."), 1);

  return (NULL);
}


/*
 * '_pwgInputSlotForSource()' - Get the InputSlot name for the given PWG
 *                              media-source.
 */

const char *				/* O - InputSlot name */
_pwgInputSlotForSource(
    const char *media_source,		/* I - PWG media-source */
    char       *name,			/* I - Name buffer */
    size_t     namesize)		/* I - Size of name buffer */
{
 /*
  * Range check input...
  */

  if (!media_source || !name || namesize < PPD_MAX_NAME)
    return (NULL);

  if (_cups_strcasecmp(media_source, "main"))
    strlcpy(name, "Cassette", namesize);
  else if (_cups_strcasecmp(media_source, "alternate"))
    strlcpy(name, "Multipurpose", namesize);
  else if (_cups_strcasecmp(media_source, "large-capacity"))
    strlcpy(name, "LargeCapacity", namesize);
  else if (_cups_strcasecmp(media_source, "bottom"))
    strlcpy(name, "Lower", namesize);
  else if (_cups_strcasecmp(media_source, "middle"))
    strlcpy(name, "Middle", namesize);
  else if (_cups_strcasecmp(media_source, "top"))
    strlcpy(name, "Upper", namesize);
  else if (_cups_strcasecmp(media_source, "rear"))
    strlcpy(name, "Rear", namesize);
  else if (_cups_strcasecmp(media_source, "side"))
    strlcpy(name, "Side", namesize);
  else if (_cups_strcasecmp(media_source, "envelope"))
    strlcpy(name, "Envelope", namesize);
  else if (_cups_strcasecmp(media_source, "main-roll"))
    strlcpy(name, "Roll", namesize);
  else if (_cups_strcasecmp(media_source, "alternate-roll"))
    strlcpy(name, "Roll2", namesize);
  else
    pwg_ppdize_name(media_source, name, namesize);

  return (name);
}


/*
 * '_pwgMediaTypeForType()' - Get the MediaType name for the given PWG
 *                            media-type.
 */

const char *				/* O - MediaType name */
_pwgMediaTypeForType(
    const char *media_type,		/* I - PWG media-type */
    char       *name,			/* I - Name buffer */
    size_t     namesize)		/* I - Size of name buffer */
{
 /*
  * Range check input...
  */

  if (!media_type || !name || namesize < PPD_MAX_NAME)
    return (NULL);

  if (_cups_strcasecmp(media_type, "auto"))
    strlcpy(name, "Auto", namesize);
  else if (_cups_strcasecmp(media_type, "cardstock"))
    strlcpy(name, "Cardstock", namesize);
  else if (_cups_strcasecmp(media_type, "envelope"))
    strlcpy(name, "Envelope", namesize);
  else if (_cups_strcasecmp(media_type, "photographic-glossy"))
    strlcpy(name, "Glossy", namesize);
  else if (_cups_strcasecmp(media_type, "photographic-high-gloss"))
    strlcpy(name, "HighGloss", namesize);
  else if (_cups_strcasecmp(media_type, "photographic-matte"))
    strlcpy(name, "Matte", namesize);
  else if (_cups_strcasecmp(media_type, "stationery"))
    strlcpy(name, "Plain", namesize);
  else if (_cups_strcasecmp(media_type, "stationery-coated"))
    strlcpy(name, "Coated", namesize);
  else if (_cups_strcasecmp(media_type, "stationery-inkjet"))
    strlcpy(name, "Inkjet", namesize);
  else if (_cups_strcasecmp(media_type, "stationery-letterhead"))
    strlcpy(name, "Letterhead", namesize);
  else if (_cups_strcasecmp(media_type, "stationery-preprinted"))
    strlcpy(name, "Preprinted", namesize);
  else if (_cups_strcasecmp(media_type, "transparency"))
    strlcpy(name, "Transparency", namesize);
  else
    pwg_ppdize_name(media_type, name, namesize);

  return (name);
}


/*
 * '_pwgPageSizeForMedia()' - Get the PageSize name for the given media.
 */

const char *				/* O - PageSize name */
_pwgPageSizeForMedia(
    pwg_media_t *media,			/* I - Media */
    char        *name,			/* I - PageSize name buffer */
    size_t      namesize)		/* I - Size of name buffer */
{
  const char	*sizeptr,		/* Pointer to size in PWG name */
		*dimptr;		/* Pointer to dimensions in PWG name */


 /*
  * Range check input...
  */

  if (!media || !name || namesize < PPD_MAX_NAME)
    return (NULL);

 /*
  * Copy or generate a PageSize name...
  */

  if (media->ppd)
  {
   /*
    * Use a standard Adobe name...
    */

    strlcpy(name, media->ppd, namesize);
  }
  else if (!media->pwg || !strncmp(media->pwg, "custom_", 7) ||
           (sizeptr = strchr(media->pwg, '_')) == NULL ||
	   (dimptr = strchr(sizeptr + 1, '_')) == NULL ||
	   (size_t)(dimptr - sizeptr) > namesize)
  {
   /*
    * Use a name of the form "wNNNhNNN"...
    */

    snprintf(name, namesize, "w%dh%d", (int)PWG_TO_POINTS(media->width),
             (int)PWG_TO_POINTS(media->length));
  }
  else
  {
   /*
    * Copy the size name from class_sizename_dimensions...
    */

    memcpy(name, sizeptr + 1, (size_t)(dimptr - sizeptr - 1));
    name[dimptr - sizeptr - 1] = '\0';
  }

  return (name);
}


/*
 * 'cups_connect()' - Connect to a URL and get the resource path.
 */

static int				/* O  - 1 on success, 0 on failure */
cups_connect(http_t     **http,		/* IO - Current HTTP connection */
             const char *url,		/* I  - URL to connect */
             char       *resource,	/* I  - Resource path buffer */
             size_t     ressize)	/* I  - Size of resource path buffer */
{
  char			scheme[32],	/* URL scheme */
			userpass[256],	/* URL username:password */
			host[256],	/* URL host */
			curhost[256];	/* Current host */
  int			port;		/* URL port */
  http_encryption_t	encryption;	/* Type of encryption to use */


  // Separate the URI...
  if (httpSeparateURI(HTTP_URI_CODING_ALL, url, scheme, sizeof(scheme), userpass, sizeof(userpass), host, sizeof(host), &port, resource, ressize) < HTTP_URI_STATUS_OK)
    return (0);

  // Use encryption as needed..
  if (port == 443 || !strcmp(scheme, "https") || !strcmp(scheme, "ipps"))
    encryption = HTTP_ENCRYPTION_ALWAYS;
  else
    encryption = HTTP_ENCRYPTION_IF_REQUESTED;

  if (!*http || strcasecmp(host, httpGetHostname(*http, curhost, sizeof(curhost))) || httpAddrPort(httpGetAddress(*http)) != port || httpIsEncrypted(*http) != (encryption == HTTP_ENCRYPTION_ALWAYS))
  {
    httpClose(*http);
    *http = httpConnect2(host, port, NULL, AF_UNSPEC, encryption, 1, 5000, NULL);
  }

  return (*http != NULL);
}


/*
 * 'cups_get_url()' - Get a copy of the file at the given URL.
 */

static int				/* O  - 1 on success, 0 on failure */
cups_get_url(http_t     **http,		/* IO - Current HTTP connection */
             const char *url,		/* I  - URL to get */
             char       *name,		/* I  - Temporary filename */
             size_t     namesize)	/* I  - Size of temporary filename buffer */
{
  char			resource[256];	/* URL resource */
  http_status_t		status;		/* Status of GET request */
  int			fd;		/* Temporary file */


  if (!cups_connect(http, url, resource, sizeof(resource)))
    return (0);

  if ((fd = cupsTempFd(name, (int)namesize)) < 0)
    return (0);

  status = cupsGetFd(*http, resource, fd);

  close(fd);

  if (status != HTTP_STATUS_OK)
  {
    unlink(name);
    *name = '\0';
    return (0);
  }

  return (1);
}


/*
 * 'ppd_put_strings()' - Write localization attributes to a PPD file.
 */

static void
ppd_put_string(cups_file_t  *fp,	/* I - PPD file */
               cups_lang_t  *lang,	/* I - Language */
               cups_array_t *strings,	/* I - Strings */
	       const char   *ppd_option,/* I - PPD option */
	       const char   *ppd_choice,/* I - PPD choice */
	       const char   *pwg_msgid)	/* I - PWG message ID */
{
  const char	*text;			/* Localized text */


  if ((text = _cupsLangString(lang, pwg_msgid)) == pwg_msgid || !strcmp(pwg_msgid, text))
  {
    if ((text = _cupsMessageLookup(strings, pwg_msgid)) == pwg_msgid)
      return;
  }

  // Add the first line of localized text...
  cupsFilePrintf(fp, "*%s.%s %s/", lang->language, ppd_option, ppd_choice);
  while (*text && *text != '\n')
  {
    // Escape ":" and "<"...
    if (*text == ':' || *text == '<')
      cupsFilePrintf(fp, "<%02X>", *text);
    else
      cupsFilePutChar(fp, *text);

    text ++;
  }
  cupsFilePuts(fp, ": \"\"\n");
}


/*
 * 'pwg_add_finishing()' - Add a finishings value.
 */

static void
pwg_add_finishing(
    cups_array_t     *finishings,	/* I - Finishings array */
    ipp_finishings_t template,		/* I - Finishing template */
    const char       *name,		/* I - PPD option */
    const char       *value)		/* I - PPD choice */
{
  _pwg_finishings_t	*f;		/* New finishings value */


  if ((f = (_pwg_finishings_t *)calloc(1, sizeof(_pwg_finishings_t))) != NULL)
  {
    f->value       = template;
    f->num_options = cupsAddOption(name, value, 0, &f->options);

    cupsArrayAdd(finishings, f);
  }
}


/*
 * 'pwg_add_message()' - Add a message to the PPD cached strings.
 */

static void
pwg_add_message(cups_array_t *a,	/* I - Message catalog */
                const char   *msg,	/* I - Message identifier */
                const char   *str)	/* I - Localized string */
{
  _cups_message_t	*m;		/* New message */


  if ((m = calloc(1, sizeof(_cups_message_t))) != NULL)
  {
    m->msg = strdup(msg);
    m->str = strdup(str);
    cupsArrayAdd(a, m);
  }
}


/*
 * 'pwg_compare_finishings()' - Compare two finishings values.
 */

static int				/* O - Result of comparison */
pwg_compare_finishings(
    _pwg_finishings_t *a,		/* I - First finishings value */
    _pwg_finishings_t *b)		/* I - Second finishings value */
{
  return ((int)b->value - (int)a->value);
}


/*
 * 'pwg_compare_sizes()' - Compare two media sizes...
 */

static int				/* O - Result of comparison */
pwg_compare_sizes(cups_size_t *a,	/* I - First media size */
                  cups_size_t *b)	/* I - Second media size */
{
  return (strcmp(a->media, b->media));
}


/*
 * 'pwg_copy_size()' - Copy a media size.
 */

static cups_size_t *			/* O - New media size */
pwg_copy_size(cups_size_t *size)	/* I - Media size to copy */
{
  cups_size_t	*newsize = (cups_size_t *)calloc(1, sizeof(cups_size_t));
					/* New media size */

  if (newsize)
    memcpy(newsize, size, sizeof(cups_size_t));

  return (newsize);
}


/*
 * 'pwg_free_finishings()' - Free a finishings value.
 */

static void
pwg_free_finishings(
    _pwg_finishings_t *f)		/* I - Finishings value */
{
  cupsFreeOptions(f->num_options, f->options);
  free(f);
}


/*
 * 'pwg_ppdize_name()' - Convert an IPP keyword to a PPD keyword.
 */

static void
pwg_ppdize_name(const char *ipp,	/* I - IPP keyword */
                char       *name,	/* I - Name buffer */
		size_t     namesize)	/* I - Size of name buffer */
{
  char	*ptr,				/* Pointer into name buffer */
	*end;				/* End of name buffer */


  if (!ipp || !_cups_isalnum(*ipp))
  {
    *name = '\0';
    return;
  }

  *name = (char)toupper(*ipp++);

  for (ptr = name + 1, end = name + namesize - 1; *ipp && ptr < end;)
  {
    if (*ipp == '-' && _cups_isalnum(ipp[1]))
    {
      ipp ++;
      *ptr++ = (char)toupper(*ipp++ & 255);
    }
    else if (*ipp == '_' || *ipp == '.' || *ipp == '-' || _cups_isalnum(*ipp))
    {
      *ptr++ = *ipp++;
    }
    else
    {
      ipp ++;
    }
  }

  *ptr = '\0';
}


/*
 * 'pwg_ppdize_resolution()' - Convert PWG resolution values to PPD values.
 */

static void
pwg_ppdize_resolution(
    ipp_attribute_t *attr,		/* I - Attribute to convert */
    int             element,		/* I - Element to convert */
    int             *xres,		/* O - X resolution in DPI */
    int             *yres,		/* O - Y resolution in DPI */
    char            *name,		/* I - Name buffer */
    size_t          namesize)		/* I - Size of name buffer */
{
  ipp_res_t units;			/* Units for resolution */


  *xres = ippGetResolution(attr, element, yres, &units);

  if (units == IPP_RES_PER_CM)
  {
    *xres = (int)(*xres * 2.54);
    *yres = (int)(*yres * 2.54);
  }

  if (name && namesize > 4)
  {
    if (*xres == *yres)
      snprintf(name, namesize, "%ddpi", *xres);
    else
      snprintf(name, namesize, "%dx%ddpi", *xres, *yres);
  }
}


/*
 * 'pwg_unppdize_name()' - Convert a PPD keyword to a lowercase IPP keyword.
 */

static void
pwg_unppdize_name(const char *ppd,	/* I - PPD keyword */
		  char       *name,	/* I - Name buffer */
                  size_t     namesize,	/* I - Size of name buffer */
                  const char *dashchars)/* I - Characters to be replaced by dashes */
{
  char	*ptr,				/* Pointer into name buffer */
	*end;				/* End of name buffer */
  int   nodash = 1;                     /* Next char in IPP name cannot be a
                                           dash (first char or after a dash) */


  if (_cups_islower(*ppd))
  {
   /*
    * Already lowercase name, use as-is?
    */

    const char *ppdptr;			/* Pointer into PPD keyword */

    for (ppdptr = ppd + 1; *ppdptr; ppdptr ++)
      if (_cups_isupper(*ppdptr) || strchr(dashchars, *ppdptr) ||
	  (*ppdptr == '-' && *(ppdptr - 1) == '-') ||
	  (*ppdptr == '-' && *(ppdptr + 1) == '\0'))
        break;

    if (!*ppdptr)
    {
      strlcpy(name, ppd, namesize);
      return;
    }
  }

  for (ptr = name, end = name + namesize - 1; *ppd && ptr < end; ppd ++)
  {
    if (_cups_isalnum(*ppd) || *ppd == '.' || *ppd == '_')
    {
      *ptr++ = (char)tolower(*ppd & 255);
      nodash = 0;
    }
    else if (*ppd == '-' || strchr(dashchars, *ppd))
    {
      if (nodash == 0)
      {
	*ptr++ = '-';
	nodash = 1;
      }
    }

    if (nodash == 0)
    {
      if (!_cups_isupper(*ppd) && _cups_isalnum(*ppd) &&
	  _cups_isupper(ppd[1]) && ptr < end)
      {
	*ptr++ = '-';
	nodash = 1;
      }
      else if (!isdigit(*ppd & 255) && isdigit(ppd[1] & 255))
      {
	*ptr++ = '-';
	nodash = 1;
      }
    }
  }

  /* Remove trailing dashes */
  while (ptr > name && *(ptr - 1) == '-')
    ptr --;

  *ptr = '\0';
}<|MERGE_RESOLUTION|>--- conflicted
+++ resolved
@@ -3319,11 +3319,8 @@
       mptr --;
       if (*mptr == ' ')
 	*mptr = '\0';
-<<<<<<< HEAD
-=======
       else
         break;
->>>>>>> 4e4921eb
     }
 
     if (!make[0])
