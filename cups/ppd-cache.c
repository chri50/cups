/*
 * PPD cache implementation for CUPS.
 *
 * Copyright © 2022-2024 by OpenPrinting.
 * Copyright © 2010-2021 by Apple Inc.
 *
 * Licensed under Apache License v2.0.  See the file "LICENSE" for more
 * information.
 */

/*
 * Include necessary headers...
 */

#include "cups-private.h"
#include "ppd-private.h"
#include "debug-internal.h"
#include <math.h>


/*
 * Macro to test for two almost-equal PWG measurements.
 */

#define _PWG_EQUIVALENT(x, y)	(abs((x)-(y)) < 2)


/*
 * Local functions...
 */

static int	cups_connect(http_t **http, const char *url, char *resource, size_t ressize);
static int	cups_get_url(http_t **http, const char *url, char *name, size_t namesize);
static const char *ppd_inputslot_for_keyword(_ppd_cache_t *pc, const char *keyword);
static void	ppd_put_string(cups_file_t *fp, cups_lang_t *lang, cups_array_t *strings, const char *ppd_option, const char *ppd_choice, const char *pwg_msgid);
static void	pwg_add_finishing(cups_array_t *finishings, ipp_finishings_t template, const char *name, const char *value);
static void	pwg_add_message(cups_array_t *a, const char *msg, const char *str);
static int	pwg_compare_finishings(_pwg_finishings_t *a, _pwg_finishings_t *b);
static int	pwg_compare_sizes(cups_size_t *a, cups_size_t *b);
static cups_size_t *pwg_copy_size(cups_size_t *size);
static void	pwg_free_finishings(_pwg_finishings_t *f);
static void	pwg_ppdize_name(const char *ipp, char *name, size_t namesize);
static void	pwg_ppdize_resolution(ipp_attribute_t *attr, int element, int *xres, int *yres, char *name, size_t namesize);
static void	pwg_unppdize_name(const char *ppd, char *name, size_t namesize,
		                  const char *dashchars);


/*
 * '_cupsConvertOptions()' - Convert printer options to standard IPP attributes.
 *
 * This functions converts PPD and CUPS-specific options to their standard IPP
 * attributes and values and adds them to the specified IPP request.
 */

int					/* O - New number of copies */
_cupsConvertOptions(
    ipp_t           *request,		/* I - IPP request */
    ppd_file_t      *ppd,		/* I - PPD file */
    _ppd_cache_t    *pc,		/* I - PPD cache info */
    ipp_attribute_t *media_col_sup,	/* I - media-col-supported values */
    ipp_attribute_t *doc_handling_sup,	/* I - multiple-document-handling-supported values */
    ipp_attribute_t *print_color_mode_sup,
                                	/* I - Printer supports print-color-mode */
    const char    *user,		/* I - User info */
    const char    *format,		/* I - document-format value */
    int           copies,		/* I - Number of copies */
    int           num_options,		/* I - Number of options */
    cups_option_t *options)		/* I - Options */
{
  int		i;			/* Looping var */
  const char	*keyword,		/* PWG keyword */
		*password;		/* Password string */
  pwg_size_t	*size;			/* PWG media size */
  ipp_t		*media_col,		/* media-col value */
		*media_size;		/* media-size value */
  const char	*media_source,		/* media-source value */
		*media_type,		/* media-type value */
		*collate_str,		/* multiple-document-handling value */
		*color_attr_name,	/* Supported color attribute */
		*mandatory,		/* Mandatory attributes */
		*finishing_template;	/* Finishing template */
  int		num_finishings = 0,	/* Number of finishing values */
		finishings[10];		/* Finishing enum values */
  ppd_choice_t	*choice;		/* Marked choice */
  int           finishings_copies = copies,
                                        /* Number of copies for finishings */
                job_pages = 0,		/* job-pages value */
		number_up = 1;		/* number-up value */
  const char	*value;			/* Option value */


 /*
  * Send standard IPP attributes...
  */

  if (pc->password && (password = cupsGetOption("job-password", num_options, options)) != NULL && ippGetOperation(request) != IPP_OP_VALIDATE_JOB)
  {
    ipp_attribute_t	*attr = NULL;	/* job-password attribute */

    if ((keyword = cupsGetOption("job-password-encryption", num_options, options)) == NULL)
      keyword = "none";

    if (!strcmp(keyword, "none"))
    {
     /*
      * Add plain-text job-password...
      */

      attr = ippAddOctetString(request, IPP_TAG_OPERATION, "job-password", password, (int)strlen(password));
    }
    else
    {
     /*
      * Add hashed job-password...
      */

      unsigned char	hash[64];	/* Hash of password */
      ssize_t		hashlen;	/* Length of hash */

      if ((hashlen = cupsHashData(keyword, password, strlen(password), hash, sizeof(hash))) > 0)
        attr = ippAddOctetString(request, IPP_TAG_OPERATION, "job-password", hash, (int)hashlen);
    }

    if (attr)
      ippAddString(request, IPP_TAG_OPERATION, IPP_TAG_KEYWORD, "job-password-encryption", NULL, keyword);
  }

  if (pc->account_id)
  {
    if ((keyword = cupsGetOption("job-account-id", num_options, options)) == NULL)
      keyword = cupsGetOption("job-billing", num_options, options);

    if (keyword)
      ippAddString(request, IPP_TAG_JOB, IPP_TAG_NAME, "job-account-id", NULL, keyword);
  }

  if (pc->accounting_user_id)
  {
    if ((keyword = cupsGetOption("job-accounting-user-id", num_options, options)) == NULL)
      keyword = user;

    if (keyword)
      ippAddString(request, IPP_TAG_JOB, IPP_TAG_NAME, "job-accounting-user-id", NULL, keyword);
  }

  for (mandatory = (const char *)cupsArrayFirst(pc->mandatory); mandatory; mandatory = (const char *)cupsArrayNext(pc->mandatory))
  {
    if (strcmp(mandatory, "copies") &&
	strcmp(mandatory, "destination-uris") &&
	strcmp(mandatory, "finishings") &&
	strcmp(mandatory, "finishings-col") &&
	strcmp(mandatory, "finishing-template") &&
	strcmp(mandatory, "job-account-id") &&
	strcmp(mandatory, "job-accounting-user-id") &&
	strcmp(mandatory, "job-password") &&
	strcmp(mandatory, "job-password-encryption") &&
	strcmp(mandatory, "media") &&
	strncmp(mandatory, "media-col", 9) &&
	strcmp(mandatory, "multiple-document-handling") &&
	strcmp(mandatory, "output-bin") &&
	strcmp(mandatory, "print-color-mode") &&
	strcmp(mandatory, "print-quality") &&
	strcmp(mandatory, "sides") &&
	(keyword = cupsGetOption(mandatory, num_options, options)) != NULL)
    {
      _ipp_option_t *opt = _ippFindOption(mandatory);
				    /* Option type */
      ipp_tag_t	value_tag = opt ? opt->value_tag : IPP_TAG_NAME;
				    /* Value type */

      switch (value_tag)
      {
	case IPP_TAG_INTEGER :
	case IPP_TAG_ENUM :
	    ippAddInteger(request, IPP_TAG_JOB, value_tag, mandatory, atoi(keyword));
	    break;
	case IPP_TAG_BOOLEAN :
	    ippAddBoolean(request, IPP_TAG_JOB, mandatory, !_cups_strcasecmp(keyword, "true"));
	    break;
	case IPP_TAG_RANGE :
	    {
	      int lower, upper;	/* Range */

	      if (sscanf(keyword, "%d-%d", &lower, &upper) != 2)
		lower = upper = atoi(keyword);

	      ippAddRange(request, IPP_TAG_JOB, mandatory, lower, upper);
	    }
	    break;
	case IPP_TAG_STRING :
	    ippAddOctetString(request, IPP_TAG_JOB, mandatory, keyword, (int)strlen(keyword));
	    break;
	default :
	    if (!strcmp(mandatory, "print-color-mode") && !strcmp(keyword, "monochrome"))
	    {
	      if (ippContainsString(print_color_mode_sup, "auto-monochrome"))
		keyword = "auto-monochrome";
	      else if (ippContainsString(print_color_mode_sup, "process-monochrome") && !ippContainsString(print_color_mode_sup, "monochrome"))
		keyword = "process-monochrome";
	    }

	    ippAddString(request, IPP_TAG_JOB, value_tag, mandatory, NULL, keyword);
	    break;
      }
    }
  }

  if ((keyword = cupsGetOption("PageSize", num_options, options)) == NULL)
    keyword = cupsGetOption("media", num_options, options);

  media_source = _ppdCacheGetSource(pc, cupsGetOption("InputSlot", num_options, options));
  media_type   = _ppdCacheGetType(pc, cupsGetOption("MediaType", num_options, options));
  size         = _ppdCacheGetSize(pc, keyword);

  if (size || media_source || media_type)
  {
   /*
    * Add a media-col value...
    */

    media_col = ippNew();

    if (size)
    {
      media_size = ippNew();
      ippAddInteger(media_size, IPP_TAG_ZERO, IPP_TAG_INTEGER,
                    "x-dimension", size->width);
      ippAddInteger(media_size, IPP_TAG_ZERO, IPP_TAG_INTEGER,
                    "y-dimension", size->length);

      ippAddCollection(media_col, IPP_TAG_ZERO, "media-size", media_size);
    }

    for (i = 0; i < media_col_sup->num_values; i ++)
    {
      if (size && !strcmp(media_col_sup->values[i].string.text, "media-left-margin"))
	ippAddInteger(media_col, IPP_TAG_ZERO, IPP_TAG_INTEGER, "media-left-margin", size->left);
      else if (size && !strcmp(media_col_sup->values[i].string.text, "media-bottom-margin"))
	ippAddInteger(media_col, IPP_TAG_ZERO, IPP_TAG_INTEGER, "media-bottom-margin", size->bottom);
      else if (size && !strcmp(media_col_sup->values[i].string.text, "media-right-margin"))
	ippAddInteger(media_col, IPP_TAG_ZERO, IPP_TAG_INTEGER, "media-right-margin", size->right);
      else if (size && !strcmp(media_col_sup->values[i].string.text, "media-top-margin"))
	ippAddInteger(media_col, IPP_TAG_ZERO, IPP_TAG_INTEGER, "media-top-margin", size->top);
      else if (media_source && !strcmp(media_col_sup->values[i].string.text, "media-source"))
	ippAddString(media_col, IPP_TAG_ZERO, IPP_TAG_KEYWORD, "media-source", NULL, media_source);
      else if (media_type && !strcmp(media_col_sup->values[i].string.text, "media-type"))
	ippAddString(media_col, IPP_TAG_ZERO, IPP_TAG_KEYWORD, "media-type", NULL, media_type);
    }

    ippAddCollection(request, IPP_TAG_JOB, "media-col", media_col);
  }

  if ((keyword = cupsGetOption("output-bin", num_options, options)) == NULL)
  {
    if ((choice = ppdFindMarkedChoice(ppd, "OutputBin")) != NULL)
      keyword = _ppdCacheGetBin(pc, choice->choice);
  }

  if (keyword)
    ippAddString(request, IPP_TAG_JOB, IPP_TAG_KEYWORD, "output-bin", NULL, keyword);

  color_attr_name = print_color_mode_sup ? "print-color-mode" : "output-mode";

 /*
  * If we use PPD with standardized PPD option for color support - ColorModel,
  * prefer it to don't break color/grayscale support for PPDs, either classic
  * or the ones generated from IPP Get-Printer-Attributes response.
  */

  if ((keyword = cupsGetOption("ColorModel", num_options, options)) == NULL)
  {
   /*
    * No ColorModel in options...
    */

    if ((choice = ppdFindMarkedChoice(ppd, "ColorModel")) != NULL)
    {
     /*
      * ColorModel is taken from PPD as its default option.
      */

      if (!strcmp(choice->choice, "Gray") || !strcmp(choice->choice, "FastGray") || !strcmp(choice->choice, "DeviceGray"))
        keyword = "monochrome";
      else
        keyword = "color";
    }
    else
     /*
      * print-color-mode is a default option since 2.4.1, use it as a fallback if there is no
      * ColorModel in options or PPD...
      */
      keyword = cupsGetOption("print-color-mode", num_options, options);
  }
  else
  {
   /*
    * ColorModel found in options...
    */

    if (!strcmp(keyword, "Gray") || !strcmp(keyword, "FastGray") || !strcmp(keyword, "DeviceGray"))
      keyword = "monochrome";
    else
      keyword = "color";
  }

  if (keyword && !strcmp(keyword, "monochrome"))
  {
    if (ippContainsString(print_color_mode_sup, "auto-monochrome"))
      keyword = "auto-monochrome";
    else if (ippContainsString(print_color_mode_sup, "process-monochrome") && !ippContainsString(print_color_mode_sup, "monochrome"))
      keyword = "process-monochrome";
  }

  if (keyword)
    ippAddString(request, IPP_TAG_JOB, IPP_TAG_KEYWORD, color_attr_name, NULL, keyword);

  if ((keyword = cupsGetOption("print-quality", num_options, options)) != NULL)
    ippAddInteger(request, IPP_TAG_JOB, IPP_TAG_ENUM, "print-quality", atoi(keyword));
  else if ((choice = ppdFindMarkedChoice(ppd, "cupsPrintQuality")) != NULL)
  {
    if (!_cups_strcasecmp(choice->choice, "draft"))
      ippAddInteger(request, IPP_TAG_JOB, IPP_TAG_ENUM, "print-quality", IPP_QUALITY_DRAFT);
    else if (!_cups_strcasecmp(choice->choice, "normal"))
      ippAddInteger(request, IPP_TAG_JOB, IPP_TAG_ENUM, "print-quality", IPP_QUALITY_NORMAL);
    else if (!_cups_strcasecmp(choice->choice, "high"))
      ippAddInteger(request, IPP_TAG_JOB, IPP_TAG_ENUM, "print-quality", IPP_QUALITY_HIGH);
  }

  if ((keyword = cupsGetOption("sides", num_options, options)) != NULL)
    ippAddString(request, IPP_TAG_JOB, IPP_TAG_KEYWORD, "sides", NULL, keyword);
  else if (pc->sides_option && (choice = ppdFindMarkedChoice(ppd, pc->sides_option)) != NULL)
  {
    if (pc->sides_1sided && !_cups_strcasecmp(choice->choice, pc->sides_1sided))
      ippAddString(request, IPP_TAG_JOB, IPP_TAG_KEYWORD, "sides", NULL, "one-sided");
    else if (pc->sides_2sided_long && !_cups_strcasecmp(choice->choice, pc->sides_2sided_long))
      ippAddString(request, IPP_TAG_JOB, IPP_TAG_KEYWORD, "sides", NULL, "two-sided-long-edge");
    else if (pc->sides_2sided_short && !_cups_strcasecmp(choice->choice, pc->sides_2sided_short))
      ippAddString(request, IPP_TAG_JOB, IPP_TAG_KEYWORD, "sides", NULL, "two-sided-short-edge");
  }

 /*
  * Copies...
  */

  if ((keyword = cupsGetOption("multiple-document-handling", num_options, options)) != NULL)
  {
    if (strstr(keyword, "uncollated"))
      keyword = "false";
    else
      keyword = "true";
  }
  else if ((keyword = cupsGetOption("collate", num_options, options)) == NULL)
    keyword = "true";

  if (format)
  {
    if (!_cups_strcasecmp(format, "image/gif") ||
	!_cups_strcasecmp(format, "image/jp2") ||
	!_cups_strcasecmp(format, "image/jpeg") ||
	!_cups_strcasecmp(format, "image/png") ||
	!_cups_strcasecmp(format, "image/tiff") ||
	!_cups_strncasecmp(format, "image/x-", 8))
    {
     /*
      * Collation makes no sense for single page image formats...
      */

      keyword = "false";
    }
    else if (!_cups_strncasecmp(format, "image/", 6) ||
	     !_cups_strcasecmp(format, "application/vnd.cups-raster"))
    {
     /*
      * Multi-page image formats will have copies applied by the upstream
      * filters...
      */

      copies = 1;
    }
  }

  if (doc_handling_sup)
  {
    if (!_cups_strcasecmp(keyword, "true"))
      collate_str = "separate-documents-collated-copies";
    else
      collate_str = "separate-documents-uncollated-copies";

    for (i = 0; i < doc_handling_sup->num_values; i ++)
    {
      if (!strcmp(doc_handling_sup->values[i].string.text, collate_str))
      {
	ippAddString(request, IPP_TAG_JOB, IPP_TAG_KEYWORD, "multiple-document-handling", NULL, collate_str);
	break;
      }
    }

    if (i >= doc_handling_sup->num_values)
      copies = 1;
  }

 /*
  * Map finishing options...
  */

  if (copies != finishings_copies)
  {
    // Figure out the proper job-pages-per-set value...
    if ((value = cupsGetOption("job-pages", num_options, options)) == NULL)
      value = cupsGetOption("com.apple.print.PrintSettings.PMTotalBeginPages..n.", num_options, options);

    if (value)
    {
      if ((job_pages = atoi(value)) < 1)
        job_pages = 1;
    }

    // Adjust for number-up
    if ((value = cupsGetOption("number-up", num_options, options)) != NULL)
    {
      if ((number_up = atoi(value)) < 1)
        number_up = 1;
    }

    job_pages = (job_pages + number_up - 1) / number_up;

    // When duplex printing, raster data will include an extra (blank) page to
    // make the total number of pages even.  Make sure this is reflected in the
    // page count...
    if ((job_pages & 1) && (keyword = cupsGetOption("sides", num_options, options)) != NULL && strcmp(keyword, "one-sided"))
      job_pages ++;
  }

  if ((finishing_template = cupsGetOption("cupsFinishingTemplate", num_options, options)) == NULL)
    finishing_template = cupsGetOption("finishing-template", num_options, options);

  if (finishing_template && strcmp(finishing_template, "none"))
  {
    ipp_t *fin_col = ippNew();		/* finishings-col value */

    ippAddString(fin_col, IPP_TAG_JOB, IPP_TAG_KEYWORD, "finishing-template", NULL, finishing_template);
    ippAddCollection(request, IPP_TAG_JOB, "finishings-col", fin_col);
    ippDelete(fin_col);

    if (copies != finishings_copies && job_pages > 0)
    {
     /*
      * Send job-pages-per-set attribute to apply finishings correctly...
      */

      ippAddInteger(request, IPP_TAG_JOB, IPP_TAG_INTEGER, "job-pages-per-set", job_pages);
    }
  }
  else
  {
    num_finishings = _ppdCacheGetFinishingValues(ppd, pc, (int)(sizeof(finishings) / sizeof(finishings[0])), finishings);
    if (num_finishings > 0)
    {
      ippAddIntegers(request, IPP_TAG_JOB, IPP_TAG_ENUM, "finishings", num_finishings, finishings);

      if (copies != finishings_copies && job_pages > 0)
      {
       /*
	* Send job-pages-per-set attribute to apply finishings correctly...
	*/

	ippAddInteger(request, IPP_TAG_JOB, IPP_TAG_INTEGER, "job-pages-per-set", job_pages);
      }
    }
  }

  return (copies);
}


/*
 * '_ppdCacheCreateWithFile()' - Create PPD cache and mapping data from a
 *                               written file.
 *
 * Use the @link _ppdCacheWriteFile@ function to write PWG mapping data to a
 * file.
 */

_ppd_cache_t *				/* O  - PPD cache and mapping data */
_ppdCacheCreateWithFile(
    const char *filename,		/* I  - File to read */
    ipp_t      **attrs)			/* IO - IPP attributes, if any */
{
  cups_file_t	*fp;			/* File */
  _ppd_cache_t	*pc;			/* PWG mapping data */
  pwg_size_t	*size;			/* Current size */
  pwg_map_t	*map;			/* Current map */
  _pwg_finishings_t *finishings;	/* Current finishings option */
  int		linenum,		/* Current line number */
		num_bins,		/* Number of bins in file */
		num_sizes,		/* Number of sizes in file */
		num_sources,		/* Number of sources in file */
		num_types;		/* Number of types in file */
  char		line[2048],		/* Current line */
		*value,			/* Pointer to value in line */
		*valueptr,		/* Pointer into value */
		pwg_keyword[128],	/* PWG keyword */
		ppd_keyword[PPD_MAX_NAME];
					/* PPD keyword */
  _pwg_print_color_mode_t print_color_mode;
					/* Print color mode for preset */
  _pwg_print_quality_t print_quality;	/* Print quality for preset */
  _pwg_print_content_optimize_t print_content_optimize;
                                        /* Content optimize for preset */


  DEBUG_printf(("_ppdCacheCreateWithFile(filename=\"%s\")", filename));

 /*
  * Range check input...
  */

  if (attrs)
    *attrs = NULL;

  if (!filename)
  {
    _cupsSetError(IPP_STATUS_ERROR_INTERNAL, strerror(EINVAL), 0);
    return (NULL);
  }

 /*
  * Open the file...
  */

  if ((fp = cupsFileOpen(filename, "r")) == NULL)
  {
    _cupsSetError(IPP_STATUS_ERROR_INTERNAL, strerror(errno), 0);
    return (NULL);
  }

 /*
  * Read the first line and make sure it has "#CUPS-PPD-CACHE-version" in it...
  */

  if (!cupsFileGets(fp, line, sizeof(line)))
  {
    _cupsSetError(IPP_STATUS_ERROR_INTERNAL, strerror(errno), 0);
    DEBUG_puts("_ppdCacheCreateWithFile: Unable to read first line.");
    cupsFileClose(fp);
    return (NULL);
  }

  if (strncmp(line, "#CUPS-PPD-CACHE-", 16))
  {
    _cupsSetError(IPP_STATUS_ERROR_INTERNAL, _("Bad PPD cache file."), 1);
    DEBUG_printf(("_ppdCacheCreateWithFile: Wrong first line \"%s\".", line));
    cupsFileClose(fp);
    return (NULL);
  }

  if (atoi(line + 16) != _PPD_CACHE_VERSION)
  {
    _cupsSetError(IPP_STATUS_ERROR_INTERNAL, _("Out of date PPD cache file."), 1);
    DEBUG_printf(("_ppdCacheCreateWithFile: Cache file has version %s, "
                  "expected %d.", line + 16, _PPD_CACHE_VERSION));
    cupsFileClose(fp);
    return (NULL);
  }

 /*
  * Allocate the mapping data structure...
  */

  if ((pc = calloc(1, sizeof(_ppd_cache_t))) == NULL)
  {
    _cupsSetError(IPP_STATUS_ERROR_INTERNAL, strerror(errno), 0);
    DEBUG_puts("_ppdCacheCreateWithFile: Unable to allocate _ppd_cache_t.");
    goto create_error;
  }

  pc->max_copies = 9999;

 /*
  * Read the file...
  */

  linenum     = 0;
  num_bins    = 0;
  num_sizes   = 0;
  num_sources = 0;
  num_types   = 0;

  while (cupsFileGetConf(fp, line, sizeof(line), &value, &linenum))
  {
    DEBUG_printf(("_ppdCacheCreateWithFile: line=\"%s\", value=\"%s\", "
                  "linenum=%d", line, value, linenum));

    if (!value)
    {
      DEBUG_printf(("_ppdCacheCreateWithFile: Missing value on line %d.",
                    linenum));
      _cupsSetError(IPP_STATUS_ERROR_INTERNAL, _("Bad PPD cache file."), 1);
      goto create_error;
    }
    else if (!_cups_strcasecmp(line, "Filter"))
    {
      if (!pc->filters)
        pc->filters = cupsArrayNew3(NULL, NULL, NULL, 0, (cups_acopy_func_t)strdup, (cups_afree_func_t)free);

      cupsArrayAdd(pc->filters, value);
    }
    else if (!_cups_strcasecmp(line, "PreFilter"))
    {
      if (!pc->prefilters)
        pc->prefilters = cupsArrayNew3(NULL, NULL, NULL, 0, (cups_acopy_func_t)strdup, (cups_afree_func_t)free);

      cupsArrayAdd(pc->prefilters, value);
    }
    else if (!_cups_strcasecmp(line, "Product"))
    {
      pc->product = strdup(value);
    }
    else if (!_cups_strcasecmp(line, "SingleFile"))
    {
      pc->single_file = !_cups_strcasecmp(value, "true");
    }
    else if (!_cups_strcasecmp(line, "IPP"))
    {
      off_t	pos = cupsFileTell(fp),	/* Position in file */
		length = strtol(value, NULL, 10);
					/* Length of IPP attributes */

      if (attrs && *attrs)
      {
        DEBUG_puts("_ppdCacheCreateWithFile: IPP listed multiple times.");
	_cupsSetError(IPP_STATUS_ERROR_INTERNAL, _("Bad PPD cache file."), 1);
	goto create_error;
      }
      else if (length <= 0)
      {
        DEBUG_puts("_ppdCacheCreateWithFile: Bad IPP length.");
	_cupsSetError(IPP_STATUS_ERROR_INTERNAL, _("Bad PPD cache file."), 1);
	goto create_error;
      }

      if (attrs)
      {
       /*
        * Read IPP attributes into the provided variable...
	*/

        *attrs = ippNew();

        if (ippReadIO(fp, (ipp_iocb_t)cupsFileRead, 1, NULL,
		      *attrs) != IPP_STATE_DATA)
	{
	  DEBUG_puts("_ppdCacheCreateWithFile: Bad IPP data.");
	  _cupsSetError(IPP_STATUS_ERROR_INTERNAL, _("Bad PPD cache file."), 1);
	  goto create_error;
	}
      }
      else
      {
       /*
        * Skip the IPP data entirely...
	*/

        cupsFileSeek(fp, pos + length);
      }

      if (cupsFileTell(fp) != (pos + length))
      {
        DEBUG_puts("_ppdCacheCreateWithFile: Bad IPP data.");
	_cupsSetError(IPP_STATUS_ERROR_INTERNAL, _("Bad PPD cache file."), 1);
	goto create_error;
      }
    }
    else if (!_cups_strcasecmp(line, "NumBins"))
    {
      if (num_bins > 0)
      {
        DEBUG_puts("_ppdCacheCreateWithFile: NumBins listed multiple times.");
	_cupsSetError(IPP_STATUS_ERROR_INTERNAL, _("Bad PPD cache file."), 1);
	goto create_error;
      }

      if ((num_bins = atoi(value)) <= 0 || num_bins > 65536)
      {
        DEBUG_printf(("_ppdCacheCreateWithFile: Bad NumBins value %d on line "
		      "%d.", num_sizes, linenum));
	_cupsSetError(IPP_STATUS_ERROR_INTERNAL, _("Bad PPD cache file."), 1);
	goto create_error;
      }

      if ((pc->bins = calloc((size_t)num_bins, sizeof(pwg_map_t))) == NULL)
      {
        DEBUG_printf(("_ppdCacheCreateWithFile: Unable to allocate %d bins.",
	              num_sizes));
	_cupsSetError(IPP_STATUS_ERROR_INTERNAL, strerror(errno), 0);
	goto create_error;
      }
    }
    else if (!_cups_strcasecmp(line, "Bin"))
    {
      if (sscanf(value, "%127s%40s", pwg_keyword, ppd_keyword) != 2)
      {
        DEBUG_printf(("_ppdCacheCreateWithFile: Bad Bin on line %d.", linenum));
	_cupsSetError(IPP_STATUS_ERROR_INTERNAL, _("Bad PPD cache file."), 1);
	goto create_error;
      }

      if (pc->num_bins >= num_bins)
      {
        DEBUG_printf(("_ppdCacheCreateWithFile: Too many Bin's on line %d.",
	              linenum));
	_cupsSetError(IPP_STATUS_ERROR_INTERNAL, _("Bad PPD cache file."), 1);
	goto create_error;
      }

      map      = pc->bins + pc->num_bins;
      map->pwg = strdup(pwg_keyword);
      map->ppd = strdup(ppd_keyword);

      pc->num_bins ++;
    }
    else if (!_cups_strcasecmp(line, "NumSizes"))
    {
      if (num_sizes > 0)
      {
        DEBUG_puts("_ppdCacheCreateWithFile: NumSizes listed multiple times.");
	_cupsSetError(IPP_STATUS_ERROR_INTERNAL, _("Bad PPD cache file."), 1);
	goto create_error;
      }

      if ((num_sizes = atoi(value)) < 0 || num_sizes > 65536)
      {
        DEBUG_printf(("_ppdCacheCreateWithFile: Bad NumSizes value %d on line "
	              "%d.", num_sizes, linenum));
	_cupsSetError(IPP_STATUS_ERROR_INTERNAL, _("Bad PPD cache file."), 1);
	goto create_error;
      }

      if (num_sizes > 0)
      {
	if ((pc->sizes = calloc((size_t)num_sizes, sizeof(pwg_size_t))) == NULL)
	{
	  DEBUG_printf(("_ppdCacheCreateWithFile: Unable to allocate %d sizes.",
			num_sizes));
	  _cupsSetError(IPP_STATUS_ERROR_INTERNAL, strerror(errno), 0);
	  goto create_error;
	}
      }
    }
    else if (!_cups_strcasecmp(line, "Size"))
    {
      if (pc->num_sizes >= num_sizes)
      {
        DEBUG_printf(("_ppdCacheCreateWithFile: Too many Size's on line %d.",
	              linenum));
	_cupsSetError(IPP_STATUS_ERROR_INTERNAL, _("Bad PPD cache file."), 1);
	goto create_error;
      }

      size = pc->sizes + pc->num_sizes;

      if (sscanf(value, "%127s%40s%d%d%d%d%d%d", pwg_keyword, ppd_keyword,
		 &(size->width), &(size->length), &(size->left),
		 &(size->bottom), &(size->right), &(size->top)) != 8)
      {
        DEBUG_printf(("_ppdCacheCreateWithFile: Bad Size on line %d.",
	              linenum));
	_cupsSetError(IPP_STATUS_ERROR_INTERNAL, _("Bad PPD cache file."), 1);
	goto create_error;
      }

      size->map.pwg = strdup(pwg_keyword);
      size->map.ppd = strdup(ppd_keyword);

      pc->num_sizes ++;
    }
    else if (!_cups_strcasecmp(line, "CustomSize"))
    {
      if (pc->custom_max_width > 0)
      {
        DEBUG_printf(("_ppdCacheCreateWithFile: Too many CustomSize's on line "
	              "%d.", linenum));
	_cupsSetError(IPP_STATUS_ERROR_INTERNAL, _("Bad PPD cache file."), 1);
	goto create_error;
      }

      if (sscanf(value, "%d%d%d%d%d%d%d%d", &(pc->custom_max_width),
                 &(pc->custom_max_length), &(pc->custom_min_width),
		 &(pc->custom_min_length), &(pc->custom_size.left),
		 &(pc->custom_size.bottom), &(pc->custom_size.right),
		 &(pc->custom_size.top)) != 8)
      {
        DEBUG_printf(("_ppdCacheCreateWithFile: Bad CustomSize on line %d.",
	              linenum));
	_cupsSetError(IPP_STATUS_ERROR_INTERNAL, _("Bad PPD cache file."), 1);
	goto create_error;
      }

      pwgFormatSizeName(pwg_keyword, sizeof(pwg_keyword), "custom", "max",
		        pc->custom_max_width, pc->custom_max_length, NULL);
      pc->custom_max_keyword = strdup(pwg_keyword);

      pwgFormatSizeName(pwg_keyword, sizeof(pwg_keyword), "custom", "min",
		        pc->custom_min_width, pc->custom_min_length, NULL);
      pc->custom_min_keyword = strdup(pwg_keyword);
    }
    else if (!_cups_strcasecmp(line, "SourceOption"))
    {
      pc->source_option = strdup(value);
    }
    else if (!_cups_strcasecmp(line, "NumSources"))
    {
      if (num_sources > 0)
      {
        DEBUG_puts("_ppdCacheCreateWithFile: NumSources listed multiple "
	           "times.");
	_cupsSetError(IPP_STATUS_ERROR_INTERNAL, _("Bad PPD cache file."), 1);
	goto create_error;
      }

      if ((num_sources = atoi(value)) <= 0 || num_sources > 65536)
      {
        DEBUG_printf(("_ppdCacheCreateWithFile: Bad NumSources value %d on "
	              "line %d.", num_sources, linenum));
	_cupsSetError(IPP_STATUS_ERROR_INTERNAL, _("Bad PPD cache file."), 1);
	goto create_error;
      }

      if ((pc->sources = calloc((size_t)num_sources, sizeof(pwg_map_t))) == NULL)
      {
        DEBUG_printf(("_ppdCacheCreateWithFile: Unable to allocate %d sources.",
	              num_sources));
	_cupsSetError(IPP_STATUS_ERROR_INTERNAL, strerror(errno), 0);
	goto create_error;
      }
    }
    else if (!_cups_strcasecmp(line, "Source"))
    {
      if (sscanf(value, "%127s%40s", pwg_keyword, ppd_keyword) != 2)
      {
        DEBUG_printf(("_ppdCacheCreateWithFile: Bad Source on line %d.",
	              linenum));
	_cupsSetError(IPP_STATUS_ERROR_INTERNAL, _("Bad PPD cache file."), 1);
	goto create_error;
      }

      if (pc->num_sources >= num_sources)
      {
        DEBUG_printf(("_ppdCacheCreateWithFile: Too many Source's on line %d.",
	              linenum));
	_cupsSetError(IPP_STATUS_ERROR_INTERNAL, _("Bad PPD cache file."), 1);
	goto create_error;
      }

      map      = pc->sources + pc->num_sources;
      map->pwg = strdup(pwg_keyword);
      map->ppd = strdup(ppd_keyword);

      pc->num_sources ++;
    }
    else if (!_cups_strcasecmp(line, "NumTypes"))
    {
      if (num_types > 0)
      {
        DEBUG_puts("_ppdCacheCreateWithFile: NumTypes listed multiple times.");
	_cupsSetError(IPP_STATUS_ERROR_INTERNAL, _("Bad PPD cache file."), 1);
	goto create_error;
      }

      if ((num_types = atoi(value)) <= 0 || num_types > 65536)
      {
        DEBUG_printf(("_ppdCacheCreateWithFile: Bad NumTypes value %d on "
	              "line %d.", num_types, linenum));
	_cupsSetError(IPP_STATUS_ERROR_INTERNAL, _("Bad PPD cache file."), 1);
	goto create_error;
      }

      if ((pc->types = calloc((size_t)num_types, sizeof(pwg_map_t))) == NULL)
      {
        DEBUG_printf(("_ppdCacheCreateWithFile: Unable to allocate %d types.",
	              num_types));
	_cupsSetError(IPP_STATUS_ERROR_INTERNAL, strerror(errno), 0);
	goto create_error;
      }
    }
    else if (!_cups_strcasecmp(line, "Type"))
    {
      if (sscanf(value, "%127s%40s", pwg_keyword, ppd_keyword) != 2)
      {
        DEBUG_printf(("_ppdCacheCreateWithFile: Bad Type on line %d.",
	              linenum));
	_cupsSetError(IPP_STATUS_ERROR_INTERNAL, _("Bad PPD cache file."), 1);
	goto create_error;
      }

      if (pc->num_types >= num_types)
      {
        DEBUG_printf(("_ppdCacheCreateWithFile: Too many Type's on line %d.",
	              linenum));
	_cupsSetError(IPP_STATUS_ERROR_INTERNAL, _("Bad PPD cache file."), 1);
	goto create_error;
      }

      map      = pc->types + pc->num_types;
      map->pwg = strdup(pwg_keyword);
      map->ppd = strdup(ppd_keyword);

      pc->num_types ++;
    }
    else if (!_cups_strcasecmp(line, "Preset"))
    {
     /*
      * Preset output-mode print-quality name=value ...
      */

      print_color_mode = (_pwg_print_color_mode_t)strtol(value, &valueptr, 10);
      print_quality    = (_pwg_print_quality_t)strtol(valueptr, &valueptr, 10);

      if (print_color_mode < _PWG_PRINT_COLOR_MODE_MONOCHROME ||
          print_color_mode >= _PWG_PRINT_COLOR_MODE_MAX ||
	  print_quality < _PWG_PRINT_QUALITY_DRAFT ||
	  print_quality >= _PWG_PRINT_QUALITY_MAX ||
	  valueptr == value || !*valueptr)
      {
        DEBUG_printf(("_ppdCacheCreateWithFile: Bad Preset on line %d.",
	              linenum));
	_cupsSetError(IPP_STATUS_ERROR_INTERNAL, _("Bad PPD cache file."), 1);
	goto create_error;
      }

      pc->num_presets[print_color_mode][print_quality] =
          cupsParseOptions(valueptr, 0,
	                   pc->presets[print_color_mode] + print_quality);
    }
    else if (!_cups_strcasecmp(line, "OptimizePreset"))
    {
     /*
      * Preset print_content_optimize name=value ...
      */

      print_content_optimize = (_pwg_print_content_optimize_t)strtol(value, &valueptr, 10);

      if (print_content_optimize < _PWG_PRINT_CONTENT_OPTIMIZE_AUTO ||
          print_content_optimize >= _PWG_PRINT_CONTENT_OPTIMIZE_MAX ||
	  valueptr == value || !*valueptr)
      {
        DEBUG_printf(("ppdCacheCreateWithFile: Bad Optimize Preset on line %d.",
	              linenum));
	_cupsSetError(IPP_STATUS_ERROR_INTERNAL, _("Bad PPD cache file."), 1);
	goto create_error;
      }

      pc->num_optimize_presets[print_content_optimize] =
          cupsParseOptions(valueptr, 0,
	                   pc->optimize_presets + print_content_optimize);
    }
    else if (!_cups_strcasecmp(line, "SidesOption"))
      pc->sides_option = strdup(value);
    else if (!_cups_strcasecmp(line, "Sides1Sided"))
      pc->sides_1sided = strdup(value);
    else if (!_cups_strcasecmp(line, "Sides2SidedLong"))
      pc->sides_2sided_long = strdup(value);
    else if (!_cups_strcasecmp(line, "Sides2SidedShort"))
      pc->sides_2sided_short = strdup(value);
    else if (!_cups_strcasecmp(line, "Finishings"))
    {
      if (!pc->finishings)
	pc->finishings =
	    cupsArrayNew3((cups_array_func_t)pwg_compare_finishings,
			  NULL, NULL, 0, NULL,
			  (cups_afree_func_t)pwg_free_finishings);

      if ((finishings = calloc(1, sizeof(_pwg_finishings_t))) == NULL)
        goto create_error;

      finishings->value       = (ipp_finishings_t)strtol(value, &valueptr, 10);
      finishings->num_options = cupsParseOptions(valueptr, 0,
                                                 &(finishings->options));

      cupsArrayAdd(pc->finishings, finishings);
    }
    else if (!_cups_strcasecmp(line, "FinishingTemplate"))
    {
      if (!pc->templates)
        pc->templates = cupsArrayNew3((cups_array_func_t)strcmp, NULL, NULL, 0, (cups_acopy_func_t)strdup, (cups_afree_func_t)free);

      cupsArrayAdd(pc->templates, value);
    }
    else if (!_cups_strcasecmp(line, "MaxCopies"))
      pc->max_copies = atoi(value);
    else if (!_cups_strcasecmp(line, "ChargeInfoURI"))
      pc->charge_info_uri = strdup(value);
    else if (!_cups_strcasecmp(line, "JobAccountId"))
      pc->account_id = !_cups_strcasecmp(value, "true");
    else if (!_cups_strcasecmp(line, "JobAccountingUserId"))
      pc->accounting_user_id = !_cups_strcasecmp(value, "true");
    else if (!_cups_strcasecmp(line, "JobPassword"))
      pc->password = strdup(value);
    else if (!_cups_strcasecmp(line, "Mandatory"))
    {
      if (pc->mandatory)
        _cupsArrayAddStrings(pc->mandatory, value, ' ');
      else
        pc->mandatory = _cupsArrayNewStrings(value, ' ');
    }
    else if (!_cups_strcasecmp(line, "SupportFile"))
    {
      if (!pc->support_files)
        pc->support_files = cupsArrayNew3(NULL, NULL, NULL, 0, (cups_acopy_func_t)strdup, (cups_afree_func_t)free);

      cupsArrayAdd(pc->support_files, value);
    }
    else
    {
      DEBUG_printf(("_ppdCacheCreateWithFile: Unknown %s on line %d.", line,
		    linenum));
    }
  }

  if (pc->num_sizes < num_sizes)
  {
    DEBUG_printf(("_ppdCacheCreateWithFile: Not enough sizes (%d < %d).",
                  pc->num_sizes, num_sizes));
    _cupsSetError(IPP_STATUS_ERROR_INTERNAL, _("Bad PPD cache file."), 1);
    goto create_error;
  }

  if (pc->num_sources < num_sources)
  {
    DEBUG_printf(("_ppdCacheCreateWithFile: Not enough sources (%d < %d).",
                  pc->num_sources, num_sources));
    _cupsSetError(IPP_STATUS_ERROR_INTERNAL, _("Bad PPD cache file."), 1);
    goto create_error;
  }

  if (pc->num_types < num_types)
  {
    DEBUG_printf(("_ppdCacheCreateWithFile: Not enough types (%d < %d).",
                  pc->num_types, num_types));
    _cupsSetError(IPP_STATUS_ERROR_INTERNAL, _("Bad PPD cache file."), 1);
    goto create_error;
  }

  cupsFileClose(fp);

  return (pc);

 /*
  * If we get here the file was bad - free any data and return...
  */

  create_error:

  cupsFileClose(fp);
  _ppdCacheDestroy(pc);

  if (attrs)
  {
    ippDelete(*attrs);
    *attrs = NULL;
  }

  return (NULL);
}


/*
 * '_ppdCacheCreateWithPPD()' - Create PWG mapping data from a PPD file.
 */

_ppd_cache_t *				/* O - PPD cache and mapping data */
_ppdCacheCreateWithPPD(ppd_file_t *ppd)	/* I - PPD file */
{
  int			i, j, k;	/* Looping vars */
  _ppd_cache_t		*pc;		/* PWG mapping data */
  ppd_option_t		*input_slot,	/* InputSlot option */
			*media_type,	/* MediaType option */
			*output_bin,	/* OutputBin option */
			*color_model,	/* ColorModel option */
			*duplex,	/* Duplex option */
			*ppd_option;	/* Other PPD option */
  ppd_choice_t		*choice;	/* Current InputSlot/MediaType */
  pwg_map_t		*map;		/* Current source/type map */
  int                   preset_added = 0; /* Preset definition found in PPD? */
  ppd_attr_t		*ppd_attr;	/* Current PPD preset attribute */
  int			num_options;	/* Number of preset options and props */
  cups_option_t		*options;	/* Preset options and properties */
  ppd_size_t		*ppd_size;	/* Current PPD size */
  pwg_size_t		*pwg_size;	/* Current PWG size */
  char			pwg_keyword[3 + PPD_MAX_NAME + 1 + 12 + 1 + 12 + 3],
					/* PWG keyword string */
			ppd_name[PPD_MAX_NAME];
					/* Normalized PPD name */
  const char		*pwg_name;	/* Standard PWG media name */
  pwg_media_t		*pwg_media;	/* PWG media data */
  _pwg_print_color_mode_t pwg_print_color_mode;
					/* print-color-mode index */
  _pwg_print_quality_t	pwg_print_quality;
					/* print-quality index */
  int			similar;	/* Are the old and new size similar? */
  pwg_size_t		*old_size;	/* Current old size */
  int			old_imageable,	/* Old imageable length in 2540ths */
			old_borderless,	/* Old borderless state */
			old_known_pwg;	/* Old PWG name is well-known */
  int			new_width,	/* New width in 2540ths */
			new_length,	/* New length in 2540ths */
			new_left,	/* New left margin in 2540ths */
			new_bottom,	/* New bottom margin in 2540ths */
			new_right,	/* New right margin in 2540ths */
			new_top,	/* New top margin in 2540ths */
			new_imageable,	/* New imageable length in 2540ths */
			new_borderless,	/* New borderless state */
			new_known_pwg;	/* New PWG name is well-known */
  pwg_size_t		*new_size;	/* New size to add, if any */
  const char		*filter;	/* Current filter */
  _pwg_finishings_t	*finishings;	/* Current finishings value */
  char			msg_id[256];	/* Message identifier */


  DEBUG_printf(("_ppdCacheCreateWithPPD(ppd=%p)", ppd));

 /*
  * Range check input...
  */

  if (!ppd)
    return (NULL);

 /*
  * Allocate memory...
  */

  if ((pc = calloc(1, sizeof(_ppd_cache_t))) == NULL)
  {
    DEBUG_puts("_ppdCacheCreateWithPPD: Unable to allocate _ppd_cache_t.");
    goto create_error;
  }

  pc->strings = _cupsMessageNew(NULL);

 /*
  * Copy and convert size data...
  */

  if (ppd->num_sizes > 0)
  {
    if ((pc->sizes = calloc((size_t)ppd->num_sizes, sizeof(pwg_size_t))) == NULL)
    {
      DEBUG_printf(("_ppdCacheCreateWithPPD: Unable to allocate %d "
		    "pwg_size_t's.", ppd->num_sizes));
      goto create_error;
    }

    for (i = ppd->num_sizes, pwg_size = pc->sizes, ppd_size = ppd->sizes;
	 i > 0;
	 i --, ppd_size ++)
    {
     /*
      * Don't copy over custom size...
      */

      if (!_cups_strcasecmp(ppd_size->name, "Custom"))
	continue;

     /*
      * Convert the PPD size name to the corresponding PWG keyword name.
      */

      if ((pwg_media = pwgMediaForSize(PWG_FROM_POINTS(ppd_size->width), PWG_FROM_POINTS(ppd_size->length))) != NULL)
      {
       /*
	* Standard name, do we have conflicts?
	*/

	for (j = 0; j < pc->num_sizes; j ++)
	  if (!strcmp(pc->sizes[j].map.pwg, pwg_media->pwg))
	  {
	    pwg_media = NULL;
	    break;
	  }
      }

      if (pwg_media)
      {
       /*
	* Standard name and no conflicts, use it!
	*/

	pwg_name      = pwg_media->pwg;
	new_known_pwg = 1;
      }
      else
      {
       /*
	* Not a standard name; convert it to a PWG vendor name of the form:
	*
	*     pp_lowerppd_WIDTHxHEIGHTuu
	*/

	pwg_name      = pwg_keyword;
	new_known_pwg = 0;

	pwg_unppdize_name(ppd_size->name, ppd_name, sizeof(ppd_name), "_.");
	pwgFormatSizeName(pwg_keyword, sizeof(pwg_keyword), NULL, ppd_name,
			  PWG_FROM_POINTS(ppd_size->width),
			  PWG_FROM_POINTS(ppd_size->length), NULL);
      }

     /*
      * If we have a similar paper with non-zero margins then we only want to
      * keep it if it has a larger imageable area length.  The NULL check is for
      * dimensions that are <= 0...
      */

      if ((pwg_media = _pwgMediaNearSize(PWG_FROM_POINTS(ppd_size->width),
					PWG_FROM_POINTS(ppd_size->length),
					0)) == NULL)
	continue;

      new_width      = pwg_media->width;
      new_length     = pwg_media->length;
      new_left       = PWG_FROM_POINTS(ppd_size->left);
      new_bottom     = PWG_FROM_POINTS(ppd_size->bottom);
      new_right      = PWG_FROM_POINTS(ppd_size->width - ppd_size->right);
      new_top        = PWG_FROM_POINTS(ppd_size->length - ppd_size->top);
      new_imageable  = new_length - new_top - new_bottom;
      new_borderless = new_bottom == 0 && new_top == 0 &&
		       new_left == 0 && new_right == 0;

      for (k = pc->num_sizes, similar = 0, old_size = pc->sizes, new_size = NULL;
	   k > 0 && !similar;
	   k --, old_size ++)
      {
	old_imageable  = old_size->length - old_size->top - old_size->bottom;
	old_borderless = old_size->left == 0 && old_size->bottom == 0 &&
			 old_size->right == 0 && old_size->top == 0;
	old_known_pwg  = strncmp(old_size->map.pwg, "oe_", 3) &&
			 strncmp(old_size->map.pwg, "om_", 3);

	similar = old_borderless == new_borderless &&
		  _PWG_EQUIVALENT(old_size->width, new_width) &&
		  _PWG_EQUIVALENT(old_size->length, new_length);

	if (similar &&
	    (new_known_pwg || (!old_known_pwg && new_imageable > old_imageable)))
	{
	 /*
	  * The new paper has a larger imageable area so it could replace
	  * the older paper.  Regardless of the imageable area, we always
	  * prefer the size with a well-known PWG name.
	  */

	  new_size = old_size;
	  free(old_size->map.ppd);
	  free(old_size->map.pwg);
	}
      }

      if (!similar)
      {
       /*
	* The paper was unique enough to deserve its own entry so add it to the
	* end.
	*/

	new_size = pwg_size ++;
	pc->num_sizes ++;
      }

      if (new_size)
      {
       /*
	* Save this size...
	*/

	new_size->map.ppd = strdup(ppd_size->name);
	new_size->map.pwg = strdup(pwg_name);
	new_size->width   = new_width;
	new_size->length  = new_length;
	new_size->left    = new_left;
	new_size->bottom  = new_bottom;
	new_size->right   = new_right;
	new_size->top     = new_top;
      }
    }
  }

  if (ppd->variable_sizes)
  {
   /*
    * Generate custom size data...
    */

    pwgFormatSizeName(pwg_keyword, sizeof(pwg_keyword), "custom", "max",
		      PWG_FROM_POINTS(ppd->custom_max[0]),
		      PWG_FROM_POINTS(ppd->custom_max[1]), NULL);
    pc->custom_max_keyword = strdup(pwg_keyword);
    pc->custom_max_width   = PWG_FROM_POINTS(ppd->custom_max[0]);
    pc->custom_max_length  = PWG_FROM_POINTS(ppd->custom_max[1]);

    pwgFormatSizeName(pwg_keyword, sizeof(pwg_keyword), "custom", "min",
		      PWG_FROM_POINTS(ppd->custom_min[0]),
		      PWG_FROM_POINTS(ppd->custom_min[1]), NULL);
    pc->custom_min_keyword = strdup(pwg_keyword);
    pc->custom_min_width   = PWG_FROM_POINTS(ppd->custom_min[0]);
    pc->custom_min_length  = PWG_FROM_POINTS(ppd->custom_min[1]);

    pc->custom_size.left   = PWG_FROM_POINTS(ppd->custom_margins[0]);
    pc->custom_size.bottom = PWG_FROM_POINTS(ppd->custom_margins[1]);
    pc->custom_size.right  = PWG_FROM_POINTS(ppd->custom_margins[2]);
    pc->custom_size.top    = PWG_FROM_POINTS(ppd->custom_margins[3]);
  }

 /*
  * Copy and convert InputSlot data...
  */

  if ((input_slot = ppdFindOption(ppd, "InputSlot")) == NULL)
    input_slot = ppdFindOption(ppd, "HPPaperSource");

  if (input_slot)
  {
    pc->source_option = strdup(input_slot->keyword);

    if ((pc->sources = calloc((size_t)input_slot->num_choices, sizeof(pwg_map_t))) == NULL)
    {
      DEBUG_printf(("_ppdCacheCreateWithPPD: Unable to allocate %d "
                    "pwg_map_t's for InputSlot.", input_slot->num_choices));
      goto create_error;
    }

    pc->num_sources = input_slot->num_choices;

    for (i = input_slot->num_choices, choice = input_slot->choices,
             map = pc->sources;
	 i > 0;
	 i --, choice ++, map ++)
    {
      if (!_cups_strncasecmp(choice->choice, "Auto", 4) ||
          !_cups_strncasecmp(choice->text, "Auto", 4) ||
          !_cups_strcasecmp(choice->choice, "Default") ||
          !_cups_strcasecmp(choice->text, "Default"))
        pwg_name = "auto";
      else if (!_cups_strcasecmp(choice->choice, "Cassette"))
        pwg_name = "main";
      else if (!_cups_strcasecmp(choice->choice, "PhotoTray"))
        pwg_name = "photo";
      else if (!_cups_strcasecmp(choice->choice, "CDTray"))
        pwg_name = "disc";
      else if (!_cups_strncasecmp(choice->choice, "Multipurpose", 12) ||
               !_cups_strcasecmp(choice->choice, "MP") ||
               !_cups_strcasecmp(choice->choice, "MPTray"))
        pwg_name = "by-pass-tray";
      else if (!_cups_strcasecmp(choice->choice, "LargeCapacity"))
        pwg_name = "large-capacity";
      else if (!_cups_strncasecmp(choice->choice, "Lower", 5))
        pwg_name = "bottom";
      else if (!_cups_strncasecmp(choice->choice, "Middle", 6))
        pwg_name = "middle";
      else if (!_cups_strncasecmp(choice->choice, "Upper", 5))
        pwg_name = "top";
      else if (!_cups_strncasecmp(choice->choice, "Side", 4))
        pwg_name = "side";
      else if (!_cups_strcasecmp(choice->choice, "Roll"))
        pwg_name = "main-roll";
      else if (!_cups_strcasecmp(choice->choice, "0"))
        pwg_name = "tray-1";
      else if (!_cups_strcasecmp(choice->choice, "1"))
        pwg_name = "tray-2";
      else if (!_cups_strcasecmp(choice->choice, "2"))
        pwg_name = "tray-3";
      else if (!_cups_strcasecmp(choice->choice, "3"))
        pwg_name = "tray-4";
      else if (!_cups_strcasecmp(choice->choice, "4"))
        pwg_name = "tray-5";
      else if (!_cups_strcasecmp(choice->choice, "5"))
        pwg_name = "tray-6";
      else if (!_cups_strcasecmp(choice->choice, "6"))
        pwg_name = "tray-7";
      else if (!_cups_strcasecmp(choice->choice, "7"))
        pwg_name = "tray-8";
      else if (!_cups_strcasecmp(choice->choice, "8"))
        pwg_name = "tray-9";
      else if (!_cups_strcasecmp(choice->choice, "9"))
        pwg_name = "tray-10";
      else
      {
       /*
        * Convert PPD name to lowercase...
	*/

        pwg_name = pwg_keyword;
	pwg_unppdize_name(choice->choice, pwg_keyword, sizeof(pwg_keyword),
	                  "_");
      }

      map->pwg = strdup(pwg_name);
      map->ppd = strdup(choice->choice);

     /*
      * Add localized text for PWG keyword to message catalog...
      */

      snprintf(msg_id, sizeof(msg_id), "media-source.%s", pwg_name);
      pwg_add_message(pc->strings, msg_id, choice->text);
    }
  }

 /*
  * Copy and convert MediaType data...
  */

  if ((media_type = ppdFindOption(ppd, "MediaType")) != NULL)
  {
    static const struct
    {
      const char *ppd_name;		/* PPD MediaType name or prefix to match */
      int        match_length;		/* Length of prefix, or -1 to match entire string */
      const char *pwg_name;		/* Registered PWG media-type name to use */
    } standard_types[] = {
      {"Auto", 4, "auto"},
      {"Any", -1, "auto"},
      {"Default", -1, "auto"},
      {"Card", 4, "cardstock"},
      {"Env", 3, "envelope"},
      {"Gloss", 5, "photographic-glossy"},
      {"HighGloss", -1, "photographic-high-gloss"},
      {"Matte", -1, "photographic-matte"},
      {"Plain", 5, "stationery"},
      {"Coated", 6, "stationery-coated"},
      {"Inkjet", -1, "stationery-inkjet"},
      {"Letterhead", -1, "stationery-letterhead"},
      {"Preprint", 8, "stationery-preprinted"},
      {"Recycled", -1, "stationery-recycled"},
      {"Transparen", 10, "transparency"},
    };
    const size_t num_standard_types = sizeof(standard_types) / sizeof(standard_types[0]);
					/* Length of the standard_types array */
    int match_counts[sizeof(standard_types) / sizeof(standard_types[0])] = {0};
					/* Number of matches for each standard type */

    if ((pc->types = calloc((size_t)media_type->num_choices, sizeof(pwg_map_t))) == NULL)
    {
      DEBUG_printf(("_ppdCacheCreateWithPPD: Unable to allocate %d "
                    "pwg_map_t's for MediaType.", media_type->num_choices));
      goto create_error;
    }

    pc->num_types = media_type->num_choices;

    for (i = media_type->num_choices, choice = media_type->choices,
             map = pc->types;
	 i > 0;
	 i --, choice ++, map ++)
    {
      pwg_name = NULL;

      for (j = 0; j < num_standard_types; j ++)
      {
        if (standard_types[j].match_length <= 0)
        {
          if (!_cups_strcasecmp(choice->choice, standard_types[j].ppd_name))
          {
            pwg_name = standard_types[j].pwg_name;
            match_counts[j] ++;
          }
        }
        else if (!_cups_strncasecmp(choice->choice, standard_types[j].ppd_name, standard_types[j].match_length))
        {
          pwg_name = standard_types[j].pwg_name;
          match_counts[j] ++;
        }
      }

      if (!pwg_name)
      {
       /*
        * Convert PPD name to lowercase...
	*/

        pwg_name = pwg_keyword;
	pwg_unppdize_name(choice->choice, pwg_keyword, sizeof(pwg_keyword),
	                  "_");
      }

      map->pwg = strdup(pwg_name);
      map->ppd = strdup(choice->choice);
    }

   /*
    * Since three PPD name patterns can map to "auto", their match counts
    * should each be the count of all three combined.
    */

    i = match_counts[0] + match_counts[1] + match_counts[2];
    match_counts[0] = match_counts[1] = match_counts[2] = i;

    for (i = 0, choice = media_type->choices, map = pc->types;
      i < media_type->num_choices;
      i ++, choice ++, map ++)
    {
     /*
      * If there are two matches for any standard PWG media type, don't give
      * the PWG name to either one.
      */

      for (j = 0; j < num_standard_types; j ++)
      {
        if (match_counts[j] > 1 && !strcmp(map->pwg, standard_types[j].pwg_name))
        {
          free(map->pwg);
          pwg_unppdize_name(choice->choice, pwg_keyword, sizeof(pwg_keyword), "_");
          map->pwg = strdup(pwg_keyword);
        }
      }

     /*
      * Add localized text for PWG keyword to message catalog...
      */

      snprintf(msg_id, sizeof(msg_id), "media-type.%s", map->pwg);
      pwg_add_message(pc->strings, msg_id, choice->text);
    }
  }

 /*
  * Copy and convert OutputBin data...
  */

  if ((output_bin = ppdFindOption(ppd, "OutputBin")) != NULL)
  {
    if ((pc->bins = calloc((size_t)output_bin->num_choices, sizeof(pwg_map_t))) == NULL)
    {
      DEBUG_printf(("_ppdCacheCreateWithPPD: Unable to allocate %d "
                    "pwg_map_t's for OutputBin.", output_bin->num_choices));
      goto create_error;
    }

    pc->num_bins = output_bin->num_choices;

    for (i = output_bin->num_choices, choice = output_bin->choices,
             map = pc->bins;
	 i > 0;
	 i --, choice ++, map ++)
    {
      pwg_unppdize_name(choice->choice, pwg_keyword, sizeof(pwg_keyword), "_");

      map->pwg = strdup(pwg_keyword);
      map->ppd = strdup(choice->choice);

     /*
      * Add localized text for PWG keyword to message catalog...
      */

      snprintf(msg_id, sizeof(msg_id), "output-bin.%s", pwg_keyword);
      pwg_add_message(pc->strings, msg_id, choice->text);
    }
  }

  if ((ppd_attr = ppdFindAttr(ppd, "APPrinterPreset", NULL)) != NULL)
  {
   /*
    * "Classic" Mac OS approach
    */

   /*
    * Copy and convert APPrinterPreset (output-mode + print-quality) data...
    */

    const char	*quality,		/* com.apple.print.preset.quality value */
		*output_mode,		/* com.apple.print.preset.output-mode value */
		*color_model_val,	/* ColorModel choice */
		*graphicsType,		/* com.apple.print.preset.graphicsType value */
		*media_front_coating;	/* com.apple.print.preset.media-front-coating value */

    do
    {
     /*
      * Add localized text for PWG keyword to message catalog...
      */

      snprintf(msg_id, sizeof(msg_id), "preset-name.%s", ppd_attr->spec);
      pwg_add_message(pc->strings, msg_id, ppd_attr->text);

     /*
      * Get the options for this preset...
      */

      num_options = _ppdParseOptions(ppd_attr->value, 0, &options,
                                     _PPD_PARSE_ALL);

      if ((quality = cupsGetOption("com.apple.print.preset.quality",
                                   num_options, options)) != NULL)
      {
       /*
        * Get the print-quality for this preset...
	*/

	if (!strcmp(quality, "low"))
	  pwg_print_quality = _PWG_PRINT_QUALITY_DRAFT;
	else if (!strcmp(quality, "high"))
	  pwg_print_quality = _PWG_PRINT_QUALITY_HIGH;
	else
	  pwg_print_quality = _PWG_PRINT_QUALITY_NORMAL;

       /*
	* Ignore graphicsType "Photo" presets that are not high quality.
	*/

	graphicsType = cupsGetOption("com.apple.print.preset.graphicsType",
				      num_options, options);

	if (pwg_print_quality != _PWG_PRINT_QUALITY_HIGH && graphicsType &&
	    !strcmp(graphicsType, "Photo"))
	  continue;

       /*
	* Ignore presets for normal and draft quality where the coating
	* isn't "none" or "autodetect".
	*/

	media_front_coating = cupsGetOption(
	                          "com.apple.print.preset.media-front-coating",
			          num_options, options);

        if (pwg_print_quality != _PWG_PRINT_QUALITY_HIGH &&
	    media_front_coating &&
	    strcmp(media_front_coating, "none") &&
	    strcmp(media_front_coating, "autodetect"))
	  continue;

       /*
        * Get the output mode for this preset...
	*/

        output_mode     = cupsGetOption("com.apple.print.preset.output-mode",
	                                num_options, options);
        color_model_val = cupsGetOption("ColorModel", num_options, options);

        if (output_mode)
	{
	  if (!strcmp(output_mode, "monochrome"))
	    pwg_print_color_mode = _PWG_PRINT_COLOR_MODE_MONOCHROME;
	  else
	    pwg_print_color_mode = _PWG_PRINT_COLOR_MODE_COLOR;
	}
	else if (color_model_val)
	{
	  if (!_cups_strcasecmp(color_model_val, "Gray"))
	    pwg_print_color_mode = _PWG_PRINT_COLOR_MODE_MONOCHROME;
	  else
	    pwg_print_color_mode = _PWG_PRINT_COLOR_MODE_COLOR;
	}
	else
	  pwg_print_color_mode = _PWG_PRINT_COLOR_MODE_COLOR;

       /*
        * Save the options for this combination as needed...
	*/

        if (!pc->num_presets[pwg_print_color_mode][pwg_print_quality])
	  pc->num_presets[pwg_print_color_mode][pwg_print_quality] =
	      _ppdParseOptions(ppd_attr->value, 0,
	                       pc->presets[pwg_print_color_mode] +
			           pwg_print_quality, _PPD_PARSE_OPTIONS);
	preset_added = 1;
      }

      cupsFreeOptions(num_options, options);
    }
    while ((ppd_attr = ppdFindNextAttr(ppd, "APPrinterPreset", NULL)) != NULL);

    if (preset_added &&
	!pc->num_presets[_PWG_PRINT_COLOR_MODE_MONOCHROME][_PWG_PRINT_QUALITY_DRAFT] &&
	!pc->num_presets[_PWG_PRINT_COLOR_MODE_MONOCHROME][_PWG_PRINT_QUALITY_NORMAL] &&
	!pc->num_presets[_PWG_PRINT_COLOR_MODE_MONOCHROME][_PWG_PRINT_QUALITY_HIGH])
    {
     /*
      * Try adding some common color options to create grayscale presets. These
      * are listed in order of popularity...
      */

      const char	*color_option = NULL,	/* Color control option */
	                *gray_choice = NULL;	/* Choice to select grayscale */

      if ((color_model = ppdFindOption(ppd, "ColorModel")) != NULL &&
	  ppdFindChoice(color_model, "Gray"))
      {
	color_option = "ColorModel";
	gray_choice  = "Gray";
      }
      else if ((color_model = ppdFindOption(ppd, "HPColorMode")) != NULL &&
	       ppdFindChoice(color_model, "grayscale"))
      {
	color_option = "HPColorMode";
	gray_choice  = "grayscale";
      }
      else if ((color_model = ppdFindOption(ppd, "BRMonoColor")) != NULL &&
	       ppdFindChoice(color_model, "Mono"))
      {
	color_option = "BRMonoColor";
	gray_choice  = "Mono";
      }
      else if ((color_model = ppdFindOption(ppd, "CNIJSGrayScale")) != NULL &&
	       ppdFindChoice(color_model, "1"))
      {
	color_option = "CNIJSGrayScale";
	gray_choice  = "1";
      }
      else if ((color_model = ppdFindOption(ppd, "HPColorAsGray")) != NULL &&
	       ppdFindChoice(color_model, "True"))
      {
	color_option = "HPColorAsGray";
	gray_choice  = "True";
      }
<<<<<<< HEAD

      if (color_option && gray_choice)
      {
       /*
	* Copy and convert ColorModel (output-mode) data...
	*/

	cups_option_t	*coption,	/* Color option */
			*moption;	/* Monochrome option */

=======

      if (color_option && gray_choice)
      {
       /*
	* Copy and convert ColorModel (output-mode) data...
	*/

	cups_option_t	*coption,	/* Color option */
			*moption;	/* Monochrome option */

>>>>>>> 1fab841e
	for (pwg_print_quality = _PWG_PRINT_QUALITY_DRAFT;
	     pwg_print_quality < _PWG_PRINT_QUALITY_MAX;
	     pwg_print_quality ++)
        {
	  if (pc->num_presets[_PWG_PRINT_COLOR_MODE_COLOR][pwg_print_quality])
	  {
	   /*
	    * Copy the color options...
	    */

	    num_options = pc->num_presets[_PWG_PRINT_COLOR_MODE_COLOR]
	                                 [pwg_print_quality];
	    options     = calloc(sizeof(cups_option_t), (size_t)num_options);

	    if (options)
	    {
	      for (i = num_options, moption = options,
		       coption = pc->presets[_PWG_PRINT_COLOR_MODE_COLOR]
					    [pwg_print_quality];
		   i > 0;
		   i --, moption ++, coption ++)
	      {
		moption->name  = _cupsStrRetain(coption->name);
		moption->value = _cupsStrRetain(coption->value);
	      }

	      pc->num_presets[_PWG_PRINT_COLOR_MODE_MONOCHROME][pwg_print_quality] =
		num_options;
	      pc->presets[_PWG_PRINT_COLOR_MODE_MONOCHROME][pwg_print_quality] =
		options;
	    }
	  }
	  else if (pwg_print_quality != _PWG_PRINT_QUALITY_NORMAL)
	    continue;

	  /*
	   * Add the grayscale option to the preset...
	   */

	  pc->num_presets[_PWG_PRINT_COLOR_MODE_MONOCHROME][pwg_print_quality] =
	      cupsAddOption(color_option, gray_choice,
			    pc->num_presets[_PWG_PRINT_COLOR_MODE_MONOCHROME]
					   [pwg_print_quality],
			    pc->presets[_PWG_PRINT_COLOR_MODE_MONOCHROME] +
			      pwg_print_quality);
	}
      }
    }
  }

  if (!preset_added)
  {
   /*
    * Auto-association of PPD file option settings with the IPP job attributes
    * print-color-mode, print-quality, and print-content-optimize
    *
    * This is used to retro-fit PPD files and classic CUPS drivers into
    * Printer Applications, which are IPP printers for the clients and so
    * should get controlled by standard IPP attributes as far as possible
    *
    * Note that settings assigned to print-content-optimize are only used
    * when printing with "high" print-quality
    */

    _ppdCacheAssignPresets(ppd, pc);
  }

 /*
  * Copy and convert Duplex (sides) data...
  */

  if ((duplex = ppdFindOption(ppd, "Duplex")) == NULL)
    if ((duplex = ppdFindOption(ppd, "JCLDuplex")) == NULL)
      if ((duplex = ppdFindOption(ppd, "EFDuplex")) == NULL)
        if ((duplex = ppdFindOption(ppd, "EFDuplexing")) == NULL)
	  duplex = ppdFindOption(ppd, "KD03Duplex");

  if (duplex)
  {
    pc->sides_option = strdup(duplex->keyword);

    for (i = duplex->num_choices, choice = duplex->choices;
         i > 0;
	 i --, choice ++)
    {
      if ((!_cups_strcasecmp(choice->choice, "None") ||
	   !_cups_strcasecmp(choice->choice, "False")) && !pc->sides_1sided)
        pc->sides_1sided = strdup(choice->choice);
      else if ((!_cups_strcasecmp(choice->choice, "DuplexNoTumble") ||
	        !_cups_strcasecmp(choice->choice, "LongEdge") ||
	        !_cups_strcasecmp(choice->choice, "Top")) && !pc->sides_2sided_long)
        pc->sides_2sided_long = strdup(choice->choice);
      else if ((!_cups_strcasecmp(choice->choice, "DuplexTumble") ||
	        !_cups_strcasecmp(choice->choice, "ShortEdge") ||
	        !_cups_strcasecmp(choice->choice, "Bottom")) &&
	       !pc->sides_2sided_short)
        pc->sides_2sided_short = strdup(choice->choice);
    }
  }

 /*
  * Copy filters and pre-filters...
  */

  pc->filters = cupsArrayNew3(NULL, NULL, NULL, 0, (cups_acopy_func_t)strdup, (cups_afree_func_t)free);

  cupsArrayAdd(pc->filters,
               "application/vnd.cups-raw application/octet-stream 0 -");

  if ((ppd_attr = ppdFindAttr(ppd, "cupsFilter2", NULL)) != NULL)
  {
    do
    {
      cupsArrayAdd(pc->filters, ppd_attr->value);
    }
    while ((ppd_attr = ppdFindNextAttr(ppd, "cupsFilter2", NULL)) != NULL);
  }
  else if (ppd->num_filters > 0)
  {
    for (i = 0; i < ppd->num_filters; i ++)
      cupsArrayAdd(pc->filters, ppd->filters[i]);
  }
  else
    cupsArrayAdd(pc->filters, "application/vnd.cups-postscript 0 -");

 /*
  * See if we have a command filter...
  */

  for (filter = (const char *)cupsArrayFirst(pc->filters);
       filter;
       filter = (const char *)cupsArrayNext(pc->filters))
    if (!_cups_strncasecmp(filter, "application/vnd.cups-command", 28) &&
        _cups_isspace(filter[28]))
      break;

  if (!filter &&
      ((ppd_attr = ppdFindAttr(ppd, "cupsCommands", NULL)) == NULL ||
       _cups_strcasecmp(ppd_attr->value, "none")))
  {
   /*
    * No command filter and no cupsCommands keyword telling us not to use one.
    * See if this is a PostScript printer, and if so add a PostScript command
    * filter...
    */

    for (filter = (const char *)cupsArrayFirst(pc->filters);
	 filter;
	 filter = (const char *)cupsArrayNext(pc->filters))
      if (!_cups_strncasecmp(filter, "application/vnd.cups-postscript", 31) &&
	  _cups_isspace(filter[31]))
	break;

    if (filter)
      cupsArrayAdd(pc->filters,
                   "application/vnd.cups-command application/postscript 100 "
                   "commandtops");
  }

  if ((ppd_attr = ppdFindAttr(ppd, "cupsPreFilter", NULL)) != NULL)
  {
    pc->prefilters = cupsArrayNew3(NULL, NULL, NULL, 0, (cups_acopy_func_t)strdup, (cups_afree_func_t)free);

    do
    {
      cupsArrayAdd(pc->prefilters, ppd_attr->value);
    }
    while ((ppd_attr = ppdFindNextAttr(ppd, "cupsPreFilter", NULL)) != NULL);
  }

  if ((ppd_attr = ppdFindAttr(ppd, "cupsSingleFile", NULL)) != NULL)
    pc->single_file = !_cups_strcasecmp(ppd_attr->value, "true");

 /*
  * Copy the product string, if any...
  */

  if (ppd->product)
    pc->product = strdup(ppd->product);

 /*
  * Copy finishings mapping data...
  */

  if ((ppd_attr = ppdFindAttr(ppd, "cupsIPPFinishings", NULL)) != NULL)
  {
   /*
    * Have proper vendor mapping of IPP finishings values to PPD options...
    */

    pc->finishings = cupsArrayNew3((cups_array_func_t)pwg_compare_finishings,
                                   NULL, NULL, 0, NULL,
                                   (cups_afree_func_t)pwg_free_finishings);

    do
    {
      if ((finishings = calloc(1, sizeof(_pwg_finishings_t))) == NULL)
        goto create_error;

      finishings->value       = (ipp_finishings_t)atoi(ppd_attr->spec);
      finishings->num_options = _ppdParseOptions(ppd_attr->value, 0,
                                                 &(finishings->options),
                                                 _PPD_PARSE_OPTIONS);

      cupsArrayAdd(pc->finishings, finishings);
    }
    while ((ppd_attr = ppdFindNextAttr(ppd, "cupsIPPFinishings",
                                       NULL)) != NULL);
  }
  else
  {
   /*
    * No IPP mapping data, try to map common/standard PPD keywords...
    */

    pc->finishings = cupsArrayNew3((cups_array_func_t)pwg_compare_finishings, NULL, NULL, 0, NULL, (cups_afree_func_t)pwg_free_finishings);

    if ((ppd_option = ppdFindOption(ppd, "StapleLocation")) != NULL)
    {
     /*
      * Add staple finishings...
      */

      if (ppdFindChoice(ppd_option, "SinglePortrait"))
        pwg_add_finishing(pc->finishings, IPP_FINISHINGS_STAPLE_TOP_LEFT, "StapleLocation", "SinglePortrait");
      if (ppdFindChoice(ppd_option, "UpperLeft")) /* Ricoh extension */
        pwg_add_finishing(pc->finishings, IPP_FINISHINGS_STAPLE_TOP_LEFT, "StapleLocation", "UpperLeft");
      if (ppdFindChoice(ppd_option, "UpperRight")) /* Ricoh extension */
        pwg_add_finishing(pc->finishings, IPP_FINISHINGS_STAPLE_TOP_RIGHT, "StapleLocation", "UpperRight");
      if (ppdFindChoice(ppd_option, "SingleLandscape"))
        pwg_add_finishing(pc->finishings, IPP_FINISHINGS_STAPLE_BOTTOM_LEFT, "StapleLocation", "SingleLandscape");
      if (ppdFindChoice(ppd_option, "DualLandscape"))
        pwg_add_finishing(pc->finishings, IPP_FINISHINGS_STAPLE_DUAL_LEFT, "StapleLocation", "DualLandscape");
    }

    if ((ppd_option = ppdFindOption(ppd, "RIPunch")) != NULL)
    {
     /*
      * Add (Ricoh) punch finishings...
      */

      if (ppdFindChoice(ppd_option, "Left2"))
        pwg_add_finishing(pc->finishings, IPP_FINISHINGS_PUNCH_DUAL_LEFT, "RIPunch", "Left2");
      if (ppdFindChoice(ppd_option, "Left3"))
        pwg_add_finishing(pc->finishings, IPP_FINISHINGS_PUNCH_TRIPLE_LEFT, "RIPunch", "Left3");
      if (ppdFindChoice(ppd_option, "Left4"))
        pwg_add_finishing(pc->finishings, IPP_FINISHINGS_PUNCH_QUAD_LEFT, "RIPunch", "Left4");
      if (ppdFindChoice(ppd_option, "Right2"))
        pwg_add_finishing(pc->finishings, IPP_FINISHINGS_PUNCH_DUAL_RIGHT, "RIPunch", "Right2");
      if (ppdFindChoice(ppd_option, "Right3"))
        pwg_add_finishing(pc->finishings, IPP_FINISHINGS_PUNCH_TRIPLE_RIGHT, "RIPunch", "Right3");
      if (ppdFindChoice(ppd_option, "Right4"))
        pwg_add_finishing(pc->finishings, IPP_FINISHINGS_PUNCH_QUAD_RIGHT, "RIPunch", "Right4");
      if (ppdFindChoice(ppd_option, "Upper2"))
        pwg_add_finishing(pc->finishings, IPP_FINISHINGS_PUNCH_DUAL_TOP, "RIPunch", "Upper2");
      if (ppdFindChoice(ppd_option, "Upper3"))
        pwg_add_finishing(pc->finishings, IPP_FINISHINGS_PUNCH_TRIPLE_TOP, "RIPunch", "Upper3");
      if (ppdFindChoice(ppd_option, "Upper4"))
        pwg_add_finishing(pc->finishings, IPP_FINISHINGS_PUNCH_QUAD_TOP, "RIPunch", "Upper4");
    }

    if ((ppd_option = ppdFindOption(ppd, "BindEdge")) != NULL)
    {
     /*
      * Add bind finishings...
      */

      if (ppdFindChoice(ppd_option, "Left"))
        pwg_add_finishing(pc->finishings, IPP_FINISHINGS_BIND_LEFT, "BindEdge", "Left");
      if (ppdFindChoice(ppd_option, "Right"))
        pwg_add_finishing(pc->finishings, IPP_FINISHINGS_BIND_RIGHT, "BindEdge", "Right");
      if (ppdFindChoice(ppd_option, "Top"))
        pwg_add_finishing(pc->finishings, IPP_FINISHINGS_BIND_TOP, "BindEdge", "Top");
      if (ppdFindChoice(ppd_option, "Bottom"))
        pwg_add_finishing(pc->finishings, IPP_FINISHINGS_BIND_BOTTOM, "BindEdge", "Bottom");
    }

    if ((ppd_option = ppdFindOption(ppd, "FoldType")) != NULL)
    {
     /*
      * Add (Adobe) fold finishings...
      */

      if (ppdFindChoice(ppd_option, "ZFold"))
        pwg_add_finishing(pc->finishings, IPP_FINISHINGS_FOLD_Z, "FoldType", "ZFold");
      if (ppdFindChoice(ppd_option, "Saddle"))
        pwg_add_finishing(pc->finishings, IPP_FINISHINGS_FOLD_HALF, "FoldType", "Saddle");
      if (ppdFindChoice(ppd_option, "DoubleGate"))
        pwg_add_finishing(pc->finishings, IPP_FINISHINGS_FOLD_DOUBLE_GATE, "FoldType", "DoubleGate");
      if (ppdFindChoice(ppd_option, "LeftGate"))
        pwg_add_finishing(pc->finishings, IPP_FINISHINGS_FOLD_LEFT_GATE, "FoldType", "LeftGate");
      if (ppdFindChoice(ppd_option, "RightGate"))
        pwg_add_finishing(pc->finishings, IPP_FINISHINGS_FOLD_RIGHT_GATE, "FoldType", "RightGate");
      if (ppdFindChoice(ppd_option, "Letter"))
        pwg_add_finishing(pc->finishings, IPP_FINISHINGS_FOLD_LETTER, "FoldType", "Letter");
      if (ppdFindChoice(ppd_option, "XFold"))
        pwg_add_finishing(pc->finishings, IPP_FINISHINGS_FOLD_POSTER, "FoldType", "XFold");
    }

    if ((ppd_option = ppdFindOption(ppd, "RIFoldType")) != NULL)
    {
     /*
      * Add (Ricoh) fold finishings...
      */

      if (ppdFindChoice(ppd_option, "OutsideTwoFold"))
        pwg_add_finishing(pc->finishings, IPP_FINISHINGS_FOLD_LETTER, "RIFoldType", "OutsideTwoFold");
    }

    if (cupsArrayCount(pc->finishings) == 0)
    {
      cupsArrayDelete(pc->finishings);
      pc->finishings = NULL;
    }
  }

  if ((ppd_option = ppdFindOption(ppd, "cupsFinishingTemplate")) != NULL)
  {
    pc->templates = cupsArrayNew3((cups_array_func_t)strcmp, NULL, NULL, 0, (cups_acopy_func_t)strdup, (cups_afree_func_t)free);

    for (choice = ppd_option->choices, i = ppd_option->num_choices; i > 0; choice ++, i --)
    {
      cupsArrayAdd(pc->templates, (void *)choice->choice);

     /*
      * Add localized text for PWG keyword to message catalog...
      */

      snprintf(msg_id, sizeof(msg_id), "finishing-template.%s", choice->choice);
      pwg_add_message(pc->strings, msg_id, choice->text);
    }
  }

 /*
  * Max copies...
  */

  if ((ppd_attr = ppdFindAttr(ppd, "cupsMaxCopies", NULL)) != NULL)
    pc->max_copies = atoi(ppd_attr->value);
  else if (ppd->manual_copies)
    pc->max_copies = 1;
  else
    pc->max_copies = 9999;

 /*
  * cupsChargeInfoURI, cupsJobAccountId, cupsJobAccountingUserId,
  * cupsJobPassword, and cupsMandatory.
  */

  if ((ppd_attr = ppdFindAttr(ppd, "cupsChargeInfoURI", NULL)) != NULL)
    pc->charge_info_uri = strdup(ppd_attr->value);

  if ((ppd_attr = ppdFindAttr(ppd, "cupsJobAccountId", NULL)) != NULL)
    pc->account_id = !_cups_strcasecmp(ppd_attr->value, "true");

  if ((ppd_attr = ppdFindAttr(ppd, "cupsJobAccountingUserId", NULL)) != NULL)
    pc->accounting_user_id = !_cups_strcasecmp(ppd_attr->value, "true");

  if ((ppd_attr = ppdFindAttr(ppd, "cupsJobPassword", NULL)) != NULL)
    pc->password = strdup(ppd_attr->value);

  if ((ppd_attr = ppdFindAttr(ppd, "cupsMandatory", NULL)) != NULL)
    pc->mandatory = _cupsArrayNewStrings(ppd_attr->value, ' ');

 /*
  * Support files...
  */

  pc->support_files = cupsArrayNew3(NULL, NULL, NULL, 0, (cups_acopy_func_t)strdup, (cups_afree_func_t)free);

  for (ppd_attr = ppdFindAttr(ppd, "cupsICCProfile", NULL);
       ppd_attr;
       ppd_attr = ppdFindNextAttr(ppd, "cupsICCProfile", NULL))
    cupsArrayAdd(pc->support_files, ppd_attr->value);

#ifdef HAVE_APPLICATIONSERVICES_H
  if ((ppd_attr = ppdFindAttr(ppd, "APPrinterIconPath", NULL)) != NULL)
    cupsArrayAdd(pc->support_files, ppd_attr->value);
#endif

 /*
  * Return the cache data...
  */

  return (pc);

 /*
  * If we get here we need to destroy the PWG mapping data and return NULL...
  */

  create_error:

  _cupsSetError(IPP_STATUS_ERROR_INTERNAL, _("Out of memory."), 1);
  _ppdCacheDestroy(pc);

  return (NULL);
}


/*
 * '_ppdCacheAssignPresets()' - Go through all the options and choices in
 *                              the PPD to find out which influence
 *                              color/bw, print quality, and content
 *                              optimizations to assign them to the prsets
 *                              so that jobs can easily be controlled with
 *                              standard IPP attributes
 */

void
_ppdCacheAssignPresets(ppd_file_t *ppd,
		       _ppd_cache_t *pc)
{
  /* properties and scores for each choice of the option under evaluation */
  typedef struct choice_properties_s
  {
    int sets_mono,     /* Does this choice switch to monochrome printing? */
        sets_color,    /*                     ... to color printing? */
        sets_draft,    /*                     ... to draft/lower quality? */
        sets_normal,   /*                     ... to standard/normal quality? */
        sets_high,     /*                     ... to high/better quality? */
        for_photo,     /* Does this choice improve photo printing? */
        for_graphics,  /*                      ... graphics printing? */
        for_text,      /*                      ... text printing? */
        for_tg,        /*                      ... text & graphics printing? */
        is_default;    /* Is this choice the PPD default? */
    unsigned int res_x,/* Does this choice set resolution (0 if not)? */
                 res_y;
  } choice_properties_t;
  int                    i, j, k, l;
  unsigned int           m;                /* Ratio for lowering or improving
					      resolution */
  int                    pass;             /* Passes to go through to find best
					      choice */
  ppd_group_t            *group;           /* PPD option group */
  ppd_option_t	         *option;          /* PPD option */
  int                    is_color;         /* Is this PPD for a color printer */
  unsigned int           base_res_x = 0,   /* Base resolution of the pPD file */
                         base_res_y = 0;
  cups_page_header2_t    header,           /* CUPS Raster header to investigate
					      embedded code in PPD */
                         optheader;        /* CUPS Raster header to investigate
					      embedded code in one PPD option */
  int                    preferred_bits;   /* for _cupsRasterExecPS() function
					      call */
  ppd_attr_t             *ppd_attr;        /* PPD attribute */
  int                    res_factor = 1;   /* Weights of the scores for the */
  int                    name_factor = 10; /* print quality */
  int                    color_factor = 1000;

  /* Do we have a color printer ? */
  is_color = (ppd->color_device ? 1 : 0);

  /* what is the base/default resolution for this PPD? */
  ppdMarkDefaults(ppd);
  cupsRasterInterpretPPD(&header, ppd, 0, NULL, NULL);
  if (header.HWResolution[0] != 100 || header.HWResolution[1] != 100)
  {
    base_res_x = header.HWResolution[0];
    base_res_y = header.HWResolution[1];
  }
  else if ((ppd_attr = ppdFindAttr(ppd, "DefaultResolution", NULL)) != NULL)
  {
    /* Use the PPD-defined default resolution... */
    if (sscanf(ppd_attr->value, "%dx%d", &base_res_x, &base_res_y) == 1)
      base_res_y = base_res_x;
  }

  /* Go through all options of the PPD file */
  for (i = ppd->num_groups, group = ppd->groups;
       i > 0;
       i --, group ++)
  {
    /* Skip the "Installable Options" group */
    if (_cups_strncasecmp(group->name, "Installable", 11) == 0)
      continue;

    for (j = group->num_options, option = group->options;
         j > 0;
         j --, option ++)
    {
      int sets_color_mode = 0,         /* Scores for current choice */
	  sets_quality = 0,
	  sets_optimization = 0;
      int best_mono_draft = 0,         /* Best score for each preset for this
				          option */
          best_mono_normal = 0,
          best_mono_high = 0,
          best_color_draft = 0,
          best_color_normal = 0,
          best_color_high = 0,
          best_photo = 0,
          best_graphics = 0,
          best_text = 0,
	  best_tg = 0;
      int default_ch = -1,             /* Index of default choice */
	  best_mono_draft_ch = -1,     /* Index of choice with best score */
          best_mono_normal_ch = -1,
          best_mono_high_ch = -1,
          best_color_draft_ch = -1,
          best_color_normal_ch = -1,
          best_color_high_ch = -1,
          best_photo_ch = -1,
          best_graphics_ch = -1,
          best_text_ch = -1,
	  best_tg_ch = -1;
      cups_array_t *choice_properties; /* Array of properties of all choices
					  of this option */
      choice_properties_t *properties; /* Properties of current choice */
      char *o,                         /* Name of current option */
	   *c,                         /* Name of current choice */
	   *p;                         /* Pointer into string */
      int  score;                      /* Temp variable for score
					  calculations */

      o = option->keyword;

      /* Skip options which do not change color mode and quality or
         generally do not make sense in presets */
      if (_cups_strcasecmp(o, "PageSize") == 0 ||
	  _cups_strcasecmp(o, "PageRegion") == 0 ||
	  _cups_strcasecmp(o, "InputSlot") == 0 ||
	  _cups_strcasecmp(o, "MediaSource") == 0 ||
	  _cups_strcasecmp(o, "MediaType") == 0 ||
	  _cups_strcasecmp(o, "OutputBin") == 0 ||
	  _cups_strcasecmp(o, "Duplex") == 0 ||
	  _cups_strcasecmp(o, "JCLDuplex") == 0 ||
	  _cups_strcasecmp(o, "EFDuplex") == 0 ||
	  _cups_strcasecmp(o, "EFDuplexing") == 0 ||
	  _cups_strcasecmp(o, "ARDuplex") == 0 ||
	  _cups_strcasecmp(o, "KD03Duplex") == 0 ||
	  _cups_strcasecmp(o, "Collate") == 0)
	continue;

      /* Set members options of composite options in Foomatic to stay
         controlled by the composite option */

      /* Composite options in Foomatic are options which set a number
	 of other options, so each choice of them is the same as a
	 preset in CUPS.  In addition, some PPDs in Foomatic have a
	 composite option named "PrintoutMode" with 6 choices, exactly
	 the 6 of the grid of CUPS presets, color/mono in draft,
	 mediaum, and high quality. The composite options are created
	 by hand, so they surely do for what they are intended for and
	 so they are safer as this preset auto-generation
	 algorithm. Therefore we only let the composite option be set
	 in our presets and set the member options to leave the
	 control at the composite option */

      if (strstr(ppd->nickname, "Foomatic") &&
	  !strncmp(option->choices[0].choice, "From", 4) &&
	  ppdFindOption(ppd, option->choices[0].choice + 4))
      {
	for (k = 0; k < 2; k ++)
	  for (l = 0; l < 3; l ++)
	    if (cupsGetOption(option->choices[0].choice + 4,
			      pc->num_presets[k][l], pc->presets[k][l]))
	      pc->num_presets[k][l] =
		cupsAddOption(o, option->choices[0].choice,
			      pc->num_presets[k][l], &(pc->presets[k][l]));
	for (k = 0; k < 5; k ++)
	  if (cupsGetOption(option->choices[0].choice + 4,
			    pc->num_optimize_presets[k],
			    pc->optimize_presets[k]))
	    pc->num_optimize_presets[k] =
	      cupsAddOption(o, option->choices[0].choice,
			    pc->num_optimize_presets[k],
			    &(pc->optimize_presets[k]));
	continue;
      }

      /* Array for properties of the choices */
      choice_properties = cupsArrayNew(NULL, NULL);

      /*
       * Gather the data for each choice
       */

      for (k = 0; k < option->num_choices; k ++)
      {
	properties =
	  (choice_properties_t *)calloc(1, sizeof(choice_properties_t));

	c = option->choices[k].choice;

	/* Is this the default choice? (preferred for "normal" quality,
	   used for color if no choice name suggests being color */
	if (strcmp(c, option->defchoice) == 0)
	{
	  properties->is_default = 1;
	  default_ch = k;
	}

       /*
	* Color/Gray - print-color-mode
	*/

	/* If we have a color device, check whether this option sets mono or
	   color printing */
	if (is_color)
	{
	  if (_cups_strcasecmp(o, "CNIJSGrayScale") == 0)
	  {
	    if (_cups_strcasecmp(c, "1") == 0)
	      properties->sets_mono = 2;
	    else
	      properties->sets_color = 1;
	  }
	  else if (_cups_strcasecmp(o, "HPColorAsGray") == 0 ||  /* HP PostScript */
		   _cups_strcasecmp(o, "HPPJLColorAsGray") == 0) /* HP PostScript */
	  {
	    if (_cups_strcasecmp(c, "True") == 0 ||
		_cups_strcasecmp(c, "yes") == 0)
	      properties->sets_mono = 2;
	    else
	      properties->sets_color = 1;
	  }
	  else if (_cups_strcasecmp(o, "ColorModel") == 0 ||
		   _cups_strcasecmp(o, "ColorMode") == 0 ||
		   _cups_strcasecmp(o, "OutputMode") == 0 ||
		   _cups_strcasecmp(o, "PrintoutMode") == 0 ||
		   _cups_strcasecmp(o, "ARCMode") == 0 || /* Sharp */
		   _cups_strcasestr(o, "ColorMode") ||
		   _cups_strcasecmp(o, "ColorResType") == 0 || /* Toshiba */
		   _cups_strcasestr(o, "MonoColor")) /* Brother */
	  {
	    /* Monochrome/grayscale printing */
	    if (_cups_strcasestr(c, "Mono") ||
		_cups_strcasecmp(c, "Black") == 0 ||
		((p = _cups_strcasestr(c, "Black")) && _cups_strcasestr(p, "White")) ||
		(_cups_strncasecmp(c, "BW", 2) == 0 && !isalpha(c[2])))
	      properties->sets_mono = 2;
	    else if (_cups_strcasestr(c, "Gray") ||
		     _cups_strcasestr(c, "Grey") ||
		     _cups_strcasecmp(c, "BlackOnly") == 0) /* Lexmark */
	      properties->sets_mono = 3;

	    /* Color printing */
	    if (((p = _cups_strcasestr(c, "CMY")) && !_cups_strcasestr(p, "Gray")) ||
		_cups_strcasecmp(c, "ColorOnly") == 0 || /* Lexmark */
		((p = _cups_strcasestr(c, "Adobe")) && _cups_strcasestr(p, "RGB")))
	      properties->sets_color = 2;
	    else if (_cups_strcasestr(c, "sRGB"))
	      properties->sets_color = 4;
	    else if (_cups_strcasestr(c, "RGB") ||
		     _cups_strcasestr(c, "Color"))
	      properties->sets_color = 3;
	  }

	  /* This option actually sets color mode */
	  if (properties->sets_mono || properties->sets_color)
	    sets_color_mode = 1;
	}

       /*
	* Output Quality - print-quality
	*/

	/* check whether this option affects print quality or content
	   optimization */

	/* Determine influence of the options and choices on the print
	   quality by their names */

	/* Vendor-specific option and choice names */
	if (_cups_strcasecmp(o, "ARCPPriority") == 0) /* Sharp */
	{
	  if (_cups_strcasecmp(c, "Quality") == 0)
	    properties->sets_high = 10;
	  else if (_cups_strcasecmp(c, "Speed") == 0)
	    properties->sets_draft = 10;
	}
	else if (_cups_strcasecmp(o, "BRJpeg") == 0) /* Brother */
	{
	  if (_cups_strcasecmp(c, "QualityPrior") == 0)
	    properties->sets_high = 10;
	  else if (_cups_strcasecmp(c, "SpeedPrior") == 0)
	    properties->sets_draft = 10;
	}
	else if (_cups_strcasecmp(o, "RIPrintMode") == 0) /* Ricoh & OEM */
	{
	  if (_cups_strcasecmp(c, "1rhit") == 0)
	    properties->sets_high = 7;
	  else if (_cups_strcasecmp(c, "6rhit") == 0)
	    properties->sets_high = 10;
	  else if (_cups_strcasecmp(c, "3rhit") == 0 ||
		   _cups_strcasecmp(c, "4rhit") == 0 ||
		   _cups_strcasecmp(c, "5rhit") == 0)
	    properties->sets_draft = 10;
	  else if (_cups_strcasecmp(c, "0rhit") == 0)
	    properties->sets_normal = 10;
	}
	else if (_cups_strcasecmp(o, "EconoMode") == 0 || /* Foomatic */
		 _cups_strcasecmp(o, "EconoFast") == 0)   /* Foomatic (HP PPA) */
	{
	  if (_cups_strcasecmp(c, "Off") == 0 ||
	      _cups_strcasecmp(c, "False") == 0)
	    properties->sets_high = 1;
	  else if (_cups_strcasecmp(c, "On") == 0 ||
		   _cups_strcasecmp(c, "True") == 0 ||
		   _cups_strcasecmp(c, "Low") == 0)
	    properties->sets_draft = 10;
	  else if (_cups_strcasecmp(c, "High") == 0)
	    properties->sets_draft = 11;
	}
	else if (_cups_strcasestr(o, "ColorPrecision")) /* Gutenprint */
	{
	  if (_cups_strcasecmp(c, "best") == 0)
	    properties->sets_high = 10;
	}
	/* Generic boolean options which enhance quality if true */
	else if (((p = _cups_strcasestr(o, "slow")) && _cups_strcasestr(p, "dry")) ||
		 ((p = _cups_strcasestr(o, "color")) && _cups_strcasestr(p, "enhance")) ||
		 ((p = _cups_strcasestr(o, "resolution")) &&
		  !_cups_strcasestr(p, "enhance")) ||
		 _cups_strcasecmp(o, "RET") == 0 ||
		 _cups_strcasecmp(o, "Smoothing") == 0 || /* HPLIP */
		 ((p = _cups_strcasestr(o, "uni")) && _cups_strcasestr(p, "direction")))
	{
	  if (_cups_strcasecmp(c, "True") == 0 ||
	      _cups_strcasecmp(c, "On") == 0 ||
	      _cups_strcasecmp(c, "Yes") == 0 ||
	      _cups_strcasecmp(c, "1") == 0 ||
	      _cups_strcasecmp(c, "Medium") == 0) /* Resolution Enhancement/RET (HP)*/
	    properties->sets_high = 3;
	  else if (_cups_strcasecmp(c, "False") == 0 ||
		   _cups_strcasecmp(c, "Off") == 0 ||
		   _cups_strcasecmp(c, "No") == 0 ||
		   _cups_strcasecmp(c, "0") == 0)
	    properties->sets_draft = 3;
	}
	/* Generic boolean options which reduce quality if true */
	else if (_cups_strcasestr(o, "draft") ||
		 _cups_strcasestr(o, "economy") ||
		 ((p = _cups_strcasestr(o, "eco")) && _cups_strcasestr(p, "mode")) ||
		 ((p = _cups_strcasestr(o, "toner")) && _cups_strcasestr(p, "sav")) ||
		 ((p = _cups_strcasestr(o, "bi")) && _cups_strcasestr(p, "direction")) ||
		 _cups_strcasecmp(o, "EcoBlack") == 0 || /* Foomatic (Alps) */
		 _cups_strcasecmp(o, "bidi") == 0 ||
		 _cups_strcasecmp(o, "bi-di") == 0)
	{
	  if (_cups_strcasecmp(c, "True") == 0 ||
	      _cups_strcasecmp(c, "On") == 0 ||
	      _cups_strcasecmp(c, "Yes") == 0 ||
	      _cups_strcasecmp(c, "1") == 0 ||
	      _cups_strcasecmp(c, "Medium") == 0) /* EconomyMode (Brother) */
	    properties->sets_draft = 3;
	  else if (_cups_strcasecmp(c, "False") == 0 ||
		   _cups_strcasecmp(c, "Off") == 0 ||
		   _cups_strcasecmp(c, "No") == 0 ||
		   _cups_strcasecmp(c, "0") == 0)
	    properties->sets_high = 3;
	}
	/* Generic enumerated choice option and choice names */
	else if (_cups_strcasecmp(o, "ColorModel") == 0 ||
		 _cups_strcasecmp(o, "ColorMode") == 0 ||
		 _cups_strcasecmp(o, "OutputMode") == 0 || /* HPLIP hpcups */
		 _cups_strcasecmp(o, "PrintoutMode") == 0 || /* Foomatic */
		 _cups_strcasecmp(o, "PrintQuality") == 0 ||
		 _cups_strcasecmp(o, "PrintMode") == 0 ||
		 _cups_strcasestr(o, "ColorMode") ||
		 _cups_strcasestr(o, "HalfTone") || /* HPLIP */
		 _cups_strcasecmp(o, "ColorResType") == 0 || /* Toshiba */
		 _cups_strcasestr(o, "MonoColor") || /* Brother */
		 _cups_strcasestr(o, "Quality") ||
		 _cups_strcasestr(o, "Resolution") ||
		 _cups_strcasestr(o, "Precision") || /* ex. stpColorPrecision
						  in Gutenprint */
		 _cups_strcasestr(o, "PrintingDirection")) /* Gutenprint */
	{
	  /* High quality */
	  if (_cups_strcasecmp(c, "Quality") == 0 ||
	      _cups_strcasecmp(c, "5") == 0)
	    properties->sets_high = 1;
	  else if (_cups_strcasestr(c, "Photo") ||
		   _cups_strcasestr(c, "Enhance") ||
		   _cups_strcasestr(c, "slow") ||
		   _cups_strncasecmp(c, "ProRes", 6) == 0 || /* HPLIP */
		   _cups_strncasecmp(c, "ImageREt", 8) == 0 || /* HPLIP */
		   ((p = _cups_strcasestr(c, "low")) && _cups_strcasestr(p, "speed")))
	    properties->sets_high = 2;
	  else if (_cups_strcasestr(c, "fine") ||
		   _cups_strcasestr(c, "deep") ||
		   ((p = _cups_strcasestr(c, "high")) && !_cups_strcasestr(p, "speed")) ||
		   _cups_strcasestr(c, "HQ") ||
		   _cups_strcasecmp(c, "ProRes600") == 0 || /* HPLIP */
		   _cups_strcasecmp(c, "ImageREt1200") == 0 || /* HPLIP */
		   _cups_strcasecmp(c, "Enhanced") == 0)
	    properties->sets_high = 3;
	  else if (_cups_strcasestr(c, "best") ||
		   _cups_strcasecmp(c, "high") == 0 ||
		   _cups_strcasecmp(c, "fine") == 0 ||
		   _cups_strcasecmp(c, "HQ") == 0 ||
		   _cups_strcasecmp(c, "CMYGray") == 0 || /* HPLIP */
		   _cups_strcasecmp(c, "ProRes1200") == 0 || /* HPLIP */
		   _cups_strcasecmp(c, "ImageREt2400") == 0 || /* HPLIP */
		   _cups_strcasestr(c, "unidir"))
	    properties->sets_high = 4;
	  else if (_cups_strcasecmp(c, "best") == 0 ||
		   _cups_strcasecmp(c, "ProRes2400") == 0 || /* HPLIP */
		   _cups_strcasecmp(c, "monolowdetail") == 0) /* Toshiba */
	    properties->sets_high = 5;

	  /* Low/Draft quality */
	  if (_cups_strcasecmp(c, "monolowdetail") == 0 || /* Toshiba */
	      _cups_strcasecmp(c, "3") == 0)
	    properties->sets_draft = 1;
	  else if (((p = _cups_strcasestr(c, "fast")) && _cups_strcasestr(p, "draft")) ||
		   ((p = _cups_strcasestr(c, "high")) && _cups_strcasestr(p, "speed")) ||
		   (_cups_strcasestr(c, "speed") && !_cups_strcasestr(c, "low")))
	    properties->sets_draft = 2;
	  else if (_cups_strcasestr(c, "quick") ||
		   (_cups_strcasestr(c, "fast") &&
		    !(_cups_strncasecmp(c, "FastRes", 7) == 0 && isdigit(*(c + 7)))))
	    /* HPLIP has FastRes600, FastRes1200, ... which are not draft */
	    properties->sets_draft = 3;
	  else if (_cups_strcasecmp(c, "quick") == 0 ||
		   _cups_strcasecmp(c, "fast") == 0 ||
		   _cups_strcasestr(c, "draft") ||
		   (_cups_strcasestr(c, "low") && !_cups_strcasestr(c, "slow")) ||
		   _cups_strcasestr(c, "coarse"))
	    properties->sets_draft = 4;
	  else if (_cups_strcasecmp(c, "draft") == 0 ||
		   _cups_strcasecmp(c, "low") == 0 ||
		   _cups_strcasecmp(c, "coarse") == 0 ||
		   _cups_strcasestr(c, "bidir"))
	    properties->sets_draft = 5;

	  /* Use high or low quality but not the extremes */
	  if (_cups_strcasestr(c, "ultra") ||
	      _cups_strcasestr(c, "very") ||
	      _cups_strcasestr(c, "super"))
	  {
	    if (properties->sets_high > 1)
	      properties->sets_high --;
	    if (properties->sets_draft > 1)
	      properties->sets_draft --;
	  }

	  /* Normal quality */
	  if (_cups_strcasestr(c, "automatic") ||
	      _cups_strcasecmp(c, "none") == 0 ||
	      _cups_strcasecmp(c, "4") == 0 ||
	      _cups_strcasecmp(c, "FastRes1200") == 0) /* HPLIP */
	    properties->sets_normal = 1;
	  else if (_cups_strcasestr(c, "normal") ||
		   _cups_strcasestr(c, "standard") ||
		   _cups_strcasestr(c, "default") ||
		   _cups_strcasecmp(c, "FastRes600") == 0) /* HPLIP */
	    properties->sets_normal = 2;
	  else if (_cups_strcasecmp(c, "normal") == 0 ||
		   _cups_strcasecmp(c, "standard") == 0 ||
		   _cups_strcasecmp(c, "default") == 0)
	    properties->sets_normal = 4;
	}

	/* Apply the weight factor for option/choice-name-related scores */
	properties->sets_high *= name_factor;
	properties->sets_draft *= name_factor;
	properties->sets_normal *= name_factor;

	/* Determine influence of the options and choices on the print
	   quality by how they change the output resolution compared to
	   the base/default resolution */
	if (base_res_x && base_res_y)
	{
	  /* First, analyse the code snippet (PostScript, PJL) assigned
	     to each choice of the option whether it sets resolution */
	  if (option->choices[k].code && option->choices[k].code[0])
	  {
	    /* Assume code to be PostScript (also used for CUPS Raster) */
	    preferred_bits = 0;
	    optheader = header;
	    if (_cupsRasterExecPS(&optheader, &preferred_bits,
				  option->choices[k].code) == 0)
	    {
	      properties->res_x = optheader.HWResolution[0];
	      properties->res_y = optheader.HWResolution[1];
	    }
	    else
	      properties->res_x = properties->res_y = 0; /* invalid */
	    if (properties->res_x == 0 || properties->res_y == 0)
	    {
	      /* Now try PJL */
	      if ((p = strstr(option->choices[k].code, "SET")) &&
		  isspace(*(p + 3)) && (p = strstr(p + 4, "RESOLUTION=")))
	      {
		p += 11;
		if (sscanf(p, "%dX%d",
			   &(properties->res_x), &(properties->res_y)) == 1)
		    properties->res_y = properties->res_x;
	      }
	    }
	    if (properties->res_x == 100 && properties->res_y == 100)
	      properties->res_x = properties->res_y = 0; /* Code does not
							    set resolution */
	  }
	  else
	    properties->res_x = properties->res_y = 0; /* invalid */

	  /* Then parse the choice name whether it contains a
	     resolution value (Must have "dpi", as otherwise can be
	     something else, like a page size */
	  if ((properties->res_x == 0 || properties->res_y == 0) &&
	      (p = _cups_strcasestr(c, "dpi")) != NULL)
	  {
	    if (p > c)
	    {
	      p --;
	      while (p > c && isspace(*p))
		p --;
	      if (p > c && isdigit(*p))
	      {
		char x;
		while (p > c && isdigit(*p))
		  p --;
		if (p > c && (*p == 'x' || *p == 'X'))
		  p --;
		while (p > c && isdigit(*p))
		  p --;
		while (!isdigit(*p))
		  p ++;
		if (sscanf(p, "%d%c%d",
			   &(properties->res_x), &x, &(properties->res_y)) == 2)
		    properties->res_y = properties->res_x;
	      }
	    }
	  }

	  if (properties->res_x != 0 && properties->res_y != 0)
	  {
	    /* Choice suggests to set the resolution */
	    /* Raising resolution compared to default? */
	    m = (properties->res_x * properties->res_y) /
	        (base_res_x * base_res_y);
	    /* No or small change -> Normal quality */
	    if (m == 1)
	      properties->sets_normal += res_factor * 4;
	    /* At least double the pixels -> High quality */
	    else if (m == 2)
	      properties->sets_high += res_factor * 3;
	    else if (m > 2 && m <= 8)
	      properties->sets_high += res_factor * 4;
	    else if (m > 8 && m <= 32)
	      properties->sets_high += res_factor * 2;
	    else if (m > 32)
	      properties->sets_high += res_factor * 1;
	    else if (m < 1)
	    {
	      /* Reducing resolution compared to default? */
	      m = (base_res_x * base_res_y) /
		  (properties->res_x * properties->res_y);
	      /* No or small change -> Normal quality */
	      if (m == 1)
		properties->sets_normal += res_factor * 1;
	      /* At most half the pixels -> Draft quality */
	      else if (m == 2)
		properties->sets_draft += res_factor * 3;
	      else if (m > 2 && m < 8)
		properties->sets_draft += res_factor * 4;
	      else if (m >= 8 && m < 32)
		properties->sets_draft += res_factor * 2;
	      else if (m >= 32)
		properties->sets_draft += res_factor * 1;
	    }
	  }
	}

	/* This option actually sets print quality */
	if (properties->sets_draft || properties->sets_high)
	  sets_quality = 1;

	/* Add the properties of this choice */
	cupsArrayAdd(choice_properties, properties);
      }

     /*
      * Find the best choice for each field of the color/quality preset
      * grid
      */

      for (pass = 0; pass < 3; pass ++)
      {
	for (k = 0; k < option->num_choices; k ++)
        {
	  properties = cupsArrayIndex(choice_properties, k);

	  /* presets[0][0]: Mono/Draft */
	  if (best_mono_draft >= 0 &&
	      !properties->sets_color &&
	      (!properties->sets_high || pass > 0))
	  {
	    score = color_factor * properties->sets_mono +
	      properties->sets_draft;
	    if (score > best_mono_draft)
	    {
	      best_mono_draft = score;
	      best_mono_draft_ch = k;
	    }
	  }

	  /* presets[0][1]: Mono/Normal */
	  if (best_mono_normal >= 0 &&
	      !properties->sets_color &&
	      (!properties->sets_draft || pass > 1) &&
	      (!properties->sets_high  || pass > 0))
	  {
	    score = color_factor * properties->sets_mono +
	      properties->sets_normal;
	    if (score > best_mono_normal)
	    {
	      best_mono_normal = score;
	      best_mono_normal_ch = k;
	    }
	  }

	  /* presets[0][2]: Mono/High */
	  if (best_mono_high >= 0 &&
	      !properties->sets_color &&
	      (!properties->sets_draft || pass > 0))
	  {
	    score = color_factor * properties->sets_mono +
	      properties->sets_high;
	    if (score > best_mono_high)
	    {
	      best_mono_high = score;
	      best_mono_high_ch = k;
	    }
	  }

	  /* presets[1][0]: Color/Draft */
	  if (best_color_draft >= 0 &&
	      !properties->sets_mono &&
	      (!properties->sets_high || pass > 0))
	  {
	    score = color_factor * properties->sets_color +
	      properties->sets_draft;
	    if (score > best_color_draft)
	    {
	      best_color_draft = score;
	      best_color_draft_ch = k;
	    }
	  }

	  /* presets[1][1]: Color/Normal */
	  if (best_color_normal >= 0 &&
	      !properties->sets_mono &&
	      (!properties->sets_draft || pass > 1) &&
	      (!properties->sets_high  || pass > 0))
	  {
	    score = color_factor * properties->sets_color +
	      properties->sets_normal;
	    if (score > best_color_normal)
	    {
	      best_color_normal = score;
	      best_color_normal_ch = k;
	    }
	  }

	  /* presets[1][2]: Color/High */
	  if (best_color_high >= 0 &&
	      !properties->sets_mono &&
	      (!properties->sets_draft || pass > 0))
	  {
	    score = color_factor * properties->sets_color +
	      properties->sets_high;
	    if (score > best_color_high)
	    {
	      best_color_high = score;
	      best_color_high_ch = k;
	    }
	  }
	}
	/* Block next passes for the presets where we are done */
	if (best_mono_draft_ch >= 0)
	  best_mono_draft = -1;
	if (best_mono_normal_ch >= 0)
	  best_mono_normal = -1;
	if (best_mono_high_ch >= 0)
	  best_mono_high = -1;
	if (best_color_draft_ch >= 0)
	  best_color_draft = -1;
	if (best_color_normal_ch >= 0)
	  best_color_normal = -1;
	if (best_color_high_ch >= 0)
	  best_color_high = -1;
      }

     /*
      * Content Optimization - print-content-optimize
      */

      for (k = 0; k < option->num_choices; k ++)
      {
	properties = cupsArrayIndex(choice_properties, k);
	c = option->choices[k].choice;

	/* Vendor-specific options */
	if (_cups_strcasecmp(o, "ARCOType") == 0) /* Sharp */
	{
	  if (_cups_strcasecmp(c, "COTDrawing") == 0)
	  {
	    properties->for_text = 3;
	    properties->for_graphics = 2;
	    properties->for_tg = 2;
	  }
	  else if (_cups_strcasecmp(c, "COTGraphics") == 0)
	  {
	    properties->for_graphics = 3;
	    properties->for_tg = 3;
	  }
	  else if (_cups_strcasecmp(c, "COTPhoto") == 0)
	    properties->for_photo = 3;
	}
	else if (_cups_strcasecmp(o, "HPRGBEmulation") == 0) /* HP */
	{
	  if (_cups_strcasecmp(c, "DefaultSRGB") == 0)
	    properties->for_text = 3;
	  else if (_cups_strcasecmp(c, "VividSRGB") == 0)
	  {
	    properties->for_graphics = 3;
	    properties->for_tg = 3;
	  }
	  else if (_cups_strcasecmp(c, "PhotoSRGB") == 0)
	    properties->for_photo = 3;
	}
	else
	/* Generic choice names */
	{
	  if (_cups_strcasestr(c, "photo"))
	    properties->for_photo = 6;
	  else if (_cups_strcasecmp(c, "photo") == 0)
	    properties->for_photo = 7;

	  if (_cups_strcasestr(c, "graphic"))
	    properties->for_graphics = 6;
	  else if (_cups_strcasecmp(c, "graphic") == 0 ||
		   _cups_strcasecmp(c, "graphics") == 0)
	    properties->for_graphics = 7;

	  if (_cups_strcasestr(c, "text"))
	  {
	    if (_cups_strcasestr(c, "graphic"))
	      properties->for_tg = 7;
	    else
	      properties->for_text = 6;
	  }
	  else if (_cups_strcasecmp(c, "text") == 0)
	    properties->for_text = 7;

	  if (_cups_strcasestr(c, "presentation"))
	  {
	    properties->for_text = 4;
	    properties->for_graphics = 4;
	    properties->for_tg = 4;
	  }
	  else if (_cups_strcasecmp(c, "presentation") == 0)
	  {
	    properties->for_text = 5;
	    properties->for_graphics = 5;
	    properties->for_tg = 5;
	  }

	  if (_cups_strcasestr(c, "lineart"))
	  {
	    properties->for_graphics = 2;
	    properties->for_tg = 2;
	  }
	  else if (_cups_strcasecmp(c, "lineart") == 0)
	  {
	    properties->for_graphics = 3;
	    properties->for_tg = 3;
	  }

	  if (_cups_strcasestr(c, "drawing"))
	  {
	    properties->for_graphics = 4;
	    properties->for_tg = 4;
	  }
	  else if (_cups_strcasecmp(c, "drawing") == 0)
	  {
	    properties->for_graphics = 5;
	    properties->for_tg = 5;
	  }

	  if (_cups_strcasestr(c, "natural"))
	    properties->for_photo = 2;
	  else if (_cups_strcasecmp(c, "natural") == 0)
	    properties->for_photo = 3;

	  if (_cups_strcasestr(c, "vivid"))
	  {
	    properties->for_text = 2;
	    properties->for_graphics = 2;
	    properties->for_tg = 2;
	  }
	  else if (_cups_strcasecmp(c, "vivid") == 0)
	  {
	    properties->for_text = 3;
	    properties->for_graphics = 3;
	    properties->for_tg = 3;
	  }
	}

	/* We apply these optimizations only in high quality mode
	   therefore we prefer settings for high quality */
	if (properties->sets_high && !properties->sets_draft)
	{
	  if (properties->for_photo)
	    properties->for_photo += 10;
	  if (properties->for_graphics)
	    properties->for_graphics += 10;
	  if (properties->for_text)
	    properties->for_text += 10;
	  if (properties->for_tg)
	    properties->for_tg += 10;
	}

       /*
	* Find the best choice for each field of the content optimize presets
	*/

	/* Find best choice for each task */
	/* optimize_presets[1]: Photo */
	if (properties->for_photo > best_photo)
	{
	  best_photo = properties->for_photo;
	  best_photo_ch = k;
	}
	/* optimize_presets[2]: Graphics */
	if (properties->for_graphics > best_graphics)
	{
	  best_graphics = properties->for_graphics;
	  best_graphics_ch = k;
	}
	/* optimize_presets[3]: Text */
	if (properties->for_text > best_text)
	{
	  best_text = properties->for_text;
	  best_text_ch = k;
	}
	/* optimize_presets[4]: Text and Graphics */
	if (properties->for_tg > best_tg)
	{
	  best_tg = properties->for_tg;
	  best_tg_ch = k;
	}

	/* This option actually does content optimization */
	if (properties->for_text || properties->for_graphics ||
	    properties->for_tg || properties->for_photo)
	  sets_optimization = 1;
      }

     /*
      * Fill in the presets
      */

      if (sets_color_mode || sets_quality)
      {
	/* presets[0][0]: Mono/Draft */
	if (best_mono_draft_ch < 0)
	  best_mono_draft_ch = default_ch;
	if (best_mono_draft_ch >= 0)
	  pc->num_presets[_PWG_PRINT_COLOR_MODE_MONOCHROME]
	                 [_PWG_PRINT_QUALITY_DRAFT] =
	    cupsAddOption(o, option->choices[best_mono_draft_ch].choice,
			  pc->num_presets[_PWG_PRINT_COLOR_MODE_MONOCHROME]
			                 [_PWG_PRINT_QUALITY_DRAFT],
			  &(pc->presets[_PWG_PRINT_COLOR_MODE_MONOCHROME]
			               [_PWG_PRINT_QUALITY_DRAFT]));

	/* presets[0][1]: Mono/Normal */
	if (best_mono_normal_ch < 0)
	  best_mono_normal_ch = default_ch;
	if (best_mono_normal_ch >= 0)
	  pc->num_presets[_PWG_PRINT_COLOR_MODE_MONOCHROME]
	                 [_PWG_PRINT_QUALITY_NORMAL] =
	    cupsAddOption(o, option->choices[best_mono_normal_ch].choice,
			  pc->num_presets[_PWG_PRINT_COLOR_MODE_MONOCHROME]
			                 [_PWG_PRINT_QUALITY_NORMAL],
			  &(pc->presets[_PWG_PRINT_COLOR_MODE_MONOCHROME]
			               [_PWG_PRINT_QUALITY_NORMAL]));

	/* presets[0][2]: Mono/High */
	if (best_mono_high_ch < 0)
	  best_mono_high_ch = default_ch;
	if (best_mono_high_ch >= 0)
	  pc->num_presets[_PWG_PRINT_COLOR_MODE_MONOCHROME]
	                 [_PWG_PRINT_QUALITY_HIGH] =
	    cupsAddOption(o, option->choices[best_mono_high_ch].choice,
			  pc->num_presets[_PWG_PRINT_COLOR_MODE_MONOCHROME]
			                 [_PWG_PRINT_QUALITY_HIGH],
			  &(pc->presets[_PWG_PRINT_COLOR_MODE_MONOCHROME]
			               [_PWG_PRINT_QUALITY_HIGH]));

	/* presets[1][0]: Color/Draft */
	if (best_color_draft_ch < 0)
	  best_color_draft_ch = default_ch;
	if (best_color_draft_ch >= 0)
	  pc->num_presets[_PWG_PRINT_COLOR_MODE_COLOR]
	                 [_PWG_PRINT_QUALITY_DRAFT] =
	    cupsAddOption(o, option->choices[best_color_draft_ch].choice,
			  pc->num_presets[_PWG_PRINT_COLOR_MODE_COLOR]
			                 [_PWG_PRINT_QUALITY_DRAFT],
			  &(pc->presets[_PWG_PRINT_COLOR_MODE_COLOR]
			               [_PWG_PRINT_QUALITY_DRAFT]));

	/* presets[1][1]: Color/Normal */
	if (best_color_normal_ch < 0)
	  best_color_normal_ch = default_ch;
	if (best_color_normal_ch >= 0)
	  pc->num_presets[_PWG_PRINT_COLOR_MODE_COLOR]
	                 [_PWG_PRINT_QUALITY_NORMAL] =
	    cupsAddOption(o, option->choices[best_color_normal_ch].choice,
			  pc->num_presets[_PWG_PRINT_COLOR_MODE_COLOR]
			                 [_PWG_PRINT_QUALITY_NORMAL],
			  &(pc->presets[_PWG_PRINT_COLOR_MODE_COLOR]
			               [_PWG_PRINT_QUALITY_NORMAL]));

	/* presets[1][2]: Color/High */
	if (best_color_high_ch < 0)
	  best_color_high_ch = default_ch;
	if (best_color_high_ch >= 0)
	  pc->num_presets[_PWG_PRINT_COLOR_MODE_COLOR]
	                 [_PWG_PRINT_QUALITY_HIGH] =
	    cupsAddOption(o, option->choices[best_color_high_ch].choice,
			  pc->num_presets[_PWG_PRINT_COLOR_MODE_COLOR]
			                 [_PWG_PRINT_QUALITY_HIGH],
			  &(pc->presets[_PWG_PRINT_COLOR_MODE_COLOR]
			               [_PWG_PRINT_QUALITY_HIGH]));

      }

      if (sets_optimization)
      {

	/* optimize_presets[1]: Photo */
	if (best_photo_ch >= 0)
	  pc->num_optimize_presets[_PWG_PRINT_CONTENT_OPTIMIZE_PHOTO] =
	    cupsAddOption
	      (o, option->choices[best_photo_ch].choice,
	       pc->num_optimize_presets[_PWG_PRINT_CONTENT_OPTIMIZE_PHOTO],
	       &(pc->optimize_presets[_PWG_PRINT_CONTENT_OPTIMIZE_PHOTO]));

	/* optimize_presets[2]: Graphics */
	if (best_graphics_ch >= 0)
	  pc->num_optimize_presets[_PWG_PRINT_CONTENT_OPTIMIZE_GRAPHICS] =
	    cupsAddOption
	      (o, option->choices[best_graphics_ch].choice,
	       pc->num_optimize_presets
	         [_PWG_PRINT_CONTENT_OPTIMIZE_GRAPHICS],
	       &(pc->optimize_presets
		 [_PWG_PRINT_CONTENT_OPTIMIZE_GRAPHICS]));

	/* optimize_presets[1]: Text */
	if (best_text_ch >= 0)
	  pc->num_optimize_presets[_PWG_PRINT_CONTENT_OPTIMIZE_TEXT] =
	    cupsAddOption
	      (o, option->choices[best_text_ch].choice,
	       pc->num_optimize_presets[_PWG_PRINT_CONTENT_OPTIMIZE_TEXT],
	       &(pc->optimize_presets[_PWG_PRINT_CONTENT_OPTIMIZE_TEXT]));

	/* optimize_presets[1]: Text and Graphics */
	if (best_tg_ch >= 0)
	  pc->num_optimize_presets
	    [_PWG_PRINT_CONTENT_OPTIMIZE_TEXT_AND_GRAPHICS] =
	    cupsAddOption
	      (o, option->choices[best_tg_ch].choice,
	       pc->num_optimize_presets
	         [_PWG_PRINT_CONTENT_OPTIMIZE_TEXT_AND_GRAPHICS],
	       &(pc->optimize_presets
		   [_PWG_PRINT_CONTENT_OPTIMIZE_TEXT_AND_GRAPHICS]));

      }

      for (k = 0; k < option->num_choices; k ++)
	free(cupsArrayIndex(choice_properties, k));
      cupsArrayDelete(choice_properties);
    }
  }
}

/*
 * '_ppdCacheDestroy()' - Free all memory used for PWG mapping data.
 */

void
_ppdCacheDestroy(_ppd_cache_t *pc)	/* I - PPD cache and mapping data */
{
  int		i, j;			/* Looping vars */
  pwg_map_t	*map;			/* Current map */
  pwg_size_t	*size;			/* Current size */


 /*
  * Range check input...
  */

  if (!pc)
    return;

 /*
  * Free memory as needed...
  */

  if (pc->bins)
  {
    for (i = pc->num_bins, map = pc->bins; i > 0; i --, map ++)
    {
      free(map->pwg);
      free(map->ppd);
    }

    free(pc->bins);
  }

  if (pc->sizes)
  {
    for (i = pc->num_sizes, size = pc->sizes; i > 0; i --, size ++)
    {
      free(size->map.pwg);
      free(size->map.ppd);
    }

    free(pc->sizes);
  }

  free(pc->source_option);

  if (pc->sources)
  {
    for (i = pc->num_sources, map = pc->sources; i > 0; i --, map ++)
    {
      free(map->pwg);
      free(map->ppd);
    }

    free(pc->sources);
  }

  if (pc->types)
  {
    for (i = pc->num_types, map = pc->types; i > 0; i --, map ++)
    {
      free(map->pwg);
      free(map->ppd);
    }

    free(pc->types);
  }

  free(pc->custom_max_keyword);
  free(pc->custom_min_keyword);

  free(pc->product);
  cupsArrayDelete(pc->filters);
  cupsArrayDelete(pc->prefilters);
  cupsArrayDelete(pc->finishings);

  free(pc->charge_info_uri);
  free(pc->password);

  cupsArrayDelete(pc->mandatory);

  cupsArrayDelete(pc->support_files);

  cupsArrayDelete(pc->strings);

  for (i = _PWG_PRINT_COLOR_MODE_MONOCHROME; i < _PWG_PRINT_COLOR_MODE_MAX; i ++)
    for (j = _PWG_PRINT_QUALITY_DRAFT; j < _PWG_PRINT_QUALITY_MAX; j ++)
      if (pc->num_presets[i][j])
	cupsFreeOptions(pc->num_presets[i][j], pc->presets[i][j]);

  for (i = _PWG_PRINT_CONTENT_OPTIMIZE_AUTO; i < _PWG_PRINT_CONTENT_OPTIMIZE_MAX; i ++)
    if (pc->num_optimize_presets[i])
      cupsFreeOptions(pc->num_optimize_presets[i], pc->optimize_presets[i]);

  free(pc);
}


/*
 * '_ppdCacheGetBin()' - Get the PWG output-bin keyword associated with a PPD
 *                  OutputBin.
 */

const char *				/* O - output-bin or NULL */
_ppdCacheGetBin(
    _ppd_cache_t *pc,			/* I - PPD cache and mapping data */
    const char   *output_bin)		/* I - PPD OutputBin string */
{
  int	i;				/* Looping var */


 /*
  * Range check input...
  */

  if (!pc || !output_bin)
    return (NULL);

 /*
  * Look up the OutputBin string...
  */


  for (i = 0; i < pc->num_bins; i ++)
    if (!_cups_strcasecmp(output_bin, pc->bins[i].ppd) || !_cups_strcasecmp(output_bin, pc->bins[i].pwg))
      return (pc->bins[i].pwg);

  return (NULL);
}


/*
 * '_ppdCacheGetFinishingOptions()' - Get PPD finishing options for the given
 *                                    IPP finishings value(s).
 */

int					/* O  - New number of options */
_ppdCacheGetFinishingOptions(
    _ppd_cache_t     *pc,		/* I  - PPD cache and mapping data */
    ipp_t            *job,		/* I  - Job attributes or NULL */
    ipp_finishings_t value,		/* I  - IPP finishings value of IPP_FINISHINGS_NONE */
    int              num_options,	/* I  - Number of options */
    cups_option_t    **options)		/* IO - Options */
{
  int			i;		/* Looping var */
  _pwg_finishings_t	*f,		/* PWG finishings options */
			key;		/* Search key */
  ipp_attribute_t	*attr;		/* Finishings attribute */
  cups_option_t		*option;	/* Current finishings option */


 /*
  * Range check input...
  */

  if (!pc || cupsArrayCount(pc->finishings) == 0 || !options ||
      (!job && value == IPP_FINISHINGS_NONE))
    return (num_options);

 /*
  * Apply finishing options...
  */

  if (job && (attr = ippFindAttribute(job, "finishings", IPP_TAG_ENUM)) != NULL)
  {
    int	num_values = ippGetCount(attr);	/* Number of values */

    for (i = 0; i < num_values; i ++)
    {
      key.value = (ipp_finishings_t)ippGetInteger(attr, i);

      if ((f = cupsArrayFind(pc->finishings, &key)) != NULL)
      {
        int	j;			/* Another looping var */

        for (j = f->num_options, option = f->options; j > 0; j --, option ++)
          num_options = cupsAddOption(option->name, option->value,
                                      num_options, options);
      }
    }
  }
  else if (value != IPP_FINISHINGS_NONE)
  {
    key.value = value;

    if ((f = cupsArrayFind(pc->finishings, &key)) != NULL)
    {
      int	j;			/* Another looping var */

      for (j = f->num_options, option = f->options; j > 0; j --, option ++)
	num_options = cupsAddOption(option->name, option->value,
				    num_options, options);
    }
  }

  return (num_options);
}


/*
 * '_ppdCacheGetFinishingValues()' - Get IPP finishings value(s) from the given
 *                                   PPD options.
 */

int					/* O - Number of finishings values */
_ppdCacheGetFinishingValues(
    ppd_file_t    *ppd,			/* I - Marked PPD file */
    _ppd_cache_t  *pc,			/* I - PPD cache and mapping data */
    int           max_values,		/* I - Maximum number of finishings values */
    int           *values)		/* O - Finishings values */
{
  int			i,		/* Looping var */
			num_values = 0;	/* Number of values */
  _pwg_finishings_t	*f;		/* Current finishings option */
  cups_option_t		*option;	/* Current option */
  ppd_choice_t		*choice;	/* Marked PPD choice */


 /*
  * Range check input...
  */

  DEBUG_printf(("_ppdCacheGetFinishingValues(ppd=%p, pc=%p, max_values=%d, values=%p)", ppd, pc, max_values, values));

  if (!ppd || !pc || max_values < 1 || !values)
  {
    DEBUG_puts("_ppdCacheGetFinishingValues: Bad arguments, returning 0.");
    return (0);
  }
  else if (!pc->finishings)
  {
    DEBUG_puts("_ppdCacheGetFinishingValues: No finishings support, returning 0.");
    return (0);
  }

 /*
  * Go through the finishings options and see what is set...
  */

  for (f = (_pwg_finishings_t *)cupsArrayFirst(pc->finishings);
       f;
       f = (_pwg_finishings_t *)cupsArrayNext(pc->finishings))
  {
    DEBUG_printf(("_ppdCacheGetFinishingValues: Checking %d (%s)", (int)f->value, ippEnumString("finishings", (int)f->value)));

    for (i = f->num_options, option = f->options; i > 0; i --, option ++)
    {
      DEBUG_printf(("_ppdCacheGetFinishingValues: %s=%s?", option->name, option->value));

      if ((choice = ppdFindMarkedChoice(ppd, option->name)) == NULL || _cups_strcasecmp(option->value, choice->choice))
      {
        DEBUG_puts("_ppdCacheGetFinishingValues: NO");
        break;
      }
    }

    if (i == 0)
    {
      DEBUG_printf(("_ppdCacheGetFinishingValues: Adding %d (%s)", (int)f->value, ippEnumString("finishings", (int)f->value)));

      values[num_values ++] = (int)f->value;

      if (num_values >= max_values)
        break;
    }
  }

  if (num_values == 0)
  {
   /*
    * Always have at least "finishings" = 'none'...
    */

    DEBUG_puts("_ppdCacheGetFinishingValues: Adding 3 (none).");
    values[0] = IPP_FINISHINGS_NONE;
    num_values ++;
  }

  DEBUG_printf(("_ppdCacheGetFinishingValues: Returning %d.", num_values));

  return (num_values);
}


/*
 * 'ppd_inputslot_for_keyword()' - Return the PPD InputSlot associated
 *                                a keyword string, or NULL if no mapping
 *                                exists.
 */
static const char *			/* O - PPD InputSlot or NULL */
ppd_inputslot_for_keyword(
    _ppd_cache_t *pc,			/* I - PPD cache and mapping data */
    const char   *keyword)		/* I - Keyword string */
{
  int	i;				/* Looping var */

  if (!pc || !keyword)
    return (NULL);

  for (i = 0; i < pc->num_sources; i ++)
    if (!_cups_strcasecmp(keyword, pc->sources[i].pwg) || !_cups_strcasecmp(keyword, pc->sources[i].ppd))
      return (pc->sources[i].ppd);

  return (NULL);
}

/*
 * '_ppdCacheGetInputSlot()' - Get the PPD InputSlot associated with the job
 *                        attributes or a keyword string.
 */

const char *				/* O - PPD InputSlot or NULL */
_ppdCacheGetInputSlot(
    _ppd_cache_t *pc,			/* I - PPD cache and mapping data */
    ipp_t        *job,			/* I - Job attributes or NULL */
    const char   *keyword)		/* I - Keyword string or NULL */
{
 /*
  * Range check input...
  */

  if (!pc || pc->num_sources == 0 || (!job && !keyword))
    return (NULL);

  if (job && !keyword)
  {
   /*
    * Lookup the media-col attribute and any media-source found there...
    */

    ipp_attribute_t	*media_col,	/* media-col attribute */
			*media_source;	/* media-source attribute */
    pwg_size_t		size;		/* Dimensional size */
    int			margins_set;	/* Were the margins set? */

    media_col = ippFindAttribute(job, "media-col", IPP_TAG_BEGIN_COLLECTION);
    if (media_col &&
        (media_source = ippFindAttribute(ippGetCollection(media_col, 0),
                                         "media-source",
	                                 IPP_TAG_KEYWORD)) != NULL)
    {
     /*
      * Use the media-source value from media-col...
      */

      keyword = ippGetString(media_source, 0, NULL);
    }
    else if (pwgInitSize(&size, job, &margins_set))
    {
     /*
      * For media <= 5x7, try to ask for automatic selection so the printer can
      * pick the photo tray.  If auto isn't available, fall back to explicitly
      * asking for the photo tray.
      */

      if (size.width <= (5 * 2540) && size.length <= (7 * 2540)) {
        const char* match;
        if ((match = ppd_inputslot_for_keyword(pc, "auto")) != NULL)
          return (match);
        keyword = "photo";
      }
    }
  }

  return (ppd_inputslot_for_keyword(pc, keyword));
}


/*
 * '_ppdCacheGetMediaType()' - Get the PPD MediaType associated with the job
 *                        attributes or a keyword string.
 */

const char *				/* O - PPD MediaType or NULL */
_ppdCacheGetMediaType(
    _ppd_cache_t *pc,			/* I - PPD cache and mapping data */
    ipp_t        *job,			/* I - Job attributes or NULL */
    const char   *keyword)		/* I - Keyword string or NULL */
{
 /*
  * Range check input...
  */

  if (!pc || pc->num_types == 0 || (!job && !keyword))
    return (NULL);

  if (job && !keyword)
  {
   /*
    * Lookup the media-col attribute and any media-source found there...
    */

    ipp_attribute_t	*media_col,	/* media-col attribute */
			*media_type;	/* media-type attribute */

    media_col = ippFindAttribute(job, "media-col", IPP_TAG_BEGIN_COLLECTION);
    if (media_col)
    {
      if ((media_type = ippFindAttribute(media_col->values[0].collection,
                                         "media-type",
	                                 IPP_TAG_KEYWORD)) == NULL)
	media_type = ippFindAttribute(media_col->values[0].collection,
				      "media-type", IPP_TAG_NAME);

      if (media_type)
	keyword = media_type->values[0].string.text;
    }
  }

  if (keyword)
  {
    int	i;				/* Looping var */

    for (i = 0; i < pc->num_types; i ++)
      if (!_cups_strcasecmp(keyword, pc->types[i].pwg) || !_cups_strcasecmp(keyword, pc->types[i].ppd))
        return (pc->types[i].ppd);
  }

  return (NULL);
}


/*
 * '_ppdCacheGetOutputBin()' - Get the PPD OutputBin associated with the keyword
 *                        string.
 */

const char *				/* O - PPD OutputBin or NULL */
_ppdCacheGetOutputBin(
    _ppd_cache_t *pc,			/* I - PPD cache and mapping data */
    const char   *output_bin)		/* I - Keyword string */
{
  int	i;				/* Looping var */


 /*
  * Range check input...
  */

  if (!pc || !output_bin)
    return (NULL);

 /*
  * Look up the OutputBin string...
  */


  for (i = 0; i < pc->num_bins; i ++)
    if (!_cups_strcasecmp(output_bin, pc->bins[i].pwg) || !_cups_strcasecmp(output_bin, pc->bins[i].ppd))
      return (pc->bins[i].ppd);

  return (NULL);
}


/*
 * '_ppdCacheGetPageSize()' - Get the PPD PageSize associated with the job
 *                       attributes or a keyword string.
 */

const char *				/* O - PPD PageSize or NULL */
_ppdCacheGetPageSize(
    _ppd_cache_t *pc,			/* I - PPD cache and mapping data */
    ipp_t        *job,			/* I - Job attributes or NULL */
    const char   *keyword,		/* I - Keyword string or NULL */
    int          *exact)		/* O - 1 if exact match, 0 otherwise */
{
  int		i;			/* Looping var */
  pwg_size_t	*size,			/* Current size */
		*closest,		/* Closest size */
		jobsize;		/* Size data from job */
  int		margins_set,		/* Were the margins set? */
		dwidth,			/* Difference in width */
		dlength,		/* Difference in length */
		dleft,			/* Difference in left margins */
		dright,			/* Difference in right margins */
		dbottom,		/* Difference in bottom margins */
		dtop,			/* Difference in top margins */
		dmin,			/* Minimum difference */
		dclosest;		/* Closest difference */
  const char	*ppd_name;		/* PPD media name */


  DEBUG_printf(("_ppdCacheGetPageSize(pc=%p, job=%p, keyword=\"%s\", exact=%p)",
	        pc, job, keyword, exact));

 /*
  * Range check input...
  */

  if (!pc || (!job && !keyword))
    return (NULL);

  if (exact)
    *exact = 0;

  ppd_name = keyword;

  if (job)
  {
   /*
    * Try getting the PPD media name from the job attributes...
    */

    ipp_attribute_t	*attr;		/* Job attribute */

    if ((attr = ippFindAttribute(job, "PageSize", IPP_TAG_ZERO)) == NULL)
      if ((attr = ippFindAttribute(job, "PageRegion", IPP_TAG_ZERO)) == NULL)
        attr = ippFindAttribute(job, "media", IPP_TAG_ZERO);

#ifdef DEBUG
    if (attr)
      DEBUG_printf(("1_ppdCacheGetPageSize: Found attribute %s (%s)",
                    attr->name, ippTagString(attr->value_tag)));
    else
      DEBUG_puts("1_ppdCacheGetPageSize: Did not find media attribute.");
#endif /* DEBUG */

    if (attr && (attr->value_tag == IPP_TAG_NAME ||
                 attr->value_tag == IPP_TAG_KEYWORD))
      ppd_name = attr->values[0].string.text;
  }

  DEBUG_printf(("1_ppdCacheGetPageSize: ppd_name=\"%s\"", ppd_name));

  if (ppd_name)
  {
   /*
    * Try looking up the named PPD size first...
    */

    for (i = pc->num_sizes, size = pc->sizes; i > 0; i --, size ++)
    {
      DEBUG_printf(("2_ppdCacheGetPageSize: size[%d]=[\"%s\" \"%s\"]",
                    (int)(size - pc->sizes), size->map.pwg, size->map.ppd));

      if (!_cups_strcasecmp(ppd_name, size->map.ppd) ||
          !_cups_strcasecmp(ppd_name, size->map.pwg))
      {
	if (exact)
	  *exact = 1;

        DEBUG_printf(("1_ppdCacheGetPageSize: Returning \"%s\"", ppd_name));

        return (size->map.ppd);
      }
    }
  }

  if (job && !keyword)
  {
   /*
    * Get the size using media-col or media, with the preference being
    * media-col.
    */

    if (!pwgInitSize(&jobsize, job, &margins_set))
      return (NULL);
  }
  else
  {
   /*
    * Get the size using a media keyword...
    */

    pwg_media_t	*media;		/* Media definition */


    if ((media = pwgMediaForPWG(keyword)) == NULL)
      if ((media = pwgMediaForLegacy(keyword)) == NULL)
        if ((media = pwgMediaForPPD(keyword)) == NULL)
	  return (NULL);

    jobsize.width  = media->width;
    jobsize.length = media->length;
    margins_set    = 0;
  }

 /*
  * Now that we have the dimensions and possibly the margins, look at the
  * available sizes and find the match...
  */

  closest  = NULL;
  dclosest = 999999999;

  if (!ppd_name || _cups_strncasecmp(ppd_name, "Custom.", 7) ||
      _cups_strncasecmp(ppd_name, "custom_", 7))
  {
    for (i = pc->num_sizes, size = pc->sizes; i > 0; i --, size ++)
    {
     /*
      * Adobe uses a size matching algorithm with an epsilon of 5 points, which
      * is just about 176/2540ths...
      */

      dwidth  = size->width - jobsize.width;
      dlength = size->length - jobsize.length;

      if (dwidth <= -176 || dwidth >= 176 || dlength <= -176 || dlength >= 176)
	continue;

      if (margins_set)
      {
       /*
	* Use a tighter epsilon of 1 point (35/2540ths) for margins...
	*/

	dleft   = size->left - jobsize.left;
	dright  = size->right - jobsize.right;
	dtop    = size->top - jobsize.top;
	dbottom = size->bottom - jobsize.bottom;

	if (dleft <= -35 || dleft >= 35 || dright <= -35 || dright >= 35 ||
	    dtop <= -35 || dtop >= 35 || dbottom <= -35 || dbottom >= 35)
	{
	  dleft   = dleft < 0 ? -dleft : dleft;
	  dright  = dright < 0 ? -dright : dright;
	  dbottom = dbottom < 0 ? -dbottom : dbottom;
	  dtop    = dtop < 0 ? -dtop : dtop;
	  dmin    = dleft + dright + dbottom + dtop;

	  if (dmin < dclosest)
	  {
	    dclosest = dmin;
	    closest  = size;
	  }

	  continue;
	}
      }

      if (exact)
	*exact = 1;

      DEBUG_printf(("1_ppdCacheGetPageSize: Returning \"%s\"", size->map.ppd));

      return (size->map.ppd);
    }
  }

  if (closest)
  {
    DEBUG_printf(("1_ppdCacheGetPageSize: Returning \"%s\" (closest)",
                  closest->map.ppd));

    return (closest->map.ppd);
  }

 /*
  * If we get here we need to check for custom page size support...
  */

  if (jobsize.width >= pc->custom_min_width &&
      jobsize.width <= pc->custom_max_width &&
      jobsize.length >= pc->custom_min_length &&
      jobsize.length <= pc->custom_max_length)
  {
   /*
    * In range, format as Custom.WWWWxLLLL (points).
    */

    snprintf(pc->custom_ppd_size, sizeof(pc->custom_ppd_size), "Custom.%dx%d",
             (int)PWG_TO_POINTS(jobsize.width), (int)PWG_TO_POINTS(jobsize.length));

    if (margins_set && exact)
    {
      dleft   = pc->custom_size.left - jobsize.left;
      dright  = pc->custom_size.right - jobsize.right;
      dtop    = pc->custom_size.top - jobsize.top;
      dbottom = pc->custom_size.bottom - jobsize.bottom;

      if (dleft > -35 && dleft < 35 && dright > -35 && dright < 35 &&
          dtop > -35 && dtop < 35 && dbottom > -35 && dbottom < 35)
	*exact = 1;
    }
    else if (exact)
      *exact = 1;

    DEBUG_printf(("1_ppdCacheGetPageSize: Returning \"%s\" (custom)",
                  pc->custom_ppd_size));

    return (pc->custom_ppd_size);
  }

 /*
  * No custom page size support or the size is out of range - return NULL.
  */

  DEBUG_puts("1_ppdCacheGetPageSize: Returning NULL");

  return (NULL);
}


/*
 * '_ppdCacheGetSize()' - Get the PWG size associated with a PPD PageSize.
 */

pwg_size_t *				/* O - PWG size or NULL */
_ppdCacheGetSize(
    _ppd_cache_t *pc,			/* I - PPD cache and mapping data */
    const char   *page_size)		/* I - PPD PageSize */
{
  int		i;			/* Looping var */
  pwg_media_t	*media;			/* Media */
  pwg_size_t	*size;			/* Current size */


 /*
  * Range check input...
  */

  if (!pc || !page_size)
    return (NULL);

  if (!_cups_strncasecmp(page_size, "Custom.", 7))
  {
   /*
    * Custom size; size name can be one of the following:
    *
    *    Custom.WIDTHxLENGTHin    - Size in inches
    *    Custom.WIDTHxLENGTHft    - Size in feet
    *    Custom.WIDTHxLENGTHcm    - Size in centimeters
    *    Custom.WIDTHxLENGTHmm    - Size in millimeters
    *    Custom.WIDTHxLENGTHm     - Size in meters
    *    Custom.WIDTHxLENGTH[pt]  - Size in points
    */

    double		w, l;		/* Width and length of page */
    char		*ptr;		/* Pointer into PageSize */
    struct lconv	*loc;		/* Locale data */

    loc = localeconv();
    w   = (float)_cupsStrScand(page_size + 7, &ptr, loc);
    if (!ptr || *ptr != 'x')
      return (NULL);

    l = (float)_cupsStrScand(ptr + 1, &ptr, loc);
    if (!ptr)
      return (NULL);

    if (!_cups_strcasecmp(ptr, "in"))
    {
      w *= 2540.0;
      l *= 2540.0;
    }
    else if (!_cups_strcasecmp(ptr, "ft"))
    {
      w *= 12.0 * 2540.0;
      l *= 12.0 * 2540.0;
    }
    else if (!_cups_strcasecmp(ptr, "mm"))
    {
      w *= 100.0;
      l *= 100.0;
    }
    else if (!_cups_strcasecmp(ptr, "cm"))
    {
      w *= 1000.0;
      l *= 1000.0;
    }
    else if (!_cups_strcasecmp(ptr, "m"))
    {
      w *= 100000.0;
      l *= 100000.0;
    }
    else
    {
      w *= 2540.0 / 72.0;
      l *= 2540.0 / 72.0;
    }

    pc->custom_size.width  = (int)w;
    pc->custom_size.length = (int)l;

    return (&(pc->custom_size));
  }

 /*
  * Not a custom size - look it up...
  */

  for (i = pc->num_sizes, size = pc->sizes; i > 0; i --, size ++)
    if (!_cups_strcasecmp(page_size, size->map.ppd) ||
        !_cups_strcasecmp(page_size, size->map.pwg))
      return (size);

 /*
  * Look up standard sizes...
  */

  if ((media = pwgMediaForPPD(page_size)) == NULL)
    if ((media = pwgMediaForLegacy(page_size)) == NULL)
      media = pwgMediaForPWG(page_size);

  if (media)
  {
    pc->custom_size.width  = media->width;
    pc->custom_size.length = media->length;

    return (&(pc->custom_size));
  }

  return (NULL);
}


/*
 * '_ppdCacheGetSource()' - Get the PWG media-source associated with a PPD
 *                          InputSlot.
 */

const char *				/* O - PWG media-source keyword */
_ppdCacheGetSource(
    _ppd_cache_t *pc,			/* I - PPD cache and mapping data */
    const char   *input_slot)		/* I - PPD InputSlot */
{
  int		i;			/* Looping var */
  pwg_map_t	*source;		/* Current source */


 /*
  * Range check input...
  */

  if (!pc || !input_slot)
    return (NULL);

  for (i = pc->num_sources, source = pc->sources; i > 0; i --, source ++)
    if (!_cups_strcasecmp(input_slot, source->ppd) || !_cups_strcasecmp(input_slot, source->pwg))
      return (source->pwg);

  return (NULL);
}


/*
 * '_ppdCacheGetType()' - Get the PWG media-type associated with a PPD
 *                        MediaType.
 */

const char *				/* O - PWG media-type keyword */
_ppdCacheGetType(
    _ppd_cache_t *pc,			/* I - PPD cache and mapping data */
    const char   *media_type)		/* I - PPD MediaType */
{
  int		i;			/* Looping var */
  pwg_map_t	*type;			/* Current type */


 /*
  * Range check input...
  */

  if (!pc || !media_type)
    return (NULL);

  for (i = pc->num_types, type = pc->types; i > 0; i --, type ++)
    if (!_cups_strcasecmp(media_type, type->ppd) || !_cups_strcasecmp(media_type, type->pwg))
      return (type->pwg);

  return (NULL);
}


/*
 * '_ppdCacheWriteFile()' - Write PWG mapping data to a file.
 */

int					/* O - 1 on success, 0 on failure */
_ppdCacheWriteFile(
    _ppd_cache_t *pc,			/* I - PPD cache and mapping data */
    const char   *filename,		/* I - File to write */
    ipp_t        *attrs)		/* I - Attributes to write, if any */
{
  int			i, j, k;	/* Looping vars */
  cups_file_t		*fp;		/* Output file */
  pwg_size_t		*size;		/* Current size */
  pwg_map_t		*map;		/* Current map */
  _pwg_finishings_t	*f;		/* Current finishing option */
  cups_option_t		*option;	/* Current option */
  const char		*value;		/* String value */
  char			newfile[1024];	/* New filename */


 /*
  * Range check input...
  */

  if (!pc || !filename)
  {
    _cupsSetError(IPP_STATUS_ERROR_INTERNAL, strerror(EINVAL), 0);
    return (0);
  }

 /*
  * Open the file and write with compression...
  */

  snprintf(newfile, sizeof(newfile), "%s.N", filename);
  if ((fp = cupsFileOpen(newfile, "w9")) == NULL)
  {
    _cupsSetError(IPP_STATUS_ERROR_INTERNAL, strerror(errno), 0);
    return (0);
  }

 /*
  * Standard header...
  */

  cupsFilePrintf(fp, "#CUPS-PPD-CACHE-%d\n", _PPD_CACHE_VERSION);

 /*
  * Output bins...
  */

  if (pc->num_bins > 0)
  {
    cupsFilePrintf(fp, "NumBins %d\n", pc->num_bins);
    for (i = pc->num_bins, map = pc->bins; i > 0; i --, map ++)
      cupsFilePrintf(fp, "Bin %s %s\n", map->pwg, map->ppd);
  }

 /*
  * Media sizes...
  */

  cupsFilePrintf(fp, "NumSizes %d\n", pc->num_sizes);
  for (i = pc->num_sizes, size = pc->sizes; i > 0; i --, size ++)
    cupsFilePrintf(fp, "Size %s %s %d %d %d %d %d %d\n", size->map.pwg,
		   size->map.ppd, size->width, size->length, size->left,
		   size->bottom, size->right, size->top);
  if (pc->custom_max_width > 0)
    cupsFilePrintf(fp, "CustomSize %d %d %d %d %d %d %d %d\n",
                   pc->custom_max_width, pc->custom_max_length,
		   pc->custom_min_width, pc->custom_min_length,
		   pc->custom_size.left, pc->custom_size.bottom,
		   pc->custom_size.right, pc->custom_size.top);

 /*
  * Media sources...
  */

  if (pc->source_option)
    cupsFilePrintf(fp, "SourceOption %s\n", pc->source_option);

  if (pc->num_sources > 0)
  {
    cupsFilePrintf(fp, "NumSources %d\n", pc->num_sources);
    for (i = pc->num_sources, map = pc->sources; i > 0; i --, map ++)
      cupsFilePrintf(fp, "Source %s %s\n", map->pwg, map->ppd);
  }

 /*
  * Media types...
  */

  if (pc->num_types > 0)
  {
    cupsFilePrintf(fp, "NumTypes %d\n", pc->num_types);
    for (i = pc->num_types, map = pc->types; i > 0; i --, map ++)
      cupsFilePrintf(fp, "Type %s %s\n", map->pwg, map->ppd);
  }

 /*
  * Presets...
  */

  for (i = _PWG_PRINT_COLOR_MODE_MONOCHROME; i < _PWG_PRINT_COLOR_MODE_MAX; i ++)
    for (j = _PWG_PRINT_QUALITY_DRAFT; j < _PWG_PRINT_QUALITY_MAX; j ++)
      if (pc->num_presets[i][j])
      {
	cupsFilePrintf(fp, "Preset %d %d", i, j);
	for (k = pc->num_presets[i][j], option = pc->presets[i][j];
	     k > 0;
	     k --, option ++)
	  cupsFilePrintf(fp, " %s=%s", option->name, option->value);
	cupsFilePutChar(fp, '\n');
      }

 /*
  * Optimization Presets...
  */

  for (i = _PWG_PRINT_CONTENT_OPTIMIZE_AUTO; i < _PWG_PRINT_CONTENT_OPTIMIZE_MAX; i ++)
    if (pc->num_optimize_presets[i])
    {
      cupsFilePrintf(fp, "OptimizePreset %d", i);
      for (k = pc->num_optimize_presets[i], option = pc->optimize_presets[i];
	   k > 0;
	   k --, option ++)
	cupsFilePrintf(fp, " %s=%s", option->name, option->value);
      cupsFilePutChar(fp, '\n');
    }

 /*
  * Duplex/sides...
  */

  if (pc->sides_option)
    cupsFilePrintf(fp, "SidesOption %s\n", pc->sides_option);

  if (pc->sides_1sided)
    cupsFilePrintf(fp, "Sides1Sided %s\n", pc->sides_1sided);

  if (pc->sides_2sided_long)
    cupsFilePrintf(fp, "Sides2SidedLong %s\n", pc->sides_2sided_long);

  if (pc->sides_2sided_short)
    cupsFilePrintf(fp, "Sides2SidedShort %s\n", pc->sides_2sided_short);

 /*
  * Product, cupsFilter, cupsFilter2, and cupsPreFilter...
  */

  if (pc->product)
    cupsFilePutConf(fp, "Product", pc->product);

  for (value = (const char *)cupsArrayFirst(pc->filters);
       value;
       value = (const char *)cupsArrayNext(pc->filters))
    cupsFilePutConf(fp, "Filter", value);

  for (value = (const char *)cupsArrayFirst(pc->prefilters);
       value;
       value = (const char *)cupsArrayNext(pc->prefilters))
    cupsFilePutConf(fp, "PreFilter", value);

  cupsFilePrintf(fp, "SingleFile %s\n", pc->single_file ? "true" : "false");

 /*
  * Finishing options...
  */

  for (f = (_pwg_finishings_t *)cupsArrayFirst(pc->finishings);
       f;
       f = (_pwg_finishings_t *)cupsArrayNext(pc->finishings))
  {
    cupsFilePrintf(fp, "Finishings %d", f->value);
    for (i = f->num_options, option = f->options; i > 0; i --, option ++)
      cupsFilePrintf(fp, " %s=%s", option->name, option->value);
    cupsFilePutChar(fp, '\n');
  }

  for (value = (const char *)cupsArrayFirst(pc->templates); value; value = (const char *)cupsArrayNext(pc->templates))
    cupsFilePutConf(fp, "FinishingTemplate", value);

 /*
  * Max copies...
  */

  cupsFilePrintf(fp, "MaxCopies %d\n", pc->max_copies);

 /*
  * Accounting/quota/PIN/managed printing values...
  */

  if (pc->charge_info_uri)
    cupsFilePutConf(fp, "ChargeInfoURI", pc->charge_info_uri);

  cupsFilePrintf(fp, "JobAccountId %s\n", pc->account_id ? "true" : "false");
  cupsFilePrintf(fp, "JobAccountingUserId %s\n",
                 pc->accounting_user_id ? "true" : "false");

  if (pc->password)
    cupsFilePutConf(fp, "JobPassword", pc->password);

  for (value = (char *)cupsArrayFirst(pc->mandatory);
       value;
       value = (char *)cupsArrayNext(pc->mandatory))
    cupsFilePutConf(fp, "Mandatory", value);

 /*
  * Support files...
  */

  for (value = (char *)cupsArrayFirst(pc->support_files);
       value;
       value = (char *)cupsArrayNext(pc->support_files))
    cupsFilePutConf(fp, "SupportFile", value);

 /*
  * IPP attributes, if any...
  */

  if (attrs)
  {
    cupsFilePrintf(fp, "IPP " CUPS_LLFMT "\n", CUPS_LLCAST ippLength(attrs));

    attrs->state = IPP_STATE_IDLE;
    ippWriteIO(fp, (ipp_iocb_t)cupsFileWrite, 1, NULL, attrs);
  }

 /*
  * Close and return...
  */

  if (cupsFileClose(fp))
  {
    unlink(newfile);
    return (0);
  }

  unlink(filename);
  return (!rename(newfile, filename));
}


/*
 * '_ppdCreateFromIPP()' - Create a PPD file describing the capabilities
 *                         of an IPP printer.
 */

char *					/* O - PPD filename or @code NULL@ on error */
_ppdCreateFromIPP(char   *buffer,	/* I - Filename buffer */
                  size_t bufsize,	/* I - Size of filename buffer */
		  ipp_t  *supported)	/* I - Get-Printer-Attributes response */
{
  return (_ppdCreateFromIPP2(buffer, bufsize, supported, cupsLangDefault()));
}


/*
 * '_ppdCreateFromIPP()' - Create a PPD file describing the capabilities
 *                         of an IPP printer.
 */


char *
_ppdCreateFromIPP2(
    char        *buffer,		/* I - Filename buffer */
    size_t      bufsize,		/* I - Size of filename buffer */
    ipp_t       *supported,		/* I - Get-Printer-Attributes response */
    cups_lang_t *lang)			/* I - Language */
{
  cups_file_t		*fp;		/* PPD file */
  cups_array_t		*sizes;		/* Media sizes supported by printer */
  cups_size_t		*size;		/* Current media size */
  ipp_attribute_t	*attr,		/* xxx-supported */
			*lang_supp,	/* printer-strings-languages-supported */
			*defattr,	/* xxx-default */
                        *quality,	/* print-quality-supported */
			*x_dim, *y_dim;	/* Media dimensions */
  ipp_t			*media_col,	/* Media collection */
			*media_size;	/* Media size collection */
  char			make[256],	/* Make and model */
			*mptr,		/* Pointer into make and model */
			ppdname[PPD_MAX_NAME];
		    			/* PPD keyword */
  const char		*model;		/* Model name */
  int			i, j,		/* Looping vars */
			count,		/* Number of values */
			bottom,		/* Largest bottom margin */
			left,		/* Largest left margin */
			right,		/* Largest right margin */
			top,		/* Largest top margin */
			max_length = 0,	/* Maximum custom size */
			max_width = 0,
			min_length = INT_MAX,
					/* Minimum custom size */
			min_width = INT_MAX,
			is_apple = 0,	/* Does the printer support Apple raster? */
			is_pdf = 0,	/* Does the printer support PDF? */
			is_pwg = 0;	/* Does the printer support PWG Raster? */
  pwg_media_t		*pwg;		/* PWG media size */
  int			xres, yres;	/* Resolution values */
  int                   resolutions[1000];
                                        /* Array of resolution indices */
  int			have_qdraft = 0,/* Have draft quality? */
			have_qhigh = 0;	/* Have high quality? */
  char			msgid[256];	/* Message identifier (attr.value) */
  const char		*keyword;	/* Keyword value */
  cups_array_t		*strings = NULL;/* Printer strings file */
  struct lconv		*loc = localeconv();
					/* Locale data */
  cups_array_t		*fin_options = NULL;
					/* Finishing options */


 /*
  * Range check input...
  */

  if (buffer)
    *buffer = '\0';

  if (!buffer || bufsize < 1)
  {
    _cupsSetError(IPP_STATUS_ERROR_INTERNAL, strerror(EINVAL), 0);
    return (NULL);
  }

  if (!supported)
  {
    _cupsSetError(IPP_STATUS_ERROR_INTERNAL, _("No IPP attributes."), 1);
    return (NULL);
  }

 /*
  * Open a temporary file for the PPD...
  */

  if ((fp = cupsTempFile2(buffer, (int)bufsize)) == NULL)
  {
    _cupsSetError(IPP_STATUS_ERROR_INTERNAL, strerror(errno), 0);
    return (NULL);
  }

 /*
  * Get a sanitized make and model...
  */

  if ((attr = ippFindAttribute(supported, "printer-make-and-model", IPP_TAG_TEXT)) != NULL && ippValidateAttribute(attr))
  {
   /*
    * Sanitize the model name to only contain PPD-safe characters.
    */

    strlcpy(make, ippGetString(attr, 0, NULL), sizeof(make));

    for (mptr = make; *mptr; mptr ++)
    {
      if (*mptr < ' ' || *mptr >= 127 || *mptr == '\"')
      {
       /*
	* Truncate the make and model on the first bad character...
	*/

	*mptr = '\0';
	break;
      }
    }

    while (mptr > make)
    {
     /*
      * Strip trailing whitespace...
      */

      mptr --;
      if (*mptr == ' ')
	*mptr = '\0';
    }

    if (!make[0])
    {
     /*
      * Use a default make and model if nothing remains...
      */

      strlcpy(make, "Unknown", sizeof(make));
    }
  }
  else
  {
   /*
    * Use a default make and model...
    */

    strlcpy(make, "Unknown", sizeof(make));
  }

  if (!_cups_strncasecmp(make, "Hewlett Packard ", 16) || !_cups_strncasecmp(make, "Hewlett-Packard ", 16))
  {
   /*
    * Normalize HP printer make and model...
    */

    model = make + 16;
    strlcpy(make, "HP", sizeof(make));

    if (!_cups_strncasecmp(model, "HP ", 3))
      model += 3;
  }
  else if ((mptr = strchr(make, ' ')) != NULL)
  {
   /*
    * Separate "MAKE MODEL"...
    */

    while (*mptr && *mptr == ' ')
      *mptr++ = '\0';

    model = mptr;
  }
  else
  {
   /*
    * No separate model name...
    */

    model = "Printer";
  }

 /*
  * Standard stuff for PPD file...
  */

  cupsFilePuts(fp, "*PPD-Adobe: \"4.3\"\n");
  cupsFilePuts(fp, "*FormatVersion: \"4.3\"\n");
  cupsFilePrintf(fp, "*FileVersion: \"%d.%d\"\n", CUPS_VERSION_MAJOR, CUPS_VERSION_MINOR);
  cupsFilePuts(fp, "*LanguageVersion: English\n");
  cupsFilePuts(fp, "*LanguageEncoding: ISOLatin1\n");
  cupsFilePuts(fp, "*PSVersion: \"(3010.000) 0\"\n");
  cupsFilePuts(fp, "*LanguageLevel: \"3\"\n");
  cupsFilePuts(fp, "*FileSystem: False\n");
  cupsFilePuts(fp, "*PCFileName: \"ippeve.ppd\"\n");
  cupsFilePrintf(fp, "*Manufacturer: \"%s\"\n", make);
  cupsFilePrintf(fp, "*ModelName: \"%s\"\n", model);
  cupsFilePrintf(fp, "*Product: \"(%s)\"\n", model);
  cupsFilePrintf(fp, "*NickName: \"%s - IPP Everywhere\"\n", model);
  cupsFilePrintf(fp, "*ShortNickName: \"%s - IPP Everywhere\"\n", model);

  if ((attr = ippFindAttribute(supported, "color-supported", IPP_TAG_BOOLEAN)) != NULL && ippGetBoolean(attr, 0))
    cupsFilePuts(fp, "*ColorDevice: True\n");
  else
    cupsFilePuts(fp, "*ColorDevice: False\n");

  cupsFilePrintf(fp, "*cupsVersion: %d.%d\n", CUPS_VERSION_MAJOR, CUPS_VERSION_MINOR);
#ifdef __APPLE__
  cupsFilePrintf(fp, "*APAirPrint: True\n");
#endif // __APPLE__
  cupsFilePuts(fp, "*cupsSNMPSupplies: False\n");
  cupsFilePrintf(fp, "*cupsLanguages: \"%s", lang->language);
  if ((lang_supp = ippFindAttribute(supported, "printer-strings-languages-supported", IPP_TAG_LANGUAGE)) != NULL)
  {
    for (i = 0, count = ippGetCount(lang_supp); i < count; i ++)
    {
      keyword = ippGetString(lang_supp, i, NULL);

      if (strcmp(keyword, lang->language))
        cupsFilePrintf(fp, " %s", keyword);
    }
  }
  cupsFilePuts(fp, "\"\n");

  if ((attr = ippFindAttribute(supported, "printer-more-info", IPP_TAG_URI)) != NULL && ippValidateAttribute(attr))
    cupsFilePrintf(fp, "*APSupplies: \"%s\"\n", ippGetString(attr, 0, NULL));

  if ((attr = ippFindAttribute(supported, "printer-charge-info-uri", IPP_TAG_URI)) != NULL && ippValidateAttribute(attr))
    cupsFilePrintf(fp, "*cupsChargeInfoURI: \"%s\"\n", ippGetString(attr, 0, NULL));

  if ((attr = ippFindAttribute(supported, "printer-strings-uri", IPP_TAG_URI)) != NULL && ippValidateAttribute(attr))
  {
    http_t	*http = NULL;		/* Connection to printer */
    char	stringsfile[1024];	/* Temporary strings file */

    if (cups_get_url(&http, ippGetString(attr, 0, NULL), stringsfile, sizeof(stringsfile)))
    {
      const char	*printer_uri = ippGetString(ippFindAttribute(supported, "printer-uri-supported", IPP_TAG_URI), 0, NULL);
					// Printer URI
      char		resource[256];	// Resource path
      ipp_t		*request,	// Get-Printer-Attributes request
			*response;	// Response to request

     /*
      * Load strings and save the URL for clients using the destination API
      * instead of this PPD file...
      */

      cupsFilePrintf(fp, "*cupsStringsURI: \"%s\"\n", ippGetString(attr, 0, NULL));

      strings = _cupsMessageLoad(stringsfile, _CUPS_MESSAGE_STRINGS | _CUPS_MESSAGE_UNQUOTE);

      unlink(stringsfile);

      if (lang_supp && printer_uri && cups_connect(&http, printer_uri, resource, sizeof(resource)))
      {
       /*
	* Loop through all of the languages and save their URIs...
	*/

	for (i = 0, count = ippGetCount(lang_supp); i < count; i ++)
	{
	  keyword = ippGetString(lang_supp, i, NULL);

	  request = ippNew();
	  ippSetOperation(request, IPP_OP_GET_PRINTER_ATTRIBUTES);
	  ippSetRequestId(request, i + 1);
	  ippAddString(request, IPP_TAG_OPERATION, IPP_CONST_TAG(IPP_TAG_CHARSET), "attributes-charset", NULL, "utf-8");
	  ippAddString(request, IPP_TAG_OPERATION, IPP_TAG_LANGUAGE, "attributes-natural-language", NULL, keyword);
	  ippAddString(request, IPP_TAG_OPERATION, IPP_TAG_URI, "printer-uri", NULL, printer_uri);
	  ippAddString(request, IPP_TAG_OPERATION, IPP_CONST_TAG(IPP_TAG_KEYWORD), "requested-attributes", NULL, "printer-strings-uri");

	  response = cupsDoRequest(http, request, resource);

	  if ((attr = ippFindAttribute(response, "printer-strings-uri", IPP_TAG_URI)) != NULL && ippValidateAttribute(attr))
	    cupsFilePrintf(fp, "*cupsStringsURI %s: \"%s\"\n", keyword, ippGetString(attr, 0, NULL));

	  ippDelete(response);
	}
      }
    }

    if (http)
      httpClose(http);
  }

 /*
  * Accounting...
  */

  if (ippGetBoolean(ippFindAttribute(supported, "job-account-id-supported", IPP_TAG_BOOLEAN), 0))
    cupsFilePuts(fp, "*cupsJobAccountId: True\n");

  if (ippGetBoolean(ippFindAttribute(supported, "job-accounting-user-id-supported", IPP_TAG_BOOLEAN), 0))
    cupsFilePuts(fp, "*cupsJobAccountingUserId: True\n");

  if ((attr = ippFindAttribute(supported, "printer-privacy-policy-uri", IPP_TAG_URI)) != NULL && ippValidateAttribute(attr))
    cupsFilePrintf(fp, "*cupsPrivacyURI: \"%s\"\n", ippGetString(attr, 0, NULL));

  if ((attr = ippFindAttribute(supported, "printer-mandatory-job-attributes", IPP_TAG_KEYWORD)) != NULL && ippValidateAttribute(attr))
  {
    char	prefix = '\"';		// Prefix for string

    cupsFilePuts(fp, "*cupsMandatory: \"");
    for (i = 0, count = ippGetCount(attr); i < count; i ++)
    {
      keyword = ippGetString(attr, i, NULL);

      if (strcmp(keyword, "attributes-charset") && strcmp(keyword, "attributes-natural-language") && strcmp(keyword, "printer-uri"))
      {
        cupsFilePrintf(fp, "%c%s", prefix, keyword);
        prefix = ',';
      }
    }
    cupsFilePuts(fp, "\"\n");
  }

  if ((attr = ippFindAttribute(supported, "printer-requested-job-attributes", IPP_TAG_KEYWORD)) != NULL && ippValidateAttribute(attr))
  {
    char	prefix = '\"';		// Prefix for string

    cupsFilePuts(fp, "*cupsRequested: \"");
    for (i = 0, count = ippGetCount(attr); i < count; i ++)
    {
      keyword = ippGetString(attr, i, NULL);

      if (strcmp(keyword, "attributes-charset") && strcmp(keyword, "attributes-natural-language") && strcmp(keyword, "printer-uri"))
      {
        cupsFilePrintf(fp, "%c%s", prefix, keyword);
        prefix = ',';
      }
    }
    cupsFilePuts(fp, "\"\n");
  }

 /*
  * Password/PIN printing...
  */

  if ((attr = ippFindAttribute(supported, "job-password-supported", IPP_TAG_INTEGER)) != NULL)
  {
    char	pattern[33];		/* Password pattern */
    int		maxlen = ippGetInteger(attr, 0);
					/* Maximum length */
    const char	*repertoire = ippGetString(ippFindAttribute(supported, "job-password-repertoire-configured", IPP_TAG_KEYWORD), 0, NULL);
					/* Type of password */

    if (maxlen > (int)(sizeof(pattern) - 1))
      maxlen = (int)sizeof(pattern) - 1;

    if (!repertoire || !strcmp(repertoire, "iana_us-ascii_digits"))
      memset(pattern, '1', (size_t)maxlen);
    else if (!strcmp(repertoire, "iana_us-ascii_letters"))
      memset(pattern, 'A', (size_t)maxlen);
    else if (!strcmp(repertoire, "iana_us-ascii_complex"))
      memset(pattern, 'C', (size_t)maxlen);
    else if (!strcmp(repertoire, "iana_us-ascii_any"))
      memset(pattern, '.', (size_t)maxlen);
    else if (!strcmp(repertoire, "iana_utf-8_digits"))
      memset(pattern, 'N', (size_t)maxlen);
    else if (!strcmp(repertoire, "iana_utf-8_letters"))
      memset(pattern, 'U', (size_t)maxlen);
    else
      memset(pattern, '*', (size_t)maxlen);

    pattern[maxlen] = '\0';

    cupsFilePrintf(fp, "*cupsJobPassword: \"%s\"\n", pattern);
  }

 /*
  * Filters...
  */

  if ((attr = ippFindAttribute(supported, "document-format-supported", IPP_TAG_MIMETYPE)) != NULL)
  {
    is_apple = ippContainsString(attr, "image/urf") && (ippFindAttribute(supported, "urf-supported", IPP_TAG_KEYWORD) != NULL);
    is_pdf   = ippContainsString(attr, "application/pdf");
    is_pwg   = ippContainsString(attr, "image/pwg-raster") && !is_apple &&
	       (ippFindAttribute(supported, "pwg-raster-document-resolution-supported", IPP_TAG_KEYWORD) != NULL) &&
	       (ippFindAttribute(supported, "pwg-raster-document-type-supported", IPP_TAG_KEYWORD) != NULL);

    if (ippContainsString(attr, "image/jpeg"))
      cupsFilePuts(fp, "*cupsFilter2: \"image/jpeg image/jpeg 0 -\"\n");
    if (ippContainsString(attr, "image/png"))
      cupsFilePuts(fp, "*cupsFilter2: \"image/png image/png 0 -\"\n");
    if (is_pdf)
    {
     /*
      * Don't locally filter PDF content when printing to a CUPS shared
      * printer, otherwise the options will be applied twice...
      */

      if (ippContainsString(attr, "application/vnd.cups-pdf"))
        cupsFilePuts(fp, "*cupsFilter2: \"application/pdf application/pdf 0 -\"\n");
      else
        cupsFilePuts(fp, "*cupsFilter2: \"application/vnd.cups-pdf application/pdf 10 -\"\n");
    }
    else
      cupsFilePuts(fp, "*cupsManualCopies: True\n");
    if (is_apple)
      cupsFilePuts(fp, "*cupsFilter2: \"image/urf image/urf 100 -\"\n");
    if (is_pwg)
      cupsFilePuts(fp, "*cupsFilter2: \"image/pwg-raster image/pwg-raster 100 -\"\n");
  }

  if (!is_apple && !is_pdf && !is_pwg)
    goto bad_ppd;

 /*
  * cupsUrfSupported
  */
  if ((attr = ippFindAttribute(supported, "urf-supported", IPP_TAG_KEYWORD)) != NULL)
  {
    cupsFilePuts(fp, "*cupsUrfSupported: \"");
    for (i = 0, count = ippGetCount(attr); i < count; i ++)
    {
      keyword = ippGetString(attr, i, NULL);
      cupsFilePrintf(fp, "%s%s", keyword, i != count - 1 ? "," : "");
    }
    cupsFilePuts(fp, "\"\n");
  }

 /*
  * PageSize/PageRegion/ImageableArea/PaperDimension
  */

  if ((attr = ippFindAttribute(supported, "media-bottom-margin-supported", IPP_TAG_INTEGER)) != NULL)
  {
    for (i = 1, bottom = ippGetInteger(attr, 0), count = ippGetCount(attr); i < count; i ++)
      if (ippGetInteger(attr, i) > bottom)
        bottom = ippGetInteger(attr, i);
  }
  else
    bottom = 1270;

  if ((attr = ippFindAttribute(supported, "media-left-margin-supported", IPP_TAG_INTEGER)) != NULL)
  {
    for (i = 1, left = ippGetInteger(attr, 0), count = ippGetCount(attr); i < count; i ++)
      if (ippGetInteger(attr, i) > left)
        left = ippGetInteger(attr, i);
  }
  else
    left = 635;

  if ((attr = ippFindAttribute(supported, "media-right-margin-supported", IPP_TAG_INTEGER)) != NULL)
  {
    for (i = 1, right = ippGetInteger(attr, 0), count = ippGetCount(attr); i < count; i ++)
      if (ippGetInteger(attr, i) > right)
        right = ippGetInteger(attr, i);
  }
  else
    right = 635;

  if ((attr = ippFindAttribute(supported, "media-top-margin-supported", IPP_TAG_INTEGER)) != NULL)
  {
    for (i = 1, top = ippGetInteger(attr, 0), count = ippGetCount(attr); i < count; i ++)
      if (ippGetInteger(attr, i) > top)
        top = ippGetInteger(attr, i);
  }
  else
    top = 1270;

  if ((defattr = ippFindAttribute(supported, "media-col-default", IPP_TAG_BEGIN_COLLECTION)) != NULL)
  {
    if ((attr = ippFindAttribute(ippGetCollection(defattr, 0), "media-size", IPP_TAG_BEGIN_COLLECTION)) != NULL)
    {
      media_size = ippGetCollection(attr, 0);
      x_dim      = ippFindAttribute(media_size, "x-dimension", IPP_TAG_INTEGER);
      y_dim      = ippFindAttribute(media_size, "y-dimension", IPP_TAG_INTEGER);

      if (x_dim && y_dim && (pwg = pwgMediaForSize(ippGetInteger(x_dim, 0), ippGetInteger(y_dim, 0))) != NULL)
	strlcpy(ppdname, pwg->ppd, sizeof(ppdname));
      else
	strlcpy(ppdname, "Unknown", sizeof(ppdname));
    }
    else
      strlcpy(ppdname, "Unknown", sizeof(ppdname));
  }
  else if ((pwg = pwgMediaForPWG(ippGetString(ippFindAttribute(supported, "media-default", IPP_TAG_ZERO), 0, NULL))) != NULL)
    strlcpy(ppdname, pwg->ppd, sizeof(ppdname));
  else
    strlcpy(ppdname, "Unknown", sizeof(ppdname));

  sizes = cupsArrayNew3((cups_array_func_t)pwg_compare_sizes, NULL, NULL, 0, (cups_acopy_func_t)pwg_copy_size, (cups_afree_func_t)free);

  if ((attr = ippFindAttribute(supported, "media-col-database", IPP_TAG_BEGIN_COLLECTION)) != NULL)
  {
    for (i = 0, count = ippGetCount(attr); i < count; i ++)
    {
      cups_size_t	temp;		/* Current size */
      ipp_attribute_t	*margin;	/* media-xxx-margin attribute */

      media_col   = ippGetCollection(attr, i);
      media_size  = ippGetCollection(ippFindAttribute(media_col, "media-size", IPP_TAG_BEGIN_COLLECTION), 0);
      x_dim       = ippFindAttribute(media_size, "x-dimension", IPP_TAG_ZERO);
      y_dim       = ippFindAttribute(media_size, "y-dimension", IPP_TAG_ZERO);
      pwg         = pwgMediaForSize(ippGetInteger(x_dim, 0), ippGetInteger(y_dim, 0));

      if (pwg)
      {
	temp.width  = pwg->width;
	temp.length = pwg->length;

	if ((margin = ippFindAttribute(media_col, "media-bottom-margin", IPP_TAG_INTEGER)) != NULL)
	  temp.bottom = ippGetInteger(margin, 0);
	else
	  temp.bottom = bottom;

	if ((margin = ippFindAttribute(media_col, "media-left-margin", IPP_TAG_INTEGER)) != NULL)
	  temp.left = ippGetInteger(margin, 0);
	else
	  temp.left = left;

	if ((margin = ippFindAttribute(media_col, "media-right-margin", IPP_TAG_INTEGER)) != NULL)
	  temp.right = ippGetInteger(margin, 0);
	else
	  temp.right = right;

	if ((margin = ippFindAttribute(media_col, "media-top-margin", IPP_TAG_INTEGER)) != NULL)
	  temp.top = ippGetInteger(margin, 0);
	else
	  temp.top = top;

	if (temp.bottom == 0 && temp.left == 0 && temp.right == 0 && temp.top == 0)
	  snprintf(temp.media, sizeof(temp.media), "%s.Borderless", pwg->ppd);
	else
	  strlcpy(temp.media, pwg->ppd, sizeof(temp.media));

	if (!cupsArrayFind(sizes, &temp))
	  cupsArrayAdd(sizes, &temp);
      }
      else if (ippGetValueTag(x_dim) == IPP_TAG_RANGE || ippGetValueTag(y_dim) == IPP_TAG_RANGE)
      {
       /*
	* Custom size - record the min/max values...
	*/

	int lower, upper;		/* Range values */

	if (ippGetValueTag(x_dim) == IPP_TAG_RANGE)
	  lower = ippGetRange(x_dim, 0, &upper);
	else
	  lower = upper = ippGetInteger(x_dim, 0);

	if (lower < min_width)
	  min_width = lower;
	if (upper > max_width)
	  max_width = upper;

	if (ippGetValueTag(y_dim) == IPP_TAG_RANGE)
	  lower = ippGetRange(y_dim, 0, &upper);
	else
	  lower = upper = ippGetInteger(y_dim, 0);

	if (lower < min_length)
	  min_length = lower;
	if (upper > max_length)
	  max_length = upper;
      }
    }

    if ((max_width == 0 || max_length == 0) && (attr = ippFindAttribute(supported, "media-size-supported", IPP_TAG_BEGIN_COLLECTION)) != NULL)
    {
     /*
      * Some printers don't list custom size support in media-col-database...
      */

      for (i = 0, count = ippGetCount(attr); i < count; i ++)
      {
	media_size  = ippGetCollection(attr, i);
	x_dim       = ippFindAttribute(media_size, "x-dimension", IPP_TAG_ZERO);
	y_dim       = ippFindAttribute(media_size, "y-dimension", IPP_TAG_ZERO);

	if (ippGetValueTag(x_dim) == IPP_TAG_RANGE || ippGetValueTag(y_dim) == IPP_TAG_RANGE)
	{
	 /*
	  * Custom size - record the min/max values...
	  */

	  int lower, upper;		/* Range values */

	  if (ippGetValueTag(x_dim) == IPP_TAG_RANGE)
	    lower = ippGetRange(x_dim, 0, &upper);
	  else
	    lower = upper = ippGetInteger(x_dim, 0);

	  if (lower < min_width)
	    min_width = lower;
	  if (upper > max_width)
	    max_width = upper;

	  if (ippGetValueTag(y_dim) == IPP_TAG_RANGE)
	    lower = ippGetRange(y_dim, 0, &upper);
	  else
	    lower = upper = ippGetInteger(y_dim, 0);

	  if (lower < min_length)
	    min_length = lower;
	  if (upper > max_length)
	    max_length = upper;
	}
      }
    }
  }
  else if ((attr = ippFindAttribute(supported, "media-size-supported", IPP_TAG_BEGIN_COLLECTION)) != NULL)
  {
    for (i = 0, count = ippGetCount(attr); i < count; i ++)
    {
      cups_size_t	temp;		/* Current size */

      media_size  = ippGetCollection(attr, i);
      x_dim       = ippFindAttribute(media_size, "x-dimension", IPP_TAG_ZERO);
      y_dim       = ippFindAttribute(media_size, "y-dimension", IPP_TAG_ZERO);
      pwg         = pwgMediaForSize(ippGetInteger(x_dim, 0), ippGetInteger(y_dim, 0));

      if (pwg)
      {
	temp.width  = pwg->width;
	temp.length = pwg->length;
	temp.bottom = bottom;
	temp.left   = left;
	temp.right  = right;
	temp.top    = top;

	if (temp.bottom == 0 && temp.left == 0 && temp.right == 0 && temp.top == 0)
	  snprintf(temp.media, sizeof(temp.media), "%s.Borderless", pwg->ppd);
	else
	  strlcpy(temp.media, pwg->ppd, sizeof(temp.media));

	if (!cupsArrayFind(sizes, &temp))
	  cupsArrayAdd(sizes, &temp);
      }
      else if (ippGetValueTag(x_dim) == IPP_TAG_RANGE || ippGetValueTag(y_dim) == IPP_TAG_RANGE)
      {
       /*
	* Custom size - record the min/max values...
	*/

	int lower, upper;		/* Range values */

	if (ippGetValueTag(x_dim) == IPP_TAG_RANGE)
	  lower = ippGetRange(x_dim, 0, &upper);
	else
	  lower = upper = ippGetInteger(x_dim, 0);

	if (lower < min_width)
	  min_width = lower;
	if (upper > max_width)
	  max_width = upper;

	if (ippGetValueTag(y_dim) == IPP_TAG_RANGE)
	  lower = ippGetRange(y_dim, 0, &upper);
	else
	  lower = upper = ippGetInteger(y_dim, 0);

	if (lower < min_length)
	  min_length = lower;
	if (upper > max_length)
	  max_length = upper;
      }
    }
  }
  else if ((attr = ippFindAttribute(supported, "media-supported", IPP_TAG_ZERO)) != NULL)
  {
    for (i = 0, count = ippGetCount(attr); i < count; i ++)
    {
      const char	*pwg_size = ippGetString(attr, i, NULL);
    					/* PWG size name */
      cups_size_t	temp;		/* Current size */

      if ((pwg = pwgMediaForPWG(pwg_size)) != NULL)
      {
        if (strstr(pwg_size, "_max_") || strstr(pwg_size, "_max."))
        {
          if (pwg->width > max_width)
            max_width = pwg->width;
          if (pwg->length > max_length)
            max_length = pwg->length;
        }
        else if (strstr(pwg_size, "_min_") || strstr(pwg_size, "_min."))
        {
          if (pwg->width < min_width)
            min_width = pwg->width;
          if (pwg->length < min_length)
            min_length = pwg->length;
        }
        else
        {
	  temp.width  = pwg->width;
	  temp.length = pwg->length;
	  temp.bottom = bottom;
	  temp.left   = left;
	  temp.right  = right;
	  temp.top    = top;

	  if (temp.bottom == 0 && temp.left == 0 && temp.right == 0 && temp.top == 0)
	    snprintf(temp.media, sizeof(temp.media), "%s.Borderless", pwg->ppd);
	  else
	    strlcpy(temp.media, pwg->ppd, sizeof(temp.media));

	  if (!cupsArrayFind(sizes, &temp))
	    cupsArrayAdd(sizes, &temp);
	}
      }
    }
  }

  if (cupsArrayCount(sizes) > 0)
  {
   /*
    * List all of the standard sizes...
    */

    char	tleft[256],		/* Left string */
		tbottom[256],		/* Bottom string */
		tright[256],		/* Right string */
		ttop[256],		/* Top string */
		twidth[256],		/* Width string */
		tlength[256];		/* Length string */

    cupsFilePrintf(fp, "*OpenUI *PageSize: PickOne\n"
		       "*OrderDependency: 10 AnySetup *PageSize\n"
                       "*DefaultPageSize: %s\n", ppdname);
    for (size = (cups_size_t *)cupsArrayFirst(sizes); size; size = (cups_size_t *)cupsArrayNext(sizes))
    {
      _cupsStrFormatd(twidth, twidth + sizeof(twidth), size->width * 72.0 / 2540.0, loc);
      _cupsStrFormatd(tlength, tlength + sizeof(tlength), size->length * 72.0 / 2540.0, loc);

      cupsFilePrintf(fp, "*PageSize %s: \"<</PageSize[%s %s]>>setpagedevice\"\n", size->media, twidth, tlength);
    }
    cupsFilePuts(fp, "*CloseUI: *PageSize\n");

    cupsFilePrintf(fp, "*OpenUI *PageRegion: PickOne\n"
                       "*OrderDependency: 10 AnySetup *PageRegion\n"
                       "*DefaultPageRegion: %s\n", ppdname);
    for (size = (cups_size_t *)cupsArrayFirst(sizes); size; size = (cups_size_t *)cupsArrayNext(sizes))
    {
      _cupsStrFormatd(twidth, twidth + sizeof(twidth), size->width * 72.0 / 2540.0, loc);
      _cupsStrFormatd(tlength, tlength + sizeof(tlength), size->length * 72.0 / 2540.0, loc);

      cupsFilePrintf(fp, "*PageRegion %s: \"<</PageSize[%s %s]>>setpagedevice\"\n", size->media, twidth, tlength);
    }
    cupsFilePuts(fp, "*CloseUI: *PageRegion\n");

    cupsFilePrintf(fp, "*DefaultImageableArea: %s\n"
		       "*DefaultPaperDimension: %s\n", ppdname, ppdname);

    for (size = (cups_size_t *)cupsArrayFirst(sizes); size; size = (cups_size_t *)cupsArrayNext(sizes))
    {
      _cupsStrFormatd(tleft, tleft + sizeof(tleft), size->left * 72.0 / 2540.0, loc);
      _cupsStrFormatd(tbottom, tbottom + sizeof(tbottom), size->bottom * 72.0 / 2540.0, loc);
      _cupsStrFormatd(tright, tright + sizeof(tright), (size->width - size->right) * 72.0 / 2540.0, loc);
      _cupsStrFormatd(ttop, ttop + sizeof(ttop), (size->length - size->top) * 72.0 / 2540.0, loc);
      _cupsStrFormatd(twidth, twidth + sizeof(twidth), size->width * 72.0 / 2540.0, loc);
      _cupsStrFormatd(tlength, tlength + sizeof(tlength), size->length * 72.0 / 2540.0, loc);

      cupsFilePrintf(fp, "*ImageableArea %s: \"%s %s %s %s\"\n", size->media, tleft, tbottom, tright, ttop);
      cupsFilePrintf(fp, "*PaperDimension %s: \"%s %s\"\n", size->media, twidth, tlength);
    }

    cupsArrayDelete(sizes);

   /*
    * Custom size support...
    */

    if (max_width > 0 && min_width < INT_MAX && max_length > 0 && min_length < INT_MAX)
    {
      char	tmax[256], tmin[256];	/* Min/max values */

      _cupsStrFormatd(tleft, tleft + sizeof(tleft), left * 72.0 / 2540.0, loc);
      _cupsStrFormatd(tbottom, tbottom + sizeof(tbottom), bottom * 72.0 / 2540.0, loc);
      _cupsStrFormatd(tright, tright + sizeof(tright), right * 72.0 / 2540.0, loc);
      _cupsStrFormatd(ttop, ttop + sizeof(ttop), top * 72.0 / 2540.0, loc);

      cupsFilePrintf(fp, "*HWMargins: \"%s %s %s %s\"\n", tleft, tbottom, tright, ttop);

      _cupsStrFormatd(tmax, tmax + sizeof(tmax), max_width * 72.0 / 2540.0, loc);
      _cupsStrFormatd(tmin, tmin + sizeof(tmin), min_width * 72.0 / 2540.0, loc);
      cupsFilePrintf(fp, "*ParamCustomPageSize Width: 1 points %s %s\n", tmin, tmax);

      _cupsStrFormatd(tmax, tmax + sizeof(tmax), max_length * 72.0 / 2540.0, loc);
      _cupsStrFormatd(tmin, tmin + sizeof(tmin), min_length * 72.0 / 2540.0, loc);
      cupsFilePrintf(fp, "*ParamCustomPageSize Height: 2 points %s %s\n", tmin, tmax);

      cupsFilePuts(fp, "*ParamCustomPageSize WidthOffset: 3 points 0 0\n");
      cupsFilePuts(fp, "*ParamCustomPageSize HeightOffset: 4 points 0 0\n");
      cupsFilePuts(fp, "*ParamCustomPageSize Orientation: 5 int 0 3\n");
      cupsFilePuts(fp, "*CustomPageSize True: \"pop pop pop <</PageSize[5 -2 roll]/ImagingBBox null>>setpagedevice\"\n");
    }
  }
  else
  {
    cupsArrayDelete(sizes);
    goto bad_ppd;
  }

 /*
  * InputSlot...
  */

  if ((attr = ippFindAttribute(ippGetCollection(defattr, 0), "media-source", IPP_TAG_ZERO)) != NULL)
    pwg_ppdize_name(ippGetString(attr, 0, NULL), ppdname, sizeof(ppdname));
  else
    ppdname[0] = '\0';

  if ((attr = ippFindAttribute(supported, "media-source-supported", IPP_TAG_ZERO)) != NULL && (count = ippGetCount(attr)) > 1)
  {
    int have_default = ppdname[0] != '\0';
					/* Do we have a default InputSlot? */
    static const char * const sources[] =
    {					/* Standard "media-source" strings */
      "auto",
      "main",
      "alternate",
      "large-capacity",
      "manual",
      "envelope",
      "disc",
      "photo",
      "hagaki",
      "main-roll",
      "alternate-roll",
      "top",
      "middle",
      "bottom",
      "side",
      "left",
      "right",
      "center",
      "rear",
      "by-pass-tray",
      "tray-1",
      "tray-2",
      "tray-3",
      "tray-4",
      "tray-5",
      "tray-6",
      "tray-7",
      "tray-8",
      "tray-9",
      "tray-10",
      "tray-11",
      "tray-12",
      "tray-13",
      "tray-14",
      "tray-15",
      "tray-16",
      "tray-17",
      "tray-18",
      "tray-19",
      "tray-20",
      "roll-1",
      "roll-2",
      "roll-3",
      "roll-4",
      "roll-5",
      "roll-6",
      "roll-7",
      "roll-8",
      "roll-9",
      "roll-10"
    };

    cupsFilePuts(fp, "*OpenUI *InputSlot: PickOne\n"
                     "*OrderDependency: 10 AnySetup *InputSlot\n");
    if (have_default)
      cupsFilePrintf(fp, "*DefaultInputSlot: %s\n", ppdname);

    for (i = 0; i < count; i ++)
    {
      keyword = ippGetString(attr, i, NULL);

      pwg_ppdize_name(keyword, ppdname, sizeof(ppdname));

      if (i == 0 && !have_default)
	cupsFilePrintf(fp, "*DefaultInputSlot: %s\n", ppdname);

      for (j = 0; j < (int)(sizeof(sources) / sizeof(sources[0])); j ++)
      {
        if (!strcmp(sources[j], keyword))
	{
	  snprintf(msgid, sizeof(msgid), "media-source.%s", keyword);

	  cupsFilePrintf(fp, "*InputSlot %s: \"<</MediaPosition %d>>setpagedevice\"\n", ppdname, j);
	  ppd_put_string(fp, lang, strings, "InputSlot", ppdname, msgid);
	  break;
	}
      }
    }
    cupsFilePuts(fp, "*CloseUI: *InputSlot\n");
  }

 /*
  * MediaType...
  */

  if ((attr = ippFindAttribute(ippGetCollection(defattr, 0), "media-type", IPP_TAG_ZERO)) != NULL)
    pwg_ppdize_name(ippGetString(attr, 0, NULL), ppdname, sizeof(ppdname));
  else
    strlcpy(ppdname, "Unknown", sizeof(ppdname));

  if ((attr = ippFindAttribute(supported, "media-type-supported", IPP_TAG_ZERO)) != NULL && (count = ippGetCount(attr)) > 1)
  {
    cupsFilePrintf(fp, "*OpenUI *MediaType: PickOne\n"
                       "*OrderDependency: 10 AnySetup *MediaType\n"
                       "*DefaultMediaType: %s\n", ppdname);
    for (i = 0; i < count; i ++)
    {
      keyword = ippGetString(attr, i, NULL);

      pwg_ppdize_name(keyword, ppdname, sizeof(ppdname));

      snprintf(msgid, sizeof(msgid), "media-type.%s", keyword);

      cupsFilePrintf(fp, "*MediaType %s: \"<</MediaType(%s)>>setpagedevice\"\n", ppdname, ppdname);
      ppd_put_string(fp, lang, strings, "MediaType", ppdname, msgid);
    }
    cupsFilePuts(fp, "*CloseUI: *MediaType\n");
  }

 /*
  * cupsPrintQuality and DefaultResolution...
  */

  quality = ippFindAttribute(supported, "print-quality-supported", IPP_TAG_ENUM);

  if ((attr = ippFindAttribute(supported, "urf-supported", IPP_TAG_KEYWORD)) != NULL)
  {
    int lowdpi = 0, hidpi = 0;    /* Lower and higher resolution */

    for (i = 0, count = ippGetCount(attr); i < count; i ++)
    {
      const char *rs = ippGetString(attr, i, NULL);
          /* RS value */

      if (_cups_strncasecmp(rs, "RS", 2))
        continue;

      lowdpi = atoi(rs + 2);
      if ((rs = strrchr(rs, '-')) != NULL)
        hidpi = atoi(rs + 1);
      else
        hidpi = lowdpi;
      break;
    }

    if (lowdpi == 0)
    {
     /*
      * Invalid "urf-supported" value...
      */

      goto bad_ppd;
    }
    else
    {
     /*
      * Generate print qualities based on low and high DPIs...
      */

      cupsFilePrintf(fp, "*DefaultResolution: %ddpi\n", lowdpi);

      cupsFilePrintf(fp, "*OpenUI *cupsPrintQuality: PickOne\n"
			 "*OrderDependency: 10 AnySetup *cupsPrintQuality\n"
			 "*%s.Translation cupsPrintQuality/%s: \"\"\n"
			 "*DefaultcupsPrintQuality: Normal\n", lang->language, _cupsLangString(lang, _("Print Quality")));
      if ((lowdpi & 1) == 0)
      {
	cupsFilePrintf(fp, "*cupsPrintQuality Draft: \"<</HWResolution[%d %d]>>setpagedevice\"\n*%s.cupsPrintQuality Draft/%s: \"\"\n", lowdpi, lowdpi / 2, lang->language, _cupsLangString(lang, _("Draft")));
	have_qdraft = 1;
      }
      else if (ippContainsInteger(quality, IPP_QUALITY_DRAFT))
      {
	cupsFilePrintf(fp, "*cupsPrintQuality Draft: \"<</HWResolution[%d %d]>>setpagedevice\"\n*%s.cupsPrintQuality Draft/%s: \"\"\n", lowdpi, lowdpi, lang->language, _cupsLangString(lang, _("Draft")));
	have_qdraft = 1;
      }

      cupsFilePrintf(fp, "*cupsPrintQuality Normal: \"<</HWResolution[%d %d]>>setpagedevice\"\n*%s.cupsPrintQuality Normal/%s: \"\"\n", lowdpi, lowdpi, lang->language, _cupsLangString(lang, _("Normal")));

      if (hidpi > lowdpi || ippContainsInteger(quality, IPP_QUALITY_HIGH))
      {
	cupsFilePrintf(fp, "*cupsPrintQuality High: \"<</HWResolution[%d %d]>>setpagedevice\"\n*%s.cupsPrintQuality High/%s: \"\"\n", hidpi, hidpi, lang->language, _cupsLangString(lang, _("High")));
	have_qhigh = 1;
      }

      cupsFilePuts(fp, "*CloseUI: *cupsPrintQuality\n");
    }
  }
  else if ((attr = ippFindAttribute(supported, "pwg-raster-document-resolution-supported", IPP_TAG_RESOLUTION)) != NULL)
  {
   /*
    * Make a sorted list of resolutions.
    */

    count = ippGetCount(attr);
    if (count > (int)(sizeof(resolutions) / sizeof(resolutions[0])))
      count = (int)(sizeof(resolutions) / sizeof(resolutions[0]));

    resolutions[0] = 0; /* Not in loop to silence Clang static analyzer... */
    for (i = 1; i < count; i ++)
      resolutions[i] = i;

    for (i = 0; i < (count - 1); i ++)
    {
      for (j = i + 1; j < count; j ++)
      {
        int       ix, iy,               /* First X and Y resolution */
                  jx, jy,               /* Second X and Y resolution */
                  temp;                 /* Swap variable */
        ipp_res_t units;                /* Resolution units */

        ix = ippGetResolution(attr, resolutions[i], &iy, &units);
        jx = ippGetResolution(attr, resolutions[j], &jy, &units);

        if (ix > jx || (ix == jx && iy > jy))
        {
         /*
          * Swap these two resolutions...
          */

          temp           = resolutions[i];
          resolutions[i] = resolutions[j];
          resolutions[j] = temp;
        }
      }
    }

   /*
    * Generate print quality options...
    */

    pwg_ppdize_resolution(attr, resolutions[count / 2], &xres, &yres, ppdname, sizeof(ppdname));
    cupsFilePrintf(fp, "*DefaultResolution: %s\n", ppdname);

    cupsFilePrintf(fp, "*OpenUI *cupsPrintQuality: PickOne\n"
		       "*OrderDependency: 10 AnySetup *cupsPrintQuality\n"
		       "*%s.Translation cupsPrintQuality/%s: \"\"\n"
		       "*DefaultcupsPrintQuality: Normal\n", lang->language, _cupsLangString(lang, _("Print Quality")));
    if (count > 2 || ippContainsInteger(quality, IPP_QUALITY_DRAFT))
    {
      pwg_ppdize_resolution(attr, resolutions[0], &xres, &yres, NULL, 0);
      cupsFilePrintf(fp, "*cupsPrintQuality Draft: \"<</HWResolution[%d %d]>>setpagedevice\"\n", xres, yres);
      cupsFilePrintf(fp, "*%s.cupsPrintQuality Draft/%s: \"\"\n", lang->language, _cupsLangString(lang, _("Draft")));
      have_qdraft = 1;
    }

    pwg_ppdize_resolution(attr, resolutions[count / 2], &xres, &yres, NULL, 0);
    cupsFilePrintf(fp, "*cupsPrintQuality Normal: \"<</HWResolution[%d %d]>>setpagedevice\"\n", xres, yres);
    cupsFilePrintf(fp, "*%s.cupsPrintQuality Normal/%s: \"\"\n", lang->language, _cupsLangString(lang, _("Normal")));

    if (count > 1 || ippContainsInteger(quality, IPP_QUALITY_HIGH))
    {
      pwg_ppdize_resolution(attr, resolutions[count - 1], &xres, &yres, NULL, 0);
      cupsFilePrintf(fp, "*cupsPrintQuality High: \"<</HWResolution[%d %d]>>setpagedevice\"\n", xres, yres);
      cupsFilePrintf(fp, "*%s.cupsPrintQuality High/%s: \"\"\n", lang->language, _cupsLangString(lang, _("High")));
      have_qhigh = 1;
    }

    cupsFilePuts(fp, "*CloseUI: *cupsPrintQuality\n");
  }
  else if (is_apple || is_pwg)
    goto bad_ppd;
  else
  {
    if ((attr = ippFindAttribute(supported, "printer-resolution-default", IPP_TAG_RESOLUTION)) != NULL)
    {
      pwg_ppdize_resolution(attr, 0, &xres, &yres, ppdname, sizeof(ppdname));
    }
    else
    {
      xres = yres = 300;
      strlcpy(ppdname, "300dpi", sizeof(ppdname));
    }

    cupsFilePrintf(fp, "*DefaultResolution: %s\n", ppdname);

    cupsFilePrintf(fp, "*OpenUI *cupsPrintQuality: PickOne\n"
                       "*OrderDependency: 10 AnySetup *cupsPrintQuality\n"
                       "*%s.Translation cupsPrintQuality/%s: \"\"\n"
                       "*DefaultcupsPrintQuality: Normal\n", lang->language, _cupsLangString(lang, _("Print Quality")));
    if (ippContainsInteger(quality, IPP_QUALITY_DRAFT))
    {
      cupsFilePrintf(fp, "*cupsPrintQuality Draft: \"<</HWResolution[%d %d]>>setpagedevice\"\n*%s.cupsPrintQuality Draft/%s: \"\"\n", xres, yres, lang->language, _cupsLangString(lang, _("Draft")));
      have_qdraft = 1;
    }

    cupsFilePrintf(fp, "*cupsPrintQuality Normal: \"<</HWResolution[%d %d]>>setpagedevice\"\n*%s.cupsPrintQuality Normal/%s: \"\"\n", xres, yres, lang->language, _cupsLangString(lang, _("Normal")));

    if (ippContainsInteger(quality, IPP_QUALITY_HIGH))
    {
      cupsFilePrintf(fp, "*cupsPrintQuality High: \"<</HWResolution[%d %d]>>setpagedevice\"\n*%s.cupsPrintQuality High/%s: \"\"\n", xres, yres, lang->language, _cupsLangString(lang, _("High")));
      have_qhigh = 1;
    }
    cupsFilePuts(fp, "*CloseUI: *cupsPrintQuality\n");
  }

 /*
  * ColorModel...
  */

  if ((defattr = ippFindAttribute(supported, "print-color-mode-default", IPP_TAG_KEYWORD)) == NULL)
    defattr = ippFindAttribute(supported, "output-mode-default", IPP_TAG_KEYWORD);

  if ((attr = ippFindAttribute(supported, "urf-supported", IPP_TAG_KEYWORD)) == NULL)
    if ((attr = ippFindAttribute(supported, "pwg-raster-document-type-supported", IPP_TAG_KEYWORD)) == NULL)
      if ((attr = ippFindAttribute(supported, "print-color-mode-supported", IPP_TAG_KEYWORD)) == NULL)
        attr = ippFindAttribute(supported, "output-mode-supported", IPP_TAG_KEYWORD);

  if (attr)
  {
    int wrote_color = 0;
    const char *default_color = NULL;	/* Default */

    if ((keyword = ippGetString(defattr, 0, NULL)) != NULL &&
	strcmp(keyword, "auto"))
    {
      if (!strcmp(keyword, "bi-level"))
        default_color = "FastGray";
      else if (!strcmp(keyword, "monochrome") || !strcmp(keyword, "auto-monochrome"))
        default_color = "Gray";
      else
        default_color = "RGB";
    }

    cupsFilePrintf(fp, "*%% ColorModel from %s\n", ippGetName(attr));

    for (i = 0, count = ippGetCount(attr); i < count; i ++)
    {
      keyword = ippGetString(attr, i, NULL);

#define PRINTF_COLORMODEL if (!wrote_color) { cupsFilePrintf(fp, "*OpenUI *ColorModel: PickOne\n*OrderDependency: 10 AnySetup *ColorModel\n*%s.Translation ColorModel/%s: \"\"\n", lang->language, _cupsLangString(lang, _("Color Mode"))); wrote_color = 1; }
#define PRINTF_COLOROPTION(name,text,cspace,bpp) { cupsFilePrintf(fp, "*ColorModel %s: \"<</cupsColorSpace %d/cupsBitsPerColor %d/cupsColorOrder 0/cupsCompression 0>>setpagedevice\"\n", name, cspace, bpp); cupsFilePrintf(fp, "*%s.ColorModel %s/%s: \"\"\n", lang->language, name, _cupsLangString(lang, text)); }

      if (!strcasecmp(keyword, "black_1") || !strcmp(keyword, "bi-level") || !strcmp(keyword, "process-bi-level"))
      {
	PRINTF_COLORMODEL

	PRINTF_COLOROPTION("FastGray", _("Fast Grayscale"), CUPS_CSPACE_K, 1)

	if (!default_color)
	  default_color = "FastGray";
      }
      else if (!strcasecmp(keyword, "sgray_8") || !strcmp(keyword, "W8") || !strcmp(keyword, "monochrome") || !strcmp(keyword, "process-monochrome"))
      {
	PRINTF_COLORMODEL

	PRINTF_COLOROPTION("Gray", _("Grayscale"), CUPS_CSPACE_SW, 8)

	if (!default_color || (!defattr && !strcmp(default_color, "FastGray")))
	  default_color = "Gray";
      }
      else if (!strcasecmp(keyword, "sgray_16") || !strcmp(keyword, "W8-16"))
      {
	PRINTF_COLORMODEL

	if (!strcmp(keyword, "W8-16"))
	{
	  PRINTF_COLOROPTION("Gray", _("Grayscale"), CUPS_CSPACE_SW, 8)

	  if (!default_color || (!defattr && !strcmp(default_color, "FastGray")))
	    default_color = "Gray";
	}

	PRINTF_COLOROPTION("Gray16", _("Deep Gray"), CUPS_CSPACE_SW, 16)
      }
      else if (!strcasecmp(keyword, "srgb_8") || !strncmp(keyword, "SRGB24", 6) || !strcmp(keyword, "color"))
      {
	PRINTF_COLORMODEL

	PRINTF_COLOROPTION("RGB", _("Color"), CUPS_CSPACE_SRGB, 8)

        if (!default_color)
	  default_color = "RGB";

        // Apparently some printers only advertise color support, so make sure
        // we also do grayscale for these printers...
	if (!ippContainsString(attr, "sgray_8") && !ippContainsString(attr, "black_1") && !ippContainsString(attr, "black_8") && !ippContainsString(attr, "W8") && !ippContainsString(attr, "W8-16"))
	  PRINTF_COLOROPTION("Gray", _("GrayScale"), CUPS_CSPACE_SW, 8)
      }
      else if (!strcasecmp(keyword, "adobe-rgb_16") || !strcmp(keyword, "ADOBERGB48") || !strcmp(keyword, "ADOBERGB24-48"))
      {
	PRINTF_COLORMODEL

	PRINTF_COLOROPTION("AdobeRGB", _("Deep Color"), CUPS_CSPACE_ADOBERGB, 16)

	if (!default_color)
	  default_color = "AdobeRGB";
      }
      else if ((!strcasecmp(keyword, "adobe-rgb_8") && !ippContainsString(attr, "adobe-rgb_16")) || !strcmp(keyword, "ADOBERGB24"))
      {
	PRINTF_COLORMODEL

	PRINTF_COLOROPTION("AdobeRGB", _("Deep Color"), CUPS_CSPACE_ADOBERGB, 8)

	if (!default_color)
	  default_color = "AdobeRGB";
      }
      else if ((!strcasecmp(keyword, "black_8") && !ippContainsString(attr, "black_16")) || !strcmp(keyword, "DEVW8"))
      {
	PRINTF_COLORMODEL

	PRINTF_COLOROPTION("DeviceGray", _("Device Gray"), CUPS_CSPACE_W, 8)
      }
      else if (!strcasecmp(keyword, "black_16") || !strcmp(keyword, "DEVW16") || !strcmp(keyword, "DEVW8-16"))
      {
	PRINTF_COLORMODEL

	PRINTF_COLOROPTION("DeviceGray", _("Device Gray"), CUPS_CSPACE_W, 16)
      }
      else if ((!strcasecmp(keyword, "cmyk_8") && !ippContainsString(attr, "cmyk_16")) || !strcmp(keyword, "DEVCMYK32"))
      {
	PRINTF_COLORMODEL

	PRINTF_COLOROPTION("CMYK", _("Device CMYK"), CUPS_CSPACE_CMYK, 8)
      }
      else if (!strcasecmp(keyword, "cmyk_16") || !strcmp(keyword, "DEVCMYK32-64") || !strcmp(keyword, "DEVCMYK64"))
      {
	PRINTF_COLORMODEL

	PRINTF_COLOROPTION("CMYK", _("Device CMYK"), CUPS_CSPACE_CMYK, 16)
      }
      else if ((!strcasecmp(keyword, "rgb_8") && ippContainsString(attr, "rgb_16")) || !strcmp(keyword, "DEVRGB24"))
      {
	PRINTF_COLORMODEL

	PRINTF_COLOROPTION("DeviceRGB", _("Device RGB"), CUPS_CSPACE_RGB, 8)
      }
      else if (!strcasecmp(keyword, "rgb_16") || !strcmp(keyword, "DEVRGB24-48") || !strcmp(keyword, "DEVRGB48"))
      {
	PRINTF_COLORMODEL

	PRINTF_COLOROPTION("DeviceRGB", _("Device RGB"), CUPS_CSPACE_RGB, 16)
      }
    }

    if (default_color)
      cupsFilePrintf(fp, "*DefaultColorModel: %s\n", default_color);
    if (wrote_color)
      cupsFilePuts(fp, "*CloseUI: *ColorModel\n");

    if (default_color)
    {
      // Standard presets for color mode and quality...
      if (have_qdraft)
	cupsFilePuts(fp,
		     "*APPrinterPreset Gray_with_Paper_Auto-Detect_-_Draft/Draft B&W: \"\n"
		     "  *cupsPrintQuality Draft *ColorModel Gray\n"
		     "  com.apple.print.preset.graphicsType General\n"
		     "  com.apple.print.preset.quality low\n"
		     "  com.apple.print.preset.media-front-coating autodetect\n"
		     "  com.apple.print.preset.output-mode monochrome\"\n"
		     "*End\n");
      cupsFilePuts(fp,
                   "*APPrinterPreset Gray_with_Paper_Auto-Detect/Black and White: \"\n"
		   "  *cupsPrintQuality Normal *ColorModel Gray\n"
		   "  com.apple.print.preset.graphicsType General\n"
		   "  com.apple.print.preset.quality mid\n"
		   "  com.apple.print.preset.media-front-coating autodetect\n"
		   "  com.apple.print.preset.output-mode monochrome\"\n"
		   "*End\n");
      if (strcmp(default_color, "Gray"))
	cupsFilePuts(fp,
		     "*APPrinterPreset Color_with_Paper_Auto-Detect/Color: \"\n"
		     "  *cupsPrintQuality Normal *ColorModel RGB\n"
		     "  com.apple.print.preset.graphicsType General\n"
		     "  com.apple.print.preset.quality mid\n"
		     "  com.apple.print.preset.media-front-coating autodetect\n"
		     "  com.apple.print.preset.output-mode color\"\n"
		     "*End\n");
      if (!strcmp(default_color, "AdobeRGB") || have_qhigh)
	cupsFilePrintf(fp,
		       "*APPrinterPreset Photo_with_Paper_Auto-Detect/Photo: \"\n"
		       "  *cupsPrintQuality %s *ColorModel %s\n"
		       "  com.apple.print.preset.graphicsType Photo\n"
		       "  com.apple.print.preset.quality %s\n"
		       "  com.apple.print.preset.media-front-coating autodetect\n"
		       "  com.apple.print.preset.output-mode color\"\n"
		       "*End\n", have_qhigh ? "High" : "Normal", default_color, have_qhigh ? "high" : "mid");
    }
  }

 /*
  * Duplex...
  */

  if ((attr = ippFindAttribute(supported, "sides-supported", IPP_TAG_KEYWORD)) != NULL && ippContainsString(attr, "two-sided-long-edge"))
  {
    cupsFilePrintf(fp, "*OpenUI *Duplex: PickOne\n"
		       "*OrderDependency: 10 AnySetup *Duplex\n"
		       "*%s.Translation Duplex/%s: \"\"\n"
		       "*DefaultDuplex: None\n"
		       "*Duplex None: \"<</Duplex false>>setpagedevice\"\n"
		       "*%s.Duplex None/%s: \"\"\n"
		       "*Duplex DuplexNoTumble: \"<</Duplex true/Tumble false>>setpagedevice\"\n"
		       "*%s.Duplex DuplexNoTumble/%s: \"\"\n"
		       "*Duplex DuplexTumble: \"<</Duplex true/Tumble true>>setpagedevice\"\n"
		       "*%s.Duplex DuplexTumble/%s: \"\"\n"
		       "*CloseUI: *Duplex\n", lang->language, _cupsLangString(lang, _("2-Sided Printing")), lang->language, _cupsLangString(lang, _("Off (1-Sided)")), lang->language, _cupsLangString(lang, _("Long-Edge (Portrait)")), lang->language, _cupsLangString(lang, _("Short-Edge (Landscape)")));

    if ((attr = ippFindAttribute(supported, "urf-supported", IPP_TAG_KEYWORD)) != NULL)
    {
      for (i = 0, count = ippGetCount(attr); i < count; i ++)
      {
        const char *dm = ippGetString(attr, i, NULL);
                                        /* DM value */

        if (!_cups_strcasecmp(dm, "DM1"))
        {
          cupsFilePuts(fp, "*cupsBackSide: Normal\n");
          break;
        }
        else if (!_cups_strcasecmp(dm, "DM2"))
        {
          cupsFilePuts(fp, "*cupsBackSide: Flipped\n");
          break;
        }
        else if (!_cups_strcasecmp(dm, "DM3"))
        {
          cupsFilePuts(fp, "*cupsBackSide: Rotated\n");
          break;
        }
        else if (!_cups_strcasecmp(dm, "DM4"))
        {
          cupsFilePuts(fp, "*cupsBackSide: ManualTumble\n");
          break;
        }
      }
    }
    else if ((attr = ippFindAttribute(supported, "pwg-raster-document-sheet-back", IPP_TAG_KEYWORD)) != NULL)
    {
      keyword = ippGetString(attr, 0, NULL);

      if (!strcmp(keyword, "flipped"))
        cupsFilePuts(fp, "*cupsBackSide: Flipped\n");
      else if (!strcmp(keyword, "manual-tumble"))
        cupsFilePuts(fp, "*cupsBackSide: ManualTumble\n");
      else if (!strcmp(keyword, "normal"))
        cupsFilePuts(fp, "*cupsBackSide: Normal\n");
      else
        cupsFilePuts(fp, "*cupsBackSide: Rotated\n");
    }
  }

 /*
  * Output bin...
  */

  if ((attr = ippFindAttribute(supported, "output-bin-default", IPP_TAG_ZERO)) != NULL)
    pwg_ppdize_name(ippGetString(attr, 0, NULL), ppdname, sizeof(ppdname));
  else
    strlcpy(ppdname, "Unknown", sizeof(ppdname));

  if ((attr = ippFindAttribute(supported, "output-bin-supported", IPP_TAG_ZERO)) != NULL && (count = ippGetCount(attr)) > 0)
  {
    ipp_attribute_t	*trays = ippFindAttribute(supported, "printer-output-tray", IPP_TAG_STRING);
					/* printer-output-tray attribute, if any */
    const char		*tray_ptr;	/* printer-output-tray value */
    int			tray_len;	/* Len of printer-output-tray value */
    char		tray[IPP_MAX_OCTETSTRING];
					/* printer-output-tray string value */

    cupsFilePrintf(fp, "*OpenUI *OutputBin: PickOne\n"
                       "*OrderDependency: 10 AnySetup *OutputBin\n"
                       "*DefaultOutputBin: %s\n", ppdname);
    if (!strcmp(ppdname, "FaceUp"))
      cupsFilePuts(fp, "*DefaultOutputOrder: Reverse\n");
    else
      cupsFilePuts(fp, "*DefaultOutputOrder: Normal\n");

    for (i = 0; i < count; i ++)
    {
      keyword = ippGetString(attr, i, NULL);

      pwg_ppdize_name(keyword, ppdname, sizeof(ppdname));

      snprintf(msgid, sizeof(msgid), "output-bin.%s", keyword);

      cupsFilePrintf(fp, "*OutputBin %s: \"\"\n", ppdname);
      ppd_put_string(fp, lang, strings, "OutputBin", ppdname, msgid);

      if ((tray_ptr = ippGetOctetString(trays, i, &tray_len)) != NULL)
      {
        if (tray_len >= (int)sizeof(tray))
          tray_len = (int)sizeof(tray) - 1;

        memcpy(tray, tray_ptr, (size_t)tray_len);
        tray[tray_len] = '\0';

        if (strstr(tray, "stackingorder=lastToFirst;"))
          cupsFilePrintf(fp, "*PageStackOrder %s: Reverse\n", ppdname);
        else
          cupsFilePrintf(fp, "*PageStackOrder %s: Normal\n", ppdname);
      }
      else if (!strcmp(ppdname, "FaceUp"))
	cupsFilePrintf(fp, "*PageStackOrder %s: Reverse\n", ppdname);
      else
	cupsFilePrintf(fp, "*PageStackOrder %s: Normal\n", ppdname);
    }
    cupsFilePuts(fp, "*CloseUI: *OutputBin\n");
  }

 /*
  * Finishing options...
  */

  if ((attr = ippFindAttribute(supported, "finishings-supported", IPP_TAG_ENUM)) != NULL)
  {
    int			value;		/* Enum value */
    const char		*ppd_keyword;	/* PPD keyword for enum */
    cups_array_t	*names;		/* Names we've added */
    static const char * const base_keywords[] =
    {					/* Base STD 92 keywords */
      NULL,				/* none */
      "SingleAuto",			/* staple */
      "SingleAuto",			/* punch */
      NULL,				/* cover */
      "BindAuto",			/* bind */
      "SaddleStitch",			/* saddle-stitch */
      "EdgeStitchAuto",			/* edge-stitch */
      "Auto",				/* fold */
      NULL,				/* trim */
      NULL,				/* bale */
      NULL,				/* booklet-maker */
      NULL,				/* jog-offset */
      NULL,				/* coat */
      NULL				/* laminate */
    };

    count       = ippGetCount(attr);
    names       = cupsArrayNew3((cups_array_func_t)strcmp, NULL, NULL, 0, (cups_acopy_func_t)strdup, (cups_afree_func_t)free);
    fin_options = cupsArrayNew((cups_array_func_t)strcmp, NULL);

   /*
    * Staple/Bind/Stitch
    */

    for (i = 0; i < count; i ++)
    {
      value   = ippGetInteger(attr, i);
      keyword = ippEnumString("finishings", value);

      if (!strncmp(keyword, "staple-", 7) || !strncmp(keyword, "bind-", 5) || !strncmp(keyword, "edge-stitch-", 12) || !strcmp(keyword, "saddle-stitch"))
        break;
    }

    if (i < count)
    {
      static const char * const staple_keywords[] =
      {					/* StapleLocation keywords */
	"SinglePortrait",
	"SingleRevLandscape",
	"SingleLandscape",
	"SingleRevPortrait",
	"EdgeStitchPortrait",
	"EdgeStitchLandscape",
	"EdgeStitchRevPortrait",
	"EdgeStitchRevLandscape",
	"DualPortrait",
	"DualLandscape",
	"DualRevPortrait",
	"DualRevLandscape",
	"TriplePortrait",
	"TripleLandscape",
	"TripleRevPortrait",
	"TripleRevLandscape"
      };
      static const char * const bind_keywords[] =
      {					/* StapleLocation binding keywords */
	"BindPortrait",
	"BindLandscape",
	"BindRevPortrait",
	"BindRevLandscape"
      };

      cupsArrayAdd(fin_options, "*StapleLocation");

      cupsFilePuts(fp, "*OpenUI *StapleLocation: PickOne\n");
      cupsFilePuts(fp, "*OrderDependency: 10 AnySetup *StapleLocation\n");
      cupsFilePrintf(fp, "*%s.Translation StapleLocation/%s: \"\"\n", lang->language, _cupsLangString(lang, _("Staple")));
      cupsFilePuts(fp, "*DefaultStapleLocation: None\n");
      cupsFilePuts(fp, "*StapleLocation None: \"\"\n");
      cupsFilePrintf(fp, "*%s.StapleLocation None/%s: \"\"\n", lang->language, _cupsLangString(lang, _("None")));

      for (; i < count; i ++)
      {
        value   = ippGetInteger(attr, i);
        keyword = ippEnumString("finishings", value);

        if (strncmp(keyword, "staple-", 7) && strncmp(keyword, "bind-", 5) && strncmp(keyword, "edge-stitch-", 12) && strcmp(keyword, "saddle-stitch"))
          continue;

        if (cupsArrayFind(names, (char *)keyword))
          continue;			/* Already did this finishing template */

        cupsArrayAdd(names, (char *)keyword);

	snprintf(msgid, sizeof(msgid), "finishings.%d", value);

        if (value >= IPP_FINISHINGS_NONE && value <= IPP_FINISHINGS_LAMINATE)
          ppd_keyword = base_keywords[value - IPP_FINISHINGS_NONE];
        else if (value >= IPP_FINISHINGS_STAPLE_TOP_LEFT && value <= IPP_FINISHINGS_STAPLE_TRIPLE_BOTTOM)
          ppd_keyword = staple_keywords[value - IPP_FINISHINGS_STAPLE_TOP_LEFT];
        else if (value >= IPP_FINISHINGS_BIND_LEFT && value <= IPP_FINISHINGS_BIND_BOTTOM)
          ppd_keyword = bind_keywords[value - IPP_FINISHINGS_BIND_LEFT];
        else
          ppd_keyword = NULL;

        if (!ppd_keyword)
          continue;

	cupsFilePrintf(fp, "*StapleLocation %s: \"\"\n", ppd_keyword);
	ppd_put_string(fp, lang, strings, "StapleLocation", ppd_keyword, msgid);
	cupsFilePrintf(fp, "*cupsIPPFinishings %d/%s: \"*StapleLocation %s\"\n", value, keyword, ppd_keyword);
      }

      cupsFilePuts(fp, "*CloseUI: *StapleLocation\n");
    }

   /*
    * Fold
    */

    for (i = 0; i < count; i ++)
    {
      value   = ippGetInteger(attr, i);
      keyword = ippEnumString("finishings", value);

      if (!strncmp(keyword, "cups-fold-", 10) || !strcmp(keyword, "fold") || !strncmp(keyword, "fold-", 5))
        break;
    }

    if (i < count)
    {
      static const char * const fold_keywords[] =
      {					/* FoldType keywords */
	"Accordion",
	"DoubleGate",
	"Gate",
	"Half",
	"HalfZ",
	"LeftGate",
	"Letter",
	"Parallel",
	"XFold",
	"RightGate",
	"ZFold",
	"EngineeringZ"
      };

      cupsArrayAdd(fin_options, "*FoldType");

      cupsFilePuts(fp, "*OpenUI *FoldType: PickOne\n");
      cupsFilePuts(fp, "*OrderDependency: 10 AnySetup *FoldType\n");
      cupsFilePrintf(fp, "*%s.Translation FoldType/%s: \"\"\n", lang->language, _cupsLangString(lang, _("Fold")));
      cupsFilePuts(fp, "*DefaultFoldType: None\n");
      cupsFilePuts(fp, "*FoldType None: \"\"\n");
      cupsFilePrintf(fp, "*%s.FoldType None/%s: \"\"\n", lang->language, _cupsLangString(lang, _("None")));

      for (; i < count; i ++)
      {
        value   = ippGetInteger(attr, i);
        keyword = ippEnumString("finishings", value);

        if (!strncmp(keyword, "cups-fold-", 10))
          keyword += 5;
        else if (strcmp(keyword, "fold") && strncmp(keyword, "fold-", 5))
          continue;

        if (cupsArrayFind(names, (char *)keyword))
          continue;			/* Already did this finishing template */

        cupsArrayAdd(names, (char *)keyword);

	snprintf(msgid, sizeof(msgid), "finishings.%d", value);

        if (value >= IPP_FINISHINGS_NONE && value <= IPP_FINISHINGS_LAMINATE)
          ppd_keyword = base_keywords[value - IPP_FINISHINGS_NONE];
        else if (value >= IPP_FINISHINGS_FOLD_ACCORDION && value <= IPP_FINISHINGS_FOLD_ENGINEERING_Z)
          ppd_keyword = fold_keywords[value - IPP_FINISHINGS_FOLD_ACCORDION];
        else if (value >= IPP_FINISHINGS_CUPS_FOLD_ACCORDION && value <= IPP_FINISHINGS_CUPS_FOLD_Z)
          ppd_keyword = fold_keywords[value - IPP_FINISHINGS_CUPS_FOLD_ACCORDION];
        else
          ppd_keyword = NULL;

        if (!ppd_keyword)
          continue;

	cupsFilePrintf(fp, "*FoldType %s: \"\"\n", ppd_keyword);
	ppd_put_string(fp, lang, strings, "FoldType", ppd_keyword, msgid);
	cupsFilePrintf(fp, "*cupsIPPFinishings %d/%s: \"*FoldType %s\"\n", value, keyword, ppd_keyword);
      }

      cupsFilePuts(fp, "*CloseUI: *FoldType\n");
    }

   /*
    * Punch
    */

    for (i = 0; i < count; i ++)
    {
      value   = ippGetInteger(attr, i);
      keyword = ippEnumString("finishings", value);

      if (!strcmp(keyword, "punch") || !strncmp(keyword, "cups-punch-", 11) || !strncmp(keyword, "punch-", 6))
        break;
    }

    if (i < count)
    {
      static const char * const punch_keywords[] =
      {					/* PunchMedia keywords */
	"SinglePortrait",
	"SingleRevLandscape",
	"SingleLandscape",
	"SingleRevPortrait",
	"DualPortrait",
	"DualLandscape",
	"DualRevPortrait",
	"DualRevLandscape",
	"TriplePortrait",
	"TripleLandscape",
	"TripleRevPortrait",
	"TripleRevLandscape",
	"QuadPortrait",
	"QuadLandscape",
	"QuadRevPortrait",
	"QuadRevLandscape",
	"MultiplePortrait",
	"MultipleLandscape",
	"MultipleRevPortrait",
	"MultipleRevLandscape"
      };

      cupsArrayAdd(fin_options, "*PunchMedia");

      cupsFilePuts(fp, "*OpenUI *PunchMedia: PickOne\n");
      cupsFilePuts(fp, "*OrderDependency: 10 AnySetup *PunchMedia\n");
      cupsFilePrintf(fp, "*%s.Translation PunchMedia/%s: \"\"\n", lang->language, _cupsLangString(lang, _("Punch")));
      cupsFilePuts(fp, "*DefaultPunchMedia: None\n");
      cupsFilePuts(fp, "*PunchMedia None: \"\"\n");
      cupsFilePrintf(fp, "*%s.PunchMedia None/%s: \"\"\n", lang->language, _cupsLangString(lang, _("None")));

      for (i = 0; i < count; i ++)
      {
        value   = ippGetInteger(attr, i);
        keyword = ippEnumString("finishings", value);

        if (!strncmp(keyword, "cups-punch-", 11))
          keyword += 5;
        else if (strcmp(keyword, "punch") && strncmp(keyword, "punch-", 6))
          continue;

        if (cupsArrayFind(names, (char *)keyword))
          continue;			/* Already did this finishing template */

        cupsArrayAdd(names, (char *)keyword);

	snprintf(msgid, sizeof(msgid), "finishings.%d", value);

        if (value >= IPP_FINISHINGS_NONE && value <= IPP_FINISHINGS_LAMINATE)
          ppd_keyword = base_keywords[value - IPP_FINISHINGS_NONE];
        else if (value >= IPP_FINISHINGS_PUNCH_TOP_LEFT && value <= IPP_FINISHINGS_PUNCH_MULTIPLE_BOTTOM)
          ppd_keyword = punch_keywords[value - IPP_FINISHINGS_PUNCH_TOP_LEFT];
        else if (value >= IPP_FINISHINGS_CUPS_PUNCH_TOP_LEFT && value <= IPP_FINISHINGS_CUPS_PUNCH_QUAD_BOTTOM)
          ppd_keyword = punch_keywords[value - IPP_FINISHINGS_CUPS_PUNCH_TOP_LEFT];
        else
          ppd_keyword = NULL;

        if (!ppd_keyword)
          continue;

	cupsFilePrintf(fp, "*PunchMedia %s: \"\"\n", ppd_keyword);
	ppd_put_string(fp, lang, strings, "PunchMedia", ppd_keyword, msgid);
	cupsFilePrintf(fp, "*cupsIPPFinishings %d/%s: \"*PunchMedia %s\"\n", value, keyword, ppd_keyword);
      }

      cupsFilePuts(fp, "*CloseUI: *PunchMedia\n");
    }

   /*
    * Booklet
    */

    if (ippContainsInteger(attr, IPP_FINISHINGS_BOOKLET_MAKER))
    {
      cupsArrayAdd(fin_options, "*Booklet");

      cupsFilePuts(fp, "*OpenUI *Booklet: Boolean\n");
      cupsFilePuts(fp, "*OrderDependency: 10 AnySetup *Booklet\n");
      cupsFilePrintf(fp, "*%s.Translation Booklet/%s: \"\"\n", lang->language, _cupsLangString(lang, _("Booklet")));
      cupsFilePuts(fp, "*DefaultBooklet: False\n");
      cupsFilePuts(fp, "*Booklet False: \"\"\n");
      cupsFilePuts(fp, "*Booklet True: \"\"\n");
      cupsFilePrintf(fp, "*cupsIPPFinishings %d/booklet-maker: \"*Booklet True\"\n", IPP_FINISHINGS_BOOKLET_MAKER);
      cupsFilePuts(fp, "*CloseUI: *Booklet\n");
    }

   /*
    * CutMedia
    */

    for (i = 0; i < count; i ++)
    {
      value   = ippGetInteger(attr, i);
      keyword = ippEnumString("finishings", value);

      if (!strcmp(keyword, "trim") || !strncmp(keyword, "trim-", 5))
        break;
    }

    if (i < count)
    {
      static const char * const trim_keywords[] =
      {				/* CutMedia keywords */
        "EndOfPage",
        "EndOfDoc",
        "EndOfSet",
        "EndOfJob"
      };

      cupsArrayAdd(fin_options, "*CutMedia");

      cupsFilePuts(fp, "*OpenUI *CutMedia: PickOne\n");
      cupsFilePuts(fp, "*OrderDependency: 10 AnySetup *CutMedia\n");
      cupsFilePrintf(fp, "*%s.Translation CutMedia/%s: \"\"\n", lang->language, _cupsLangString(lang, _("Cut")));
      cupsFilePuts(fp, "*DefaultCutMedia: None\n");
      cupsFilePuts(fp, "*CutMedia None: \"\"\n");
      cupsFilePrintf(fp, "*%s.CutMedia None/%s: \"\"\n", lang->language, _cupsLangString(lang, _("None")));

      for (i = 0; i < count; i ++)
      {
        value   = ippGetInteger(attr, i);
        keyword = ippEnumString("finishings", value);

	if (strcmp(keyword, "trim") && strncmp(keyword, "trim-", 5))
          continue;

        if (cupsArrayFind(names, (char *)keyword))
          continue;			/* Already did this finishing template */

        cupsArrayAdd(names, (char *)keyword);

	snprintf(msgid, sizeof(msgid), "finishings.%d", value);

        if (value == IPP_FINISHINGS_TRIM)
          ppd_keyword = "Auto";
	else
	  ppd_keyword = trim_keywords[value - IPP_FINISHINGS_TRIM_AFTER_PAGES];

	cupsFilePrintf(fp, "*CutMedia %s: \"\"\n", ppd_keyword);
	ppd_put_string(fp, lang, strings, "CutMedia", ppd_keyword, msgid);
	cupsFilePrintf(fp, "*cupsIPPFinishings %d/%s: \"*CutMedia %s\"\n", value, keyword, ppd_keyword);
      }

      cupsFilePuts(fp, "*CloseUI: *CutMedia\n");
    }

    cupsArrayDelete(names);
  }

  if ((attr = ippFindAttribute(supported, "finishings-col-database", IPP_TAG_BEGIN_COLLECTION)) != NULL)
  {
    ipp_t	*finishing_col;		/* Current finishing collection */
    ipp_attribute_t *finishing_attr;	/* Current finishing member attribute */
    cups_array_t *templates;		/* Finishing templates */

    cupsFilePuts(fp, "*OpenUI *cupsFinishingTemplate: PickOne\n");
    cupsFilePuts(fp, "*OrderDependency: 10 AnySetup *cupsFinishingTemplate\n");
    cupsFilePrintf(fp, "*%s.Translation cupsFinishingTemplate/%s: \"\"\n", lang->language, _cupsLangString(lang, _("Finishing Preset")));
    cupsFilePuts(fp, "*DefaultcupsFinishingTemplate: none\n");
    cupsFilePuts(fp, "*cupsFinishingTemplate none: \"\"\n");
    cupsFilePrintf(fp, "*%s.cupsFinishingTemplate none/%s: \"\"\n", lang->language, _cupsLangString(lang, _("None")));

    templates = cupsArrayNew((cups_array_func_t)strcmp, NULL);
    count     = ippGetCount(attr);

    for (i = 0; i < count; i ++)
    {
      finishing_col = ippGetCollection(attr, i);
      keyword       = ippGetString(ippFindAttribute(finishing_col, "finishing-template", IPP_TAG_ZERO), 0, NULL);

      if (!keyword || cupsArrayFind(templates, (void *)keyword))
        continue;

      if (!strcmp(keyword, "none"))
        continue;

      cupsArrayAdd(templates, (void *)keyword);

      pwg_ppdize_name(keyword, ppdname, sizeof(ppdname));

      snprintf(msgid, sizeof(msgid), "finishing-template.%s", keyword);

      cupsFilePrintf(fp, "*cupsFinishingTemplate %s: \"\n", ppdname);
      for (finishing_attr = ippFirstAttribute(finishing_col); finishing_attr; finishing_attr = ippNextAttribute(finishing_col))
      {
        if (ippGetValueTag(finishing_attr) == IPP_TAG_BEGIN_COLLECTION)
        {
	  const char *name = ippGetName(finishing_attr);
					/* Member attribute name */

          if (strcmp(name, "media-size"))
            cupsFilePrintf(fp, "%% %s\n", name);
	}
      }
      cupsFilePuts(fp, "\"\n");
      ppd_put_string(fp, lang, strings, "cupsFinishingTemplate", ppdname, msgid);
      cupsFilePuts(fp, "*End\n");
    }

    cupsFilePuts(fp, "*CloseUI: *cupsFinishingTemplate\n");

    if (cupsArrayCount(fin_options))
    {
      const char	*fin_option;	/* Current finishing option */

      cupsFilePuts(fp, "*cupsUIConstraint finishing-template: \"*cupsFinishingTemplate");
      for (fin_option = (const char *)cupsArrayFirst(fin_options); fin_option; fin_option = (const char *)cupsArrayNext(fin_options))
        cupsFilePrintf(fp, " %s", fin_option);
      cupsFilePuts(fp, "\"\n");

      cupsFilePuts(fp, "*cupsUIResolver finishing-template: \"*cupsFinishingTemplate None");
      for (fin_option = (const char *)cupsArrayFirst(fin_options); fin_option; fin_option = (const char *)cupsArrayNext(fin_options))
        cupsFilePrintf(fp, " %s None", fin_option);
      cupsFilePuts(fp, "\"\n");
    }

    cupsArrayDelete(templates);
  }

  cupsArrayDelete(fin_options);

 /*
  * Presets...
  */

  if ((attr = ippFindAttribute(supported, "job-presets-supported", IPP_TAG_BEGIN_COLLECTION)) != NULL)
  {
    for (i = 0, count = ippGetCount(attr); i < count; i ++)
    {
      ipp_t	*preset = ippGetCollection(attr, i);
					/* Preset collection */
      const char *preset_name = ippGetString(ippFindAttribute(preset, "preset-name", IPP_TAG_ZERO), 0, NULL);
					/* Preset name */
      ipp_attribute_t *member;		/* Member attribute in preset */
      const char *member_name;		/* Member attribute name */
      char      	member_value[256];	/* Member attribute value */

      if (!preset || !preset_name)
        continue;

      pwg_ppdize_name(preset_name, ppdname, sizeof(ppdname));
      cupsFilePrintf(fp, "*APPrinterPreset %s: \"\n", ppdname);
      for (member = ippFirstAttribute(preset); member; member = ippNextAttribute(preset))
      {
        member_name = ippGetName(member);

        if (!member_name || !strcmp(member_name, "preset-name"))
          continue;

        if (!strcmp(member_name, "finishings"))
        {
	  for (i = 0, count = ippGetCount(member); i < count; i ++)
	  {
	    const char *option = NULL;	/* PPD option name */

	    keyword = ippEnumString("finishings", ippGetInteger(member, i));

	    if (!strcmp(keyword, "booklet-maker"))
	    {
	      option  = "Booklet";
	      keyword = "True";
	    }
	    else if (!strncmp(keyword, "fold-", 5))
	      option = "FoldType";
	    else if (!strncmp(keyword, "punch-", 6))
	      option = "PunchMedia";
	    else if (!strncmp(keyword, "bind-", 5) || !strncmp(keyword, "edge-stitch-", 12) || !strcmp(keyword, "saddle-stitch") || !strncmp(keyword, "staple-", 7))
	      option = "StapleLocation";

	    if (option && keyword)
	      cupsFilePrintf(fp, "*%s %s\n", option, keyword);
	  }
        }
        else if (!strcmp(member_name, "finishings-col"))
        {
          ipp_t *fin_col;		/* finishings-col value */

          for (i = 0, count = ippGetCount(member); i < count; i ++)
          {
            fin_col = ippGetCollection(member, i);

            if ((keyword = ippGetString(ippFindAttribute(fin_col, "finishing-template", IPP_TAG_ZERO), 0, NULL)) != NULL)
            {
              pwg_ppdize_name(keyword, ppdname, sizeof(ppdname));
              cupsFilePrintf(fp, "*cupsFinishingTemplate %s\n", ppdname);
            }
          }
        }
        else if (!strcmp(member_name, "media"))
        {
         /*
          * Map media to PageSize...
          */

          if ((pwg = pwgMediaForPWG(ippGetString(member, 0, NULL))) != NULL && pwg->ppd)
            cupsFilePrintf(fp, "*PageSize %s\n", pwg->ppd);
        }
        else if (!strcmp(member_name, "media-col"))
        {
          media_col = ippGetCollection(member, 0);

          if ((media_size = ippGetCollection(ippFindAttribute(media_col, "media-size", IPP_TAG_BEGIN_COLLECTION), 0)) != NULL)
          {
            x_dim = ippFindAttribute(media_size, "x-dimension", IPP_TAG_INTEGER);
            y_dim = ippFindAttribute(media_size, "y-dimension", IPP_TAG_INTEGER);
            if ((pwg = pwgMediaForSize(ippGetInteger(x_dim, 0), ippGetInteger(y_dim, 0))) != NULL && pwg->ppd)
	      cupsFilePrintf(fp, "*PageSize %s\n", pwg->ppd);
          }

          if ((keyword = ippGetString(ippFindAttribute(media_col, "media-source", IPP_TAG_ZERO), 0, NULL)) != NULL)
          {
            pwg_ppdize_name(keyword, ppdname, sizeof(ppdname));
            cupsFilePrintf(fp, "*InputSlot %s\n", ppdname);
	  }

          if ((keyword = ippGetString(ippFindAttribute(media_col, "media-type", IPP_TAG_ZERO), 0, NULL)) != NULL)
          {
            pwg_ppdize_name(keyword, ppdname, sizeof(ppdname));
            cupsFilePrintf(fp, "*MediaType %s\n", ppdname);
	  }
        }
        else if (!strcmp(member_name, "print-quality"))
        {
	 /*
	  * Map print-quality to cupsPrintQuality...
	  */

          int qval = ippGetInteger(member, 0);
					/* print-quality value */
	  static const char * const qualities[] = { "Draft", "Normal", "High" };
					/* cupsPrintQuality values */

          if (qval >= IPP_QUALITY_DRAFT && qval <= IPP_QUALITY_HIGH)
            cupsFilePrintf(fp, "*cupsPrintQuality %s\n", qualities[qval - IPP_QUALITY_DRAFT]);
        }
        else if (!strcmp(member_name, "output-bin"))
        {
          pwg_ppdize_name(ippGetString(member, 0, NULL), ppdname, sizeof(ppdname));
          cupsFilePrintf(fp, "*OutputBin %s\n", ppdname);
        }
        else if (!strcmp(member_name, "sides"))
        {
          keyword = ippGetString(member, 0, NULL);
          if (keyword && !strcmp(keyword, "one-sided"))
            cupsFilePuts(fp, "*Duplex None\n");
	  else if (keyword && !strcmp(keyword, "two-sided-long-edge"))
	    cupsFilePuts(fp, "*Duplex DuplexNoTumble\n");
	  else if (keyword && !strcmp(keyword, "two-sided-short-edge"))
	    cupsFilePuts(fp, "*Duplex DuplexTumble\n");
        }
        else
        {
         /*
          * Add attribute name and value as-is...
          */

          ippAttributeString(member, member_value, sizeof(member_value));
          cupsFilePrintf(fp, "*%s %s\n", member_name, member_value);
	}
      }

      cupsFilePuts(fp, "\"\n*End\n");

      snprintf(msgid, sizeof(msgid), "preset-name.%s", preset_name);
      pwg_ppdize_name(preset_name, ppdname, sizeof(ppdname));
      ppd_put_string(fp, lang, strings, "APPrinterPreset", ppdname, msgid);
    }
  }

 /*
  * Add cupsSingleFile to support multiple files printing on printers
  * which don't support multiple files in its firmware...
  *
  * Adding the keyword degrades printing performance (there is 1-2 seconds
  * pause between files).
  */

  cupsFilePuts(fp, "*cupsSingleFile: true\n");

 /*
  * Close up and return...
  */

  cupsFileClose(fp);

  _cupsMessageFree(strings);

  return (buffer);

 /*
  * If we get here then there was a problem creating the PPD...
  */

  bad_ppd:

  cupsFileClose(fp);
  unlink(buffer);
  *buffer = '\0';

  _cupsMessageFree(strings);

  _cupsSetError(IPP_STATUS_ERROR_INTERNAL, _("Printer does not support required IPP attributes or document formats."), 1);

  return (NULL);
}


/*
 * '_pwgInputSlotForSource()' - Get the InputSlot name for the given PWG
 *                              media-source.
 */

const char *				/* O - InputSlot name */
_pwgInputSlotForSource(
    const char *media_source,		/* I - PWG media-source */
    char       *name,			/* I - Name buffer */
    size_t     namesize)		/* I - Size of name buffer */
{
 /*
  * Range check input...
  */

  if (!media_source || !name || namesize < PPD_MAX_NAME)
    return (NULL);

  if (_cups_strcasecmp(media_source, "main"))
    strlcpy(name, "Cassette", namesize);
  else if (_cups_strcasecmp(media_source, "alternate"))
    strlcpy(name, "Multipurpose", namesize);
  else if (_cups_strcasecmp(media_source, "large-capacity"))
    strlcpy(name, "LargeCapacity", namesize);
  else if (_cups_strcasecmp(media_source, "bottom"))
    strlcpy(name, "Lower", namesize);
  else if (_cups_strcasecmp(media_source, "middle"))
    strlcpy(name, "Middle", namesize);
  else if (_cups_strcasecmp(media_source, "top"))
    strlcpy(name, "Upper", namesize);
  else if (_cups_strcasecmp(media_source, "rear"))
    strlcpy(name, "Rear", namesize);
  else if (_cups_strcasecmp(media_source, "side"))
    strlcpy(name, "Side", namesize);
  else if (_cups_strcasecmp(media_source, "envelope"))
    strlcpy(name, "Envelope", namesize);
  else if (_cups_strcasecmp(media_source, "main-roll"))
    strlcpy(name, "Roll", namesize);
  else if (_cups_strcasecmp(media_source, "alternate-roll"))
    strlcpy(name, "Roll2", namesize);
  else
    pwg_ppdize_name(media_source, name, namesize);

  return (name);
}


/*
 * '_pwgMediaTypeForType()' - Get the MediaType name for the given PWG
 *                            media-type.
 */

const char *				/* O - MediaType name */
_pwgMediaTypeForType(
    const char *media_type,		/* I - PWG media-type */
    char       *name,			/* I - Name buffer */
    size_t     namesize)		/* I - Size of name buffer */
{
 /*
  * Range check input...
  */

  if (!media_type || !name || namesize < PPD_MAX_NAME)
    return (NULL);

  if (_cups_strcasecmp(media_type, "auto"))
    strlcpy(name, "Auto", namesize);
  else if (_cups_strcasecmp(media_type, "cardstock"))
    strlcpy(name, "Cardstock", namesize);
  else if (_cups_strcasecmp(media_type, "envelope"))
    strlcpy(name, "Envelope", namesize);
  else if (_cups_strcasecmp(media_type, "photographic-glossy"))
    strlcpy(name, "Glossy", namesize);
  else if (_cups_strcasecmp(media_type, "photographic-high-gloss"))
    strlcpy(name, "HighGloss", namesize);
  else if (_cups_strcasecmp(media_type, "photographic-matte"))
    strlcpy(name, "Matte", namesize);
  else if (_cups_strcasecmp(media_type, "stationery"))
    strlcpy(name, "Plain", namesize);
  else if (_cups_strcasecmp(media_type, "stationery-coated"))
    strlcpy(name, "Coated", namesize);
  else if (_cups_strcasecmp(media_type, "stationery-inkjet"))
    strlcpy(name, "Inkjet", namesize);
  else if (_cups_strcasecmp(media_type, "stationery-letterhead"))
    strlcpy(name, "Letterhead", namesize);
  else if (_cups_strcasecmp(media_type, "stationery-preprinted"))
    strlcpy(name, "Preprinted", namesize);
  else if (_cups_strcasecmp(media_type, "transparency"))
    strlcpy(name, "Transparency", namesize);
  else
    pwg_ppdize_name(media_type, name, namesize);

  return (name);
}


/*
 * '_pwgPageSizeForMedia()' - Get the PageSize name for the given media.
 */

const char *				/* O - PageSize name */
_pwgPageSizeForMedia(
    pwg_media_t *media,			/* I - Media */
    char        *name,			/* I - PageSize name buffer */
    size_t      namesize)		/* I - Size of name buffer */
{
  const char	*sizeptr,		/* Pointer to size in PWG name */
		*dimptr;		/* Pointer to dimensions in PWG name */


 /*
  * Range check input...
  */

  if (!media || !name || namesize < PPD_MAX_NAME)
    return (NULL);

 /*
  * Copy or generate a PageSize name...
  */

  if (media->ppd)
  {
   /*
    * Use a standard Adobe name...
    */

    strlcpy(name, media->ppd, namesize);
  }
  else if (!media->pwg || !strncmp(media->pwg, "custom_", 7) ||
           (sizeptr = strchr(media->pwg, '_')) == NULL ||
	   (dimptr = strchr(sizeptr + 1, '_')) == NULL ||
	   (size_t)(dimptr - sizeptr) > namesize)
  {
   /*
    * Use a name of the form "wNNNhNNN"...
    */

    snprintf(name, namesize, "w%dh%d", (int)PWG_TO_POINTS(media->width),
             (int)PWG_TO_POINTS(media->length));
  }
  else
  {
   /*
    * Copy the size name from class_sizename_dimensions...
    */

    memcpy(name, sizeptr + 1, (size_t)(dimptr - sizeptr - 1));
    name[dimptr - sizeptr - 1] = '\0';
  }

  return (name);
}


/*
 * 'cups_connect()' - Connect to a URL and get the resource path.
 */

static int				/* O  - 1 on success, 0 on failure */
cups_connect(http_t     **http,		/* IO - Current HTTP connection */
             const char *url,		/* I  - URL to connect */
             char       *resource,	/* I  - Resource path buffer */
             size_t     ressize)	/* I  - Size of resource path buffer */
{
  char			scheme[32],	/* URL scheme */
			userpass[256],	/* URL username:password */
			host[256],	/* URL host */
			curhost[256];	/* Current host */
  int			port;		/* URL port */
  http_encryption_t	encryption;	/* Type of encryption to use */


  // Separate the URI...
  if (httpSeparateURI(HTTP_URI_CODING_ALL, url, scheme, sizeof(scheme), userpass, sizeof(userpass), host, sizeof(host), &port, resource, ressize) < HTTP_URI_STATUS_OK)
    return (0);

  // Use encryption as needed..
  if (port == 443 || !strcmp(scheme, "https") || !strcmp(scheme, "ipps"))
    encryption = HTTP_ENCRYPTION_ALWAYS;
  else
    encryption = HTTP_ENCRYPTION_IF_REQUESTED;

  if (!*http || strcasecmp(host, httpGetHostname(*http, curhost, sizeof(curhost))) || httpAddrPort(httpGetAddress(*http)) != port || httpIsEncrypted(*http) != (encryption == HTTP_ENCRYPTION_ALWAYS))
  {
    httpClose(*http);
    *http = httpConnect2(host, port, NULL, AF_UNSPEC, encryption, 1, 5000, NULL);
  }

  return (*http != NULL);
}


/*
 * 'cups_get_url()' - Get a copy of the file at the given URL.
 */

static int				/* O  - 1 on success, 0 on failure */
cups_get_url(http_t     **http,		/* IO - Current HTTP connection */
             const char *url,		/* I  - URL to get */
             char       *name,		/* I  - Temporary filename */
             size_t     namesize)	/* I  - Size of temporary filename buffer */
{
  char			resource[256];	/* URL resource */
  http_status_t		status;		/* Status of GET request */
  int			fd;		/* Temporary file */


  if (!cups_connect(http, url, resource, sizeof(resource)))
    return (0);

  if ((fd = cupsTempFd(name, (int)namesize)) < 0)
    return (0);

  status = cupsGetFd(*http, resource, fd);

  close(fd);

  if (status != HTTP_STATUS_OK)
  {
    unlink(name);
    *name = '\0';
    return (0);
  }

  return (1);
}


/*
 * 'ppd_put_strings()' - Write localization attributes to a PPD file.
 */

static void
ppd_put_string(cups_file_t  *fp,	/* I - PPD file */
               cups_lang_t  *lang,	/* I - Language */
               cups_array_t *strings,	/* I - Strings */
	       const char   *ppd_option,/* I - PPD option */
	       const char   *ppd_choice,/* I - PPD choice */
	       const char   *pwg_msgid)	/* I - PWG message ID */
{
  const char	*text;			/* Localized text */


  if ((text = _cupsLangString(lang, pwg_msgid)) == pwg_msgid || !strcmp(pwg_msgid, text))
  {
    if ((text = _cupsMessageLookup(strings, pwg_msgid)) == pwg_msgid)
      return;
  }

  // Add the first line of localized text...
  cupsFilePrintf(fp, "*%s.%s %s/", lang->language, ppd_option, ppd_choice);
  while (*text && *text != '\n')
  {
    // Escape ":" and "<"...
    if (*text == ':' || *text == '<')
      cupsFilePrintf(fp, "<%02X>", *text);
    else
      cupsFilePutChar(fp, *text);

    text ++;
  }
  cupsFilePuts(fp, ": \"\"\n");
}


/*
 * 'pwg_add_finishing()' - Add a finishings value.
 */

static void
pwg_add_finishing(
    cups_array_t     *finishings,	/* I - Finishings array */
    ipp_finishings_t template,		/* I - Finishing template */
    const char       *name,		/* I - PPD option */
    const char       *value)		/* I - PPD choice */
{
  _pwg_finishings_t	*f;		/* New finishings value */


  if ((f = (_pwg_finishings_t *)calloc(1, sizeof(_pwg_finishings_t))) != NULL)
  {
    f->value       = template;
    f->num_options = cupsAddOption(name, value, 0, &f->options);

    cupsArrayAdd(finishings, f);
  }
}


/*
 * 'pwg_add_message()' - Add a message to the PPD cached strings.
 */

static void
pwg_add_message(cups_array_t *a,	/* I - Message catalog */
                const char   *msg,	/* I - Message identifier */
                const char   *str)	/* I - Localized string */
{
  _cups_message_t	*m;		/* New message */


  if ((m = calloc(1, sizeof(_cups_message_t))) != NULL)
  {
    m->msg = strdup(msg);
    m->str = strdup(str);
    cupsArrayAdd(a, m);
  }
}


/*
 * 'pwg_compare_finishings()' - Compare two finishings values.
 */

static int				/* O - Result of comparison */
pwg_compare_finishings(
    _pwg_finishings_t *a,		/* I - First finishings value */
    _pwg_finishings_t *b)		/* I - Second finishings value */
{
  return ((int)b->value - (int)a->value);
}


/*
 * 'pwg_compare_sizes()' - Compare two media sizes...
 */

static int				/* O - Result of comparison */
pwg_compare_sizes(cups_size_t *a,	/* I - First media size */
                  cups_size_t *b)	/* I - Second media size */
{
  return (strcmp(a->media, b->media));
}


/*
 * 'pwg_copy_size()' - Copy a media size.
 */

static cups_size_t *			/* O - New media size */
pwg_copy_size(cups_size_t *size)	/* I - Media size to copy */
{
  cups_size_t	*newsize = (cups_size_t *)calloc(1, sizeof(cups_size_t));
					/* New media size */

  if (newsize)
    memcpy(newsize, size, sizeof(cups_size_t));

  return (newsize);
}


/*
 * 'pwg_free_finishings()' - Free a finishings value.
 */

static void
pwg_free_finishings(
    _pwg_finishings_t *f)		/* I - Finishings value */
{
  cupsFreeOptions(f->num_options, f->options);
  free(f);
}


/*
 * 'pwg_ppdize_name()' - Convert an IPP keyword to a PPD keyword.
 */

static void
pwg_ppdize_name(const char *ipp,	/* I - IPP keyword */
                char       *name,	/* I - Name buffer */
		size_t     namesize)	/* I - Size of name buffer */
{
  char	*ptr,				/* Pointer into name buffer */
	*end;				/* End of name buffer */


  if (!ipp || !_cups_isalnum(*ipp))
  {
    *name = '\0';
    return;
  }

  *name = (char)toupper(*ipp++);

  for (ptr = name + 1, end = name + namesize - 1; *ipp && ptr < end;)
  {
    if (*ipp == '-' && _cups_isalnum(ipp[1]))
    {
      ipp ++;
      *ptr++ = (char)toupper(*ipp++ & 255);
    }
    else if (*ipp == '_' || *ipp == '.' || *ipp == '-' || _cups_isalnum(*ipp))
    {
      *ptr++ = *ipp++;
    }
    else
    {
      ipp ++;
    }
  }

  *ptr = '\0';
}


/*
 * 'pwg_ppdize_resolution()' - Convert PWG resolution values to PPD values.
 */

static void
pwg_ppdize_resolution(
    ipp_attribute_t *attr,		/* I - Attribute to convert */
    int             element,		/* I - Element to convert */
    int             *xres,		/* O - X resolution in DPI */
    int             *yres,		/* O - Y resolution in DPI */
    char            *name,		/* I - Name buffer */
    size_t          namesize)		/* I - Size of name buffer */
{
  ipp_res_t units;			/* Units for resolution */


  *xres = ippGetResolution(attr, element, yres, &units);

  if (units == IPP_RES_PER_CM)
  {
    *xres = (int)(*xres * 2.54);
    *yres = (int)(*yres * 2.54);
  }

  if (name && namesize > 4)
  {
    if (*xres == *yres)
      snprintf(name, namesize, "%ddpi", *xres);
    else
      snprintf(name, namesize, "%dx%ddpi", *xres, *yres);
  }
}


/*
 * 'pwg_unppdize_name()' - Convert a PPD keyword to a lowercase IPP keyword.
 */

static void
pwg_unppdize_name(const char *ppd,	/* I - PPD keyword */
		  char       *name,	/* I - Name buffer */
                  size_t     namesize,	/* I - Size of name buffer */
                  const char *dashchars)/* I - Characters to be replaced by dashes */
{
  char	*ptr,				/* Pointer into name buffer */
	*end;				/* End of name buffer */
  int   nodash = 1;                     /* Next char in IPP name cannot be a
                                           dash (first char or after a dash) */


  if (_cups_islower(*ppd))
  {
   /*
    * Already lowercase name, use as-is?
    */

    const char *ppdptr;			/* Pointer into PPD keyword */

    for (ppdptr = ppd + 1; *ppdptr; ppdptr ++)
      if (_cups_isupper(*ppdptr) || strchr(dashchars, *ppdptr) ||
	  (*ppdptr == '-' && *(ppdptr - 1) == '-') ||
	  (*ppdptr == '-' && *(ppdptr + 1) == '\0'))
        break;

    if (!*ppdptr)
    {
      strlcpy(name, ppd, namesize);
      return;
    }
  }

  for (ptr = name, end = name + namesize - 1; *ppd && ptr < end; ppd ++)
  {
    if (_cups_isalnum(*ppd))
    {
      *ptr++ = (char)tolower(*ppd & 255);
      nodash = 0;
    }
    else if (*ppd == '-' || strchr(dashchars, *ppd))
    {
      if (nodash == 0)
      {
	*ptr++ = '-';
	nodash = 1;
      }
    }
    else
    {
      *ptr++ = *ppd;
      nodash = 0;
    }

    if (nodash == 0)
    {
      if (!_cups_isupper(*ppd) && _cups_isalnum(*ppd) &&
	  _cups_isupper(ppd[1]) && ptr < end)
      {
	*ptr++ = '-';
	nodash = 1;
      }
      else if (!isdigit(*ppd & 255) && isdigit(ppd[1] & 255))
      {
	*ptr++ = '-';
	nodash = 1;
      }
    }
  }

  /* Remove trailing dashes */
  while (ptr > name && *(ptr - 1) == '-')
    ptr --;

  *ptr = '\0';
}<|MERGE_RESOLUTION|>--- conflicted
+++ resolved
@@ -1713,7 +1713,6 @@
 	color_option = "HPColorAsGray";
 	gray_choice  = "True";
       }
-<<<<<<< HEAD
 
       if (color_option && gray_choice)
       {
@@ -1724,18 +1723,6 @@
 	cups_option_t	*coption,	/* Color option */
 			*moption;	/* Monochrome option */
 
-=======
-
-      if (color_option && gray_choice)
-      {
-       /*
-	* Copy and convert ColorModel (output-mode) data...
-	*/
-
-	cups_option_t	*coption,	/* Color option */
-			*moption;	/* Monochrome option */
-
->>>>>>> 1fab841e
 	for (pwg_print_quality = _PWG_PRINT_QUALITY_DRAFT;
 	     pwg_print_quality < _PWG_PRINT_QUALITY_MAX;
 	     pwg_print_quality ++)
