/*
 * PPD cache implementation for CUPS.
 *
 * Copyright © 2021-2023 by OpenPrinting.
 * Copyright © 2010-2021 by Apple Inc.
 *
 * Licensed under Apache License v2.0.  See the file "LICENSE" for more
 * information.
 */

/*
 * Include necessary headers...
 */

#include "cups-private.h"
#include "ppd-private.h"
#include "debug-internal.h"
#include <math.h>


/*
 * Macro to test for two almost-equal PWG measurements.
 */

#define _PWG_EQUIVALENT(x, y)	(abs((x)-(y)) < 2)


/*
 * Local functions...
 */

static int	cups_connect(http_t **http, const char *url, char *resource, size_t ressize);
static int	cups_get_url(http_t **http, const char *url, char *name, size_t namesize);
static const char *ppd_inputslot_for_keyword(_ppd_cache_t *pc, const char *keyword);
static void	ppd_put_string(cups_file_t *fp, cups_lang_t *lang, cups_array_t *strings, const char *ppd_option, const char *ppd_choice, const char *pwg_msgid);
static void	pwg_add_finishing(cups_array_t *finishings, ipp_finishings_t template, const char *name, const char *value);
static void	pwg_add_message(cups_array_t *a, const char *msg, const char *str);
static int	pwg_compare_finishings(_pwg_finishings_t *a, _pwg_finishings_t *b);
static int	pwg_compare_sizes(cups_size_t *a, cups_size_t *b);
static cups_size_t *pwg_copy_size(cups_size_t *size);
static void	pwg_free_finishings(_pwg_finishings_t *f);
static void	pwg_ppdize_name(const char *ipp, char *name, size_t namesize);
static void	pwg_ppdize_resolution(ipp_attribute_t *attr, int element, int *xres, int *yres, char *name, size_t namesize);
static void	pwg_unppdize_name(const char *ppd, char *name, size_t namesize,
		                  const char *dashchars);


/*
 * '_cupsConvertOptions()' - Convert printer options to standard IPP attributes.
 *
 * This functions converts PPD and CUPS-specific options to their standard IPP
 * attributes and values and adds them to the specified IPP request.
 */

int					/* O - New number of copies */
_cupsConvertOptions(
    ipp_t           *request,		/* I - IPP request */
    ppd_file_t      *ppd,		/* I - PPD file */
    _ppd_cache_t    *pc,		/* I - PPD cache info */
    ipp_attribute_t *media_col_sup,	/* I - media-col-supported values */
    ipp_attribute_t *doc_handling_sup,	/* I - multiple-document-handling-supported values */
    ipp_attribute_t *print_color_mode_sup,
                                	/* I - Printer supports print-color-mode */
    const char    *user,		/* I - User info */
    const char    *format,		/* I - document-format value */
    int           copies,		/* I - Number of copies */
    int           num_options,		/* I - Number of options */
    cups_option_t *options)		/* I - Options */
{
  int		i;			/* Looping var */
  const char	*keyword,		/* PWG keyword */
		*password;		/* Password string */
  pwg_size_t	*size;			/* PWG media size */
  ipp_t		*media_col,		/* media-col value */
		*media_size;		/* media-size value */
  const char	*media_source,		/* media-source value */
		*media_type,		/* media-type value */
		*collate_str,		/* multiple-document-handling value */
		*color_attr_name,	/* Supported color attribute */
		*mandatory,		/* Mandatory attributes */
		*finishing_template;	/* Finishing template */
  int		num_finishings = 0,	/* Number of finishing values */
		finishings[10];		/* Finishing enum values */
  ppd_choice_t	*choice;		/* Marked choice */
  int           finishings_copies = copies,
                                        /* Number of copies for finishings */
                job_pages = 0,		/* job-pages value */
		number_up = 1;		/* number-up value */
  const char	*value;			/* Option value */


 /*
  * Send standard IPP attributes...
  */

  if (pc->password && (password = cupsGetOption("job-password", num_options, options)) != NULL && ippGetOperation(request) != IPP_OP_VALIDATE_JOB)
  {
    ipp_attribute_t	*attr = NULL;	/* job-password attribute */

    if ((keyword = cupsGetOption("job-password-encryption", num_options, options)) == NULL)
      keyword = "none";

    if (!strcmp(keyword, "none"))
    {
     /*
      * Add plain-text job-password...
      */

      attr = ippAddOctetString(request, IPP_TAG_OPERATION, "job-password", password, (int)strlen(password));
    }
    else
    {
     /*
      * Add hashed job-password...
      */

      unsigned char	hash[64];	/* Hash of password */
      ssize_t		hashlen;	/* Length of hash */

      if ((hashlen = cupsHashData(keyword, password, strlen(password), hash, sizeof(hash))) > 0)
        attr = ippAddOctetString(request, IPP_TAG_OPERATION, "job-password", hash, (int)hashlen);
    }

    if (attr)
      ippAddString(request, IPP_TAG_OPERATION, IPP_TAG_KEYWORD, "job-password-encryption", NULL, keyword);
  }

  if (pc->account_id)
  {
    if ((keyword = cupsGetOption("job-account-id", num_options, options)) == NULL)
      keyword = cupsGetOption("job-billing", num_options, options);

    if (keyword)
      ippAddString(request, IPP_TAG_JOB, IPP_TAG_NAME, "job-account-id", NULL, keyword);
  }

  if (pc->accounting_user_id)
  {
    if ((keyword = cupsGetOption("job-accounting-user-id", num_options, options)) == NULL)
      keyword = user;

    if (keyword)
      ippAddString(request, IPP_TAG_JOB, IPP_TAG_NAME, "job-accounting-user-id", NULL, keyword);
  }

  for (mandatory = (const char *)cupsArrayFirst(pc->mandatory); mandatory; mandatory = (const char *)cupsArrayNext(pc->mandatory))
  {
    if (strcmp(mandatory, "copies") &&
	strcmp(mandatory, "destination-uris") &&
	strcmp(mandatory, "finishings") &&
	strcmp(mandatory, "finishings-col") &&
	strcmp(mandatory, "finishing-template") &&
	strcmp(mandatory, "job-account-id") &&
	strcmp(mandatory, "job-accounting-user-id") &&
	strcmp(mandatory, "job-password") &&
	strcmp(mandatory, "job-password-encryption") &&
	strcmp(mandatory, "media") &&
	strncmp(mandatory, "media-col", 9) &&
	strcmp(mandatory, "multiple-document-handling") &&
	strcmp(mandatory, "output-bin") &&
	strcmp(mandatory, "print-color-mode") &&
	strcmp(mandatory, "print-quality") &&
	strcmp(mandatory, "sides") &&
	(keyword = cupsGetOption(mandatory, num_options, options)) != NULL)
    {
      _ipp_option_t *opt = _ippFindOption(mandatory);
				    /* Option type */
      ipp_tag_t	value_tag = opt ? opt->value_tag : IPP_TAG_NAME;
				    /* Value type */

      switch (value_tag)
      {
	case IPP_TAG_INTEGER :
	case IPP_TAG_ENUM :
	    ippAddInteger(request, IPP_TAG_JOB, value_tag, mandatory, atoi(keyword));
	    break;
	case IPP_TAG_BOOLEAN :
	    ippAddBoolean(request, IPP_TAG_JOB, mandatory, !_cups_strcasecmp(keyword, "true"));
	    break;
	case IPP_TAG_RANGE :
	    {
	      int lower, upper;	/* Range */

	      if (sscanf(keyword, "%d-%d", &lower, &upper) != 2)
		lower = upper = atoi(keyword);

	      ippAddRange(request, IPP_TAG_JOB, mandatory, lower, upper);
	    }
	    break;
	case IPP_TAG_STRING :
	    ippAddOctetString(request, IPP_TAG_JOB, mandatory, keyword, (int)strlen(keyword));
	    break;
	default :
	    if (!strcmp(mandatory, "print-color-mode") && !strcmp(keyword, "monochrome"))
	    {
	      if (ippContainsString(print_color_mode_sup, "auto-monochrome"))
		keyword = "auto-monochrome";
	      else if (ippContainsString(print_color_mode_sup, "process-monochrome") && !ippContainsString(print_color_mode_sup, "monochrome"))
		keyword = "process-monochrome";
	    }

	    ippAddString(request, IPP_TAG_JOB, value_tag, mandatory, NULL, keyword);
	    break;
      }
    }
  }

  if ((keyword = cupsGetOption("PageSize", num_options, options)) == NULL)
    keyword = cupsGetOption("media", num_options, options);

  media_source = _ppdCacheGetSource(pc, cupsGetOption("InputSlot", num_options, options));
  media_type   = _ppdCacheGetType(pc, cupsGetOption("MediaType", num_options, options));
  size         = _ppdCacheGetSize(pc, keyword);

  if (size || media_source || media_type)
  {
   /*
    * Add a media-col value...
    */

    media_col = ippNew();

    if (size)
    {
      media_size = ippNew();
      ippAddInteger(media_size, IPP_TAG_ZERO, IPP_TAG_INTEGER,
                    "x-dimension", size->width);
      ippAddInteger(media_size, IPP_TAG_ZERO, IPP_TAG_INTEGER,
                    "y-dimension", size->length);

      ippAddCollection(media_col, IPP_TAG_ZERO, "media-size", media_size);
    }

    for (i = 0; i < media_col_sup->num_values; i ++)
    {
      if (size && !strcmp(media_col_sup->values[i].string.text, "media-left-margin"))
	ippAddInteger(media_col, IPP_TAG_ZERO, IPP_TAG_INTEGER, "media-left-margin", size->left);
      else if (size && !strcmp(media_col_sup->values[i].string.text, "media-bottom-margin"))
	ippAddInteger(media_col, IPP_TAG_ZERO, IPP_TAG_INTEGER, "media-bottom-margin", size->bottom);
      else if (size && !strcmp(media_col_sup->values[i].string.text, "media-right-margin"))
	ippAddInteger(media_col, IPP_TAG_ZERO, IPP_TAG_INTEGER, "media-right-margin", size->right);
      else if (size && !strcmp(media_col_sup->values[i].string.text, "media-top-margin"))
	ippAddInteger(media_col, IPP_TAG_ZERO, IPP_TAG_INTEGER, "media-top-margin", size->top);
      else if (media_source && !strcmp(media_col_sup->values[i].string.text, "media-source"))
	ippAddString(media_col, IPP_TAG_ZERO, IPP_TAG_KEYWORD, "media-source", NULL, media_source);
      else if (media_type && !strcmp(media_col_sup->values[i].string.text, "media-type"))
	ippAddString(media_col, IPP_TAG_ZERO, IPP_TAG_KEYWORD, "media-type", NULL, media_type);
    }

    ippAddCollection(request, IPP_TAG_JOB, "media-col", media_col);
  }

  if ((keyword = cupsGetOption("output-bin", num_options, options)) == NULL)
  {
    if ((choice = ppdFindMarkedChoice(ppd, "OutputBin")) != NULL)
      keyword = _ppdCacheGetBin(pc, choice->choice);
  }

  if (keyword)
    ippAddString(request, IPP_TAG_JOB, IPP_TAG_KEYWORD, "output-bin", NULL, keyword);

  color_attr_name = print_color_mode_sup ? "print-color-mode" : "output-mode";

 /*
  * If we use PPD with standardized PPD option for color support - ColorModel,
  * prefer it to don't break color/grayscale support for PPDs, either classic
  * or the ones generated from IPP Get-Printer-Attributes response.
  */

  if ((keyword = cupsGetOption("ColorModel", num_options, options)) == NULL)
  {
   /*
    * No ColorModel in options...
    */

    if ((choice = ppdFindMarkedChoice(ppd, "ColorModel")) != NULL)
    {
     /*
      * ColorModel is taken from PPD as its default option.
      */

      if (!strcmp(choice->choice, "Gray") || !strcmp(choice->choice, "FastGray") || !strcmp(choice->choice, "DeviceGray"))
        keyword = "monochrome";
      else
        keyword = "color";
    }
    else
     /*
      * print-color-mode is a default option since 2.4.1, use it as a fallback if there is no
      * ColorModel in options or PPD...
      */
      keyword = cupsGetOption("print-color-mode", num_options, options);
  }
  else
  {
   /*
    * ColorModel found in options...
    */

    if (!strcmp(keyword, "Gray") || !strcmp(keyword, "FastGray") || !strcmp(keyword, "DeviceGray"))
      keyword = "monochrome";
    else
      keyword = "color";
  }

  if (keyword && !strcmp(keyword, "monochrome"))
  {
    if (ippContainsString(print_color_mode_sup, "auto-monochrome"))
      keyword = "auto-monochrome";
    else if (ippContainsString(print_color_mode_sup, "process-monochrome") && !ippContainsString(print_color_mode_sup, "monochrome"))
      keyword = "process-monochrome";
  }

  if (keyword)
    ippAddString(request, IPP_TAG_JOB, IPP_TAG_KEYWORD, color_attr_name, NULL, keyword);

  if ((keyword = cupsGetOption("print-quality", num_options, options)) != NULL)
    ippAddInteger(request, IPP_TAG_JOB, IPP_TAG_ENUM, "print-quality", atoi(keyword));
  else if ((choice = ppdFindMarkedChoice(ppd, "cupsPrintQuality")) != NULL)
  {
    if (!_cups_strcasecmp(choice->choice, "draft"))
      ippAddInteger(request, IPP_TAG_JOB, IPP_TAG_ENUM, "print-quality", IPP_QUALITY_DRAFT);
    else if (!_cups_strcasecmp(choice->choice, "normal"))
      ippAddInteger(request, IPP_TAG_JOB, IPP_TAG_ENUM, "print-quality", IPP_QUALITY_NORMAL);
    else if (!_cups_strcasecmp(choice->choice, "high"))
      ippAddInteger(request, IPP_TAG_JOB, IPP_TAG_ENUM, "print-quality", IPP_QUALITY_HIGH);
  }

  if ((keyword = cupsGetOption("sides", num_options, options)) != NULL)
    ippAddString(request, IPP_TAG_JOB, IPP_TAG_KEYWORD, "sides", NULL, keyword);
  else if (pc->sides_option && (choice = ppdFindMarkedChoice(ppd, pc->sides_option)) != NULL)
  {
    if (pc->sides_1sided && !_cups_strcasecmp(choice->choice, pc->sides_1sided))
      ippAddString(request, IPP_TAG_JOB, IPP_TAG_KEYWORD, "sides", NULL, "one-sided");
    else if (pc->sides_2sided_long && !_cups_strcasecmp(choice->choice, pc->sides_2sided_long))
      ippAddString(request, IPP_TAG_JOB, IPP_TAG_KEYWORD, "sides", NULL, "two-sided-long-edge");
    else if (pc->sides_2sided_short && !_cups_strcasecmp(choice->choice, pc->sides_2sided_short))
      ippAddString(request, IPP_TAG_JOB, IPP_TAG_KEYWORD, "sides", NULL, "two-sided-short-edge");
  }

 /*
  * Copies...
  */

  if ((keyword = cupsGetOption("multiple-document-handling", num_options, options)) != NULL)
  {
    if (strstr(keyword, "uncollated"))
      keyword = "false";
    else
      keyword = "true";
  }
  else if ((keyword = cupsGetOption("collate", num_options, options)) == NULL)
    keyword = "true";

  if (format)
  {
    if (!_cups_strcasecmp(format, "image/gif") ||
	!_cups_strcasecmp(format, "image/jp2") ||
	!_cups_strcasecmp(format, "image/jpeg") ||
	!_cups_strcasecmp(format, "image/png") ||
	!_cups_strcasecmp(format, "image/tiff") ||
	!_cups_strncasecmp(format, "image/x-", 8))
    {
     /*
      * Collation makes no sense for single page image formats...
      */

      keyword = "false";
    }
    else if (!_cups_strncasecmp(format, "image/", 6) ||
	     !_cups_strcasecmp(format, "application/vnd.cups-raster"))
    {
     /*
      * Multi-page image formats will have copies applied by the upstream
      * filters...
      */

      copies = 1;
    }
  }

  if (doc_handling_sup)
  {
    if (!_cups_strcasecmp(keyword, "true"))
      collate_str = "separate-documents-collated-copies";
    else
      collate_str = "separate-documents-uncollated-copies";

    for (i = 0; i < doc_handling_sup->num_values; i ++)
    {
      if (!strcmp(doc_handling_sup->values[i].string.text, collate_str))
      {
	ippAddString(request, IPP_TAG_JOB, IPP_TAG_KEYWORD, "multiple-document-handling", NULL, collate_str);
	break;
      }
    }

    if (i >= doc_handling_sup->num_values)
      copies = 1;
  }

 /*
  * Map finishing options...
  */

  if (copies != finishings_copies)
  {
    // Figure out the proper job-pages-per-set value...
    if ((value = cupsGetOption("job-pages", num_options, options)) == NULL)
      value = cupsGetOption("com.apple.print.PrintSettings.PMTotalBeginPages..n.", num_options, options);

    if (value)
    {
      if ((job_pages = atoi(value)) < 1)
        job_pages = 1;
    }

    // Adjust for number-up
    if ((value = cupsGetOption("number-up", num_options, options)) != NULL)
    {
      if ((number_up = atoi(value)) < 1)
        number_up = 1;
    }

    job_pages = (job_pages + number_up - 1) / number_up;

    // When duplex printing, raster data will include an extra (blank) page to
    // make the total number of pages even.  Make sure this is reflected in the
    // page count...
    if ((job_pages & 1) && (keyword = cupsGetOption("sides", num_options, options)) != NULL && strcmp(keyword, "one-sided"))
      job_pages ++;
  }

  if ((finishing_template = cupsGetOption("cupsFinishingTemplate", num_options, options)) == NULL)
    finishing_template = cupsGetOption("finishing-template", num_options, options);

  if (finishing_template && strcmp(finishing_template, "none"))
  {
    ipp_t *fin_col = ippNew();		/* finishings-col value */

    ippAddString(fin_col, IPP_TAG_JOB, IPP_TAG_KEYWORD, "finishing-template", NULL, finishing_template);
    ippAddCollection(request, IPP_TAG_JOB, "finishings-col", fin_col);
    ippDelete(fin_col);

    if (copies != finishings_copies && job_pages > 0)
    {
     /*
      * Send job-pages-per-set attribute to apply finishings correctly...
      */

      ippAddInteger(request, IPP_TAG_JOB, IPP_TAG_INTEGER, "job-pages-per-set", job_pages);
    }
  }
  else
  {
    num_finishings = _ppdCacheGetFinishingValues(ppd, pc, (int)(sizeof(finishings) / sizeof(finishings[0])), finishings);
    if (num_finishings > 0)
    {
      ippAddIntegers(request, IPP_TAG_JOB, IPP_TAG_ENUM, "finishings", num_finishings, finishings);

      if (copies != finishings_copies && job_pages > 0)
      {
       /*
	* Send job-pages-per-set attribute to apply finishings correctly...
	*/

	ippAddInteger(request, IPP_TAG_JOB, IPP_TAG_INTEGER, "job-pages-per-set", job_pages);
      }
    }
  }

  return (copies);
}


/*
 * '_ppdCacheCreateWithFile()' - Create PPD cache and mapping data from a
 *                               written file.
 *
 * Use the @link _ppdCacheWriteFile@ function to write PWG mapping data to a
 * file.
 */

_ppd_cache_t *				/* O  - PPD cache and mapping data */
_ppdCacheCreateWithFile(
    const char *filename,		/* I  - File to read */
    ipp_t      **attrs)			/* IO - IPP attributes, if any */
{
  cups_file_t	*fp;			/* File */
  _ppd_cache_t	*pc;			/* PWG mapping data */
  pwg_size_t	*size;			/* Current size */
  pwg_map_t	*map;			/* Current map */
  _pwg_finishings_t *finishings;	/* Current finishings option */
  int		linenum,		/* Current line number */
		num_bins,		/* Number of bins in file */
		num_sizes,		/* Number of sizes in file */
		num_sources,		/* Number of sources in file */
		num_types;		/* Number of types in file */
  char		line[2048],		/* Current line */
		*value,			/* Pointer to value in line */
		*valueptr,		/* Pointer into value */
		pwg_keyword[128],	/* PWG keyword */
		ppd_keyword[PPD_MAX_NAME];
					/* PPD keyword */
  _pwg_print_color_mode_t print_color_mode;
					/* Print color mode for preset */
  _pwg_print_quality_t print_quality;	/* Print quality for preset */
  _pwg_print_content_optimize_t print_content_optimize;
                                        /* Content optimize for preset */


  DEBUG_printf(("_ppdCacheCreateWithFile(filename=\"%s\")", filename));

 /*
  * Range check input...
  */

  if (attrs)
    *attrs = NULL;

  if (!filename)
  {
    _cupsSetError(IPP_STATUS_ERROR_INTERNAL, strerror(EINVAL), 0);
    return (NULL);
  }

 /*
  * Open the file...
  */

  if ((fp = cupsFileOpen(filename, "r")) == NULL)
  {
    _cupsSetError(IPP_STATUS_ERROR_INTERNAL, strerror(errno), 0);
    return (NULL);
  }

 /*
  * Read the first line and make sure it has "#CUPS-PPD-CACHE-version" in it...
  */

  if (!cupsFileGets(fp, line, sizeof(line)))
  {
    _cupsSetError(IPP_STATUS_ERROR_INTERNAL, strerror(errno), 0);
    DEBUG_puts("_ppdCacheCreateWithFile: Unable to read first line.");
    cupsFileClose(fp);
    return (NULL);
  }

  if (strncmp(line, "#CUPS-PPD-CACHE-", 16))
  {
    _cupsSetError(IPP_STATUS_ERROR_INTERNAL, _("Bad PPD cache file."), 1);
    DEBUG_printf(("_ppdCacheCreateWithFile: Wrong first line \"%s\".", line));
    cupsFileClose(fp);
    return (NULL);
  }

  if (atoi(line + 16) != _PPD_CACHE_VERSION)
  {
    _cupsSetError(IPP_STATUS_ERROR_INTERNAL, _("Out of date PPD cache file."), 1);
    DEBUG_printf(("_ppdCacheCreateWithFile: Cache file has version %s, "
                  "expected %d.", line + 16, _PPD_CACHE_VERSION));
    cupsFileClose(fp);
    return (NULL);
  }

 /*
  * Allocate the mapping data structure...
  */

  if ((pc = calloc(1, sizeof(_ppd_cache_t))) == NULL)
  {
    _cupsSetError(IPP_STATUS_ERROR_INTERNAL, strerror(errno), 0);
    DEBUG_puts("_ppdCacheCreateWithFile: Unable to allocate _ppd_cache_t.");
    goto create_error;
  }

  pc->max_copies = 9999;

 /*
  * Read the file...
  */

  linenum     = 0;
  num_bins    = 0;
  num_sizes   = 0;
  num_sources = 0;
  num_types   = 0;

  while (cupsFileGetConf(fp, line, sizeof(line), &value, &linenum))
  {
    DEBUG_printf(("_ppdCacheCreateWithFile: line=\"%s\", value=\"%s\", "
                  "linenum=%d", line, value, linenum));

    if (!value)
    {
      DEBUG_printf(("_ppdCacheCreateWithFile: Missing value on line %d.",
                    linenum));
      _cupsSetError(IPP_STATUS_ERROR_INTERNAL, _("Bad PPD cache file."), 1);
      goto create_error;
    }
    else if (!_cups_strcasecmp(line, "Filter"))
    {
      if (!pc->filters)
        pc->filters = cupsArrayNew3(NULL, NULL, NULL, 0, (cups_acopy_func_t)strdup, (cups_afree_func_t)free);

      cupsArrayAdd(pc->filters, value);
    }
    else if (!_cups_strcasecmp(line, "PreFilter"))
    {
      if (!pc->prefilters)
        pc->prefilters = cupsArrayNew3(NULL, NULL, NULL, 0, (cups_acopy_func_t)strdup, (cups_afree_func_t)free);

      cupsArrayAdd(pc->prefilters, value);
    }
    else if (!_cups_strcasecmp(line, "Product"))
    {
      pc->product = strdup(value);
    }
    else if (!_cups_strcasecmp(line, "SingleFile"))
    {
      pc->single_file = !_cups_strcasecmp(value, "true");
    }
    else if (!_cups_strcasecmp(line, "IPP"))
    {
      off_t	pos = cupsFileTell(fp),	/* Position in file */
		length = strtol(value, NULL, 10);
					/* Length of IPP attributes */

      if (attrs && *attrs)
      {
        DEBUG_puts("_ppdCacheCreateWithFile: IPP listed multiple times.");
	_cupsSetError(IPP_STATUS_ERROR_INTERNAL, _("Bad PPD cache file."), 1);
	goto create_error;
      }
      else if (length <= 0)
      {
        DEBUG_puts("_ppdCacheCreateWithFile: Bad IPP length.");
	_cupsSetError(IPP_STATUS_ERROR_INTERNAL, _("Bad PPD cache file."), 1);
	goto create_error;
      }

      if (attrs)
      {
       /*
        * Read IPP attributes into the provided variable...
	*/

        *attrs = ippNew();

        if (ippReadIO(fp, (ipp_iocb_t)cupsFileRead, 1, NULL,
		      *attrs) != IPP_STATE_DATA)
	{
	  DEBUG_puts("_ppdCacheCreateWithFile: Bad IPP data.");
	  _cupsSetError(IPP_STATUS_ERROR_INTERNAL, _("Bad PPD cache file."), 1);
	  goto create_error;
	}
      }
      else
      {
       /*
        * Skip the IPP data entirely...
	*/

        cupsFileSeek(fp, pos + length);
      }

      if (cupsFileTell(fp) != (pos + length))
      {
        DEBUG_puts("_ppdCacheCreateWithFile: Bad IPP data.");
	_cupsSetError(IPP_STATUS_ERROR_INTERNAL, _("Bad PPD cache file."), 1);
	goto create_error;
      }
    }
    else if (!_cups_strcasecmp(line, "NumBins"))
    {
      if (num_bins > 0)
      {
        DEBUG_puts("_ppdCacheCreateWithFile: NumBins listed multiple times.");
	_cupsSetError(IPP_STATUS_ERROR_INTERNAL, _("Bad PPD cache file."), 1);
	goto create_error;
      }

      if ((num_bins = atoi(value)) <= 0 || num_bins > 65536)
      {
        DEBUG_printf(("_ppdCacheCreateWithFile: Bad NumBins value %d on line "
		      "%d.", num_sizes, linenum));
	_cupsSetError(IPP_STATUS_ERROR_INTERNAL, _("Bad PPD cache file."), 1);
	goto create_error;
      }

      if ((pc->bins = calloc((size_t)num_bins, sizeof(pwg_map_t))) == NULL)
      {
        DEBUG_printf(("_ppdCacheCreateWithFile: Unable to allocate %d bins.",
	              num_sizes));
	_cupsSetError(IPP_STATUS_ERROR_INTERNAL, strerror(errno), 0);
	goto create_error;
      }
    }
    else if (!_cups_strcasecmp(line, "Bin"))
    {
      if (sscanf(value, "%127s%40s", pwg_keyword, ppd_keyword) != 2)
      {
        DEBUG_printf(("_ppdCacheCreateWithFile: Bad Bin on line %d.", linenum));
	_cupsSetError(IPP_STATUS_ERROR_INTERNAL, _("Bad PPD cache file."), 1);
	goto create_error;
      }

      if (pc->num_bins >= num_bins)
      {
        DEBUG_printf(("_ppdCacheCreateWithFile: Too many Bin's on line %d.",
	              linenum));
	_cupsSetError(IPP_STATUS_ERROR_INTERNAL, _("Bad PPD cache file."), 1);
	goto create_error;
      }

      map      = pc->bins + pc->num_bins;
      map->pwg = strdup(pwg_keyword);
      map->ppd = strdup(ppd_keyword);

      pc->num_bins ++;
    }
    else if (!_cups_strcasecmp(line, "NumSizes"))
    {
      if (num_sizes > 0)
      {
        DEBUG_puts("_ppdCacheCreateWithFile: NumSizes listed multiple times.");
	_cupsSetError(IPP_STATUS_ERROR_INTERNAL, _("Bad PPD cache file."), 1);
	goto create_error;
      }

      if ((num_sizes = atoi(value)) < 0 || num_sizes > 65536)
      {
        DEBUG_printf(("_ppdCacheCreateWithFile: Bad NumSizes value %d on line "
	              "%d.", num_sizes, linenum));
	_cupsSetError(IPP_STATUS_ERROR_INTERNAL, _("Bad PPD cache file."), 1);
	goto create_error;
      }

      if (num_sizes > 0)
      {
	if ((pc->sizes = calloc((size_t)num_sizes, sizeof(pwg_size_t))) == NULL)
	{
	  DEBUG_printf(("_ppdCacheCreateWithFile: Unable to allocate %d sizes.",
			num_sizes));
	  _cupsSetError(IPP_STATUS_ERROR_INTERNAL, strerror(errno), 0);
	  goto create_error;
	}
      }
    }
    else if (!_cups_strcasecmp(line, "Size"))
    {
      if (pc->num_sizes >= num_sizes)
      {
        DEBUG_printf(("_ppdCacheCreateWithFile: Too many Size's on line %d.",
	              linenum));
	_cupsSetError(IPP_STATUS_ERROR_INTERNAL, _("Bad PPD cache file."), 1);
	goto create_error;
      }

      size = pc->sizes + pc->num_sizes;

      if (sscanf(value, "%127s%40s%d%d%d%d%d%d", pwg_keyword, ppd_keyword,
		 &(size->width), &(size->length), &(size->left),
		 &(size->bottom), &(size->right), &(size->top)) != 8)
      {
        DEBUG_printf(("_ppdCacheCreateWithFile: Bad Size on line %d.",
	              linenum));
	_cupsSetError(IPP_STATUS_ERROR_INTERNAL, _("Bad PPD cache file."), 1);
	goto create_error;
      }

      size->map.pwg = strdup(pwg_keyword);
      size->map.ppd = strdup(ppd_keyword);

      pc->num_sizes ++;
    }
    else if (!_cups_strcasecmp(line, "CustomSize"))
    {
      if (pc->custom_max_width > 0)
      {
        DEBUG_printf(("_ppdCacheCreateWithFile: Too many CustomSize's on line "
	              "%d.", linenum));
	_cupsSetError(IPP_STATUS_ERROR_INTERNAL, _("Bad PPD cache file."), 1);
	goto create_error;
      }

      if (sscanf(value, "%d%d%d%d%d%d%d%d", &(pc->custom_max_width),
                 &(pc->custom_max_length), &(pc->custom_min_width),
		 &(pc->custom_min_length), &(pc->custom_size.left),
		 &(pc->custom_size.bottom), &(pc->custom_size.right),
		 &(pc->custom_size.top)) != 8)
      {
        DEBUG_printf(("_ppdCacheCreateWithFile: Bad CustomSize on line %d.",
	              linenum));
	_cupsSetError(IPP_STATUS_ERROR_INTERNAL, _("Bad PPD cache file."), 1);
	goto create_error;
      }

      pwgFormatSizeName(pwg_keyword, sizeof(pwg_keyword), "custom", "max",
		        pc->custom_max_width, pc->custom_max_length, NULL);
      pc->custom_max_keyword = strdup(pwg_keyword);

      pwgFormatSizeName(pwg_keyword, sizeof(pwg_keyword), "custom", "min",
		        pc->custom_min_width, pc->custom_min_length, NULL);
      pc->custom_min_keyword = strdup(pwg_keyword);
    }
    else if (!_cups_strcasecmp(line, "SourceOption"))
    {
      pc->source_option = strdup(value);
    }
    else if (!_cups_strcasecmp(line, "NumSources"))
    {
      if (num_sources > 0)
      {
        DEBUG_puts("_ppdCacheCreateWithFile: NumSources listed multiple "
	           "times.");
	_cupsSetError(IPP_STATUS_ERROR_INTERNAL, _("Bad PPD cache file."), 1);
	goto create_error;
      }

      if ((num_sources = atoi(value)) <= 0 || num_sources > 65536)
      {
        DEBUG_printf(("_ppdCacheCreateWithFile: Bad NumSources value %d on "
	              "line %d.", num_sources, linenum));
	_cupsSetError(IPP_STATUS_ERROR_INTERNAL, _("Bad PPD cache file."), 1);
	goto create_error;
      }

      if ((pc->sources = calloc((size_t)num_sources, sizeof(pwg_map_t))) == NULL)
      {
        DEBUG_printf(("_ppdCacheCreateWithFile: Unable to allocate %d sources.",
	              num_sources));
	_cupsSetError(IPP_STATUS_ERROR_INTERNAL, strerror(errno), 0);
	goto create_error;
      }
    }
    else if (!_cups_strcasecmp(line, "Source"))
    {
      if (sscanf(value, "%127s%40s", pwg_keyword, ppd_keyword) != 2)
      {
        DEBUG_printf(("_ppdCacheCreateWithFile: Bad Source on line %d.",
	              linenum));
	_cupsSetError(IPP_STATUS_ERROR_INTERNAL, _("Bad PPD cache file."), 1);
	goto create_error;
      }

      if (pc->num_sources >= num_sources)
      {
        DEBUG_printf(("_ppdCacheCreateWithFile: Too many Source's on line %d.",
	              linenum));
	_cupsSetError(IPP_STATUS_ERROR_INTERNAL, _("Bad PPD cache file."), 1);
	goto create_error;
      }

      map      = pc->sources + pc->num_sources;
      map->pwg = strdup(pwg_keyword);
      map->ppd = strdup(ppd_keyword);

      pc->num_sources ++;
    }
    else if (!_cups_strcasecmp(line, "NumTypes"))
    {
      if (num_types > 0)
      {
        DEBUG_puts("_ppdCacheCreateWithFile: NumTypes listed multiple times.");
	_cupsSetError(IPP_STATUS_ERROR_INTERNAL, _("Bad PPD cache file."), 1);
	goto create_error;
      }

      if ((num_types = atoi(value)) <= 0 || num_types > 65536)
      {
        DEBUG_printf(("_ppdCacheCreateWithFile: Bad NumTypes value %d on "
	              "line %d.", num_types, linenum));
	_cupsSetError(IPP_STATUS_ERROR_INTERNAL, _("Bad PPD cache file."), 1);
	goto create_error;
      }

      if ((pc->types = calloc((size_t)num_types, sizeof(pwg_map_t))) == NULL)
      {
        DEBUG_printf(("_ppdCacheCreateWithFile: Unable to allocate %d types.",
	              num_types));
	_cupsSetError(IPP_STATUS_ERROR_INTERNAL, strerror(errno), 0);
	goto create_error;
      }
    }
    else if (!_cups_strcasecmp(line, "Type"))
    {
      if (sscanf(value, "%127s%40s", pwg_keyword, ppd_keyword) != 2)
      {
        DEBUG_printf(("_ppdCacheCreateWithFile: Bad Type on line %d.",
	              linenum));
	_cupsSetError(IPP_STATUS_ERROR_INTERNAL, _("Bad PPD cache file."), 1);
	goto create_error;
      }

      if (pc->num_types >= num_types)
      {
        DEBUG_printf(("_ppdCacheCreateWithFile: Too many Type's on line %d.",
	              linenum));
	_cupsSetError(IPP_STATUS_ERROR_INTERNAL, _("Bad PPD cache file."), 1);
	goto create_error;
      }

      map      = pc->types + pc->num_types;
      map->pwg = strdup(pwg_keyword);
      map->ppd = strdup(ppd_keyword);

      pc->num_types ++;
    }
    else if (!_cups_strcasecmp(line, "Preset"))
    {
     /*
      * Preset output-mode print-quality name=value ...
      */

      print_color_mode = (_pwg_print_color_mode_t)strtol(value, &valueptr, 10);
      print_quality    = (_pwg_print_quality_t)strtol(valueptr, &valueptr, 10);

      if (print_color_mode < _PWG_PRINT_COLOR_MODE_MONOCHROME ||
          print_color_mode >= _PWG_PRINT_COLOR_MODE_MAX ||
	  print_quality < _PWG_PRINT_QUALITY_DRAFT ||
	  print_quality >= _PWG_PRINT_QUALITY_MAX ||
	  valueptr == value || !*valueptr)
      {
        DEBUG_printf(("_ppdCacheCreateWithFile: Bad Preset on line %d.",
	              linenum));
	_cupsSetError(IPP_STATUS_ERROR_INTERNAL, _("Bad PPD cache file."), 1);
	goto create_error;
      }

      pc->num_presets[print_color_mode][print_quality] =
          cupsParseOptions(valueptr, 0,
	                   pc->presets[print_color_mode] + print_quality);
    }
    else if (!_cups_strcasecmp(line, "OptimizePreset"))
    {
     /*
      * Preset print_content_optimize name=value ...
      */

      print_content_optimize = (_pwg_print_content_optimize_t)strtol(value, &valueptr, 10);

      if (print_content_optimize < _PWG_PRINT_CONTENT_OPTIMIZE_AUTO ||
          print_content_optimize >= _PWG_PRINT_CONTENT_OPTIMIZE_MAX ||
	  valueptr == value || !*valueptr)
      {
        DEBUG_printf(("ppdCacheCreateWithFile: Bad Optimize Preset on line %d.",
	              linenum));
	_cupsSetError(IPP_STATUS_ERROR_INTERNAL, _("Bad PPD cache file."), 1);
	goto create_error;
      }

      pc->num_optimize_presets[print_content_optimize] =
          cupsParseOptions(valueptr, 0,
	                   pc->optimize_presets + print_content_optimize);
    }
    else if (!_cups_strcasecmp(line, "SidesOption"))
      pc->sides_option = strdup(value);
    else if (!_cups_strcasecmp(line, "Sides1Sided"))
      pc->sides_1sided = strdup(value);
    else if (!_cups_strcasecmp(line, "Sides2SidedLong"))
      pc->sides_2sided_long = strdup(value);
    else if (!_cups_strcasecmp(line, "Sides2SidedShort"))
      pc->sides_2sided_short = strdup(value);
    else if (!_cups_strcasecmp(line, "Finishings"))
    {
      if (!pc->finishings)
	pc->finishings =
	    cupsArrayNew3((cups_array_func_t)pwg_compare_finishings,
			  NULL, NULL, 0, NULL,
			  (cups_afree_func_t)pwg_free_finishings);

      if ((finishings = calloc(1, sizeof(_pwg_finishings_t))) == NULL)
        goto create_error;

      finishings->value       = (ipp_finishings_t)strtol(value, &valueptr, 10);
      finishings->num_options = cupsParseOptions(valueptr, 0,
                                                 &(finishings->options));

      cupsArrayAdd(pc->finishings, finishings);
    }
    else if (!_cups_strcasecmp(line, "FinishingTemplate"))
    {
      if (!pc->templates)
        pc->templates = cupsArrayNew3((cups_array_func_t)strcmp, NULL, NULL, 0, (cups_acopy_func_t)strdup, (cups_afree_func_t)free);

      cupsArrayAdd(pc->templates, value);
    }
    else if (!_cups_strcasecmp(line, "MaxCopies"))
      pc->max_copies = atoi(value);
    else if (!_cups_strcasecmp(line, "ChargeInfoURI"))
      pc->charge_info_uri = strdup(value);
    else if (!_cups_strcasecmp(line, "JobAccountId"))
      pc->account_id = !_cups_strcasecmp(value, "true");
    else if (!_cups_strcasecmp(line, "JobAccountingUserId"))
      pc->accounting_user_id = !_cups_strcasecmp(value, "true");
    else if (!_cups_strcasecmp(line, "JobPassword"))
      pc->password = strdup(value);
    else if (!_cups_strcasecmp(line, "Mandatory"))
    {
      if (pc->mandatory)
        _cupsArrayAddStrings(pc->mandatory, value, ' ');
      else
        pc->mandatory = _cupsArrayNewStrings(value, ' ');
    }
    else if (!_cups_strcasecmp(line, "SupportFile"))
    {
      if (!pc->support_files)
        pc->support_files = cupsArrayNew3(NULL, NULL, NULL, 0, (cups_acopy_func_t)strdup, (cups_afree_func_t)free);

      cupsArrayAdd(pc->support_files, value);
    }
    else
    {
      DEBUG_printf(("_ppdCacheCreateWithFile: Unknown %s on line %d.", line,
		    linenum));
    }
  }

  if (pc->num_sizes < num_sizes)
  {
    DEBUG_printf(("_ppdCacheCreateWithFile: Not enough sizes (%d < %d).",
                  pc->num_sizes, num_sizes));
    _cupsSetError(IPP_STATUS_ERROR_INTERNAL, _("Bad PPD cache file."), 1);
    goto create_error;
  }

  if (pc->num_sources < num_sources)
  {
    DEBUG_printf(("_ppdCacheCreateWithFile: Not enough sources (%d < %d).",
                  pc->num_sources, num_sources));
    _cupsSetError(IPP_STATUS_ERROR_INTERNAL, _("Bad PPD cache file."), 1);
    goto create_error;
  }

  if (pc->num_types < num_types)
  {
    DEBUG_printf(("_ppdCacheCreateWithFile: Not enough types (%d < %d).",
                  pc->num_types, num_types));
    _cupsSetError(IPP_STATUS_ERROR_INTERNAL, _("Bad PPD cache file."), 1);
    goto create_error;
  }

  cupsFileClose(fp);

  return (pc);

 /*
  * If we get here the file was bad - free any data and return...
  */

  create_error:

  cupsFileClose(fp);
  _ppdCacheDestroy(pc);

  if (attrs)
  {
    ippDelete(*attrs);
    *attrs = NULL;
  }

  return (NULL);
}


/*
 * '_ppdCacheCreateWithPPD()' - Create PWG mapping data from a PPD file.
 */

_ppd_cache_t *				/* O - PPD cache and mapping data */
_ppdCacheCreateWithPPD(ppd_file_t *ppd)	/* I - PPD file */
{
  int			i, j, k;	/* Looping vars */
  _ppd_cache_t		*pc;		/* PWG mapping data */
  ppd_option_t		*input_slot,	/* InputSlot option */
			*media_type,	/* MediaType option */
			*output_bin,	/* OutputBin option */
			*color_model,	/* ColorModel option */
			*duplex,	/* Duplex option */
			*ppd_option;	/* Other PPD option */
  ppd_choice_t		*choice;	/* Current InputSlot/MediaType */
  pwg_map_t		*map;		/* Current source/type map */
  int                   preset_added = 0; /* Preset definition found in PPD? */
  ppd_attr_t		*ppd_attr;	/* Current PPD preset attribute */
  int			num_options;	/* Number of preset options and props */
  cups_option_t		*options;	/* Preset options and properties */
  ppd_size_t		*ppd_size;	/* Current PPD size */
  pwg_size_t		*pwg_size;	/* Current PWG size */
  char			pwg_keyword[3 + PPD_MAX_NAME + 1 + 12 + 1 + 12 + 3],
					/* PWG keyword string */
			ppd_name[PPD_MAX_NAME];
					/* Normalized PPD name */
  const char		*pwg_name;	/* Standard PWG media name */
  pwg_media_t		*pwg_media;	/* PWG media data */
  _pwg_print_color_mode_t pwg_print_color_mode;
					/* print-color-mode index */
  _pwg_print_quality_t	pwg_print_quality;
					/* print-quality index */
  int			similar;	/* Are the old and new size similar? */
  pwg_size_t		*old_size;	/* Current old size */
  int			old_imageable,	/* Old imageable length in 2540ths */
			old_borderless,	/* Old borderless state */
			old_known_pwg;	/* Old PWG name is well-known */
  int			new_width,	/* New width in 2540ths */
			new_length,	/* New length in 2540ths */
			new_left,	/* New left margin in 2540ths */
			new_bottom,	/* New bottom margin in 2540ths */
			new_right,	/* New right margin in 2540ths */
			new_top,	/* New top margin in 2540ths */
			new_imageable,	/* New imageable length in 2540ths */
			new_borderless,	/* New borderless state */
			new_known_pwg;	/* New PWG name is well-known */
  pwg_size_t		*new_size;	/* New size to add, if any */
  const char		*filter;	/* Current filter */
  _pwg_finishings_t	*finishings;	/* Current finishings value */
  char			msg_id[256];	/* Message identifier */


  DEBUG_printf(("_ppdCacheCreateWithPPD(ppd=%p)", ppd));

 /*
  * Range check input...
  */

  if (!ppd)
    return (NULL);

 /*
  * Allocate memory...
  */

  if ((pc = calloc(1, sizeof(_ppd_cache_t))) == NULL)
  {
    DEBUG_puts("_ppdCacheCreateWithPPD: Unable to allocate _ppd_cache_t.");
    goto create_error;
  }

  pc->strings = _cupsMessageNew(NULL);

 /*
  * Copy and convert size data...
  */

  if (ppd->num_sizes > 0)
  {
    if ((pc->sizes = calloc((size_t)ppd->num_sizes, sizeof(pwg_size_t))) == NULL)
    {
      DEBUG_printf(("_ppdCacheCreateWithPPD: Unable to allocate %d "
		    "pwg_size_t's.", ppd->num_sizes));
      goto create_error;
    }

    for (i = ppd->num_sizes, pwg_size = pc->sizes, ppd_size = ppd->sizes;
	 i > 0;
	 i --, ppd_size ++)
    {
     /*
      * Don't copy over custom size...
      */

      if (!_cups_strcasecmp(ppd_size->name, "Custom"))
	continue;

     /*
      * Convert the PPD size name to the corresponding PWG keyword name.
      */

      if ((pwg_media = pwgMediaForSize(PWG_FROM_POINTS(ppd_size->width), PWG_FROM_POINTS(ppd_size->length))) != NULL)
      {
       /*
	* Standard name, do we have conflicts?
	*/

	for (j = 0; j < pc->num_sizes; j ++)
	  if (!strcmp(pc->sizes[j].map.pwg, pwg_media->pwg))
	  {
	    pwg_media = NULL;
	    break;
	  }
      }

      if (pwg_media)
      {
       /*
	* Standard name and no conflicts, use it!
	*/

	pwg_name      = pwg_media->pwg;
	new_known_pwg = 1;
      }
      else
      {
       /*
	* Not a standard name; convert it to a PWG vendor name of the form:
	*
	*     pp_lowerppd_WIDTHxHEIGHTuu
	*/

	pwg_name      = pwg_keyword;
	new_known_pwg = 0;

	pwg_unppdize_name(ppd_size->name, ppd_name, sizeof(ppd_name), "_.");
	pwgFormatSizeName(pwg_keyword, sizeof(pwg_keyword), NULL, ppd_name,
			  PWG_FROM_POINTS(ppd_size->width),
			  PWG_FROM_POINTS(ppd_size->length), NULL);
      }

     /*
      * If we have a similar paper with non-zero margins then we only want to
      * keep it if it has a larger imageable area length.  The NULL check is for
      * dimensions that are <= 0...
      */

      if ((pwg_media = _pwgMediaNearSize(PWG_FROM_POINTS(ppd_size->width),
					PWG_FROM_POINTS(ppd_size->length),
					0)) == NULL)
	continue;

      new_width      = pwg_media->width;
      new_length     = pwg_media->length;
      new_left       = PWG_FROM_POINTS(ppd_size->left);
      new_bottom     = PWG_FROM_POINTS(ppd_size->bottom);
      new_right      = PWG_FROM_POINTS(ppd_size->width - ppd_size->right);
      new_top        = PWG_FROM_POINTS(ppd_size->length - ppd_size->top);
      new_imageable  = new_length - new_top - new_bottom;
      new_borderless = new_bottom == 0 && new_top == 0 &&
		       new_left == 0 && new_right == 0;

      for (k = pc->num_sizes, similar = 0, old_size = pc->sizes, new_size = NULL;
	   k > 0 && !similar;
	   k --, old_size ++)
      {
	old_imageable  = old_size->length - old_size->top - old_size->bottom;
	old_borderless = old_size->left == 0 && old_size->bottom == 0 &&
			 old_size->right == 0 && old_size->top == 0;
	old_known_pwg  = strncmp(old_size->map.pwg, "oe_", 3) &&
			 strncmp(old_size->map.pwg, "om_", 3);

	similar = old_borderless == new_borderless &&
		  _PWG_EQUIVALENT(old_size->width, new_width) &&
		  _PWG_EQUIVALENT(old_size->length, new_length);

	if (similar &&
	    (new_known_pwg || (!old_known_pwg && new_imageable > old_imageable)))
	{
	 /*
	  * The new paper has a larger imageable area so it could replace
	  * the older paper.  Regardless of the imageable area, we always
	  * prefer the size with a well-known PWG name.
	  */

	  new_size = old_size;
	  free(old_size->map.ppd);
	  free(old_size->map.pwg);
	}
      }

      if (!similar)
      {
       /*
	* The paper was unique enough to deserve its own entry so add it to the
	* end.
	*/

	new_size = pwg_size ++;
	pc->num_sizes ++;
      }

      if (new_size)
      {
       /*
	* Save this size...
	*/

	new_size->map.ppd = strdup(ppd_size->name);
	new_size->map.pwg = strdup(pwg_name);
	new_size->width   = new_width;
	new_size->length  = new_length;
	new_size->left    = new_left;
	new_size->bottom  = new_bottom;
	new_size->right   = new_right;
	new_size->top     = new_top;
      }
    }
  }

  if (ppd->variable_sizes)
  {
   /*
    * Generate custom size data...
    */

    pwgFormatSizeName(pwg_keyword, sizeof(pwg_keyword), "custom", "max",
		      PWG_FROM_POINTS(ppd->custom_max[0]),
		      PWG_FROM_POINTS(ppd->custom_max[1]), NULL);
    pc->custom_max_keyword = strdup(pwg_keyword);
    pc->custom_max_width   = PWG_FROM_POINTS(ppd->custom_max[0]);
    pc->custom_max_length  = PWG_FROM_POINTS(ppd->custom_max[1]);

    pwgFormatSizeName(pwg_keyword, sizeof(pwg_keyword), "custom", "min",
		      PWG_FROM_POINTS(ppd->custom_min[0]),
		      PWG_FROM_POINTS(ppd->custom_min[1]), NULL);
    pc->custom_min_keyword = strdup(pwg_keyword);
    pc->custom_min_width   = PWG_FROM_POINTS(ppd->custom_min[0]);
    pc->custom_min_length  = PWG_FROM_POINTS(ppd->custom_min[1]);

    pc->custom_size.left   = PWG_FROM_POINTS(ppd->custom_margins[0]);
    pc->custom_size.bottom = PWG_FROM_POINTS(ppd->custom_margins[1]);
    pc->custom_size.right  = PWG_FROM_POINTS(ppd->custom_margins[2]);
    pc->custom_size.top    = PWG_FROM_POINTS(ppd->custom_margins[3]);
  }

 /*
  * Copy and convert InputSlot data...
  */

  if ((input_slot = ppdFindOption(ppd, "InputSlot")) == NULL)
    input_slot = ppdFindOption(ppd, "HPPaperSource");

  if (input_slot)
  {
    pc->source_option = strdup(input_slot->keyword);

    if ((pc->sources = calloc((size_t)input_slot->num_choices, sizeof(pwg_map_t))) == NULL)
    {
      DEBUG_printf(("_ppdCacheCreateWithPPD: Unable to allocate %d "
                    "pwg_map_t's for InputSlot.", input_slot->num_choices));
      goto create_error;
    }

    pc->num_sources = input_slot->num_choices;

    for (i = input_slot->num_choices, choice = input_slot->choices,
             map = pc->sources;
	 i > 0;
	 i --, choice ++, map ++)
    {
      if (!_cups_strncasecmp(choice->choice, "Auto", 4) ||
          !_cups_strcasecmp(choice->choice, "Default"))
        pwg_name = "auto";
      else if (!_cups_strcasecmp(choice->choice, "Cassette"))
        pwg_name = "main";
      else if (!_cups_strcasecmp(choice->choice, "PhotoTray"))
        pwg_name = "photo";
      else if (!_cups_strcasecmp(choice->choice, "CDTray"))
        pwg_name = "disc";
      else if (!_cups_strncasecmp(choice->choice, "Multipurpose", 12) ||
               !_cups_strcasecmp(choice->choice, "MP") ||
               !_cups_strcasecmp(choice->choice, "MPTray"))
        pwg_name = "by-pass-tray";
      else if (!_cups_strcasecmp(choice->choice, "LargeCapacity"))
        pwg_name = "large-capacity";
      else if (!_cups_strncasecmp(choice->choice, "Lower", 5))
        pwg_name = "bottom";
      else if (!_cups_strncasecmp(choice->choice, "Middle", 6))
        pwg_name = "middle";
      else if (!_cups_strncasecmp(choice->choice, "Upper", 5))
        pwg_name = "top";
      else if (!_cups_strncasecmp(choice->choice, "Side", 4))
        pwg_name = "side";
      else if (!_cups_strcasecmp(choice->choice, "Roll"))
        pwg_name = "main-roll";
      else
      {
       /*
        * Convert PPD name to lowercase...
	*/

        pwg_name = pwg_keyword;
	pwg_unppdize_name(choice->choice, pwg_keyword, sizeof(pwg_keyword),
	                  "_");
      }

      map->pwg = strdup(pwg_name);
      map->ppd = strdup(choice->choice);

     /*
      * Add localized text for PWG keyword to message catalog...
      */

      snprintf(msg_id, sizeof(msg_id), "media-source.%s", pwg_name);
      pwg_add_message(pc->strings, msg_id, choice->text);
    }
  }

 /*
  * Copy and convert MediaType data...
  */

  if ((media_type = ppdFindOption(ppd, "MediaType")) != NULL)
  {
    static const struct
    {
      const char *ppd_name;		/* PPD MediaType name or prefix to match */
      int        match_length;		/* Length of prefix, or -1 to match entire string */
      const char *pwg_name;		/* Registered PWG media-type name to use */
    } standard_types[] = {
      {"Auto", 4, "auto"},
      {"Any", -1, "auto"},
      {"Default", -1, "auto"},
      {"Card", 4, "cardstock"},
      {"Env", 3, "envelope"},
      {"Gloss", 5, "photographic-glossy"},
      {"HighGloss", -1, "photographic-high-gloss"},
      {"Matte", -1, "photographic-matte"},
      {"Plain", 5, "stationery"},
      {"Coated", 6, "stationery-coated"},
      {"Inkjet", -1, "stationery-inkjet"},
      {"Letterhead", -1, "stationery-letterhead"},
      {"Preprint", 8, "stationery-preprinted"},
      {"Recycled", -1, "stationery-recycled"},
      {"Transparen", 10, "transparency"},
    };
    const size_t num_standard_types = sizeof(standard_types) / sizeof(standard_types[0]);
					/* Length of the standard_types array */
    int match_counts[sizeof(standard_types) / sizeof(standard_types[0])] = {0};
					/* Number of matches for each standard type */

    if ((pc->types = calloc((size_t)media_type->num_choices, sizeof(pwg_map_t))) == NULL)
    {
      DEBUG_printf(("_ppdCacheCreateWithPPD: Unable to allocate %d "
                    "pwg_map_t's for MediaType.", media_type->num_choices));
      goto create_error;
    }

    pc->num_types = media_type->num_choices;

    for (i = media_type->num_choices, choice = media_type->choices,
             map = pc->types;
	 i > 0;
	 i --, choice ++, map ++)
    {
      pwg_name = NULL;

      for (j = 0; j < num_standard_types; j ++)
      {
        if (standard_types[j].match_length <= 0)
        {
          if (!_cups_strcasecmp(choice->choice, standard_types[j].ppd_name))
          {
            pwg_name = standard_types[j].pwg_name;
            match_counts[j] ++;
          }
        }
        else if (!_cups_strncasecmp(choice->choice, standard_types[j].ppd_name, standard_types[j].match_length))
        {
          pwg_name = standard_types[j].pwg_name;
          match_counts[j] ++;
        }
      }

      if (!pwg_name)
      {
       /*
        * Convert PPD name to lowercase...
	*/

        pwg_name = pwg_keyword;
	pwg_unppdize_name(choice->choice, pwg_keyword, sizeof(pwg_keyword),
	                  "_");
      }

      map->pwg = strdup(pwg_name);
      map->ppd = strdup(choice->choice);
    }

   /*
    * Since three PPD name patterns can map to "auto", their match counts
    * should each be the count of all three combined.
    */

    i = match_counts[0] + match_counts[1] + match_counts[2];
    match_counts[0] = match_counts[1] = match_counts[2] = i;

    for (i = 0, choice = media_type->choices, map = pc->types;
      i < media_type->num_choices;
      i ++, choice ++, map ++)
    {
     /*
      * If there are two matches for any standard PWG media type, don't give
      * the PWG name to either one.
      */

      for (j = 0; j < num_standard_types; j ++)
      {
        if (match_counts[j] > 1 && !strcmp(map->pwg, standard_types[j].pwg_name))
        {
          free(map->pwg);
          pwg_unppdize_name(choice->choice, pwg_keyword, sizeof(pwg_keyword), "_");
          map->pwg = strdup(pwg_keyword);
        }
      }

     /*
      * Add localized text for PWG keyword to message catalog...
      */

      snprintf(msg_id, sizeof(msg_id), "media-type.%s", map->pwg);
      pwg_add_message(pc->strings, msg_id, choice->text);
    }
  }

 /*
  * Copy and convert OutputBin data...
  */

  if ((output_bin = ppdFindOption(ppd, "OutputBin")) != NULL)
  {
    if ((pc->bins = calloc((size_t)output_bin->num_choices, sizeof(pwg_map_t))) == NULL)
    {
      DEBUG_printf(("_ppdCacheCreateWithPPD: Unable to allocate %d "
                    "pwg_map_t's for OutputBin.", output_bin->num_choices));
      goto create_error;
    }

    pc->num_bins = output_bin->num_choices;

    for (i = output_bin->num_choices, choice = output_bin->choices,
             map = pc->bins;
	 i > 0;
	 i --, choice ++, map ++)
    {
      pwg_unppdize_name(choice->choice, pwg_keyword, sizeof(pwg_keyword), "_");

      map->pwg = strdup(pwg_keyword);
      map->ppd = strdup(choice->choice);

     /*
      * Add localized text for PWG keyword to message catalog...
      */

      snprintf(msg_id, sizeof(msg_id), "output-bin.%s", pwg_keyword);
      pwg_add_message(pc->strings, msg_id, choice->text);
    }
  }

  if ((ppd_attr = ppdFindAttr(ppd, "APPrinterPreset", NULL)) != NULL)
  {
   /*
    * "Classic" Mac OS approach
    */

   /*
    * Copy and convert APPrinterPreset (output-mode + print-quality) data...
    */

    const char	*quality,		/* com.apple.print.preset.quality value */
		*output_mode,		/* com.apple.print.preset.output-mode value */
		*color_model_val,	/* ColorModel choice */
		*graphicsType,		/* com.apple.print.preset.graphicsType value */
		*media_front_coating;	/* com.apple.print.preset.media-front-coating value */

    do
    {
     /*
      * Add localized text for PWG keyword to message catalog...
      */

      snprintf(msg_id, sizeof(msg_id), "preset-name.%s", ppd_attr->spec);
      pwg_add_message(pc->strings, msg_id, ppd_attr->text);

     /*
      * Get the options for this preset...
      */

      num_options = _ppdParseOptions(ppd_attr->value, 0, &options,
                                     _PPD_PARSE_ALL);

      if ((quality = cupsGetOption("com.apple.print.preset.quality",
                                   num_options, options)) != NULL)
      {
       /*
        * Get the print-quality for this preset...
	*/

	if (!strcmp(quality, "low"))
	  pwg_print_quality = _PWG_PRINT_QUALITY_DRAFT;
	else if (!strcmp(quality, "high"))
	  pwg_print_quality = _PWG_PRINT_QUALITY_HIGH;
	else
	  pwg_print_quality = _PWG_PRINT_QUALITY_NORMAL;

       /*
	* Ignore graphicsType "Photo" presets that are not high quality.
	*/

	graphicsType = cupsGetOption("com.apple.print.preset.graphicsType",
				      num_options, options);

	if (pwg_print_quality != _PWG_PRINT_QUALITY_HIGH && graphicsType &&
	    !strcmp(graphicsType, "Photo"))
	  continue;

       /*
	* Ignore presets for normal and draft quality where the coating
	* isn't "none" or "autodetect".
	*/

	media_front_coating = cupsGetOption(
	                          "com.apple.print.preset.media-front-coating",
			          num_options, options);

        if (pwg_print_quality != _PWG_PRINT_QUALITY_HIGH &&
	    media_front_coating &&
	    strcmp(media_front_coating, "none") &&
	    strcmp(media_front_coating, "autodetect"))
	  continue;

       /*
        * Get the output mode for this preset...
	*/

        output_mode     = cupsGetOption("com.apple.print.preset.output-mode",
	                                num_options, options);
        color_model_val = cupsGetOption("ColorModel", num_options, options);

        if (output_mode)
	{
	  if (!strcmp(output_mode, "monochrome"))
	    pwg_print_color_mode = _PWG_PRINT_COLOR_MODE_MONOCHROME;
	  else
	    pwg_print_color_mode = _PWG_PRINT_COLOR_MODE_COLOR;
	}
	else if (color_model_val)
	{
	  if (!_cups_strcasecmp(color_model_val, "Gray"))
	    pwg_print_color_mode = _PWG_PRINT_COLOR_MODE_MONOCHROME;
	  else
	    pwg_print_color_mode = _PWG_PRINT_COLOR_MODE_COLOR;
	}
	else
	  pwg_print_color_mode = _PWG_PRINT_COLOR_MODE_COLOR;

       /*
        * Save the options for this combination as needed...
	*/

        if (!pc->num_presets[pwg_print_color_mode][pwg_print_quality])
	  pc->num_presets[pwg_print_color_mode][pwg_print_quality] =
	      _ppdParseOptions(ppd_attr->value, 0,
	                       pc->presets[pwg_print_color_mode] +
			           pwg_print_quality, _PPD_PARSE_OPTIONS);
	preset_added = 1;
      }

      cupsFreeOptions(num_options, options);
    }
    while ((ppd_attr = ppdFindNextAttr(ppd, "APPrinterPreset", NULL)) != NULL);

    if (preset_added &&
	!pc->num_presets[_PWG_PRINT_COLOR_MODE_MONOCHROME][_PWG_PRINT_QUALITY_DRAFT] &&
	!pc->num_presets[_PWG_PRINT_COLOR_MODE_MONOCHROME][_PWG_PRINT_QUALITY_NORMAL] &&
	!pc->num_presets[_PWG_PRINT_COLOR_MODE_MONOCHROME][_PWG_PRINT_QUALITY_HIGH])
    {
     /*
      * Try adding some common color options to create grayscale presets. These
      * are listed in order of popularity...
      */

      const char	*color_option = NULL,	/* Color control option */
	                *gray_choice = NULL;	/* Choice to select grayscale */

      if ((color_model = ppdFindOption(ppd, "ColorModel")) != NULL &&
	  ppdFindChoice(color_model, "Gray"))
      {
	color_option = "ColorModel";
	gray_choice  = "Gray";
      }
      else if ((color_model = ppdFindOption(ppd, "HPColorMode")) != NULL &&
	       ppdFindChoice(color_model, "grayscale"))
      {
	color_option = "HPColorMode";
	gray_choice  = "grayscale";
      }
      else if ((color_model = ppdFindOption(ppd, "BRMonoColor")) != NULL &&
	       ppdFindChoice(color_model, "Mono"))
      {
	color_option = "BRMonoColor";
	gray_choice  = "Mono";
      }
      else if ((color_model = ppdFindOption(ppd, "CNIJSGrayScale")) != NULL &&
	       ppdFindChoice(color_model, "1"))
      {
	color_option = "CNIJSGrayScale";
	gray_choice  = "1";
      }
      else if ((color_model = ppdFindOption(ppd, "HPColorAsGray")) != NULL &&
	       ppdFindChoice(color_model, "True"))
      {
	color_option = "HPColorAsGray";
	gray_choice  = "True";
      }
<<<<<<< HEAD

      if (color_option && gray_choice)
      {
       /*
	* Copy and convert ColorModel (output-mode) data...
	*/

	cups_option_t	*coption,	/* Color option */
			*moption;	/* Monochrome option */

=======

      if (color_option && gray_choice)
      {
       /*
	* Copy and convert ColorModel (output-mode) data...
	*/

	cups_option_t	*coption,	/* Color option */
			*moption;	/* Monochrome option */

>>>>>>> 7abd790a
	for (pwg_print_quality = _PWG_PRINT_QUALITY_DRAFT;
	     pwg_print_quality < _PWG_PRINT_QUALITY_MAX;
	     pwg_print_quality ++)
        {
	  if (pc->num_presets[_PWG_PRINT_COLOR_MODE_COLOR][pwg_print_quality])
	  {
	   /*
	    * Copy the color options...
	    */

	    num_options = pc->num_presets[_PWG_PRINT_COLOR_MODE_COLOR]
	                                 [pwg_print_quality];
	    options     = calloc(sizeof(cups_option_t), (size_t)num_options);

	    if (options)
	    {
	      for (i = num_options, moption = options,
		       coption = pc->presets[_PWG_PRINT_COLOR_MODE_COLOR]
					    [pwg_print_quality];
		   i > 0;
		   i --, moption ++, coption ++)
	      {
		moption->name  = _cupsStrRetain(coption->name);
		moption->value = _cupsStrRetain(coption->value);
	      }

	      pc->num_presets[_PWG_PRINT_COLOR_MODE_MONOCHROME][pwg_print_quality] =
		num_options;
	      pc->presets[_PWG_PRINT_COLOR_MODE_MONOCHROME][pwg_print_quality] =
		options;
	    }
	  }
	  else if (pwg_print_quality != _PWG_PRINT_QUALITY_NORMAL)
	    continue;

	  /*
	   * Add the grayscale option to the preset...
	   */

	  pc->num_presets[_PWG_PRINT_COLOR_MODE_MONOCHROME][pwg_print_quality] =
	      cupsAddOption(color_option, gray_choice,
			    pc->num_presets[_PWG_PRINT_COLOR_MODE_MONOCHROME]
					   [pwg_print_quality],
			    pc->presets[_PWG_PRINT_COLOR_MODE_MONOCHROME] +
			      pwg_print_quality);
	}
      }
    }
  }

  if (!preset_added)
  {
   /*
    * Auto-association of PPD file option settings with the IPP job attributes
    * print-color-mode, print-quality, and print-content-optimize
    *
    * This is used to retro-fit PPD files and classic CUPS drivers into
    * Printer Applications, which are IPP printers for the clients and so
    * should get controlled by standard IPP attributes as far as possible
    *
    * Note that settings assigned to print-content-optimize are only used
    * when printing with "high" print-quality
    */

    _ppdCacheAssignPresets(ppd, pc);
  }

 /*
  * Copy and convert Duplex (sides) data...
  */

  if ((duplex = ppdFindOption(ppd, "Duplex")) == NULL)
    if ((duplex = ppdFindOption(ppd, "JCLDuplex")) == NULL)
      if ((duplex = ppdFindOption(ppd, "EFDuplex")) == NULL)
        if ((duplex = ppdFindOption(ppd, "EFDuplexing")) == NULL)
	  duplex = ppdFindOption(ppd, "KD03Duplex");

  if (duplex)
  {
    pc->sides_option = strdup(duplex->keyword);

    for (i = duplex->num_choices, choice = duplex->choices;
         i > 0;
	 i --, choice ++)
    {
      if ((!_cups_strcasecmp(choice->choice, "None") ||
	   !_cups_strcasecmp(choice->choice, "False")) && !pc->sides_1sided)
        pc->sides_1sided = strdup(choice->choice);
      else if ((!_cups_strcasecmp(choice->choice, "DuplexNoTumble") ||
	        !_cups_strcasecmp(choice->choice, "LongEdge") ||
	        !_cups_strcasecmp(choice->choice, "Top")) && !pc->sides_2sided_long)
        pc->sides_2sided_long = strdup(choice->choice);
      else if ((!_cups_strcasecmp(choice->choice, "DuplexTumble") ||
	        !_cups_strcasecmp(choice->choice, "ShortEdge") ||
	        !_cups_strcasecmp(choice->choice, "Bottom")) &&
	       !pc->sides_2sided_short)
        pc->sides_2sided_short = strdup(choice->choice);
    }
  }

 /*
  * Copy filters and pre-filters...
  */

  pc->filters = cupsArrayNew3(NULL, NULL, NULL, 0, (cups_acopy_func_t)strdup, (cups_afree_func_t)free);

  cupsArrayAdd(pc->filters,
               "application/vnd.cups-raw application/octet-stream 0 -");

  if ((ppd_attr = ppdFindAttr(ppd, "cupsFilter2", NULL)) != NULL)
  {
    do
    {
      cupsArrayAdd(pc->filters, ppd_attr->value);
    }
    while ((ppd_attr = ppdFindNextAttr(ppd, "cupsFilter2", NULL)) != NULL);
  }
  else if (ppd->num_filters > 0)
  {
    for (i = 0; i < ppd->num_filters; i ++)
      cupsArrayAdd(pc->filters, ppd->filters[i]);
  }
  else
    cupsArrayAdd(pc->filters, "application/vnd.cups-postscript 0 -");

 /*
  * See if we have a command filter...
  */

  for (filter = (const char *)cupsArrayFirst(pc->filters);
       filter;
       filter = (const char *)cupsArrayNext(pc->filters))
    if (!_cups_strncasecmp(filter, "application/vnd.cups-command", 28) &&
        _cups_isspace(filter[28]))
      break;

  if (!filter &&
      ((ppd_attr = ppdFindAttr(ppd, "cupsCommands", NULL)) == NULL ||
       _cups_strcasecmp(ppd_attr->value, "none")))
  {
   /*
    * No command filter and no cupsCommands keyword telling us not to use one.
    * See if this is a PostScript printer, and if so add a PostScript command
    * filter...
    */

    for (filter = (const char *)cupsArrayFirst(pc->filters);
	 filter;
	 filter = (const char *)cupsArrayNext(pc->filters))
      if (!_cups_strncasecmp(filter, "application/vnd.cups-postscript", 31) &&
	  _cups_isspace(filter[31]))
	break;

    if (filter)
      cupsArrayAdd(pc->filters,
                   "application/vnd.cups-command application/postscript 100 "
                   "commandtops");
  }

  if ((ppd_attr = ppdFindAttr(ppd, "cupsPreFilter", NULL)) != NULL)
  {
    pc->prefilters = cupsArrayNew3(NULL, NULL, NULL, 0, (cups_acopy_func_t)strdup, (cups_afree_func_t)free);

    do
    {
      cupsArrayAdd(pc->prefilters, ppd_attr->value);
    }
    while ((ppd_attr = ppdFindNextAttr(ppd, "cupsPreFilter", NULL)) != NULL);
  }

  if ((ppd_attr = ppdFindAttr(ppd, "cupsSingleFile", NULL)) != NULL)
    pc->single_file = !_cups_strcasecmp(ppd_attr->value, "true");

 /*
  * Copy the product string, if any...
  */

  if (ppd->product)
    pc->product = strdup(ppd->product);

 /*
  * Copy finishings mapping data...
  */

  if ((ppd_attr = ppdFindAttr(ppd, "cupsIPPFinishings", NULL)) != NULL)
  {
   /*
    * Have proper vendor mapping of IPP finishings values to PPD options...
    */

    pc->finishings = cupsArrayNew3((cups_array_func_t)pwg_compare_finishings,
                                   NULL, NULL, 0, NULL,
                                   (cups_afree_func_t)pwg_free_finishings);

    do
    {
      if ((finishings = calloc(1, sizeof(_pwg_finishings_t))) == NULL)
        goto create_error;

      finishings->value       = (ipp_finishings_t)atoi(ppd_attr->spec);
      finishings->num_options = _ppdParseOptions(ppd_attr->value, 0,
                                                 &(finishings->options),
                                                 _PPD_PARSE_OPTIONS);

      cupsArrayAdd(pc->finishings, finishings);
    }
    while ((ppd_attr = ppdFindNextAttr(ppd, "cupsIPPFinishings",
                                       NULL)) != NULL);
  }
  else
  {
   /*
    * No IPP mapping data, try to map common/standard PPD keywords...
    */

    pc->finishings = cupsArrayNew3((cups_array_func_t)pwg_compare_finishings, NULL, NULL, 0, NULL, (cups_afree_func_t)pwg_free_finishings);

    if ((ppd_option = ppdFindOption(ppd, "StapleLocation")) != NULL)
    {
     /*
      * Add staple finishings...
      */

      if (ppdFindChoice(ppd_option, "SinglePortrait"))
        pwg_add_finishing(pc->finishings, IPP_FINISHINGS_STAPLE_TOP_LEFT, "StapleLocation", "SinglePortrait");
      if (ppdFindChoice(ppd_option, "UpperLeft")) /* Ricoh extension */
        pwg_add_finishing(pc->finishings, IPP_FINISHINGS_STAPLE_TOP_LEFT, "StapleLocation", "UpperLeft");
      if (ppdFindChoice(ppd_option, "UpperRight")) /* Ricoh extension */
        pwg_add_finishing(pc->finishings, IPP_FINISHINGS_STAPLE_TOP_RIGHT, "StapleLocation", "UpperRight");
      if (ppdFindChoice(ppd_option, "SingleLandscape"))
        pwg_add_finishing(pc->finishings, IPP_FINISHINGS_STAPLE_BOTTOM_LEFT, "StapleLocation", "SingleLandscape");
      if (ppdFindChoice(ppd_option, "DualLandscape"))
        pwg_add_finishing(pc->finishings, IPP_FINISHINGS_STAPLE_DUAL_LEFT, "StapleLocation", "DualLandscape");
    }

    if ((ppd_option = ppdFindOption(ppd, "RIPunch")) != NULL)
    {
     /*
      * Add (Ricoh) punch finishings...
      */

      if (ppdFindChoice(ppd_option, "Left2"))
        pwg_add_finishing(pc->finishings, IPP_FINISHINGS_PUNCH_DUAL_LEFT, "RIPunch", "Left2");
      if (ppdFindChoice(ppd_option, "Left3"))
        pwg_add_finishing(pc->finishings, IPP_FINISHINGS_PUNCH_TRIPLE_LEFT, "RIPunch", "Left3");
      if (ppdFindChoice(ppd_option, "Left4"))
        pwg_add_finishing(pc->finishings, IPP_FINISHINGS_PUNCH_QUAD_LEFT, "RIPunch", "Left4");
      if (ppdFindChoice(ppd_option, "Right2"))
        pwg_add_finishing(pc->finishings, IPP_FINISHINGS_PUNCH_DUAL_RIGHT, "RIPunch", "Right2");
      if (ppdFindChoice(ppd_option, "Right3"))
        pwg_add_finishing(pc->finishings, IPP_FINISHINGS_PUNCH_TRIPLE_RIGHT, "RIPunch", "Right3");
      if (ppdFindChoice(ppd_option, "Right4"))
        pwg_add_finishing(pc->finishings, IPP_FINISHINGS_PUNCH_QUAD_RIGHT, "RIPunch", "Right4");
      if (ppdFindChoice(ppd_option, "Upper2"))
        pwg_add_finishing(pc->finishings, IPP_FINISHINGS_PUNCH_DUAL_TOP, "RIPunch", "Upper2");
      if (ppdFindChoice(ppd_option, "Upper3"))
        pwg_add_finishing(pc->finishings, IPP_FINISHINGS_PUNCH_TRIPLE_TOP, "RIPunch", "Upper3");
      if (ppdFindChoice(ppd_option, "Upper4"))
        pwg_add_finishing(pc->finishings, IPP_FINISHINGS_PUNCH_QUAD_TOP, "RIPunch", "Upper4");
    }

    if ((ppd_option = ppdFindOption(ppd, "BindEdge")) != NULL)
    {
     /*
      * Add bind finishings...
      */

      if (ppdFindChoice(ppd_option, "Left"))
        pwg_add_finishing(pc->finishings, IPP_FINISHINGS_BIND_LEFT, "BindEdge", "Left");
      if (ppdFindChoice(ppd_option, "Right"))
        pwg_add_finishing(pc->finishings, IPP_FINISHINGS_BIND_RIGHT, "BindEdge", "Right");
      if (ppdFindChoice(ppd_option, "Top"))
        pwg_add_finishing(pc->finishings, IPP_FINISHINGS_BIND_TOP, "BindEdge", "Top");
      if (ppdFindChoice(ppd_option, "Bottom"))
        pwg_add_finishing(pc->finishings, IPP_FINISHINGS_BIND_BOTTOM, "BindEdge", "Bottom");
    }

    if ((ppd_option = ppdFindOption(ppd, "FoldType")) != NULL)
    {
     /*
      * Add (Adobe) fold finishings...
      */

      if (ppdFindChoice(ppd_option, "ZFold"))
        pwg_add_finishing(pc->finishings, IPP_FINISHINGS_FOLD_Z, "FoldType", "ZFold");
      if (ppdFindChoice(ppd_option, "Saddle"))
        pwg_add_finishing(pc->finishings, IPP_FINISHINGS_FOLD_HALF, "FoldType", "Saddle");
      if (ppdFindChoice(ppd_option, "DoubleGate"))
        pwg_add_finishing(pc->finishings, IPP_FINISHINGS_FOLD_DOUBLE_GATE, "FoldType", "DoubleGate");
      if (ppdFindChoice(ppd_option, "LeftGate"))
        pwg_add_finishing(pc->finishings, IPP_FINISHINGS_FOLD_LEFT_GATE, "FoldType", "LeftGate");
      if (ppdFindChoice(ppd_option, "RightGate"))
        pwg_add_finishing(pc->finishings, IPP_FINISHINGS_FOLD_RIGHT_GATE, "FoldType", "RightGate");
      if (ppdFindChoice(ppd_option, "Letter"))
        pwg_add_finishing(pc->finishings, IPP_FINISHINGS_FOLD_LETTER, "FoldType", "Letter");
      if (ppdFindChoice(ppd_option, "XFold"))
        pwg_add_finishing(pc->finishings, IPP_FINISHINGS_FOLD_POSTER, "FoldType", "XFold");
    }

    if ((ppd_option = ppdFindOption(ppd, "RIFoldType")) != NULL)
    {
     /*
      * Add (Ricoh) fold finishings...
      */

      if (ppdFindChoice(ppd_option, "OutsideTwoFold"))
        pwg_add_finishing(pc->finishings, IPP_FINISHINGS_FOLD_LETTER, "RIFoldType", "OutsideTwoFold");
    }

    if (cupsArrayCount(pc->finishings) == 0)
    {
      cupsArrayDelete(pc->finishings);
      pc->finishings = NULL;
    }
  }

  if ((ppd_option = ppdFindOption(ppd, "cupsFinishingTemplate")) != NULL)
  {
    pc->templates = cupsArrayNew3((cups_array_func_t)strcmp, NULL, NULL, 0, (cups_acopy_func_t)strdup, (cups_afree_func_t)free);

    for (choice = ppd_option->choices, i = ppd_option->num_choices; i > 0; choice ++, i --)
    {
      cupsArrayAdd(pc->templates, (void *)choice->choice);

     /*
      * Add localized text for PWG keyword to message catalog...
      */

      snprintf(msg_id, sizeof(msg_id), "finishing-template.%s", choice->choice);
      pwg_add_message(pc->strings, msg_id, choice->text);
    }
  }

 /*
  * Max copies...
  */

  if ((ppd_attr = ppdFindAttr(ppd, "cupsMaxCopies", NULL)) != NULL)
    pc->max_copies = atoi(ppd_attr->value);
  else if (ppd->manual_copies)
    pc->max_copies = 1;
  else
    pc->max_copies = 9999;

 /*
  * cupsChargeInfoURI, cupsJobAccountId, cupsJobAccountingUserId,
  * cupsJobPassword, and cupsMandatory.
  */

  if ((ppd_attr = ppdFindAttr(ppd, "cupsChargeInfoURI", NULL)) != NULL)
    pc->charge_info_uri = strdup(ppd_attr->value);

  if ((ppd_attr = ppdFindAttr(ppd, "cupsJobAccountId", NULL)) != NULL)
    pc->account_id = !_cups_strcasecmp(ppd_attr->value, "true");

  if ((ppd_attr = ppdFindAttr(ppd, "cupsJobAccountingUserId", NULL)) != NULL)
    pc->accounting_user_id = !_cups_strcasecmp(ppd_attr->value, "true");

  if ((ppd_attr = ppdFindAttr(ppd, "cupsJobPassword", NULL)) != NULL)
    pc->password = strdup(ppd_attr->value);

  if ((ppd_attr = ppdFindAttr(ppd, "cupsMandatory", NULL)) != NULL)
    pc->mandatory = _cupsArrayNewStrings(ppd_attr->value, ' ');

 /*
  * Support files...
  */

  pc->support_files = cupsArrayNew3(NULL, NULL, NULL, 0, (cups_acopy_func_t)strdup, (cups_afree_func_t)free);

  for (ppd_attr = ppdFindAttr(ppd, "cupsICCProfile", NULL);
       ppd_attr;
       ppd_attr = ppdFindNextAttr(ppd, "cupsICCProfile", NULL))
    cupsArrayAdd(pc->support_files, ppd_attr->value);

#ifdef HAVE_APPLICATIONSERVICES_H
  if ((ppd_attr = ppdFindAttr(ppd, "APPrinterIconPath", NULL)) != NULL)
    cupsArrayAdd(pc->support_files, ppd_attr->value);
#endif

 /*
  * Return the cache data...
  */

  return (pc);

 /*
  * If we get here we need to destroy the PWG mapping data and return NULL...
  */

  create_error:

  _cupsSetError(IPP_STATUS_ERROR_INTERNAL, _("Out of memory."), 1);
  _ppdCacheDestroy(pc);

  return (NULL);
}


/*
 * '_ppdCacheAssignPresets()' - Go through all the options and choices in
 *                              the PPD to find out which influence
 *                              color/bw, print quality, and content
 *                              optimizations to assign them to the prsets
 *                              so that jobs can easily be controlled with
 *                              standard IPP attributes
 */

void
_ppdCacheAssignPresets(ppd_file_t *ppd,
		       _ppd_cache_t *pc)
{
  /* properties and scores for each choice of the option under evaluation */
  typedef struct choice_properties_s
  {
    int sets_mono,     /* Does this choice switch to monochrome printing? */
        sets_color,    /*                     ... to color printing? */
        sets_draft,    /*                     ... to draft/lower quality? */
        sets_normal,   /*                     ... to standard/normal quality? */
        sets_high,     /*                     ... to high/better quality? */
        for_photo,     /* Does this choice improve photo printing? */
        for_graphics,  /*                      ... graphics printing? */
        for_text,      /*                      ... text printing? */
        for_tg,        /*                      ... text & graphics printing? */
        is_default;    /* Is this choice the PPD default? */
    unsigned int res_x,/* Does this choice set resolution (0 if not)? */
                 res_y;
  } choice_properties_t;
  int                    i, j, k, l;
  unsigned int           m;                /* Ratio for lowering or improving
					      resolution */
  int                    pass;             /* Passes to go through to find best
					      choice */
  ppd_group_t            *group;           /* PPD option group */
  ppd_option_t	         *option;          /* PPD option */
  int                    is_color;         /* Is this PPD for a color printer */
  unsigned int           base_res_x = 0,   /* Base resolution of the pPD file */
                         base_res_y = 0;
  cups_page_header2_t    header,           /* CUPS Raster header to investigate
					      embedded code in PPD */
                         optheader;        /* CUPS Raster header to investigate
					      embedded code in one PPD option */
  int                    preferred_bits;   /* for _cupsRasterExecPS() function
					      call */
  ppd_attr_t             *ppd_attr;        /* PPD attribute */
  int                    res_factor = 1;   /* Weights of the scores for the */
  int                    name_factor = 10; /* print quality */
  int                    color_factor = 1000;

  /* Do we have a color printer ? */
  is_color = (ppd->color_device ? 1 : 0);

  /* what is the base/default resolution for this PPD? */
  ppdMarkDefaults(ppd);
  cupsRasterInterpretPPD(&header, ppd, 0, NULL, NULL);
  if (header.HWResolution[0] != 100 || header.HWResolution[1] != 100)
  {
    base_res_x = header.HWResolution[0];
    base_res_y = header.HWResolution[1];
  }
  else if ((ppd_attr = ppdFindAttr(ppd, "DefaultResolution", NULL)) != NULL)
  {
    /* Use the PPD-defined default resolution... */
    if (sscanf(ppd_attr->value, "%dx%d", &base_res_x, &base_res_y) == 1)
      base_res_y = base_res_x;
  }

  /* Go through all options of the PPD file */
  for (i = ppd->num_groups, group = ppd->groups;
       i > 0;
       i --, group ++)
  {
    /* Skip the "Installable Options" group */
    if (_cups_strncasecmp(group->name, "Installable", 11) == 0)
      continue;

    for (j = group->num_options, option = group->options;
         j > 0;
         j --, option ++)
    {
      int sets_color_mode = 0,         /* Scores for current choice */
	  sets_quality = 0,
	  sets_optimization = 0;
      int best_mono_draft = 0,         /* Best score for each preset for this
				          option */
          best_mono_normal = 0,
          best_mono_high = 0,
          best_color_draft = 0,
          best_color_normal = 0,
          best_color_high = 0,
          best_photo = 0,
          best_graphics = 0,
          best_text = 0,
	  best_tg = 0;
      int default_ch = -1,             /* Index of default choice */
	  best_mono_draft_ch = -1,     /* Index of choice with best score */
          best_mono_normal_ch = -1,
          best_mono_high_ch = -1,
          best_color_draft_ch = -1,
          best_color_normal_ch = -1,
          best_color_high_ch = -1,
          best_photo_ch = -1,
          best_graphics_ch = -1,
          best_text_ch = -1,
	  best_tg_ch = -1;
      cups_array_t *choice_properties; /* Array of properties of all choices
					  of this option */
      choice_properties_t *properties; /* Properties of current choice */
      char *o,                         /* Name of current option */
	   *c,                         /* Name of current choice */
	   *p;                         /* Pointer into string */
      int  score;                      /* Temp variable for score
					  calculations */

      o = option->keyword;

      /* Skip options which do not change color mode and quality or
         generally do not make sense in presets */
      if (_cups_strcasecmp(o, "PageSize") == 0 ||
	  _cups_strcasecmp(o, "PageRegion") == 0 ||
	  _cups_strcasecmp(o, "InputSlot") == 0 ||
	  _cups_strcasecmp(o, "MediaSource") == 0 ||
	  _cups_strcasecmp(o, "MediaType") == 0 ||
	  _cups_strcasecmp(o, "OutputBin") == 0 ||
	  _cups_strcasecmp(o, "Duplex") == 0 ||
	  _cups_strcasecmp(o, "JCLDuplex") == 0 ||
	  _cups_strcasecmp(o, "EFDuplex") == 0 ||
	  _cups_strcasecmp(o, "EFDuplexing") == 0 ||
	  _cups_strcasecmp(o, "ARDuplex") == 0 ||
	  _cups_strcasecmp(o, "KD03Duplex") == 0 ||
	  _cups_strcasecmp(o, "Collate") == 0)
	continue;

      /* Set members options of composite options in Foomatic to stay
         controlled by the composite option */

      /* Composite options in Foomatic are options which set a number
	 of other options, so each choice of them is the same as a
	 preset in CUPS.  In addition, some PPDs in Foomatic have a
	 composite option named "PrintoutMode" with 6 choices, exactly
	 the 6 of the grid of CUPS presets, color/mono in draft,
	 mediaum, and high quality. The composite options are created
	 by hand, so they surely do for what they are intended for and
	 so they are safer as this preset auto-generation
	 algorithm. Therefore we only let the composite option be set
	 in our presets and set the member options to leave the
	 control at the composite option */

      if (strstr(ppd->nickname, "Foomatic") &&
	  !strncmp(option->choices[0].choice, "From", 4) &&
	  ppdFindOption(ppd, option->choices[0].choice + 4))
      {
	for (k = 0; k < 2; k ++)
	  for (l = 0; l < 3; l ++)
	    if (cupsGetOption(option->choices[0].choice + 4,
			      pc->num_presets[k][l], pc->presets[k][l]))
	      pc->num_presets[k][l] =
		cupsAddOption(o, option->choices[0].choice,
			      pc->num_presets[k][l], &(pc->presets[k][l]));
	for (k = 0; k < 5; k ++)
	  if (cupsGetOption(option->choices[0].choice + 4,
			    pc->num_optimize_presets[k],
			    pc->optimize_presets[k]))
	    pc->num_optimize_presets[k] =
	      cupsAddOption(o, option->choices[0].choice,
			    pc->num_optimize_presets[k],
			    &(pc->optimize_presets[k]));
	continue;
      }

      /* Array for properties of the choices */
      choice_properties = cupsArrayNew(NULL, NULL);

      /*
       * Gather the data for each choice
       */

      for (k = 0; k < option->num_choices; k ++)
      {
	properties =
	  (choice_properties_t *)calloc(1, sizeof(choice_properties_t));

	c = option->choices[k].choice;

	/* Is this the default choice? (preferred for "normal" quality,
	   used for color if no choice name suggests being color */
	if (strcmp(c, option->defchoice) == 0)
	{
	  properties->is_default = 1;
	  default_ch = k;
	}

       /*
	* Color/Gray - print-color-mode
	*/

	/* If we have a color device, check whether this option sets mono or
	   color printing */
	if (is_color)
	{
	  if (_cups_strcasecmp(o, "CNIJSGrayScale") == 0)
	  {
	    if (_cups_strcasecmp(c, "1") == 0)
	      properties->sets_mono = 2;
	    else
	      properties->sets_color = 1;
	  }
	  else if (_cups_strcasecmp(o, "HPColorAsGray") == 0 ||  /* HP PostScript */
		   _cups_strcasecmp(o, "HPPJLColorAsGray") == 0) /* HP PostScript */
	  {
	    if (_cups_strcasecmp(c, "True") == 0 ||
		_cups_strcasecmp(c, "yes") == 0)
	      properties->sets_mono = 2;
	    else
	      properties->sets_color = 1;
	  }
	  else if (_cups_strcasecmp(o, "ColorModel") == 0 ||
		   _cups_strcasecmp(o, "ColorMode") == 0 ||
		   _cups_strcasecmp(o, "OutputMode") == 0 ||
		   _cups_strcasecmp(o, "PrintoutMode") == 0 ||
		   _cups_strcasecmp(o, "ARCMode") == 0 || /* Sharp */
		   _cups_strcasestr(o, "ColorMode") ||
		   _cups_strcasecmp(o, "ColorResType") == 0 || /* Toshiba */
		   _cups_strcasestr(o, "MonoColor")) /* Brother */
	  {
	    /* Monochrome/grayscale printing */
	    if (_cups_strcasestr(c, "Mono") ||
		_cups_strcasecmp(c, "Black") == 0 ||
		((p = _cups_strcasestr(c, "Black")) && _cups_strcasestr(p, "White")) ||
		(_cups_strncasecmp(c, "BW", 2) == 0 && !isalpha(c[2])))
	      properties->sets_mono = 2;
	    else if (_cups_strcasestr(c, "Gray") ||
		     _cups_strcasestr(c, "Grey") ||
		     _cups_strcasecmp(c, "BlackOnly") == 0) /* Lexmark */
	      properties->sets_mono = 3;

	    /* Color printing */
	    if (((p = _cups_strcasestr(c, "CMY")) && !_cups_strcasestr(p, "Gray")) ||
		_cups_strcasecmp(c, "ColorOnly") == 0 || /* Lexmark */
		((p = _cups_strcasestr(c, "Adobe")) && _cups_strcasestr(p, "RGB")))
	      properties->sets_color = 2;
	    else if (_cups_strcasestr(c, "sRGB"))
	      properties->sets_color = 4;
	    else if (_cups_strcasestr(c, "RGB") ||
		     _cups_strcasestr(c, "Color"))
	      properties->sets_color = 3;
	  }

	  /* This option actually sets color mode */
	  if (properties->sets_mono || properties->sets_color)
	    sets_color_mode = 1;
	}

       /*
	* Output Quality - print-quality
	*/

	/* check whether this option affects print quality or content
	   optimization */

	/* Determine influence of the options and choices on the print
	   quality by their names */

	/* Vendor-specific option and choice names */
	if (_cups_strcasecmp(o, "ARCPPriority") == 0) /* Sharp */
	{
	  if (_cups_strcasecmp(c, "Quality") == 0)
	    properties->sets_high = 10;
	  else if (_cups_strcasecmp(c, "Speed") == 0)
	    properties->sets_draft = 10;
	}
	else if (_cups_strcasecmp(o, "BRJpeg") == 0) /* Brother */
	{
	  if (_cups_strcasecmp(c, "QualityPrior") == 0)
	    properties->sets_high = 10;
	  else if (_cups_strcasecmp(c, "SpeedPrior") == 0)
	    properties->sets_draft = 10;
	}
	else if (_cups_strcasecmp(o, "RIPrintMode") == 0) /* Ricoh & OEM */
	{
	  if (_cups_strcasecmp(c, "1rhit") == 0)
	    properties->sets_high = 7;
	  else if (_cups_strcasecmp(c, "6rhit") == 0)
	    properties->sets_high = 10;
	  else if (_cups_strcasecmp(c, "3rhit") == 0 ||
		   _cups_strcasecmp(c, "4rhit") == 0 ||
		   _cups_strcasecmp(c, "5rhit") == 0)
	    properties->sets_draft = 10;
	  else if (_cups_strcasecmp(c, "0rhit") == 0)
	    properties->sets_normal = 10;
	}
	else if (_cups_strcasecmp(o, "EconoMode") == 0 || /* Foomatic */
		 _cups_strcasecmp(o, "EconoFast") == 0)   /* Foomatic (HP PPA) */
	{
	  if (_cups_strcasecmp(c, "Off") == 0 ||
	      _cups_strcasecmp(c, "False") == 0)
	    properties->sets_high = 1;
	  else if (_cups_strcasecmp(c, "On") == 0 ||
		   _cups_strcasecmp(c, "True") == 0 ||
		   _cups_strcasecmp(c, "Low") == 0)
	    properties->sets_draft = 10;
	  else if (_cups_strcasecmp(c, "High") == 0)
	    properties->sets_draft = 11;
	}
	else if (_cups_strcasestr(o, "ColorPrecision")) /* Gutenprint */
	{
	  if (_cups_strcasecmp(c, "best") == 0)
	    properties->sets_high = 10;
	}
	/* Generic boolean options which enhance quality if true */
	else if (((p = _cups_strcasestr(o, "slow")) && _cups_strcasestr(p, "dry")) ||
		 ((p = _cups_strcasestr(o, "color")) && _cups_strcasestr(p, "enhance")) ||
		 ((p = _cups_strcasestr(o, "resolution")) &&
		  !_cups_strcasestr(p, "enhance")) ||
		 _cups_strcasecmp(o, "RET") == 0 ||
		 _cups_strcasecmp(o, "Smoothing") == 0 || /* HPLIP */
		 ((p = _cups_strcasestr(o, "uni")) && _cups_strcasestr(p, "direction")))
	{
	  if (_cups_strcasecmp(c, "True") == 0 ||
	      _cups_strcasecmp(c, "On") == 0 ||
	      _cups_strcasecmp(c, "Yes") == 0 ||
	      _cups_strcasecmp(c, "1") == 0 ||
	      _cups_strcasecmp(c, "Medium") == 0) /* Resolution Enhancement/RET (HP)*/
	    properties->sets_high = 3;
	  else if (_cups_strcasecmp(c, "False") == 0 ||
		   _cups_strcasecmp(c, "Off") == 0 ||
		   _cups_strcasecmp(c, "No") == 0 ||
		   _cups_strcasecmp(c, "0") == 0)
	    properties->sets_draft = 3;
	}
	/* Generic boolean options which reduce quality if true */
	else if (_cups_strcasestr(o, "draft") ||
		 _cups_strcasestr(o, "economy") ||
		 ((p = _cups_strcasestr(o, "eco")) && _cups_strcasestr(p, "mode")) ||
		 ((p = _cups_strcasestr(o, "toner")) && _cups_strcasestr(p, "sav")) ||
		 ((p = _cups_strcasestr(o, "bi")) && _cups_strcasestr(p, "direction")) ||
		 _cups_strcasecmp(o, "EcoBlack") == 0 || /* Foomatic (Alps) */
		 _cups_strcasecmp(o, "bidi") == 0 ||
		 _cups_strcasecmp(o, "bi-di") == 0)
	{
	  if (_cups_strcasecmp(c, "True") == 0 ||
	      _cups_strcasecmp(c, "On") == 0 ||
	      _cups_strcasecmp(c, "Yes") == 0 ||
	      _cups_strcasecmp(c, "1") == 0 ||
	      _cups_strcasecmp(c, "Medium") == 0) /* EconomyMode (Brother) */
	    properties->sets_draft = 3;
	  else if (_cups_strcasecmp(c, "False") == 0 ||
		   _cups_strcasecmp(c, "Off") == 0 ||
		   _cups_strcasecmp(c, "No") == 0 ||
		   _cups_strcasecmp(c, "0") == 0)
	    properties->sets_high = 3;
	}
	/* Generic enumerated choice option and choice names */
	else if (_cups_strcasecmp(o, "ColorModel") == 0 ||
		 _cups_strcasecmp(o, "ColorMode") == 0 ||
		 _cups_strcasecmp(o, "OutputMode") == 0 || /* HPLIP hpcups */
		 _cups_strcasecmp(o, "PrintoutMode") == 0 || /* Foomatic */
		 _cups_strcasecmp(o, "PrintQuality") == 0 ||
		 _cups_strcasecmp(o, "PrintMode") == 0 ||
		 _cups_strcasestr(o, "ColorMode") ||
		 _cups_strcasestr(o, "HalfTone") || /* HPLIP */
		 _cups_strcasecmp(o, "ColorResType") == 0 || /* Toshiba */
		 _cups_strcasestr(o, "MonoColor") || /* Brother */
		 _cups_strcasestr(o, "Quality") ||
		 _cups_strcasestr(o, "Resolution") ||
		 _cups_strcasestr(o, "Precision") || /* ex. stpColorPrecision
						  in Gutenprint */
		 _cups_strcasestr(o, "PrintingDirection")) /* Gutenprint */
	{
	  /* High quality */
	  if (_cups_strcasecmp(c, "Quality") == 0 ||
	      _cups_strcasecmp(c, "5") == 0)
	    properties->sets_high = 1;
	  else if (_cups_strcasestr(c, "Photo") ||
		   _cups_strcasestr(c, "Enhance") ||
		   _cups_strcasestr(c, "slow") ||
		   _cups_strncasecmp(c, "ProRes", 6) == 0 || /* HPLIP */
		   _cups_strncasecmp(c, "ImageREt", 8) == 0 || /* HPLIP */
		   ((p = _cups_strcasestr(c, "low")) && _cups_strcasestr(p, "speed")))
	    properties->sets_high = 2;
	  else if (_cups_strcasestr(c, "fine") ||
		   _cups_strcasestr(c, "deep") ||
		   ((p = _cups_strcasestr(c, "high")) && !_cups_strcasestr(p, "speed")) ||
		   _cups_strcasestr(c, "HQ") ||
		   _cups_strcasecmp(c, "ProRes600") == 0 || /* HPLIP */
		   _cups_strcasecmp(c, "ImageREt1200") == 0 || /* HPLIP */
		   _cups_strcasecmp(c, "Enhanced") == 0)
	    properties->sets_high = 3;
	  else if (_cups_strcasestr(c, "best") ||
		   _cups_strcasecmp(c, "high") == 0 ||
		   _cups_strcasecmp(c, "fine") == 0 ||
		   _cups_strcasecmp(c, "HQ") == 0 ||
		   _cups_strcasecmp(c, "CMYGray") == 0 || /* HPLIP */
		   _cups_strcasecmp(c, "ProRes1200") == 0 || /* HPLIP */
		   _cups_strcasecmp(c, "ImageREt2400") == 0 || /* HPLIP */
		   _cups_strcasestr(c, "unidir"))
	    properties->sets_high = 4;
	  else if (_cups_strcasecmp(c, "best") == 0 ||
		   _cups_strcasecmp(c, "ProRes2400") == 0 || /* HPLIP */
		   _cups_strcasecmp(c, "monolowdetail") == 0) /* Toshiba */
	    properties->sets_high = 5;

	  /* Low/Draft quality */
	  if (_cups_strcasecmp(c, "monolowdetail") == 0 || /* Toshiba */
	      _cups_strcasecmp(c, "3") == 0)
	    properties->sets_draft = 1;
	  else if (((p = _cups_strcasestr(c, "fast")) && _cups_strcasestr(p, "draft")) ||
		   ((p = _cups_strcasestr(c, "high")) && _cups_strcasestr(p, "speed")) ||
		   (_cups_strcasestr(c, "speed") && !_cups_strcasestr(c, "low")))
	    properties->sets_draft = 2;
	  else if (_cups_strcasestr(c, "quick") ||
		   (_cups_strcasestr(c, "fast") &&
		    !(_cups_strncasecmp(c, "FastRes", 7) == 0 && isdigit(*(c + 7)))))
	    /* HPLIP has FastRes600, FastRes1200, ... which are not draft */
	    properties->sets_draft = 3;
	  else if (_cups_strcasecmp(c, "quick") == 0 ||
		   _cups_strcasecmp(c, "fast") == 0 ||
		   _cups_strcasestr(c, "draft") ||
		   (_cups_strcasestr(c, "low") && !_cups_strcasestr(c, "slow")) ||
		   _cups_strcasestr(c, "coarse"))
	    properties->sets_draft = 4;
	  else if (_cups_strcasecmp(c, "draft") == 0 ||
		   _cups_strcasecmp(c, "low") == 0 ||
		   _cups_strcasecmp(c, "coarse") == 0 ||
		   _cups_strcasestr(c, "bidir"))
	    properties->sets_draft = 5;

	  /* Use high or low quality but not the extremes */
	  if (_cups_strcasestr(c, "ultra") ||
	      _cups_strcasestr(c, "very") ||
	      _cups_strcasestr(c, "super"))
	  {
	    if (properties->sets_high > 1)
	      properties->sets_high --;
	    if (properties->sets_draft > 1)
	      properties->sets_draft --;
	  }

	  /* Normal quality */
	  if (_cups_strcasestr(c, "automatic") ||
	      _cups_strcasecmp(c, "none") == 0 ||
	      _cups_strcasecmp(c, "4") == 0 ||
	      _cups_strcasecmp(c, "FastRes1200") == 0) /* HPLIP */
	    properties->sets_normal = 1;
	  else if (_cups_strcasestr(c, "normal") ||
		   _cups_strcasestr(c, "standard") ||
		   _cups_strcasestr(c, "default") ||
		   _cups_strcasecmp(c, "FastRes600") == 0) /* HPLIP */
	    properties->sets_normal = 2;
	  else if (_cups_strcasecmp(c, "normal") == 0 ||
		   _cups_strcasecmp(c, "standard") == 0 ||
		   _cups_strcasecmp(c, "default") == 0)
	    properties->sets_normal = 4;
	}

	/* Apply the weight factor for option/choice-name-related scores */
	properties->sets_high *= name_factor;
	properties->sets_draft *= name_factor;
	properties->sets_normal *= name_factor;

	/* Determine influence of the options and choices on the print
	   quality by how they change the output resolution compared to
	   the base/default resolution */
	if (base_res_x && base_res_y)
	{
	  /* First, analyse the code snippet (PostScript, PJL) assigned
	     to each choice of the option whether it sets resolution */
	  if (option->choices[k].code && option->choices[k].code[0])
	  {
	    /* Assume code to be PostScript (also used for CUPS Raster) */
	    preferred_bits = 0;
	    optheader = header;
	    if (_cupsRasterExecPS(&optheader, &preferred_bits,
				  option->choices[k].code) == 0)
	    {
	      properties->res_x = optheader.HWResolution[0];
	      properties->res_y = optheader.HWResolution[1];
	    }
	    else
	      properties->res_x = properties->res_y = 0; /* invalid */
	    if (properties->res_x == 0 || properties->res_y == 0)
	    {
	      /* Now try PJL */
	      if ((p = strstr(option->choices[k].code, "SET")) &&
		  isspace(*(p + 3)) && (p = strstr(p + 4, "RESOLUTION=")))
	      {
		p += 11;
		if (sscanf(p, "%dX%d",
			   &(properties->res_x), &(properties->res_y)) == 1)
		    properties->res_y = properties->res_x;
	      }
	    }
	    if (properties->res_x == 100 && properties->res_y == 100)
	      properties->res_x = properties->res_y = 0; /* Code does not
							    set resolution */
	  }
	  else
	    properties->res_x = properties->res_y = 0; /* invalid */

	  /* Then parse the choice name whether it contains a
	     resolution value (Must have "dpi", as otherwise can be
	     something else, like a page size */
	  if ((properties->res_x == 0 || properties->res_y == 0) &&
	      (p = _cups_strcasestr(c, "dpi")) != NULL)
	  {
	    if (p > c)
	    {
	      p --;
	      while (p > c && isspace(*p))
		p --;
	      if (p > c && isdigit(*p))
	      {
		char x;
		while (p > c && isdigit(*p))
		  p --;
		if (p > c && (*p == 'x' || *p == 'X'))
		  p --;
		while (p > c && isdigit(*p))
		  p --;
		while (!isdigit(*p))
		  p ++;
		if (sscanf(p, "%d%c%d",
			   &(properties->res_x), &x, &(properties->res_y)) == 2)
		    properties->res_y = properties->res_x;
	      }
	    }
	  }

	  if (properties->res_x != 0 && properties->res_y != 0)
	  {
	    /* Choice suggests to set the resolution */
	    /* Raising resolution compared to default? */
	    m = (properties->res_x * properties->res_y) /
	        (base_res_x * base_res_y);
	    /* No or small change -> Normal quality */
	    if (m == 1)
	      properties->sets_normal += res_factor * 4;
	    /* At least double the pixels -> High quality */
	    else if (m == 2)
	      properties->sets_high += res_factor * 3;
	    else if (m > 2 && m <= 8)
	      properties->sets_high += res_factor * 4;
	    else if (m > 8 && m <= 32)
	      properties->sets_high += res_factor * 2;
	    else if (m > 32)
	      properties->sets_high += res_factor * 1;
	    else if (m < 1)
	    {
	      /* Reducing resolution compared to default? */
	      m = (base_res_x * base_res_y) /
		  (properties->res_x * properties->res_y);
	      /* No or small change -> Normal quality */
	      if (m == 1)
		properties->sets_normal += res_factor * 1;
	      /* At most half the pixels -> Draft quality */
	      else if (m == 2)
		properties->sets_draft += res_factor * 3;
	      else if (m > 2 && m < 8)
		properties->sets_draft += res_factor * 4;
	      else if (m >= 8 && m < 32)
		properties->sets_draft += res_factor * 2;
	      else if (m >= 32)
		properties->sets_draft += res_factor * 1;
	    }
	  }
	}

	/* This option actually sets print quality */
	if (properties->sets_draft || properties->sets_high)
	  sets_quality = 1;

	/* Add the properties of this choice */
	cupsArrayAdd(choice_properties, properties);
      }

     /*
      * Find the best choice for each field of the color/quality preset
      * grid
      */

      for (pass = 0; pass < 3; pass ++)
      {
	for (k = 0; k < option->num_choices; k ++)
        {
	  properties = cupsArrayIndex(choice_properties, k);

	  /* presets[0][0]: Mono/Draft */
	  if (best_mono_draft >= 0 &&
	      !properties->sets_color &&
	      (!properties->sets_high || pass > 0))
	  {
	    score = color_factor * properties->sets_mono +
	      properties->sets_draft;
	    if (score > best_mono_draft)
	    {
	      best_mono_draft = score;
	      best_mono_draft_ch = k;
	    }
	  }

	  /* presets[0][1]: Mono/Normal */
	  if (best_mono_normal >= 0 &&
	      !properties->sets_color &&
	      (!properties->sets_draft || pass > 1) &&
	      (!properties->sets_high  || pass > 0))
	  {
	    score = color_factor * properties->sets_mono +
	      properties->sets_normal;
	    if (score > best_mono_normal)
	    {
	      best_mono_normal = score;
	      best_mono_normal_ch = k;
	    }
	  }

	  /* presets[0][2]: Mono/High */
	  if (best_mono_high >= 0 &&
	      !properties->sets_color &&
	      (!properties->sets_draft || pass > 0))
	  {
	    score = color_factor * properties->sets_mono +
	      properties->sets_high;
	    if (score > best_mono_high)
	    {
	      best_mono_high = score;
	      best_mono_high_ch = k;
	    }
	  }

	  /* presets[1][0]: Color/Draft */
	  if (best_color_draft >= 0 &&
	      !properties->sets_mono &&
	      (!properties->sets_high || pass > 0))
	  {
	    score = color_factor * properties->sets_color +
	      properties->sets_draft;
	    if (score > best_color_draft)
	    {
	      best_color_draft = score;
	      best_color_draft_ch = k;
	    }
	  }

	  /* presets[1][1]: Color/Normal */
	  if (best_color_normal >= 0 &&
	      !properties->sets_mono &&
	      (!properties->sets_draft || pass > 1) &&
	      (!properties->sets_high  || pass > 0))
	  {
	    score = color_factor * properties->sets_color +
	      properties->sets_normal;
	    if (score > best_color_normal)
	    {
	      best_color_normal = score;
	      best_color_normal_ch = k;
	    }
	  }

	  /* presets[1][2]: Color/High */
	  if (best_color_high >= 0 &&
	      !properties->sets_mono &&
	      (!properties->sets_draft || pass > 0))
	  {
	    score = color_factor * properties->sets_color +
	      properties->sets_high;
	    if (score > best_color_high)
	    {
	      best_color_high = score;
	      best_color_high_ch = k;
	    }
	  }
	}
	/* Block next passes for the presets where we are done */
	if (best_mono_draft_ch >= 0)
	  best_mono_draft = -1;
	if (best_mono_normal_ch >= 0)
	  best_mono_normal = -1;
	if (best_mono_high_ch >= 0)
	  best_mono_high = -1;
	if (best_color_draft_ch >= 0)
	  best_color_draft = -1;
	if (best_color_normal_ch >= 0)
	  best_color_normal = -1;
	if (best_color_high_ch >= 0)
	  best_color_high = -1;
      }

     /*
      * Content Optimization - print-content-optimize
      */

      for (k = 0; k < option->num_choices; k ++)
      {
	properties = cupsArrayIndex(choice_properties, k);
	c = option->choices[k].choice;

	/* Vendor-specific options */
	if (_cups_strcasecmp(o, "ARCOType") == 0) /* Sharp */
	{
	  if (_cups_strcasecmp(c, "COTDrawing") == 0)
	  {
	    properties->for_text = 3;
	    properties->for_graphics = 2;
	    properties->for_tg = 2;
	  }
	  else if (_cups_strcasecmp(c, "COTGraphics") == 0)
	  {
	    properties->for_graphics = 3;
	    properties->for_tg = 3;
	  }
	  else if (_cups_strcasecmp(c, "COTPhoto") == 0)
	    properties->for_photo = 3;
	}
	else if (_cups_strcasecmp(o, "HPRGBEmulation") == 0) /* HP */
	{
	  if (_cups_strcasecmp(c, "DefaultSRGB") == 0)
	    properties->for_text = 3;
	  else if (_cups_strcasecmp(c, "VividSRGB") == 0)
	  {
	    properties->for_graphics = 3;
	    properties->for_tg = 3;
	  }
	  else if (_cups_strcasecmp(c, "PhotoSRGB") == 0)
	    properties->for_photo = 3;
	}
	else
	/* Generic choice names */
	{
	  if (_cups_strcasestr(c, "photo"))
	    properties->for_photo = 6;
	  else if (_cups_strcasecmp(c, "photo") == 0)
	    properties->for_photo = 7;

	  if (_cups_strcasestr(c, "graphic"))
	    properties->for_graphics = 6;
	  else if (_cups_strcasecmp(c, "graphic") == 0 ||
		   _cups_strcasecmp(c, "graphics") == 0)
	    properties->for_graphics = 7;

	  if (_cups_strcasestr(c, "text"))
	  {
	    if (_cups_strcasestr(c, "graphic"))
	      properties->for_tg = 7;
	    else
	      properties->for_text = 6;
	  }
	  else if (_cups_strcasecmp(c, "text") == 0)
	    properties->for_text = 7;

	  if (_cups_strcasestr(c, "presentation"))
	  {
	    properties->for_text = 4;
	    properties->for_graphics = 4;
	    properties->for_tg = 4;
	  }
	  else if (_cups_strcasecmp(c, "presentation") == 0)
	  {
	    properties->for_text = 5;
	    properties->for_graphics = 5;
	    properties->for_tg = 5;
	  }

	  if (_cups_strcasestr(c, "lineart"))
	  {
	    properties->for_graphics = 2;
	    properties->for_tg = 2;
	  }
	  else if (_cups_strcasecmp(c, "lineart") == 0)
	  {
	    properties->for_graphics = 3;
	    properties->for_tg = 3;
	  }

	  if (_cups_strcasestr(c, "drawing"))
	  {
	    properties->for_graphics = 4;
	    properties->for_tg = 4;
	  }
	  else if (_cups_strcasecmp(c, "drawing") == 0)
	  {
	    properties->for_graphics = 5;
	    properties->for_tg = 5;
	  }

	  if (_cups_strcasestr(c, "natural"))
	    properties->for_photo = 2;
	  else if (_cups_strcasecmp(c, "natural") == 0)
	    properties->for_photo = 3;

	  if (_cups_strcasestr(c, "vivid"))
	  {
	    properties->for_text = 2;
	    properties->for_graphics = 2;
	    properties->for_tg = 2;
	  }
	  else if (_cups_strcasecmp(c, "vivid") == 0)
	  {
	    properties->for_text = 3;
	    properties->for_graphics = 3;
	    properties->for_tg = 3;
	  }
	}

	/* We apply these optimizations only in high quality mode
	   therefore we prefer settings for high quality */
	if (properties->sets_high && !properties->sets_draft)
	{
	  if (properties->for_photo)
	    properties->for_photo += 10;
	  if (properties->for_graphics)
	    properties->for_graphics += 10;
	  if (properties->for_text)
	    properties->for_text += 10;
	  if (properties->for_tg)
	    properties->for_tg += 10;
	}

       /*
	* Find the best choice for each field of the content optimize presets
	*/

	/* Find best choice for each task */
	/* optimize_presets[1]: Photo */
	if (properties->for_photo > best_photo)
	{
	  best_photo = properties->for_photo;
	  best_photo_ch = k;
	}
	/* optimize_presets[2]: Graphics */
	if (properties->for_graphics > best_graphics)
	{
	  best_graphics = properties->for_graphics;
	  best_graphics_ch = k;
	}
	/* optimize_presets[3]: Text */
	if (properties->for_text > best_text)
	{
	  best_text = properties->for_text;
	  best_text_ch = k;
	}
	/* optimize_presets[4]: Text and Graphics */
	if (properties->for_tg > best_tg)
	{
	  best_tg = properties->for_tg;
	  best_tg_ch = k;
	}

	/* This option actually does content optimization */
	if (properties->for_text || properties->for_graphics ||
	    properties->for_tg || properties->for_photo)
	  sets_optimization = 1;
      }

     /*
      * Fill in the presets
      */

      if (sets_color_mode || sets_quality)
      {
	/* presets[0][0]: Mono/Draft */
	if (best_mono_draft_ch < 0)
	  best_mono_draft_ch = default_ch;
	if (best_mono_draft_ch >= 0)
	  pc->num_presets[_PWG_PRINT_COLOR_MODE_MONOCHROME]
	                 [_PWG_PRINT_QUALITY_DRAFT] =
	    cupsAddOption(o, option->choices[best_mono_draft_ch].choice,
			  pc->num_presets[_PWG_PRINT_COLOR_MODE_MONOCHROME]
			                 [_PWG_PRINT_QUALITY_DRAFT],
			  &(pc->presets[_PWG_PRINT_COLOR_MODE_MONOCHROME]
			               [_PWG_PRINT_QUALITY_DRAFT]));

	/* presets[0][1]: Mono/Normal */
	if (best_mono_normal_ch < 0)
	  best_mono_normal_ch = default_ch;
	if (best_mono_normal_ch >= 0)
	  pc->num_presets[_PWG_PRINT_COLOR_MODE_MONOCHROME]
	                 [_PWG_PRINT_QUALITY_NORMAL] =
	    cupsAddOption(o, option->choices[best_mono_normal_ch].choice,
			  pc->num_presets[_PWG_PRINT_COLOR_MODE_MONOCHROME]
			                 [_PWG_PRINT_QUALITY_NORMAL],
			  &(pc->presets[_PWG_PRINT_COLOR_MODE_MONOCHROME]
			               [_PWG_PRINT_QUALITY_NORMAL]));

	/* presets[0][2]: Mono/High */
	if (best_mono_high_ch < 0)
	  best_mono_high_ch = default_ch;
	if (best_mono_high_ch >= 0)
	  pc->num_presets[_PWG_PRINT_COLOR_MODE_MONOCHROME]
	                 [_PWG_PRINT_QUALITY_HIGH] =
	    cupsAddOption(o, option->choices[best_mono_high_ch].choice,
			  pc->num_presets[_PWG_PRINT_COLOR_MODE_MONOCHROME]
			                 [_PWG_PRINT_QUALITY_HIGH],
			  &(pc->presets[_PWG_PRINT_COLOR_MODE_MONOCHROME]
			               [_PWG_PRINT_QUALITY_HIGH]));

	/* presets[1][0]: Color/Draft */
	if (best_color_draft_ch < 0)
	  best_color_draft_ch = default_ch;
	if (best_color_draft_ch >= 0)
	  pc->num_presets[_PWG_PRINT_COLOR_MODE_COLOR]
	                 [_PWG_PRINT_QUALITY_DRAFT] =
	    cupsAddOption(o, option->choices[best_color_draft_ch].choice,
			  pc->num_presets[_PWG_PRINT_COLOR_MODE_COLOR]
			                 [_PWG_PRINT_QUALITY_DRAFT],
			  &(pc->presets[_PWG_PRINT_COLOR_MODE_COLOR]
			               [_PWG_PRINT_QUALITY_DRAFT]));

	/* presets[1][1]: Color/Normal */
	if (best_color_normal_ch < 0)
	  best_color_normal_ch = default_ch;
	if (best_color_normal_ch >= 0)
	  pc->num_presets[_PWG_PRINT_COLOR_MODE_COLOR]
	                 [_PWG_PRINT_QUALITY_NORMAL] =
	    cupsAddOption(o, option->choices[best_color_normal_ch].choice,
			  pc->num_presets[_PWG_PRINT_COLOR_MODE_COLOR]
			                 [_PWG_PRINT_QUALITY_NORMAL],
			  &(pc->presets[_PWG_PRINT_COLOR_MODE_COLOR]
			               [_PWG_PRINT_QUALITY_NORMAL]));

	/* presets[1][2]: Color/High */
	if (best_color_high_ch < 0)
	  best_color_high_ch = default_ch;
	if (best_color_high_ch >= 0)
	  pc->num_presets[_PWG_PRINT_COLOR_MODE_COLOR]
	                 [_PWG_PRINT_QUALITY_HIGH] =
	    cupsAddOption(o, option->choices[best_color_high_ch].choice,
			  pc->num_presets[_PWG_PRINT_COLOR_MODE_COLOR]
			                 [_PWG_PRINT_QUALITY_HIGH],
			  &(pc->presets[_PWG_PRINT_COLOR_MODE_COLOR]
			               [_PWG_PRINT_QUALITY_HIGH]));

      }

      if (sets_optimization)
      {

	/* optimize_presets[1]: Photo */
	if (best_photo_ch >= 0)
	  pc->num_optimize_presets[_PWG_PRINT_CONTENT_OPTIMIZE_PHOTO] =
	    cupsAddOption
	      (o, option->choices[best_photo_ch].choice,
	       pc->num_optimize_presets[_PWG_PRINT_CONTENT_OPTIMIZE_PHOTO],
	       &(pc->optimize_presets[_PWG_PRINT_CONTENT_OPTIMIZE_PHOTO]));

	/* optimize_presets[2]: Graphics */
	if (best_graphics_ch >= 0)
	  pc->num_optimize_presets[_PWG_PRINT_CONTENT_OPTIMIZE_GRAPHICS] =
	    cupsAddOption
	      (o, option->choices[best_graphics_ch].choice,
	       pc->num_optimize_presets
	         [_PWG_PRINT_CONTENT_OPTIMIZE_GRAPHICS],
	       &(pc->optimize_presets
		 [_PWG_PRINT_CONTENT_OPTIMIZE_GRAPHICS]));

	/* optimize_presets[1]: Text */
	if (best_text_ch >= 0)
	  pc->num_optimize_presets[_PWG_PRINT_CONTENT_OPTIMIZE_TEXT] =
	    cupsAddOption
	      (o, option->choices[best_text_ch].choice,
	       pc->num_optimize_presets[_PWG_PRINT_CONTENT_OPTIMIZE_TEXT],
	       &(pc->optimize_presets[_PWG_PRINT_CONTENT_OPTIMIZE_TEXT]));

	/* optimize_presets[1]: Text and Graphics */
	if (best_tg_ch >= 0)
	  pc->num_optimize_presets
	    [_PWG_PRINT_CONTENT_OPTIMIZE_TEXT_AND_GRAPHICS] =
	    cupsAddOption
	      (o, option->choices[best_tg_ch].choice,
	       pc->num_optimize_presets
	         [_PWG_PRINT_CONTENT_OPTIMIZE_TEXT_AND_GRAPHICS],
	       &(pc->optimize_presets
		   [_PWG_PRINT_CONTENT_OPTIMIZE_TEXT_AND_GRAPHICS]));

      }

      for (k = 0; k < option->num_choices; k ++)
	free(cupsArrayIndex(choice_properties, k));
      cupsArrayDelete(choice_properties);
    }
  }
}

/*
 * '_ppdCacheDestroy()' - Free all memory used for PWG mapping data.
 */

void
_ppdCacheDestroy(_ppd_cache_t *pc)	/* I - PPD cache and mapping data */
{
  int		i, j;			/* Looping vars */
  pwg_map_t	*map;			/* Current map */
  pwg_size_t	*size;			/* Current size */


 /*
  * Range check input...
  */

  if (!pc)
    return;

 /*
  * Free memory as needed...
  */

  if (pc->bins)
  {
    for (i = pc->num_bins, map = pc->bins; i > 0; i --, map ++)
    {
      free(map->pwg);
      free(map->ppd);
    }

    free(pc->bins);
  }

  if (pc->sizes)
  {
    for (i = pc->num_sizes, size = pc->sizes; i > 0; i --, size ++)
    {
      free(size->map.pwg);
      free(size->map.ppd);
    }

    free(pc->sizes);
  }

  free(pc->source_option);

  if (pc->sources)
  {
    for (i = pc->num_sources, map = pc->sources; i > 0; i --, map ++)
    {
      free(map->pwg);
      free(map->ppd);
    }

    free(pc->sources);
  }

  if (pc->types)
  {
    for (i = pc->num_types, map = pc->types; i > 0; i --, map ++)
    {
      free(map->pwg);
      free(map->ppd);
    }

    free(pc->types);
  }

  free(pc->custom_max_keyword);
  free(pc->custom_min_keyword);

  free(pc->product);
  cupsArrayDelete(pc->filters);
  cupsArrayDelete(pc->prefilters);
  cupsArrayDelete(pc->finishings);

  free(pc->charge_info_uri);
  free(pc->password);

  cupsArrayDelete(pc->mandatory);

  cupsArrayDelete(pc->support_files);

  cupsArrayDelete(pc->strings);

  for (i = _PWG_PRINT_COLOR_MODE_MONOCHROME; i < _PWG_PRINT_COLOR_MODE_MAX; i ++)
    for (j = _PWG_PRINT_QUALITY_DRAFT; j < _PWG_PRINT_QUALITY_MAX; j ++)
      if (pc->num_presets[i][j])
	cupsFreeOptions(pc->num_presets[i][j], pc->presets[i][j]);

  for (i = _PWG_PRINT_CONTENT_OPTIMIZE_AUTO; i < _PWG_PRINT_CONTENT_OPTIMIZE_MAX; i ++)
    if (pc->num_optimize_presets[i])
      cupsFreeOptions(pc->num_optimize_presets[i], pc->optimize_presets[i]);

  free(pc);
}


/*
 * '_ppdCacheGetBin()' - Get the PWG output-bin keyword associated with a PPD
 *                  OutputBin.
 */

const char *				/* O - output-bin or NULL */
_ppdCacheGetBin(
    _ppd_cache_t *pc,			/* I - PPD cache and mapping data */
    const char   *output_bin)		/* I - PPD OutputBin string */
{
  int	i;				/* Looping var */


 /*
  * Range check input...
  */

  if (!pc || !output_bin)
    return (NULL);

 /*
  * Look up the OutputBin string...
  */


  for (i = 0; i < pc->num_bins; i ++)
    if (!_cups_strcasecmp(output_bin, pc->bins[i].ppd) || !_cups_strcasecmp(output_bin, pc->bins[i].pwg))
      return (pc->bins[i].pwg);

  return (NULL);
}


/*
 * '_ppdCacheGetFinishingOptions()' - Get PPD finishing options for the given
 *                                    IPP finishings value(s).
 */

int					/* O  - New number of options */
_ppdCacheGetFinishingOptions(
    _ppd_cache_t     *pc,		/* I  - PPD cache and mapping data */
    ipp_t            *job,		/* I  - Job attributes or NULL */
    ipp_finishings_t value,		/* I  - IPP finishings value of IPP_FINISHINGS_NONE */
    int              num_options,	/* I  - Number of options */
    cups_option_t    **options)		/* IO - Options */
{
  int			i;		/* Looping var */
  _pwg_finishings_t	*f,		/* PWG finishings options */
			key;		/* Search key */
  ipp_attribute_t	*attr;		/* Finishings attribute */
  cups_option_t		*option;	/* Current finishings option */


 /*
  * Range check input...
  */

  if (!pc || cupsArrayCount(pc->finishings) == 0 || !options ||
      (!job && value == IPP_FINISHINGS_NONE))
    return (num_options);

 /*
  * Apply finishing options...
  */

  if (job && (attr = ippFindAttribute(job, "finishings", IPP_TAG_ENUM)) != NULL)
  {
    int	num_values = ippGetCount(attr);	/* Number of values */

    for (i = 0; i < num_values; i ++)
    {
      key.value = (ipp_finishings_t)ippGetInteger(attr, i);

      if ((f = cupsArrayFind(pc->finishings, &key)) != NULL)
      {
        int	j;			/* Another looping var */

        for (j = f->num_options, option = f->options; j > 0; j --, option ++)
          num_options = cupsAddOption(option->name, option->value,
                                      num_options, options);
      }
    }
  }
  else if (value != IPP_FINISHINGS_NONE)
  {
    key.value = value;

    if ((f = cupsArrayFind(pc->finishings, &key)) != NULL)
    {
      int	j;			/* Another looping var */

      for (j = f->num_options, option = f->options; j > 0; j --, option ++)
	num_options = cupsAddOption(option->name, option->value,
				    num_options, options);
    }
  }

  return (num_options);
}


/*
 * '_ppdCacheGetFinishingValues()' - Get IPP finishings value(s) from the given
 *                                   PPD options.
 */

int					/* O - Number of finishings values */
_ppdCacheGetFinishingValues(
    ppd_file_t    *ppd,			/* I - Marked PPD file */
    _ppd_cache_t  *pc,			/* I - PPD cache and mapping data */
    int           max_values,		/* I - Maximum number of finishings values */
    int           *values)		/* O - Finishings values */
{
  int			i,		/* Looping var */
			num_values = 0;	/* Number of values */
  _pwg_finishings_t	*f;		/* Current finishings option */
  cups_option_t		*option;	/* Current option */
  ppd_choice_t		*choice;	/* Marked PPD choice */


 /*
  * Range check input...
  */

  DEBUG_printf(("_ppdCacheGetFinishingValues(ppd=%p, pc=%p, max_values=%d, values=%p)", ppd, pc, max_values, values));

  if (!ppd || !pc || max_values < 1 || !values)
  {
    DEBUG_puts("_ppdCacheGetFinishingValues: Bad arguments, returning 0.");
    return (0);
  }
  else if (!pc->finishings)
  {
    DEBUG_puts("_ppdCacheGetFinishingValues: No finishings support, returning 0.");
    return (0);
  }

 /*
  * Go through the finishings options and see what is set...
  */

  for (f = (_pwg_finishings_t *)cupsArrayFirst(pc->finishings);
       f;
       f = (_pwg_finishings_t *)cupsArrayNext(pc->finishings))
  {
    DEBUG_printf(("_ppdCacheGetFinishingValues: Checking %d (%s)", (int)f->value, ippEnumString("finishings", (int)f->value)));

    for (i = f->num_options, option = f->options; i > 0; i --, option ++)
    {
      DEBUG_printf(("_ppdCacheGetFinishingValues: %s=%s?", option->name, option->value));

      if ((choice = ppdFindMarkedChoice(ppd, option->name)) == NULL || _cups_strcasecmp(option->value, choice->choice))
      {
        DEBUG_puts("_ppdCacheGetFinishingValues: NO");
        break;
      }
    }

    if (i == 0)
    {
      DEBUG_printf(("_ppdCacheGetFinishingValues: Adding %d (%s)", (int)f->value, ippEnumString("finishings", (int)f->value)));

      values[num_values ++] = (int)f->value;

      if (num_values >= max_values)
        break;
    }
  }

  if (num_values == 0)
  {
   /*
    * Always have at least "finishings" = 'none'...
    */

    DEBUG_puts("_ppdCacheGetFinishingValues: Adding 3 (none).");
    values[0] = IPP_FINISHINGS_NONE;
    num_values ++;
  }

  DEBUG_printf(("_ppdCacheGetFinishingValues: Returning %d.", num_values));

  return (num_values);
}


/*
 * 'ppd_inputslot_for_keyword()' - Return the PPD InputSlot associated
 *                                a keyword string, or NULL if no mapping
 *                                exists.
 */
static const char *			/* O - PPD InputSlot or NULL */
ppd_inputslot_for_keyword(
    _ppd_cache_t *pc,			/* I - PPD cache and mapping data */
    const char   *keyword)		/* I - Keyword string */
{
  int	i;				/* Looping var */

  if (!pc || !keyword)
    return (NULL);

  for (i = 0; i < pc->num_sources; i ++)
    if (!_cups_strcasecmp(keyword, pc->sources[i].pwg))
      return (pc->sources[i].ppd);

  return (NULL);
}

/*
 * '_ppdCacheGetInputSlot()' - Get the PPD InputSlot associated with the job
 *                        attributes or a keyword string.
 */

const char *				/* O - PPD InputSlot or NULL */
_ppdCacheGetInputSlot(
    _ppd_cache_t *pc,			/* I - PPD cache and mapping data */
    ipp_t        *job,			/* I - Job attributes or NULL */
    const char   *keyword)		/* I - Keyword string or NULL */
{
 /*
  * Range check input...
  */

  if (!pc || pc->num_sources == 0 || (!job && !keyword))
    return (NULL);

  if (job && !keyword)
  {
   /*
    * Lookup the media-col attribute and any media-source found there...
    */

    ipp_attribute_t	*media_col,	/* media-col attribute */
			*media_source;	/* media-source attribute */
    pwg_size_t		size;		/* Dimensional size */
    int			margins_set;	/* Were the margins set? */

    media_col = ippFindAttribute(job, "media-col", IPP_TAG_BEGIN_COLLECTION);
    if (media_col &&
        (media_source = ippFindAttribute(ippGetCollection(media_col, 0),
                                         "media-source",
	                                 IPP_TAG_KEYWORD)) != NULL)
    {
     /*
      * Use the media-source value from media-col...
      */

      keyword = ippGetString(media_source, 0, NULL);
    }
    else if (pwgInitSize(&size, job, &margins_set))
    {
     /*
      * For media <= 5x7, try to ask for automatic selection so the printer can
      * pick the photo tray.  If auto isn't available, fall back to explicitly
      * asking for the photo tray.
      */

      if (size.width <= (5 * 2540) && size.length <= (7 * 2540)) {
        const char* match;
        if ((match = ppd_inputslot_for_keyword(pc, "auto")) != NULL)
          return (match);
        keyword = "photo";
      }
    }
  }

  return (ppd_inputslot_for_keyword(pc, keyword));
}


/*
 * '_ppdCacheGetMediaType()' - Get the PPD MediaType associated with the job
 *                        attributes or a keyword string.
 */

const char *				/* O - PPD MediaType or NULL */
_ppdCacheGetMediaType(
    _ppd_cache_t *pc,			/* I - PPD cache and mapping data */
    ipp_t        *job,			/* I - Job attributes or NULL */
    const char   *keyword)		/* I - Keyword string or NULL */
{
 /*
  * Range check input...
  */

  if (!pc || pc->num_types == 0 || (!job && !keyword))
    return (NULL);

  if (job && !keyword)
  {
   /*
    * Lookup the media-col attribute and any media-source found there...
    */

    ipp_attribute_t	*media_col,	/* media-col attribute */
			*media_type;	/* media-type attribute */

    media_col = ippFindAttribute(job, "media-col", IPP_TAG_BEGIN_COLLECTION);
    if (media_col)
    {
      if ((media_type = ippFindAttribute(media_col->values[0].collection,
                                         "media-type",
	                                 IPP_TAG_KEYWORD)) == NULL)
	media_type = ippFindAttribute(media_col->values[0].collection,
				      "media-type", IPP_TAG_NAME);

      if (media_type)
	keyword = media_type->values[0].string.text;
    }
  }

  if (keyword)
  {
    int	i;				/* Looping var */

    for (i = 0; i < pc->num_types; i ++)
      if (!_cups_strcasecmp(keyword, pc->types[i].pwg))
        return (pc->types[i].ppd);
  }

  return (NULL);
}


/*
 * '_ppdCacheGetOutputBin()' - Get the PPD OutputBin associated with the keyword
 *                        string.
 */

const char *				/* O - PPD OutputBin or NULL */
_ppdCacheGetOutputBin(
    _ppd_cache_t *pc,			/* I - PPD cache and mapping data */
    const char   *output_bin)		/* I - Keyword string */
{
  int	i;				/* Looping var */


 /*
  * Range check input...
  */

  if (!pc || !output_bin)
    return (NULL);

 /*
  * Look up the OutputBin string...
  */


  for (i = 0; i < pc->num_bins; i ++)
    if (!_cups_strcasecmp(output_bin, pc->bins[i].pwg))
      return (pc->bins[i].ppd);

  return (NULL);
}


/*
 * '_ppdCacheGetPageSize()' - Get the PPD PageSize associated with the job
 *                       attributes or a keyword string.
 */

const char *				/* O - PPD PageSize or NULL */
_ppdCacheGetPageSize(
    _ppd_cache_t *pc,			/* I - PPD cache and mapping data */
    ipp_t        *job,			/* I - Job attributes or NULL */
    const char   *keyword,		/* I - Keyword string or NULL */
    int          *exact)		/* O - 1 if exact match, 0 otherwise */
{
  int		i;			/* Looping var */
  pwg_size_t	*size,			/* Current size */
		*closest,		/* Closest size */
		jobsize;		/* Size data from job */
  int		margins_set,		/* Were the margins set? */
		dwidth,			/* Difference in width */
		dlength,		/* Difference in length */
		dleft,			/* Difference in left margins */
		dright,			/* Difference in right margins */
		dbottom,		/* Difference in bottom margins */
		dtop,			/* Difference in top margins */
		dmin,			/* Minimum difference */
		dclosest;		/* Closest difference */
  const char	*ppd_name;		/* PPD media name */


  DEBUG_printf(("_ppdCacheGetPageSize(pc=%p, job=%p, keyword=\"%s\", exact=%p)",
	        pc, job, keyword, exact));

 /*
  * Range check input...
  */

  if (!pc || (!job && !keyword))
    return (NULL);

  if (exact)
    *exact = 0;

  ppd_name = keyword;

  if (job)
  {
   /*
    * Try getting the PPD media name from the job attributes...
    */

    ipp_attribute_t	*attr;		/* Job attribute */

    if ((attr = ippFindAttribute(job, "PageSize", IPP_TAG_ZERO)) == NULL)
      if ((attr = ippFindAttribute(job, "PageRegion", IPP_TAG_ZERO)) == NULL)
        attr = ippFindAttribute(job, "media", IPP_TAG_ZERO);

#ifdef DEBUG
    if (attr)
      DEBUG_printf(("1_ppdCacheGetPageSize: Found attribute %s (%s)",
                    attr->name, ippTagString(attr->value_tag)));
    else
      DEBUG_puts("1_ppdCacheGetPageSize: Did not find media attribute.");
#endif /* DEBUG */

    if (attr && (attr->value_tag == IPP_TAG_NAME ||
                 attr->value_tag == IPP_TAG_KEYWORD))
      ppd_name = attr->values[0].string.text;
  }

  DEBUG_printf(("1_ppdCacheGetPageSize: ppd_name=\"%s\"", ppd_name));

  if (ppd_name)
  {
   /*
    * Try looking up the named PPD size first...
    */

    for (i = pc->num_sizes, size = pc->sizes; i > 0; i --, size ++)
    {
      DEBUG_printf(("2_ppdCacheGetPageSize: size[%d]=[\"%s\" \"%s\"]",
                    (int)(size - pc->sizes), size->map.pwg, size->map.ppd));

      if (!_cups_strcasecmp(ppd_name, size->map.ppd) ||
          !_cups_strcasecmp(ppd_name, size->map.pwg))
      {
	if (exact)
	  *exact = 1;

        DEBUG_printf(("1_ppdCacheGetPageSize: Returning \"%s\"", ppd_name));

        return (size->map.ppd);
      }
    }
  }

  if (job && !keyword)
  {
   /*
    * Get the size using media-col or media, with the preference being
    * media-col.
    */

    if (!pwgInitSize(&jobsize, job, &margins_set))
      return (NULL);
  }
  else
  {
   /*
    * Get the size using a media keyword...
    */

    pwg_media_t	*media;		/* Media definition */


    if ((media = pwgMediaForPWG(keyword)) == NULL)
      if ((media = pwgMediaForLegacy(keyword)) == NULL)
        if ((media = pwgMediaForPPD(keyword)) == NULL)
	  return (NULL);

    jobsize.width  = media->width;
    jobsize.length = media->length;
    margins_set    = 0;
  }

 /*
  * Now that we have the dimensions and possibly the margins, look at the
  * available sizes and find the match...
  */

  closest  = NULL;
  dclosest = 999999999;

  if (!ppd_name || _cups_strncasecmp(ppd_name, "Custom.", 7) ||
      _cups_strncasecmp(ppd_name, "custom_", 7))
  {
    for (i = pc->num_sizes, size = pc->sizes; i > 0; i --, size ++)
    {
     /*
      * Adobe uses a size matching algorithm with an epsilon of 5 points, which
      * is just about 176/2540ths...
      */

      dwidth  = size->width - jobsize.width;
      dlength = size->length - jobsize.length;

      if (dwidth <= -176 || dwidth >= 176 || dlength <= -176 || dlength >= 176)
	continue;

      if (margins_set)
      {
       /*
	* Use a tighter epsilon of 1 point (35/2540ths) for margins...
	*/

	dleft   = size->left - jobsize.left;
	dright  = size->right - jobsize.right;
	dtop    = size->top - jobsize.top;
	dbottom = size->bottom - jobsize.bottom;

	if (dleft <= -35 || dleft >= 35 || dright <= -35 || dright >= 35 ||
	    dtop <= -35 || dtop >= 35 || dbottom <= -35 || dbottom >= 35)
	{
	  dleft   = dleft < 0 ? -dleft : dleft;
	  dright  = dright < 0 ? -dright : dright;
	  dbottom = dbottom < 0 ? -dbottom : dbottom;
	  dtop    = dtop < 0 ? -dtop : dtop;
	  dmin    = dleft + dright + dbottom + dtop;

	  if (dmin < dclosest)
	  {
	    dclosest = dmin;
	    closest  = size;
	  }

	  continue;
	}
      }

      if (exact)
	*exact = 1;

      DEBUG_printf(("1_ppdCacheGetPageSize: Returning \"%s\"", size->map.ppd));

      return (size->map.ppd);
    }
  }

  if (closest)
  {
    DEBUG_printf(("1_ppdCacheGetPageSize: Returning \"%s\" (closest)",
                  closest->map.ppd));

    return (closest->map.ppd);
  }

 /*
  * If we get here we need to check for custom page size support...
  */

  if (jobsize.width >= pc->custom_min_width &&
      jobsize.width <= pc->custom_max_width &&
      jobsize.length >= pc->custom_min_length &&
      jobsize.length <= pc->custom_max_length)
  {
   /*
    * In range, format as Custom.WWWWxLLLL (points).
    */

    snprintf(pc->custom_ppd_size, sizeof(pc->custom_ppd_size), "Custom.%dx%d",
             (int)PWG_TO_POINTS(jobsize.width), (int)PWG_TO_POINTS(jobsize.length));

    if (margins_set && exact)
    {
      dleft   = pc->custom_size.left - jobsize.left;
      dright  = pc->custom_size.right - jobsize.right;
      dtop    = pc->custom_size.top - jobsize.top;
      dbottom = pc->custom_size.bottom - jobsize.bottom;

      if (dleft > -35 && dleft < 35 && dright > -35 && dright < 35 &&
          dtop > -35 && dtop < 35 && dbottom > -35 && dbottom < 35)
	*exact = 1;
    }
    else if (exact)
      *exact = 1;

    DEBUG_printf(("1_ppdCacheGetPageSize: Returning \"%s\" (custom)",
                  pc->custom_ppd_size));

    return (pc->custom_ppd_size);
  }

 /*
  * No custom page size support or the size is out of range - return NULL.
  */

  DEBUG_puts("1_ppdCacheGetPageSize: Returning NULL");

  return (NULL);
}


/*
 * '_ppdCacheGetSize()' - Get the PWG size associated with a PPD PageSize.
 */

pwg_size_t *				/* O - PWG size or NULL */
_ppdCacheGetSize(
    _ppd_cache_t *pc,			/* I - PPD cache and mapping data */
    const char   *page_size)		/* I - PPD PageSize */
{
  int		i;			/* Looping var */
  pwg_media_t	*media;			/* Media */
  pwg_size_t	*size;			/* Current size */


 /*
  * Range check input...
  */

  if (!pc || !page_size)
    return (NULL);

  if (!_cups_strncasecmp(page_size, "Custom.", 7))
  {
   /*
    * Custom size; size name can be one of the following:
    *
    *    Custom.WIDTHxLENGTHin    - Size in inches
    *    Custom.WIDTHxLENGTHft    - Size in feet
    *    Custom.WIDTHxLENGTHcm    - Size in centimeters
    *    Custom.WIDTHxLENGTHmm    - Size in millimeters
    *    Custom.WIDTHxLENGTHm     - Size in meters
    *    Custom.WIDTHxLENGTH[pt]  - Size in points
    */

    double		w, l;		/* Width and length of page */
    char		*ptr;		/* Pointer into PageSize */
    struct lconv	*loc;		/* Locale data */

    loc = localeconv();
    w   = (float)_cupsStrScand(page_size + 7, &ptr, loc);
    if (!ptr || *ptr != 'x')
      return (NULL);

    l = (float)_cupsStrScand(ptr + 1, &ptr, loc);
    if (!ptr)
      return (NULL);

    if (!_cups_strcasecmp(ptr, "in"))
    {
      w *= 2540.0;
      l *= 2540.0;
    }
    else if (!_cups_strcasecmp(ptr, "ft"))
    {
      w *= 12.0 * 2540.0;
      l *= 12.0 * 2540.0;
    }
    else if (!_cups_strcasecmp(ptr, "mm"))
    {
      w *= 100.0;
      l *= 100.0;
    }
    else if (!_cups_strcasecmp(ptr, "cm"))
    {
      w *= 1000.0;
      l *= 1000.0;
    }
    else if (!_cups_strcasecmp(ptr, "m"))
    {
      w *= 100000.0;
      l *= 100000.0;
    }
    else
    {
      w *= 2540.0 / 72.0;
      l *= 2540.0 / 72.0;
    }

    pc->custom_size.width  = (int)w;
    pc->custom_size.length = (int)l;

    return (&(pc->custom_size));
  }

 /*
  * Not a custom size - look it up...
  */

  for (i = pc->num_sizes, size = pc->sizes; i > 0; i --, size ++)
    if (!_cups_strcasecmp(page_size, size->map.ppd) ||
        !_cups_strcasecmp(page_size, size->map.pwg))
      return (size);

 /*
  * Look up standard sizes...
  */

  if ((media = pwgMediaForPPD(page_size)) == NULL)
    if ((media = pwgMediaForLegacy(page_size)) == NULL)
      media = pwgMediaForPWG(page_size);

  if (media)
  {
    pc->custom_size.width  = media->width;
    pc->custom_size.length = media->length;

    return (&(pc->custom_size));
  }

  return (NULL);
}


/*
 * '_ppdCacheGetSource()' - Get the PWG media-source associated with a PPD
 *                          InputSlot.
 */

const char *				/* O - PWG media-source keyword */
_ppdCacheGetSource(
    _ppd_cache_t *pc,			/* I - PPD cache and mapping data */
    const char   *input_slot)		/* I - PPD InputSlot */
{
  int		i;			/* Looping var */
  pwg_map_t	*source;		/* Current source */


 /*
  * Range check input...
  */

  if (!pc || !input_slot)
    return (NULL);

  for (i = pc->num_sources, source = pc->sources; i > 0; i --, source ++)
    if (!_cups_strcasecmp(input_slot, source->ppd) || !_cups_strcasecmp(input_slot, source->pwg))
      return (source->pwg);

  return (NULL);
}


/*
 * '_ppdCacheGetType()' - Get the PWG media-type associated with a PPD
 *                        MediaType.
 */

const char *				/* O - PWG media-type keyword */
_ppdCacheGetType(
    _ppd_cache_t *pc,			/* I - PPD cache and mapping data */
    const char   *media_type)		/* I - PPD MediaType */
{
  int		i;			/* Looping var */
  pwg_map_t	*type;			/* Current type */


 /*
  * Range check input...
  */

  if (!pc || !media_type)
    return (NULL);

  for (i = pc->num_types, type = pc->types; i > 0; i --, type ++)
    if (!_cups_strcasecmp(media_type, type->ppd) || !_cups_strcasecmp(media_type, type->pwg))
      return (type->pwg);

  return (NULL);
}


/*
 * '_ppdCacheWriteFile()' - Write PWG mapping data to a file.
 */

int					/* O - 1 on success, 0 on failure */
_ppdCacheWriteFile(
    _ppd_cache_t *pc,			/* I - PPD cache and mapping data */
    const char   *filename,		/* I - File to write */
    ipp_t        *attrs)		/* I - Attributes to write, if any */
{
  int			i, j, k;	/* Looping vars */
  cups_file_t		*fp;		/* Output file */
  pwg_size_t		*size;		/* Current size */
  pwg_map_t		*map;		/* Current map */
  _pwg_finishings_t	*f;		/* Current finishing option */
  cups_option_t		*option;	/* Current option */
  const char		*value;		/* String value */
  char			newfile[1024];	/* New filename */


 /*
  * Range check input...
  */

  if (!pc || !filename)
  {
    _cupsSetError(IPP_STATUS_ERROR_INTERNAL, strerror(EINVAL), 0);
    return (0);
  }

 /*
  * Open the file and write with compression...
  */

  snprintf(newfile, sizeof(newfile), "%s.N", filename);
  if ((fp = cupsFileOpen(newfile, "w9")) == NULL)
  {
    _cupsSetError(IPP_STATUS_ERROR_INTERNAL, strerror(errno), 0);
    return (0);
  }

 /*
  * Standard header...
  */

  cupsFilePrintf(fp, "#CUPS-PPD-CACHE-%d\n", _PPD_CACHE_VERSION);

 /*
  * Output bins...
  */

  if (pc->num_bins > 0)
  {
    cupsFilePrintf(fp, "NumBins %d\n", pc->num_bins);
    for (i = pc->num_bins, map = pc->bins; i > 0; i --, map ++)
      cupsFilePrintf(fp, "Bin %s %s\n", map->pwg, map->ppd);
  }

 /*
  * Media sizes...
  */

  cupsFilePrintf(fp, "NumSizes %d\n", pc->num_sizes);
  for (i = pc->num_sizes, size = pc->sizes; i > 0; i --, size ++)
    cupsFilePrintf(fp, "Size %s %s %d %d %d %d %d %d\n", size->map.pwg,
		   size->map.ppd, size->width, size->length, size->left,
		   size->bottom, size->right, size->top);
  if (pc->custom_max_width > 0)
    cupsFilePrintf(fp, "CustomSize %d %d %d %d %d %d %d %d\n",
                   pc->custom_max_width, pc->custom_max_length,
		   pc->custom_min_width, pc->custom_min_length,
		   pc->custom_size.left, pc->custom_size.bottom,
		   pc->custom_size.right, pc->custom_size.top);

 /*
  * Media sources...
  */

  if (pc->source_option)
    cupsFilePrintf(fp, "SourceOption %s\n", pc->source_option);

  if (pc->num_sources > 0)
  {
    cupsFilePrintf(fp, "NumSources %d\n", pc->num_sources);
    for (i = pc->num_sources, map = pc->sources; i > 0; i --, map ++)
      cupsFilePrintf(fp, "Source %s %s\n", map->pwg, map->ppd);
  }

 /*
  * Media types...
  */

  if (pc->num_types > 0)
  {
    cupsFilePrintf(fp, "NumTypes %d\n", pc->num_types);
    for (i = pc->num_types, map = pc->types; i > 0; i --, map ++)
      cupsFilePrintf(fp, "Type %s %s\n", map->pwg, map->ppd);
  }

 /*
  * Presets...
  */

  for (i = _PWG_PRINT_COLOR_MODE_MONOCHROME; i < _PWG_PRINT_COLOR_MODE_MAX; i ++)
    for (j = _PWG_PRINT_QUALITY_DRAFT; j < _PWG_PRINT_QUALITY_MAX; j ++)
      if (pc->num_presets[i][j])
      {
	cupsFilePrintf(fp, "Preset %d %d", i, j);
	for (k = pc->num_presets[i][j], option = pc->presets[i][j];
	     k > 0;
	     k --, option ++)
	  cupsFilePrintf(fp, " %s=%s", option->name, option->value);
	cupsFilePutChar(fp, '\n');
      }

 /*
  * Optimization Presets...
  */

  for (i = _PWG_PRINT_CONTENT_OPTIMIZE_AUTO; i < _PWG_PRINT_CONTENT_OPTIMIZE_MAX; i ++)
    if (pc->num_optimize_presets[i])
    {
      cupsFilePrintf(fp, "OptimizePreset %d", i);
      for (k = pc->num_optimize_presets[i], option = pc->optimize_presets[i];
	   k > 0;
	   k --, option ++)
	cupsFilePrintf(fp, " %s=%s", option->name, option->value);
      cupsFilePutChar(fp, '\n');
    }

 /*
  * Duplex/sides...
  */

  if (pc->sides_option)
    cupsFilePrintf(fp, "SidesOption %s\n", pc->sides_option);

  if (pc->sides_1sided)
    cupsFilePrintf(fp, "Sides1Sided %s\n", pc->sides_1sided);

  if (pc->sides_2sided_long)
    cupsFilePrintf(fp, "Sides2SidedLong %s\n", pc->sides_2sided_long);

  if (pc->sides_2sided_short)
    cupsFilePrintf(fp, "Sides2SidedShort %s\n", pc->sides_2sided_short);

 /*
  * Product, cupsFilter, cupsFilter2, and cupsPreFilter...
  */

  if (pc->product)
    cupsFilePutConf(fp, "Product", pc->product);

  for (value = (const char *)cupsArrayFirst(pc->filters);
       value;
       value = (const char *)cupsArrayNext(pc->filters))
    cupsFilePutConf(fp, "Filter", value);

  for (value = (const char *)cupsArrayFirst(pc->prefilters);
       value;
       value = (const char *)cupsArrayNext(pc->prefilters))
    cupsFilePutConf(fp, "PreFilter", value);

  cupsFilePrintf(fp, "SingleFile %s\n", pc->single_file ? "true" : "false");

 /*
  * Finishing options...
  */

  for (f = (_pwg_finishings_t *)cupsArrayFirst(pc->finishings);
       f;
       f = (_pwg_finishings_t *)cupsArrayNext(pc->finishings))
  {
    cupsFilePrintf(fp, "Finishings %d", f->value);
    for (i = f->num_options, option = f->options; i > 0; i --, option ++)
      cupsFilePrintf(fp, " %s=%s", option->name, option->value);
    cupsFilePutChar(fp, '\n');
  }

  for (value = (const char *)cupsArrayFirst(pc->templates); value; value = (const char *)cupsArrayNext(pc->templates))
    cupsFilePutConf(fp, "FinishingTemplate", value);

 /*
  * Max copies...
  */

  cupsFilePrintf(fp, "MaxCopies %d\n", pc->max_copies);

 /*
  * Accounting/quota/PIN/managed printing values...
  */

  if (pc->charge_info_uri)
    cupsFilePutConf(fp, "ChargeInfoURI", pc->charge_info_uri);

  cupsFilePrintf(fp, "JobAccountId %s\n", pc->account_id ? "true" : "false");
  cupsFilePrintf(fp, "JobAccountingUserId %s\n",
                 pc->accounting_user_id ? "true" : "false");

  if (pc->password)
    cupsFilePutConf(fp, "JobPassword", pc->password);

  for (value = (char *)cupsArrayFirst(pc->mandatory);
       value;
       value = (char *)cupsArrayNext(pc->mandatory))
    cupsFilePutConf(fp, "Mandatory", value);

 /*
  * Support files...
  */

  for (value = (char *)cupsArrayFirst(pc->support_files);
       value;
       value = (char *)cupsArrayNext(pc->support_files))
    cupsFilePutConf(fp, "SupportFile", value);

 /*
  * IPP attributes, if any...
  */

  if (attrs)
  {
    cupsFilePrintf(fp, "IPP " CUPS_LLFMT "\n", CUPS_LLCAST ippLength(attrs));

    attrs->state = IPP_STATE_IDLE;
    ippWriteIO(fp, (ipp_iocb_t)cupsFileWrite, 1, NULL, attrs);
  }

 /*
  * Close and return...
  */

  if (cupsFileClose(fp))
  {
    unlink(newfile);
    return (0);
  }

  unlink(filename);
  return (!rename(newfile, filename));
}


/*
 * '_ppdCreateFromIPP()' - Create a PPD file describing the capabilities
 *                         of an IPP printer.
 */

char *					/* O - PPD filename or @code NULL@ on error */
_ppdCreateFromIPP(char   *buffer,	/* I - Filename buffer */
                  size_t bufsize,	/* I - Size of filename buffer */
		  ipp_t  *supported)	/* I - Get-Printer-Attributes response */
{
  return (_ppdCreateFromIPP2(buffer, bufsize, supported, cupsLangDefault()));
}


/*
 * '_ppdCreateFromIPP()' - Create a PPD file describing the capabilities
 *                         of an IPP printer.
 */


char *
_ppdCreateFromIPP2(
    char        *buffer,		/* I - Filename buffer */
    size_t      bufsize,		/* I - Size of filename buffer */
    ipp_t       *supported,		/* I - Get-Printer-Attributes response */
    cups_lang_t *lang)			/* I - Language */
{
  cups_file_t		*fp;		/* PPD file */
  cups_array_t		*sizes;		/* Media sizes supported by printer */
  cups_size_t		*size;		/* Current media size */
  ipp_attribute_t	*attr,		/* xxx-supported */
			*lang_supp,	/* printer-strings-languages-supported */
			*defattr,	/* xxx-default */
                        *quality,	/* print-quality-supported */
			*x_dim, *y_dim;	/* Media dimensions */
  ipp_t			*media_col,	/* Media collection */
			*media_size;	/* Media size collection */
  char			make[256],	/* Make and model */
			*mptr,		/* Pointer into make and model */
			ppdname[PPD_MAX_NAME];
		    			/* PPD keyword */
  const char		*model;		/* Model name */
  int			i, j,		/* Looping vars */
			count,		/* Number of values */
			bottom,		/* Largest bottom margin */
			left,		/* Largest left margin */
			right,		/* Largest right margin */
			top,		/* Largest top margin */
			max_length = 0,	/* Maximum custom size */
			max_width = 0,
			min_length = INT_MAX,
					/* Minimum custom size */
			min_width = INT_MAX,
			is_apple = 0,	/* Does the printer support Apple raster? */
			is_pdf = 0,	/* Does the printer support PDF? */
			is_pwg = 0;	/* Does the printer support PWG Raster? */
  pwg_media_t		*pwg;		/* PWG media size */
  int			xres, yres;	/* Resolution values */
  int                   resolutions[1000];
                                        /* Array of resolution indices */
  int			have_qdraft = 0,/* Have draft quality? */
			have_qhigh = 0;	/* Have high quality? */
  char			msgid[256];	/* Message identifier (attr.value) */
  const char		*keyword;	/* Keyword value */
  cups_array_t		*strings = NULL;/* Printer strings file */
  struct lconv		*loc = localeconv();
					/* Locale data */
  cups_array_t		*fin_options = NULL;
					/* Finishing options */


 /*
  * Range check input...
  */

  if (buffer)
    *buffer = '\0';

  if (!buffer || bufsize < 1)
  {
    _cupsSetError(IPP_STATUS_ERROR_INTERNAL, strerror(EINVAL), 0);
    return (NULL);
  }

  if (!supported)
  {
    _cupsSetError(IPP_STATUS_ERROR_INTERNAL, _("No IPP attributes."), 1);
    return (NULL);
  }

 /*
  * Open a temporary file for the PPD...
  */

  if ((fp = cupsTempFile2(buffer, (int)bufsize)) == NULL)
  {
    _cupsSetError(IPP_STATUS_ERROR_INTERNAL, strerror(errno), 0);
    return (NULL);
  }

 /*
  * Get a sanitized make and model...
  */

  if ((attr = ippFindAttribute(supported, "printer-make-and-model", IPP_TAG_TEXT)) != NULL && ippValidateAttribute(attr))
  {
   /*
    * Sanitize the model name to only contain PPD-safe characters.
    */

    strlcpy(make, ippGetString(attr, 0, NULL), sizeof(make));

    for (mptr = make; *mptr; mptr ++)
    {
      if (*mptr < ' ' || *mptr >= 127 || *mptr == '\"')
      {
       /*
	* Truncate the make and model on the first bad character...
	*/

	*mptr = '\0';
	break;
      }
    }

    while (mptr > make)
    {
     /*
      * Strip trailing whitespace...
      */

      mptr --;
      if (*mptr == ' ')
	*mptr = '\0';
    }

    if (!make[0])
    {
     /*
      * Use a default make and model if nothing remains...
      */

      strlcpy(make, "Unknown", sizeof(make));
    }
  }
  else
  {
   /*
    * Use a default make and model...
    */

    strlcpy(make, "Unknown", sizeof(make));
  }

  if (!_cups_strncasecmp(make, "Hewlett Packard ", 16) || !_cups_strncasecmp(make, "Hewlett-Packard ", 16))
  {
   /*
    * Normalize HP printer make and model...
    */

    model = make + 16;
    strlcpy(make, "HP", sizeof(make));

    if (!_cups_strncasecmp(model, "HP ", 3))
      model += 3;
  }
  else if ((mptr = strchr(make, ' ')) != NULL)
  {
   /*
    * Separate "MAKE MODEL"...
    */

    while (*mptr && *mptr == ' ')
      *mptr++ = '\0';

    model = mptr;
  }
  else
  {
   /*
    * No separate model name...
    */

    model = "Printer";
  }

 /*
  * Standard stuff for PPD file...
  */

  cupsFilePuts(fp, "*PPD-Adobe: \"4.3\"\n");
  cupsFilePuts(fp, "*FormatVersion: \"4.3\"\n");
  cupsFilePrintf(fp, "*FileVersion: \"%d.%d\"\n", CUPS_VERSION_MAJOR, CUPS_VERSION_MINOR);
  cupsFilePuts(fp, "*LanguageVersion: English\n");
  cupsFilePuts(fp, "*LanguageEncoding: ISOLatin1\n");
  cupsFilePuts(fp, "*PSVersion: \"(3010.000) 0\"\n");
  cupsFilePuts(fp, "*LanguageLevel: \"3\"\n");
  cupsFilePuts(fp, "*FileSystem: False\n");
  cupsFilePuts(fp, "*PCFileName: \"ippeve.ppd\"\n");
  cupsFilePrintf(fp, "*Manufacturer: \"%s\"\n", make);
  cupsFilePrintf(fp, "*ModelName: \"%s\"\n", model);
  cupsFilePrintf(fp, "*Product: \"(%s)\"\n", model);
  cupsFilePrintf(fp, "*NickName: \"%s - IPP Everywhere\"\n", model);
  cupsFilePrintf(fp, "*ShortNickName: \"%s - IPP Everywhere\"\n", model);

  if ((attr = ippFindAttribute(supported, "color-supported", IPP_TAG_BOOLEAN)) != NULL && ippGetBoolean(attr, 0))
    cupsFilePuts(fp, "*ColorDevice: True\n");
  else
    cupsFilePuts(fp, "*ColorDevice: False\n");

  cupsFilePrintf(fp, "*cupsVersion: %d.%d\n", CUPS_VERSION_MAJOR, CUPS_VERSION_MINOR);
#ifdef __APPLE__
  cupsFilePrintf(fp, "*APAirPrint: True\n");
#endif // __APPLE__
  cupsFilePuts(fp, "*cupsSNMPSupplies: False\n");
  cupsFilePrintf(fp, "*cupsLanguages: \"%s", lang->language);
  if ((lang_supp = ippFindAttribute(supported, "printer-strings-languages-supported", IPP_TAG_LANGUAGE)) != NULL)
  {
    for (i = 0, count = ippGetCount(lang_supp); i < count; i ++)
    {
      keyword = ippGetString(lang_supp, i, NULL);

      if (strcmp(keyword, lang->language))
        cupsFilePrintf(fp, " %s", keyword);
    }
  }
  cupsFilePuts(fp, "\"\n");

  if ((attr = ippFindAttribute(supported, "printer-more-info", IPP_TAG_URI)) != NULL && ippValidateAttribute(attr))
    cupsFilePrintf(fp, "*APSupplies: \"%s\"\n", ippGetString(attr, 0, NULL));

  if ((attr = ippFindAttribute(supported, "printer-charge-info-uri", IPP_TAG_URI)) != NULL && ippValidateAttribute(attr))
    cupsFilePrintf(fp, "*cupsChargeInfoURI: \"%s\"\n", ippGetString(attr, 0, NULL));

  if ((attr = ippFindAttribute(supported, "printer-strings-uri", IPP_TAG_URI)) != NULL && ippValidateAttribute(attr))
  {
    http_t	*http = NULL;		/* Connection to printer */
    char	stringsfile[1024];	/* Temporary strings file */

    if (cups_get_url(&http, ippGetString(attr, 0, NULL), stringsfile, sizeof(stringsfile)))
    {
      const char	*printer_uri = ippGetString(ippFindAttribute(supported, "printer-uri-supported", IPP_TAG_URI), 0, NULL);
					// Printer URI
      char		resource[256];	// Resource path
      ipp_t		*request,	// Get-Printer-Attributes request
			*response;	// Response to request

     /*
      * Load strings and save the URL for clients using the destination API
      * instead of this PPD file...
      */

      cupsFilePrintf(fp, "*cupsStringsURI: \"%s\"\n", ippGetString(attr, 0, NULL));

      strings = _cupsMessageLoad(stringsfile, _CUPS_MESSAGE_STRINGS | _CUPS_MESSAGE_UNQUOTE);

      unlink(stringsfile);

      if (lang_supp && printer_uri && cups_connect(&http, printer_uri, resource, sizeof(resource)))
      {
       /*
	* Loop through all of the languages and save their URIs...
	*/

	for (i = 0, count = ippGetCount(lang_supp); i < count; i ++)
	{
	  keyword = ippGetString(lang_supp, i, NULL);

	  request = ippNew();
	  ippSetOperation(request, IPP_OP_GET_PRINTER_ATTRIBUTES);
	  ippSetRequestId(request, i + 1);
	  ippAddString(request, IPP_TAG_OPERATION, IPP_CONST_TAG(IPP_TAG_CHARSET), "attributes-charset", NULL, "utf-8");
	  ippAddString(request, IPP_TAG_OPERATION, IPP_TAG_LANGUAGE, "attributes-natural-language", NULL, keyword);
	  ippAddString(request, IPP_TAG_OPERATION, IPP_TAG_URI, "printer-uri", NULL, printer_uri);
	  ippAddString(request, IPP_TAG_OPERATION, IPP_CONST_TAG(IPP_TAG_KEYWORD), "requested-attributes", NULL, "printer-strings-uri");

	  response = cupsDoRequest(http, request, resource);

	  if ((attr = ippFindAttribute(response, "printer-strings-uri", IPP_TAG_URI)) != NULL && ippValidateAttribute(attr))
	    cupsFilePrintf(fp, "*cupsStringsURI %s: \"%s\"\n", keyword, ippGetString(attr, 0, NULL));

	  ippDelete(response);
	}
      }
    }

    if (http)
      httpClose(http);
  }

 /*
  * Accounting...
  */

  if (ippGetBoolean(ippFindAttribute(supported, "job-account-id-supported", IPP_TAG_BOOLEAN), 0))
    cupsFilePuts(fp, "*cupsJobAccountId: True\n");

  if (ippGetBoolean(ippFindAttribute(supported, "job-accounting-user-id-supported", IPP_TAG_BOOLEAN), 0))
    cupsFilePuts(fp, "*cupsJobAccountingUserId: True\n");

  if ((attr = ippFindAttribute(supported, "printer-privacy-policy-uri", IPP_TAG_URI)) != NULL && ippValidateAttribute(attr))
    cupsFilePrintf(fp, "*cupsPrivacyURI: \"%s\"\n", ippGetString(attr, 0, NULL));

  if ((attr = ippFindAttribute(supported, "printer-mandatory-job-attributes", IPP_TAG_KEYWORD)) != NULL && ippValidateAttribute(attr))
  {
    char	prefix = '\"';		// Prefix for string

    cupsFilePuts(fp, "*cupsMandatory: \"");
    for (i = 0, count = ippGetCount(attr); i < count; i ++)
    {
      keyword = ippGetString(attr, i, NULL);

      if (strcmp(keyword, "attributes-charset") && strcmp(keyword, "attributes-natural-language") && strcmp(keyword, "printer-uri"))
      {
        cupsFilePrintf(fp, "%c%s", prefix, keyword);
        prefix = ',';
      }
    }
    cupsFilePuts(fp, "\"\n");
  }

  if ((attr = ippFindAttribute(supported, "printer-requested-job-attributes", IPP_TAG_KEYWORD)) != NULL && ippValidateAttribute(attr))
  {
    char	prefix = '\"';		// Prefix for string

    cupsFilePuts(fp, "*cupsRequested: \"");
    for (i = 0, count = ippGetCount(attr); i < count; i ++)
    {
      keyword = ippGetString(attr, i, NULL);

      if (strcmp(keyword, "attributes-charset") && strcmp(keyword, "attributes-natural-language") && strcmp(keyword, "printer-uri"))
      {
        cupsFilePrintf(fp, "%c%s", prefix, keyword);
        prefix = ',';
      }
    }
    cupsFilePuts(fp, "\"\n");
  }

 /*
  * Password/PIN printing...
  */

  if ((attr = ippFindAttribute(supported, "job-password-supported", IPP_TAG_INTEGER)) != NULL)
  {
    char	pattern[33];		/* Password pattern */
    int		maxlen = ippGetInteger(attr, 0);
					/* Maximum length */
    const char	*repertoire = ippGetString(ippFindAttribute(supported, "job-password-repertoire-configured", IPP_TAG_KEYWORD), 0, NULL);
					/* Type of password */

    if (maxlen > (int)(sizeof(pattern) - 1))
      maxlen = (int)sizeof(pattern) - 1;

    if (!repertoire || !strcmp(repertoire, "iana_us-ascii_digits"))
      memset(pattern, '1', (size_t)maxlen);
    else if (!strcmp(repertoire, "iana_us-ascii_letters"))
      memset(pattern, 'A', (size_t)maxlen);
    else if (!strcmp(repertoire, "iana_us-ascii_complex"))
      memset(pattern, 'C', (size_t)maxlen);
    else if (!strcmp(repertoire, "iana_us-ascii_any"))
      memset(pattern, '.', (size_t)maxlen);
    else if (!strcmp(repertoire, "iana_utf-8_digits"))
      memset(pattern, 'N', (size_t)maxlen);
    else if (!strcmp(repertoire, "iana_utf-8_letters"))
      memset(pattern, 'U', (size_t)maxlen);
    else
      memset(pattern, '*', (size_t)maxlen);

    pattern[maxlen] = '\0';

    cupsFilePrintf(fp, "*cupsJobPassword: \"%s\"\n", pattern);
  }

 /*
  * Filters...
  */

  if ((attr = ippFindAttribute(supported, "document-format-supported", IPP_TAG_MIMETYPE)) != NULL)
  {
    is_apple = ippContainsString(attr, "image/urf");
    is_pdf   = ippContainsString(attr, "application/pdf");
    is_pwg   = ippContainsString(attr, "image/pwg-raster") && !is_apple;

    if (ippContainsString(attr, "image/jpeg"))
      cupsFilePuts(fp, "*cupsFilter2: \"image/jpeg image/jpeg 0 -\"\n");
    if (ippContainsString(attr, "image/png"))
      cupsFilePuts(fp, "*cupsFilter2: \"image/png image/png 0 -\"\n");
    if (is_pdf)
    {
     /*
      * Don't locally filter PDF content when printing to a CUPS shared
      * printer, otherwise the options will be applied twice...
      */

      if (ippContainsString(attr, "application/vnd.cups-pdf"))
        cupsFilePuts(fp, "*cupsFilter2: \"application/pdf application/pdf 0 -\"\n");
      else
        cupsFilePuts(fp, "*cupsFilter2: \"application/vnd.cups-pdf application/pdf 10 -\"\n");
    }
    else
      cupsFilePuts(fp, "*cupsManualCopies: True\n");
    if (is_apple)
      cupsFilePuts(fp, "*cupsFilter2: \"image/urf image/urf 100 -\"\n");
    if (is_pwg)
      cupsFilePuts(fp, "*cupsFilter2: \"image/pwg-raster image/pwg-raster 100 -\"\n");
  }

  if (!is_apple && !is_pdf && !is_pwg)
    goto bad_ppd;

 /*
  * PageSize/PageRegion/ImageableArea/PaperDimension
  */

  if ((attr = ippFindAttribute(supported, "media-bottom-margin-supported", IPP_TAG_INTEGER)) != NULL)
  {
    for (i = 1, bottom = ippGetInteger(attr, 0), count = ippGetCount(attr); i < count; i ++)
      if (ippGetInteger(attr, i) > bottom)
        bottom = ippGetInteger(attr, i);
  }
  else
    bottom = 1270;

  if ((attr = ippFindAttribute(supported, "media-left-margin-supported", IPP_TAG_INTEGER)) != NULL)
  {
    for (i = 1, left = ippGetInteger(attr, 0), count = ippGetCount(attr); i < count; i ++)
      if (ippGetInteger(attr, i) > left)
        left = ippGetInteger(attr, i);
  }
  else
    left = 635;

  if ((attr = ippFindAttribute(supported, "media-right-margin-supported", IPP_TAG_INTEGER)) != NULL)
  {
    for (i = 1, right = ippGetInteger(attr, 0), count = ippGetCount(attr); i < count; i ++)
      if (ippGetInteger(attr, i) > right)
        right = ippGetInteger(attr, i);
  }
  else
    right = 635;

  if ((attr = ippFindAttribute(supported, "media-top-margin-supported", IPP_TAG_INTEGER)) != NULL)
  {
    for (i = 1, top = ippGetInteger(attr, 0), count = ippGetCount(attr); i < count; i ++)
      if (ippGetInteger(attr, i) > top)
        top = ippGetInteger(attr, i);
  }
  else
    top = 1270;

  if ((defattr = ippFindAttribute(supported, "media-col-default", IPP_TAG_BEGIN_COLLECTION)) != NULL)
  {
    if ((attr = ippFindAttribute(ippGetCollection(defattr, 0), "media-size", IPP_TAG_BEGIN_COLLECTION)) != NULL)
    {
      media_size = ippGetCollection(attr, 0);
      x_dim      = ippFindAttribute(media_size, "x-dimension", IPP_TAG_INTEGER);
      y_dim      = ippFindAttribute(media_size, "y-dimension", IPP_TAG_INTEGER);

      if (x_dim && y_dim && (pwg = pwgMediaForSize(ippGetInteger(x_dim, 0), ippGetInteger(y_dim, 0))) != NULL)
	strlcpy(ppdname, pwg->ppd, sizeof(ppdname));
      else
	strlcpy(ppdname, "Unknown", sizeof(ppdname));
    }
    else
      strlcpy(ppdname, "Unknown", sizeof(ppdname));
  }
  else if ((pwg = pwgMediaForPWG(ippGetString(ippFindAttribute(supported, "media-default", IPP_TAG_ZERO), 0, NULL))) != NULL)
    strlcpy(ppdname, pwg->ppd, sizeof(ppdname));
  else
    strlcpy(ppdname, "Unknown", sizeof(ppdname));

  sizes = cupsArrayNew3((cups_array_func_t)pwg_compare_sizes, NULL, NULL, 0, (cups_acopy_func_t)pwg_copy_size, (cups_afree_func_t)free);

  if ((attr = ippFindAttribute(supported, "media-col-database", IPP_TAG_BEGIN_COLLECTION)) != NULL)
  {
    for (i = 0, count = ippGetCount(attr); i < count; i ++)
    {
      cups_size_t	temp;		/* Current size */
      ipp_attribute_t	*margin;	/* media-xxx-margin attribute */

      media_col   = ippGetCollection(attr, i);
      media_size  = ippGetCollection(ippFindAttribute(media_col, "media-size", IPP_TAG_BEGIN_COLLECTION), 0);
      x_dim       = ippFindAttribute(media_size, "x-dimension", IPP_TAG_ZERO);
      y_dim       = ippFindAttribute(media_size, "y-dimension", IPP_TAG_ZERO);
      pwg         = pwgMediaForSize(ippGetInteger(x_dim, 0), ippGetInteger(y_dim, 0));

      if (pwg)
      {
	temp.width  = pwg->width;
	temp.length = pwg->length;

	if ((margin = ippFindAttribute(media_col, "media-bottom-margin", IPP_TAG_INTEGER)) != NULL)
	  temp.bottom = ippGetInteger(margin, 0);
	else
	  temp.bottom = bottom;

	if ((margin = ippFindAttribute(media_col, "media-left-margin", IPP_TAG_INTEGER)) != NULL)
	  temp.left = ippGetInteger(margin, 0);
	else
	  temp.left = left;

	if ((margin = ippFindAttribute(media_col, "media-right-margin", IPP_TAG_INTEGER)) != NULL)
	  temp.right = ippGetInteger(margin, 0);
	else
	  temp.right = right;

	if ((margin = ippFindAttribute(media_col, "media-top-margin", IPP_TAG_INTEGER)) != NULL)
	  temp.top = ippGetInteger(margin, 0);
	else
	  temp.top = top;

	if (temp.bottom == 0 && temp.left == 0 && temp.right == 0 && temp.top == 0)
	  snprintf(temp.media, sizeof(temp.media), "%s.Borderless", pwg->ppd);
	else
	  strlcpy(temp.media, pwg->ppd, sizeof(temp.media));

	if (!cupsArrayFind(sizes, &temp))
	  cupsArrayAdd(sizes, &temp);
      }
      else if (ippGetValueTag(x_dim) == IPP_TAG_RANGE || ippGetValueTag(y_dim) == IPP_TAG_RANGE)
      {
       /*
	* Custom size - record the min/max values...
	*/

	int lower, upper;		/* Range values */

	if (ippGetValueTag(x_dim) == IPP_TAG_RANGE)
	  lower = ippGetRange(x_dim, 0, &upper);
	else
	  lower = upper = ippGetInteger(x_dim, 0);

	if (lower < min_width)
	  min_width = lower;
	if (upper > max_width)
	  max_width = upper;

	if (ippGetValueTag(y_dim) == IPP_TAG_RANGE)
	  lower = ippGetRange(y_dim, 0, &upper);
	else
	  lower = upper = ippGetInteger(y_dim, 0);

	if (lower < min_length)
	  min_length = lower;
	if (upper > max_length)
	  max_length = upper;
      }
    }

    if ((max_width == 0 || max_length == 0) && (attr = ippFindAttribute(supported, "media-size-supported", IPP_TAG_BEGIN_COLLECTION)) != NULL)
    {
     /*
      * Some printers don't list custom size support in media-col-database...
      */

      for (i = 0, count = ippGetCount(attr); i < count; i ++)
      {
	media_size  = ippGetCollection(attr, i);
	x_dim       = ippFindAttribute(media_size, "x-dimension", IPP_TAG_ZERO);
	y_dim       = ippFindAttribute(media_size, "y-dimension", IPP_TAG_ZERO);

	if (ippGetValueTag(x_dim) == IPP_TAG_RANGE || ippGetValueTag(y_dim) == IPP_TAG_RANGE)
	{
	 /*
	  * Custom size - record the min/max values...
	  */

	  int lower, upper;		/* Range values */

	  if (ippGetValueTag(x_dim) == IPP_TAG_RANGE)
	    lower = ippGetRange(x_dim, 0, &upper);
	  else
	    lower = upper = ippGetInteger(x_dim, 0);

	  if (lower < min_width)
	    min_width = lower;
	  if (upper > max_width)
	    max_width = upper;

	  if (ippGetValueTag(y_dim) == IPP_TAG_RANGE)
	    lower = ippGetRange(y_dim, 0, &upper);
	  else
	    lower = upper = ippGetInteger(y_dim, 0);

	  if (lower < min_length)
	    min_length = lower;
	  if (upper > max_length)
	    max_length = upper;
	}
      }
    }
  }
  else if ((attr = ippFindAttribute(supported, "media-size-supported", IPP_TAG_BEGIN_COLLECTION)) != NULL)
  {
    for (i = 0, count = ippGetCount(attr); i < count; i ++)
    {
      cups_size_t	temp;		/* Current size */

      media_size  = ippGetCollection(attr, i);
      x_dim       = ippFindAttribute(media_size, "x-dimension", IPP_TAG_ZERO);
      y_dim       = ippFindAttribute(media_size, "y-dimension", IPP_TAG_ZERO);
      pwg         = pwgMediaForSize(ippGetInteger(x_dim, 0), ippGetInteger(y_dim, 0));

      if (pwg)
      {
	temp.width  = pwg->width;
	temp.length = pwg->length;
	temp.bottom = bottom;
	temp.left   = left;
	temp.right  = right;
	temp.top    = top;

	if (temp.bottom == 0 && temp.left == 0 && temp.right == 0 && temp.top == 0)
	  snprintf(temp.media, sizeof(temp.media), "%s.Borderless", pwg->ppd);
	else
	  strlcpy(temp.media, pwg->ppd, sizeof(temp.media));

	if (!cupsArrayFind(sizes, &temp))
	  cupsArrayAdd(sizes, &temp);
      }
      else if (ippGetValueTag(x_dim) == IPP_TAG_RANGE || ippGetValueTag(y_dim) == IPP_TAG_RANGE)
      {
       /*
	* Custom size - record the min/max values...
	*/

	int lower, upper;		/* Range values */

	if (ippGetValueTag(x_dim) == IPP_TAG_RANGE)
	  lower = ippGetRange(x_dim, 0, &upper);
	else
	  lower = upper = ippGetInteger(x_dim, 0);

	if (lower < min_width)
	  min_width = lower;
	if (upper > max_width)
	  max_width = upper;

	if (ippGetValueTag(y_dim) == IPP_TAG_RANGE)
	  lower = ippGetRange(y_dim, 0, &upper);
	else
	  lower = upper = ippGetInteger(y_dim, 0);

	if (lower < min_length)
	  min_length = lower;
	if (upper > max_length)
	  max_length = upper;
      }
    }
  }
  else if ((attr = ippFindAttribute(supported, "media-supported", IPP_TAG_ZERO)) != NULL)
  {
    for (i = 0, count = ippGetCount(attr); i < count; i ++)
    {
      const char	*pwg_size = ippGetString(attr, i, NULL);
    					/* PWG size name */
      cups_size_t	temp;		/* Current size */

      if ((pwg = pwgMediaForPWG(pwg_size)) != NULL)
      {
        if (strstr(pwg_size, "_max_") || strstr(pwg_size, "_max."))
        {
          if (pwg->width > max_width)
            max_width = pwg->width;
          if (pwg->length > max_length)
            max_length = pwg->length;
        }
        else if (strstr(pwg_size, "_min_") || strstr(pwg_size, "_min."))
        {
          if (pwg->width < min_width)
            min_width = pwg->width;
          if (pwg->length < min_length)
            min_length = pwg->length;
        }
        else
        {
	  temp.width  = pwg->width;
	  temp.length = pwg->length;
	  temp.bottom = bottom;
	  temp.left   = left;
	  temp.right  = right;
	  temp.top    = top;

	  if (temp.bottom == 0 && temp.left == 0 && temp.right == 0 && temp.top == 0)
	    snprintf(temp.media, sizeof(temp.media), "%s.Borderless", pwg->ppd);
	  else
	    strlcpy(temp.media, pwg->ppd, sizeof(temp.media));

	  if (!cupsArrayFind(sizes, &temp))
	    cupsArrayAdd(sizes, &temp);
	}
      }
    }
  }

  if (cupsArrayCount(sizes) > 0)
  {
   /*
    * List all of the standard sizes...
    */

    char	tleft[256],		/* Left string */
		tbottom[256],		/* Bottom string */
		tright[256],		/* Right string */
		ttop[256],		/* Top string */
		twidth[256],		/* Width string */
		tlength[256];		/* Length string */

    cupsFilePrintf(fp, "*OpenUI *PageSize: PickOne\n"
		       "*OrderDependency: 10 AnySetup *PageSize\n"
                       "*DefaultPageSize: %s\n", ppdname);
    for (size = (cups_size_t *)cupsArrayFirst(sizes); size; size = (cups_size_t *)cupsArrayNext(sizes))
    {
      _cupsStrFormatd(twidth, twidth + sizeof(twidth), size->width * 72.0 / 2540.0, loc);
      _cupsStrFormatd(tlength, tlength + sizeof(tlength), size->length * 72.0 / 2540.0, loc);

      cupsFilePrintf(fp, "*PageSize %s: \"<</PageSize[%s %s]>>setpagedevice\"\n", size->media, twidth, tlength);
    }
    cupsFilePuts(fp, "*CloseUI: *PageSize\n");

    cupsFilePrintf(fp, "*OpenUI *PageRegion: PickOne\n"
                       "*OrderDependency: 10 AnySetup *PageRegion\n"
                       "*DefaultPageRegion: %s\n", ppdname);
    for (size = (cups_size_t *)cupsArrayFirst(sizes); size; size = (cups_size_t *)cupsArrayNext(sizes))
    {
      _cupsStrFormatd(twidth, twidth + sizeof(twidth), size->width * 72.0 / 2540.0, loc);
      _cupsStrFormatd(tlength, tlength + sizeof(tlength), size->length * 72.0 / 2540.0, loc);

      cupsFilePrintf(fp, "*PageRegion %s: \"<</PageSize[%s %s]>>setpagedevice\"\n", size->media, twidth, tlength);
    }
    cupsFilePuts(fp, "*CloseUI: *PageRegion\n");

    cupsFilePrintf(fp, "*DefaultImageableArea: %s\n"
		       "*DefaultPaperDimension: %s\n", ppdname, ppdname);

    for (size = (cups_size_t *)cupsArrayFirst(sizes); size; size = (cups_size_t *)cupsArrayNext(sizes))
    {
      _cupsStrFormatd(tleft, tleft + sizeof(tleft), size->left * 72.0 / 2540.0, loc);
      _cupsStrFormatd(tbottom, tbottom + sizeof(tbottom), size->bottom * 72.0 / 2540.0, loc);
      _cupsStrFormatd(tright, tright + sizeof(tright), (size->width - size->right) * 72.0 / 2540.0, loc);
      _cupsStrFormatd(ttop, ttop + sizeof(ttop), (size->length - size->top) * 72.0 / 2540.0, loc);
      _cupsStrFormatd(twidth, twidth + sizeof(twidth), size->width * 72.0 / 2540.0, loc);
      _cupsStrFormatd(tlength, tlength + sizeof(tlength), size->length * 72.0 / 2540.0, loc);

      cupsFilePrintf(fp, "*ImageableArea %s: \"%s %s %s %s\"\n", size->media, tleft, tbottom, tright, ttop);
      cupsFilePrintf(fp, "*PaperDimension %s: \"%s %s\"\n", size->media, twidth, tlength);
    }

    cupsArrayDelete(sizes);

   /*
    * Custom size support...
    */

    if (max_width > 0 && min_width < INT_MAX && max_length > 0 && min_length < INT_MAX)
    {
      char	tmax[256], tmin[256];	/* Min/max values */

      _cupsStrFormatd(tleft, tleft + sizeof(tleft), left * 72.0 / 2540.0, loc);
      _cupsStrFormatd(tbottom, tbottom + sizeof(tbottom), bottom * 72.0 / 2540.0, loc);
      _cupsStrFormatd(tright, tright + sizeof(tright), right * 72.0 / 2540.0, loc);
      _cupsStrFormatd(ttop, ttop + sizeof(ttop), top * 72.0 / 2540.0, loc);

      cupsFilePrintf(fp, "*HWMargins: \"%s %s %s %s\"\n", tleft, tbottom, tright, ttop);

      _cupsStrFormatd(tmax, tmax + sizeof(tmax), max_width * 72.0 / 2540.0, loc);
      _cupsStrFormatd(tmin, tmin + sizeof(tmin), min_width * 72.0 / 2540.0, loc);
      cupsFilePrintf(fp, "*ParamCustomPageSize Width: 1 points %s %s\n", tmin, tmax);

      _cupsStrFormatd(tmax, tmax + sizeof(tmax), max_length * 72.0 / 2540.0, loc);
      _cupsStrFormatd(tmin, tmin + sizeof(tmin), min_length * 72.0 / 2540.0, loc);
      cupsFilePrintf(fp, "*ParamCustomPageSize Height: 2 points %s %s\n", tmin, tmax);

      cupsFilePuts(fp, "*ParamCustomPageSize WidthOffset: 3 points 0 0\n");
      cupsFilePuts(fp, "*ParamCustomPageSize HeightOffset: 4 points 0 0\n");
      cupsFilePuts(fp, "*ParamCustomPageSize Orientation: 5 int 0 3\n");
      cupsFilePuts(fp, "*CustomPageSize True: \"pop pop pop <</PageSize[5 -2 roll]/ImagingBBox null>>setpagedevice\"\n");
    }
  }
  else
  {
    cupsArrayDelete(sizes);
    goto bad_ppd;
  }

 /*
  * InputSlot...
  */

  if ((attr = ippFindAttribute(ippGetCollection(defattr, 0), "media-source", IPP_TAG_ZERO)) != NULL)
    pwg_ppdize_name(ippGetString(attr, 0, NULL), ppdname, sizeof(ppdname));
  else
    ppdname[0] = '\0';

  if ((attr = ippFindAttribute(supported, "media-source-supported", IPP_TAG_ZERO)) != NULL && (count = ippGetCount(attr)) > 1)
  {
    int have_default = ppdname[0] != '\0';
					/* Do we have a default InputSlot? */
    static const char * const sources[] =
    {					/* Standard "media-source" strings */
      "auto",
      "main",
      "alternate",
      "large-capacity",
      "manual",
      "envelope",
      "disc",
      "photo",
      "hagaki",
      "main-roll",
      "alternate-roll",
      "top",
      "middle",
      "bottom",
      "side",
      "left",
      "right",
      "center",
      "rear",
      "by-pass-tray",
      "tray-1",
      "tray-2",
      "tray-3",
      "tray-4",
      "tray-5",
      "tray-6",
      "tray-7",
      "tray-8",
      "tray-9",
      "tray-10",
      "tray-11",
      "tray-12",
      "tray-13",
      "tray-14",
      "tray-15",
      "tray-16",
      "tray-17",
      "tray-18",
      "tray-19",
      "tray-20",
      "roll-1",
      "roll-2",
      "roll-3",
      "roll-4",
      "roll-5",
      "roll-6",
      "roll-7",
      "roll-8",
      "roll-9",
      "roll-10"
    };

    cupsFilePuts(fp, "*OpenUI *InputSlot: PickOne\n"
                     "*OrderDependency: 10 AnySetup *InputSlot\n");
    if (have_default)
      cupsFilePrintf(fp, "*DefaultInputSlot: %s\n", ppdname);

    for (i = 0; i < count; i ++)
    {
      keyword = ippGetString(attr, i, NULL);

      pwg_ppdize_name(keyword, ppdname, sizeof(ppdname));

      if (i == 0 && !have_default)
	cupsFilePrintf(fp, "*DefaultInputSlot: %s\n", ppdname);

      for (j = 0; j < (int)(sizeof(sources) / sizeof(sources[0])); j ++)
      {
        if (!strcmp(sources[j], keyword))
	{
	  snprintf(msgid, sizeof(msgid), "media-source.%s", keyword);

	  cupsFilePrintf(fp, "*InputSlot %s: \"<</MediaPosition %d>>setpagedevice\"\n", ppdname, j);
	  ppd_put_string(fp, lang, strings, "InputSlot", ppdname, msgid);
	  break;
	}
      }
    }
    cupsFilePuts(fp, "*CloseUI: *InputSlot\n");
  }

 /*
  * MediaType...
  */

  if ((attr = ippFindAttribute(ippGetCollection(defattr, 0), "media-type", IPP_TAG_ZERO)) != NULL)
    pwg_ppdize_name(ippGetString(attr, 0, NULL), ppdname, sizeof(ppdname));
  else
    strlcpy(ppdname, "Unknown", sizeof(ppdname));

  if ((attr = ippFindAttribute(supported, "media-type-supported", IPP_TAG_ZERO)) != NULL && (count = ippGetCount(attr)) > 1)
  {
    cupsFilePrintf(fp, "*OpenUI *MediaType: PickOne\n"
                       "*OrderDependency: 10 AnySetup *MediaType\n"
                       "*DefaultMediaType: %s\n", ppdname);
    for (i = 0; i < count; i ++)
    {
      keyword = ippGetString(attr, i, NULL);

      pwg_ppdize_name(keyword, ppdname, sizeof(ppdname));

      snprintf(msgid, sizeof(msgid), "media-type.%s", keyword);

      cupsFilePrintf(fp, "*MediaType %s: \"<</MediaType(%s)>>setpagedevice\"\n", ppdname, ppdname);
      ppd_put_string(fp, lang, strings, "MediaType", ppdname, msgid);
    }
    cupsFilePuts(fp, "*CloseUI: *MediaType\n");
  }

 /*
  * cupsPrintQuality and DefaultResolution...
  */

  quality = ippFindAttribute(supported, "print-quality-supported", IPP_TAG_ENUM);

  if ((attr = ippFindAttribute(supported, "urf-supported", IPP_TAG_KEYWORD)) != NULL)
  {
    int lowdpi = 0, hidpi = 0;    /* Lower and higher resolution */

    for (i = 0, count = ippGetCount(attr); i < count; i ++)
    {
      const char *rs = ippGetString(attr, i, NULL);
          /* RS value */

      if (_cups_strncasecmp(rs, "RS", 2))
        continue;

      lowdpi = atoi(rs + 2);
      if ((rs = strrchr(rs, '-')) != NULL)
        hidpi = atoi(rs + 1);
      else
        hidpi = lowdpi;
      break;
    }

    if (lowdpi == 0)
    {
     /*
      * Invalid "urf-supported" value...
      */

      goto bad_ppd;
    }
    else
    {
     /*
      * Generate print qualities based on low and high DPIs...
      */

      cupsFilePrintf(fp, "*DefaultResolution: %ddpi\n", lowdpi);

      cupsFilePrintf(fp, "*OpenUI *cupsPrintQuality: PickOne\n"
			 "*OrderDependency: 10 AnySetup *cupsPrintQuality\n"
			 "*%s.Translation cupsPrintQuality/%s: \"\"\n"
			 "*DefaultcupsPrintQuality: Normal\n", lang->language, _cupsLangString(lang, _("Print Quality")));
      if ((lowdpi & 1) == 0)
      {
	cupsFilePrintf(fp, "*cupsPrintQuality Draft: \"<</HWResolution[%d %d]>>setpagedevice\"\n*%s.cupsPrintQuality Draft/%s: \"\"\n", lowdpi, lowdpi / 2, lang->language, _cupsLangString(lang, _("Draft")));
	have_qdraft = 1;
      }
      else if (ippContainsInteger(quality, IPP_QUALITY_DRAFT))
      {
	cupsFilePrintf(fp, "*cupsPrintQuality Draft: \"<</HWResolution[%d %d]>>setpagedevice\"\n*%s.cupsPrintQuality Draft/%s: \"\"\n", lowdpi, lowdpi, lang->language, _cupsLangString(lang, _("Draft")));
	have_qdraft = 1;
      }

      cupsFilePrintf(fp, "*cupsPrintQuality Normal: \"<</HWResolution[%d %d]>>setpagedevice\"\n*%s.cupsPrintQuality Normal/%s: \"\"\n", lowdpi, lowdpi, lang->language, _cupsLangString(lang, _("Normal")));

      if (hidpi > lowdpi || ippContainsInteger(quality, IPP_QUALITY_HIGH))
      {
	cupsFilePrintf(fp, "*cupsPrintQuality High: \"<</HWResolution[%d %d]>>setpagedevice\"\n*%s.cupsPrintQuality High/%s: \"\"\n", hidpi, hidpi, lang->language, _cupsLangString(lang, _("High")));
	have_qhigh = 1;
      }

      cupsFilePuts(fp, "*CloseUI: *cupsPrintQuality\n");
    }
  }
  else if ((attr = ippFindAttribute(supported, "pwg-raster-document-resolution-supported", IPP_TAG_RESOLUTION)) != NULL)
  {
   /*
    * Make a sorted list of resolutions.
    */

    count = ippGetCount(attr);
    if (count > (int)(sizeof(resolutions) / sizeof(resolutions[0])))
      count = (int)(sizeof(resolutions) / sizeof(resolutions[0]));

    resolutions[0] = 0; /* Not in loop to silence Clang static analyzer... */
    for (i = 1; i < count; i ++)
      resolutions[i] = i;

    for (i = 0; i < (count - 1); i ++)
    {
      for (j = i + 1; j < count; j ++)
      {
        int       ix, iy,               /* First X and Y resolution */
                  jx, jy,               /* Second X and Y resolution */
                  temp;                 /* Swap variable */
        ipp_res_t units;                /* Resolution units */

        ix = ippGetResolution(attr, resolutions[i], &iy, &units);
        jx = ippGetResolution(attr, resolutions[j], &jy, &units);

        if (ix > jx || (ix == jx && iy > jy))
        {
         /*
          * Swap these two resolutions...
          */

          temp           = resolutions[i];
          resolutions[i] = resolutions[j];
          resolutions[j] = temp;
        }
      }
    }

   /*
    * Generate print quality options...
    */

    pwg_ppdize_resolution(attr, resolutions[count / 2], &xres, &yres, ppdname, sizeof(ppdname));
    cupsFilePrintf(fp, "*DefaultResolution: %s\n", ppdname);

    cupsFilePrintf(fp, "*OpenUI *cupsPrintQuality: PickOne\n"
		       "*OrderDependency: 10 AnySetup *cupsPrintQuality\n"
		       "*%s.Translation cupsPrintQuality/%s: \"\"\n"
		       "*DefaultcupsPrintQuality: Normal\n", lang->language, _cupsLangString(lang, _("Print Quality")));
    if (count > 2 || ippContainsInteger(quality, IPP_QUALITY_DRAFT))
    {
      pwg_ppdize_resolution(attr, resolutions[0], &xres, &yres, NULL, 0);
      cupsFilePrintf(fp, "*cupsPrintQuality Draft: \"<</HWResolution[%d %d]>>setpagedevice\"\n", xres, yres);
      cupsFilePrintf(fp, "*%s.cupsPrintQuality Draft/%s: \"\"\n", lang->language, _cupsLangString(lang, _("Draft")));
      have_qdraft = 1;
    }

    pwg_ppdize_resolution(attr, resolutions[count / 2], &xres, &yres, NULL, 0);
    cupsFilePrintf(fp, "*cupsPrintQuality Normal: \"<</HWResolution[%d %d]>>setpagedevice\"\n", xres, yres);
    cupsFilePrintf(fp, "*%s.cupsPrintQuality Normal/%s: \"\"\n", lang->language, _cupsLangString(lang, _("Normal")));

    if (count > 1 || ippContainsInteger(quality, IPP_QUALITY_HIGH))
    {
      pwg_ppdize_resolution(attr, resolutions[count - 1], &xres, &yres, NULL, 0);
      cupsFilePrintf(fp, "*cupsPrintQuality High: \"<</HWResolution[%d %d]>>setpagedevice\"\n", xres, yres);
      cupsFilePrintf(fp, "*%s.cupsPrintQuality High/%s: \"\"\n", lang->language, _cupsLangString(lang, _("High")));
      have_qhigh = 1;
    }

    cupsFilePuts(fp, "*CloseUI: *cupsPrintQuality\n");
  }
  else if (is_apple || is_pwg)
    goto bad_ppd;
  else
  {
    if ((attr = ippFindAttribute(supported, "printer-resolution-default", IPP_TAG_RESOLUTION)) != NULL)
    {
      pwg_ppdize_resolution(attr, 0, &xres, &yres, ppdname, sizeof(ppdname));
    }
    else
    {
      xres = yres = 300;
      strlcpy(ppdname, "300dpi", sizeof(ppdname));
    }

    cupsFilePrintf(fp, "*DefaultResolution: %s\n", ppdname);

    cupsFilePrintf(fp, "*OpenUI *cupsPrintQuality: PickOne\n"
                       "*OrderDependency: 10 AnySetup *cupsPrintQuality\n"
                       "*%s.Translation cupsPrintQuality/%s: \"\"\n"
                       "*DefaultcupsPrintQuality: Normal\n", lang->language, _cupsLangString(lang, _("Print Quality")));
    if (ippContainsInteger(quality, IPP_QUALITY_DRAFT))
    {
      cupsFilePrintf(fp, "*cupsPrintQuality Draft: \"<</HWResolution[%d %d]>>setpagedevice\"\n*%s.cupsPrintQuality Draft/%s: \"\"\n", xres, yres, lang->language, _cupsLangString(lang, _("Draft")));
      have_qdraft = 1;
    }

    cupsFilePrintf(fp, "*cupsPrintQuality Normal: \"<</HWResolution[%d %d]>>setpagedevice\"\n*%s.cupsPrintQuality Normal/%s: \"\"\n", xres, yres, lang->language, _cupsLangString(lang, _("Normal")));

    if (ippContainsInteger(quality, IPP_QUALITY_HIGH))
    {
      cupsFilePrintf(fp, "*cupsPrintQuality High: \"<</HWResolution[%d %d]>>setpagedevice\"\n*%s.cupsPrintQuality High/%s: \"\"\n", xres, yres, lang->language, _cupsLangString(lang, _("High")));
      have_qhigh = 1;
    }
    cupsFilePuts(fp, "*CloseUI: *cupsPrintQuality\n");
  }

 /*
  * ColorModel...
  */

  if ((defattr = ippFindAttribute(supported, "print-color-mode-default", IPP_TAG_KEYWORD)) == NULL)
    defattr = ippFindAttribute(supported, "output-mode-default", IPP_TAG_KEYWORD);

  if ((attr = ippFindAttribute(supported, "urf-supported", IPP_TAG_KEYWORD)) == NULL)
    if ((attr = ippFindAttribute(supported, "pwg-raster-document-type-supported", IPP_TAG_KEYWORD)) == NULL)
      if ((attr = ippFindAttribute(supported, "print-color-mode-supported", IPP_TAG_KEYWORD)) == NULL)
        attr = ippFindAttribute(supported, "output-mode-supported", IPP_TAG_KEYWORD);

  if (attr)
  {
    int wrote_color = 0;
    const char *default_color = NULL;	/* Default */

    if ((keyword = ippGetString(defattr, 0, NULL)) != NULL &&
	strcmp(keyword, "auto"))
    {
      if (!strcmp(keyword, "bi-level"))
        default_color = "FastGray";
      else if (!strcmp(keyword, "monochrome") || !strcmp(keyword, "auto-monochrome"))
        default_color = "Gray";
      else
        default_color = "RGB";
    }

    cupsFilePrintf(fp, "*%% ColorModel from %s\n", ippGetName(attr));

    for (i = 0, count = ippGetCount(attr); i < count; i ++)
    {
      keyword = ippGetString(attr, i, NULL);

#define PRINTF_COLORMODEL if (!wrote_color) { cupsFilePrintf(fp, "*OpenUI *ColorModel: PickOne\n*OrderDependency: 10 AnySetup *ColorModel\n*%s.Translation ColorModel/%s: \"\"\n", lang->language, _cupsLangString(lang, _("Color Mode"))); wrote_color = 1; }
#define PRINTF_COLOROPTION(name,text,cspace,bpp) { cupsFilePrintf(fp, "*ColorModel %s: \"<</cupsColorSpace %d/cupsBitsPerColor %d/cupsColorOrder 0/cupsCompression 0>>setpagedevice\"\n", name, cspace, bpp); cupsFilePrintf(fp, "*%s.ColorModel %s/%s: \"\"\n", lang->language, name, _cupsLangString(lang, text)); }

      if (!strcasecmp(keyword, "black_1") || !strcmp(keyword, "bi-level") || !strcmp(keyword, "process-bi-level"))
      {
	PRINTF_COLORMODEL

	PRINTF_COLOROPTION("FastGray", _("Fast Grayscale"), CUPS_CSPACE_K, 1)

	if (!default_color)
	  default_color = "FastGray";
      }
      else if (!strcasecmp(keyword, "sgray_8") || !strcmp(keyword, "W8") || !strcmp(keyword, "monochrome") || !strcmp(keyword, "process-monochrome"))
      {
	PRINTF_COLORMODEL

	PRINTF_COLOROPTION("Gray", _("Grayscale"), CUPS_CSPACE_SW, 8)

	if (!default_color || (!defattr && !strcmp(default_color, "FastGray")))
	  default_color = "Gray";
      }
      else if (!strcasecmp(keyword, "sgray_16") || !strcmp(keyword, "W8-16"))
      {
	PRINTF_COLORMODEL

	if (!strcmp(keyword, "W8-16"))
	{
	  PRINTF_COLOROPTION("Gray", _("Grayscale"), CUPS_CSPACE_SW, 8)

	  if (!default_color || (!defattr && !strcmp(default_color, "FastGray")))
	    default_color = "Gray";
	}

	PRINTF_COLOROPTION("Gray16", _("Deep Gray"), CUPS_CSPACE_SW, 16)
      }
      else if (!strcasecmp(keyword, "srgb_8") || !strncmp(keyword, "SRGB24", 6) || !strcmp(keyword, "color"))
      {
	PRINTF_COLORMODEL

	PRINTF_COLOROPTION("RGB", _("Color"), CUPS_CSPACE_SRGB, 8)

        if (!default_color)
	  default_color = "RGB";

        // Apparently some printers only advertise color support, so make sure
        // we also do grayscale for these printers...
	if (!ippContainsString(attr, "sgray_8") && !ippContainsString(attr, "black_1") && !ippContainsString(attr, "black_8") && !ippContainsString(attr, "W8") && !ippContainsString(attr, "W8-16"))
	  PRINTF_COLOROPTION("Gray", _("GrayScale"), CUPS_CSPACE_SW, 8)
      }
      else if (!strcasecmp(keyword, "adobe-rgb_16") || !strcmp(keyword, "ADOBERGB48") || !strcmp(keyword, "ADOBERGB24-48"))
      {
	PRINTF_COLORMODEL

	PRINTF_COLOROPTION("AdobeRGB", _("Deep Color"), CUPS_CSPACE_ADOBERGB, 16)

	if (!default_color)
	  default_color = "AdobeRGB";
      }
      else if ((!strcasecmp(keyword, "adobe-rgb_8") && !ippContainsString(attr, "adobe-rgb_16")) || !strcmp(keyword, "ADOBERGB24"))
      {
	PRINTF_COLORMODEL

	PRINTF_COLOROPTION("AdobeRGB", _("Deep Color"), CUPS_CSPACE_ADOBERGB, 8)

	if (!default_color)
	  default_color = "AdobeRGB";
      }
      else if ((!strcasecmp(keyword, "black_8") && !ippContainsString(attr, "black_16")) || !strcmp(keyword, "DEVW8"))
      {
	PRINTF_COLORMODEL

	PRINTF_COLOROPTION("DeviceGray", _("Device Gray"), CUPS_CSPACE_W, 8)
      }
      else if (!strcasecmp(keyword, "black_16") || !strcmp(keyword, "DEVW16") || !strcmp(keyword, "DEVW8-16"))
      {
	PRINTF_COLORMODEL

	PRINTF_COLOROPTION("DeviceGray", _("Device Gray"), CUPS_CSPACE_W, 16)
      }
      else if ((!strcasecmp(keyword, "cmyk_8") && !ippContainsString(attr, "cmyk_16")) || !strcmp(keyword, "DEVCMYK32"))
      {
	PRINTF_COLORMODEL

	PRINTF_COLOROPTION("CMYK", _("Device CMYK"), CUPS_CSPACE_CMYK, 8)
      }
      else if (!strcasecmp(keyword, "cmyk_16") || !strcmp(keyword, "DEVCMYK32-64") || !strcmp(keyword, "DEVCMYK64"))
      {
	PRINTF_COLORMODEL

	PRINTF_COLOROPTION("CMYK", _("Device CMYK"), CUPS_CSPACE_CMYK, 16)
      }
      else if ((!strcasecmp(keyword, "rgb_8") && ippContainsString(attr, "rgb_16")) || !strcmp(keyword, "DEVRGB24"))
      {
	PRINTF_COLORMODEL

	PRINTF_COLOROPTION("DeviceRGB", _("Device RGB"), CUPS_CSPACE_RGB, 8)
      }
      else if (!strcasecmp(keyword, "rgb_16") || !strcmp(keyword, "DEVRGB24-48") || !strcmp(keyword, "DEVRGB48"))
      {
	PRINTF_COLORMODEL

	PRINTF_COLOROPTION("DeviceRGB", _("Device RGB"), CUPS_CSPACE_RGB, 16)
      }
    }

    if (default_color)
      cupsFilePrintf(fp, "*DefaultColorModel: %s\n", default_color);
    if (wrote_color)
      cupsFilePuts(fp, "*CloseUI: *ColorModel\n");

    if (default_color)
    {
      // Standard presets for color mode and quality...
      if (have_qdraft)
	cupsFilePuts(fp,
		     "*APPrinterPreset Gray_with_Paper_Auto-Detect_-_Draft/Draft B&W: \"\n"
		     "  *cupsPrintQuality Draft *ColorModel Gray\n"
		     "  com.apple.print.preset.graphicsType General\n"
		     "  com.apple.print.preset.quality low\n"
		     "  com.apple.print.preset.media-front-coating autodetect\n"
		     "  com.apple.print.preset.output-mode monochrome\"\n"
		     "*End\n");
      cupsFilePuts(fp,
                   "*APPrinterPreset Gray_with_Paper_Auto-Detect/Black and White: \"\n"
		   "  *cupsPrintQuality Normal *ColorModel Gray\n"
		   "  com.apple.print.preset.graphicsType General\n"
		   "  com.apple.print.preset.quality mid\n"
		   "  com.apple.print.preset.media-front-coating autodetect\n"
		   "  com.apple.print.preset.output-mode monochrome\"\n"
		   "*End\n");
      if (strcmp(default_color, "Gray"))
	cupsFilePuts(fp,
		     "*APPrinterPreset Color_with_Paper_Auto-Detect/Color: \"\n"
		     "  *cupsPrintQuality Normal *ColorModel RGB\n"
		     "  com.apple.print.preset.graphicsType General\n"
		     "  com.apple.print.preset.quality mid\n"
		     "  com.apple.print.preset.media-front-coating autodetect\n"
		     "  com.apple.print.preset.output-mode color\"\n"
		     "*End\n");
      if (!strcmp(default_color, "AdobeRGB") || have_qhigh)
	cupsFilePrintf(fp,
		       "*APPrinterPreset Photo_with_Paper_Auto-Detect/Photo: \"\n"
		       "  *cupsPrintQuality %s *ColorModel %s\n"
		       "  com.apple.print.preset.graphicsType Photo\n"
		       "  com.apple.print.preset.quality %s\n"
		       "  com.apple.print.preset.media-front-coating autodetect\n"
		       "  com.apple.print.preset.output-mode color\"\n"
		       "*End\n", have_qhigh ? "High" : "Normal", default_color, have_qhigh ? "high" : "mid");
    }
  }

 /*
  * Duplex...
  */

  if ((attr = ippFindAttribute(supported, "sides-supported", IPP_TAG_KEYWORD)) != NULL && ippContainsString(attr, "two-sided-long-edge"))
  {
    cupsFilePrintf(fp, "*OpenUI *Duplex: PickOne\n"
		       "*OrderDependency: 10 AnySetup *Duplex\n"
		       "*%s.Translation Duplex/%s: \"\"\n"
		       "*DefaultDuplex: None\n"
		       "*Duplex None: \"<</Duplex false>>setpagedevice\"\n"
		       "*%s.Duplex None/%s: \"\"\n"
		       "*Duplex DuplexNoTumble: \"<</Duplex true/Tumble false>>setpagedevice\"\n"
		       "*%s.Duplex DuplexNoTumble/%s: \"\"\n"
		       "*Duplex DuplexTumble: \"<</Duplex true/Tumble true>>setpagedevice\"\n"
		       "*%s.Duplex DuplexTumble/%s: \"\"\n"
		       "*CloseUI: *Duplex\n", lang->language, _cupsLangString(lang, _("2-Sided Printing")), lang->language, _cupsLangString(lang, _("Off (1-Sided)")), lang->language, _cupsLangString(lang, _("Long-Edge (Portrait)")), lang->language, _cupsLangString(lang, _("Short-Edge (Landscape)")));

    if ((attr = ippFindAttribute(supported, "urf-supported", IPP_TAG_KEYWORD)) != NULL)
    {
      for (i = 0, count = ippGetCount(attr); i < count; i ++)
      {
        const char *dm = ippGetString(attr, i, NULL);
                                        /* DM value */

        if (!_cups_strcasecmp(dm, "DM1"))
        {
          cupsFilePuts(fp, "*cupsBackSide: Normal\n");
          break;
        }
        else if (!_cups_strcasecmp(dm, "DM2"))
        {
          cupsFilePuts(fp, "*cupsBackSide: Flipped\n");
          break;
        }
        else if (!_cups_strcasecmp(dm, "DM3"))
        {
          cupsFilePuts(fp, "*cupsBackSide: Rotated\n");
          break;
        }
        else if (!_cups_strcasecmp(dm, "DM4"))
        {
          cupsFilePuts(fp, "*cupsBackSide: ManualTumble\n");
          break;
        }
      }
    }
    else if ((attr = ippFindAttribute(supported, "pwg-raster-document-sheet-back", IPP_TAG_KEYWORD)) != NULL)
    {
      keyword = ippGetString(attr, 0, NULL);

      if (!strcmp(keyword, "flipped"))
        cupsFilePuts(fp, "*cupsBackSide: Flipped\n");
      else if (!strcmp(keyword, "manual-tumble"))
        cupsFilePuts(fp, "*cupsBackSide: ManualTumble\n");
      else if (!strcmp(keyword, "normal"))
        cupsFilePuts(fp, "*cupsBackSide: Normal\n");
      else
        cupsFilePuts(fp, "*cupsBackSide: Rotated\n");
    }
  }

 /*
  * Output bin...
  */

  if ((attr = ippFindAttribute(supported, "output-bin-default", IPP_TAG_ZERO)) != NULL)
    pwg_ppdize_name(ippGetString(attr, 0, NULL), ppdname, sizeof(ppdname));
  else
    strlcpy(ppdname, "Unknown", sizeof(ppdname));

  if ((attr = ippFindAttribute(supported, "output-bin-supported", IPP_TAG_ZERO)) != NULL && (count = ippGetCount(attr)) > 0)
  {
    ipp_attribute_t	*trays = ippFindAttribute(supported, "printer-output-tray", IPP_TAG_STRING);
					/* printer-output-tray attribute, if any */
    const char		*tray_ptr;	/* printer-output-tray value */
    int			tray_len;	/* Len of printer-output-tray value */
    char		tray[IPP_MAX_OCTETSTRING];
					/* printer-output-tray string value */

    cupsFilePrintf(fp, "*OpenUI *OutputBin: PickOne\n"
                       "*OrderDependency: 10 AnySetup *OutputBin\n"
                       "*DefaultOutputBin: %s\n", ppdname);
    if (!strcmp(ppdname, "FaceUp"))
      cupsFilePuts(fp, "*DefaultOutputOrder: Reverse\n");
    else
      cupsFilePuts(fp, "*DefaultOutputOrder: Normal\n");

    for (i = 0; i < count; i ++)
    {
      keyword = ippGetString(attr, i, NULL);

      pwg_ppdize_name(keyword, ppdname, sizeof(ppdname));

      snprintf(msgid, sizeof(msgid), "output-bin.%s", keyword);

      cupsFilePrintf(fp, "*OutputBin %s: \"\"\n", ppdname);
      ppd_put_string(fp, lang, strings, "OutputBin", ppdname, msgid);

      if ((tray_ptr = ippGetOctetString(trays, i, &tray_len)) != NULL)
      {
        if (tray_len >= (int)sizeof(tray))
          tray_len = (int)sizeof(tray) - 1;

        memcpy(tray, tray_ptr, (size_t)tray_len);
        tray[tray_len] = '\0';

        if (strstr(tray, "stackingorder=lastToFirst;"))
          cupsFilePrintf(fp, "*PageStackOrder %s: Reverse\n", ppdname);
        else
          cupsFilePrintf(fp, "*PageStackOrder %s: Normal\n", ppdname);
      }
      else if (!strcmp(ppdname, "FaceUp"))
	cupsFilePrintf(fp, "*PageStackOrder %s: Reverse\n", ppdname);
      else
	cupsFilePrintf(fp, "*PageStackOrder %s: Normal\n", ppdname);
    }
    cupsFilePuts(fp, "*CloseUI: *OutputBin\n");
  }

 /*
  * Finishing options...
  */

  if ((attr = ippFindAttribute(supported, "finishings-supported", IPP_TAG_ENUM)) != NULL)
  {
    int			value;		/* Enum value */
    const char		*ppd_keyword;	/* PPD keyword for enum */
    cups_array_t	*names;		/* Names we've added */
    static const char * const base_keywords[] =
    {					/* Base STD 92 keywords */
      NULL,				/* none */
      "SingleAuto",			/* staple */
      "SingleAuto",			/* punch */
      NULL,				/* cover */
      "BindAuto",			/* bind */
      "SaddleStitch",			/* saddle-stitch */
      "EdgeStitchAuto",			/* edge-stitch */
      "Auto",				/* fold */
      NULL,				/* trim */
      NULL,				/* bale */
      NULL,				/* booklet-maker */
      NULL,				/* jog-offset */
      NULL,				/* coat */
      NULL				/* laminate */
    };

    count       = ippGetCount(attr);
    names       = cupsArrayNew3((cups_array_func_t)strcmp, NULL, NULL, 0, (cups_acopy_func_t)strdup, (cups_afree_func_t)free);
    fin_options = cupsArrayNew((cups_array_func_t)strcmp, NULL);

   /*
    * Staple/Bind/Stitch
    */

    for (i = 0; i < count; i ++)
    {
      value   = ippGetInteger(attr, i);
      keyword = ippEnumString("finishings", value);

      if (!strncmp(keyword, "staple-", 7) || !strncmp(keyword, "bind-", 5) || !strncmp(keyword, "edge-stitch-", 12) || !strcmp(keyword, "saddle-stitch"))
        break;
    }

    if (i < count)
    {
      static const char * const staple_keywords[] =
      {					/* StapleLocation keywords */
	"SinglePortrait",
	"SingleRevLandscape",
	"SingleLandscape",
	"SingleRevPortrait",
	"EdgeStitchPortrait",
	"EdgeStitchLandscape",
	"EdgeStitchRevPortrait",
	"EdgeStitchRevLandscape",
	"DualPortrait",
	"DualLandscape",
	"DualRevPortrait",
	"DualRevLandscape",
	"TriplePortrait",
	"TripleLandscape",
	"TripleRevPortrait",
	"TripleRevLandscape"
      };
      static const char * const bind_keywords[] =
      {					/* StapleLocation binding keywords */
	"BindPortrait",
	"BindLandscape",
	"BindRevPortrait",
	"BindRevLandscape"
      };

      cupsArrayAdd(fin_options, "*StapleLocation");

      cupsFilePuts(fp, "*OpenUI *StapleLocation: PickOne\n");
      cupsFilePuts(fp, "*OrderDependency: 10 AnySetup *StapleLocation\n");
      cupsFilePrintf(fp, "*%s.Translation StapleLocation/%s: \"\"\n", lang->language, _cupsLangString(lang, _("Staple")));
      cupsFilePuts(fp, "*DefaultStapleLocation: None\n");
      cupsFilePuts(fp, "*StapleLocation None: \"\"\n");
      cupsFilePrintf(fp, "*%s.StapleLocation None/%s: \"\"\n", lang->language, _cupsLangString(lang, _("None")));

      for (; i < count; i ++)
      {
        value   = ippGetInteger(attr, i);
        keyword = ippEnumString("finishings", value);

        if (strncmp(keyword, "staple-", 7) && strncmp(keyword, "bind-", 5) && strncmp(keyword, "edge-stitch-", 12) && strcmp(keyword, "saddle-stitch"))
          continue;

        if (cupsArrayFind(names, (char *)keyword))
          continue;			/* Already did this finishing template */

        cupsArrayAdd(names, (char *)keyword);

	snprintf(msgid, sizeof(msgid), "finishings.%d", value);

        if (value >= IPP_FINISHINGS_NONE && value <= IPP_FINISHINGS_LAMINATE)
          ppd_keyword = base_keywords[value - IPP_FINISHINGS_NONE];
        else if (value >= IPP_FINISHINGS_STAPLE_TOP_LEFT && value <= IPP_FINISHINGS_STAPLE_TRIPLE_BOTTOM)
          ppd_keyword = staple_keywords[value - IPP_FINISHINGS_STAPLE_TOP_LEFT];
        else if (value >= IPP_FINISHINGS_BIND_LEFT && value <= IPP_FINISHINGS_BIND_BOTTOM)
          ppd_keyword = bind_keywords[value - IPP_FINISHINGS_BIND_LEFT];
        else
          ppd_keyword = NULL;

        if (!ppd_keyword)
          continue;

	cupsFilePrintf(fp, "*StapleLocation %s: \"\"\n", ppd_keyword);
	ppd_put_string(fp, lang, strings, "StapleLocation", ppd_keyword, msgid);
	cupsFilePrintf(fp, "*cupsIPPFinishings %d/%s: \"*StapleLocation %s\"\n", value, keyword, ppd_keyword);
      }

      cupsFilePuts(fp, "*CloseUI: *StapleLocation\n");
    }

   /*
    * Fold
    */

    for (i = 0; i < count; i ++)
    {
      value   = ippGetInteger(attr, i);
      keyword = ippEnumString("finishings", value);

      if (!strncmp(keyword, "cups-fold-", 10) || !strcmp(keyword, "fold") || !strncmp(keyword, "fold-", 5))
        break;
    }

    if (i < count)
    {
      static const char * const fold_keywords[] =
      {					/* FoldType keywords */
	"Accordion",
	"DoubleGate",
	"Gate",
	"Half",
	"HalfZ",
	"LeftGate",
	"Letter",
	"Parallel",
	"XFold",
	"RightGate",
	"ZFold",
	"EngineeringZ"
      };

      cupsArrayAdd(fin_options, "*FoldType");

      cupsFilePuts(fp, "*OpenUI *FoldType: PickOne\n");
      cupsFilePuts(fp, "*OrderDependency: 10 AnySetup *FoldType\n");
      cupsFilePrintf(fp, "*%s.Translation FoldType/%s: \"\"\n", lang->language, _cupsLangString(lang, _("Fold")));
      cupsFilePuts(fp, "*DefaultFoldType: None\n");
      cupsFilePuts(fp, "*FoldType None: \"\"\n");
      cupsFilePrintf(fp, "*%s.FoldType None/%s: \"\"\n", lang->language, _cupsLangString(lang, _("None")));

      for (; i < count; i ++)
      {
        value   = ippGetInteger(attr, i);
        keyword = ippEnumString("finishings", value);

        if (!strncmp(keyword, "cups-fold-", 10))
          keyword += 5;
        else if (strcmp(keyword, "fold") && strncmp(keyword, "fold-", 5))
          continue;

        if (cupsArrayFind(names, (char *)keyword))
          continue;			/* Already did this finishing template */

        cupsArrayAdd(names, (char *)keyword);

	snprintf(msgid, sizeof(msgid), "finishings.%d", value);

        if (value >= IPP_FINISHINGS_NONE && value <= IPP_FINISHINGS_LAMINATE)
          ppd_keyword = base_keywords[value - IPP_FINISHINGS_NONE];
        else if (value >= IPP_FINISHINGS_FOLD_ACCORDION && value <= IPP_FINISHINGS_FOLD_ENGINEERING_Z)
          ppd_keyword = fold_keywords[value - IPP_FINISHINGS_FOLD_ACCORDION];
        else if (value >= IPP_FINISHINGS_CUPS_FOLD_ACCORDION && value <= IPP_FINISHINGS_CUPS_FOLD_Z)
          ppd_keyword = fold_keywords[value - IPP_FINISHINGS_CUPS_FOLD_ACCORDION];
        else
          ppd_keyword = NULL;

        if (!ppd_keyword)
          continue;

	cupsFilePrintf(fp, "*FoldType %s: \"\"\n", ppd_keyword);
	ppd_put_string(fp, lang, strings, "FoldType", ppd_keyword, msgid);
	cupsFilePrintf(fp, "*cupsIPPFinishings %d/%s: \"*FoldType %s\"\n", value, keyword, ppd_keyword);
      }

      cupsFilePuts(fp, "*CloseUI: *FoldType\n");
    }

   /*
    * Punch
    */

    for (i = 0; i < count; i ++)
    {
      value   = ippGetInteger(attr, i);
      keyword = ippEnumString("finishings", value);

      if (!strncmp(keyword, "cups-punch-", 11) || !strncmp(keyword, "punch-", 6))
        break;
    }

    if (i < count)
    {
      static const char * const punch_keywords[] =
      {					/* PunchMedia keywords */
	"SinglePortrait",
	"SingleRevLandscape",
	"SingleLandscape",
	"SingleRevPortrait",
	"DualPortrait",
	"DualLandscape",
	"DualRevPortrait",
	"DualRevLandscape",
	"TriplePortrait",
	"TripleLandscape",
	"TripleRevPortrait",
	"TripleRevLandscape",
	"QuadPortrait",
	"QuadLandscape",
	"QuadRevPortrait",
	"QuadRevLandscape",
	"MultiplePortrait",
	"MultipleLandscape",
	"MultipleRevPortrait",
	"MultipleRevLandscape"
      };

      cupsArrayAdd(fin_options, "*PunchMedia");

      cupsFilePuts(fp, "*OpenUI *PunchMedia: PickOne\n");
      cupsFilePuts(fp, "*OrderDependency: 10 AnySetup *PunchMedia\n");
      cupsFilePrintf(fp, "*%s.Translation PunchMedia/%s: \"\"\n", lang->language, _cupsLangString(lang, _("Punch")));
      cupsFilePuts(fp, "*DefaultPunchMedia: None\n");
      cupsFilePuts(fp, "*PunchMedia None: \"\"\n");
      cupsFilePrintf(fp, "*%s.PunchMedia None/%s: \"\"\n", lang->language, _cupsLangString(lang, _("None")));

      for (i = 0; i < count; i ++)
      {
        value   = ippGetInteger(attr, i);
        keyword = ippEnumString("finishings", value);

        if (!strncmp(keyword, "cups-punch-", 11))
          keyword += 5;
        else if (strncmp(keyword, "punch-", 6))
          continue;

        if (cupsArrayFind(names, (char *)keyword))
          continue;			/* Already did this finishing template */

        cupsArrayAdd(names, (char *)keyword);

	snprintf(msgid, sizeof(msgid), "finishings.%d", value);

        if (value >= IPP_FINISHINGS_NONE && value <= IPP_FINISHINGS_LAMINATE)
          ppd_keyword = base_keywords[value - IPP_FINISHINGS_NONE];
        else if (value >= IPP_FINISHINGS_PUNCH_TOP_LEFT && value <= IPP_FINISHINGS_PUNCH_MULTIPLE_BOTTOM)
          ppd_keyword = punch_keywords[value - IPP_FINISHINGS_PUNCH_TOP_LEFT];
        else if (value >= IPP_FINISHINGS_CUPS_PUNCH_TOP_LEFT && value <= IPP_FINISHINGS_CUPS_PUNCH_QUAD_BOTTOM)
          ppd_keyword = punch_keywords[value - IPP_FINISHINGS_CUPS_PUNCH_TOP_LEFT];
        else
          ppd_keyword = NULL;

        if (!ppd_keyword)
          continue;

	cupsFilePrintf(fp, "*PunchMedia %s: \"\"\n", ppd_keyword);
	ppd_put_string(fp, lang, strings, "PunchMedia", ppd_keyword, msgid);
	cupsFilePrintf(fp, "*cupsIPPFinishings %d/%s: \"*PunchMedia %s\"\n", value, keyword, ppd_keyword);
      }

      cupsFilePuts(fp, "*CloseUI: *PunchMedia\n");
    }

   /*
    * Booklet
    */

    if (ippContainsInteger(attr, IPP_FINISHINGS_BOOKLET_MAKER))
    {
      cupsArrayAdd(fin_options, "*Booklet");

      cupsFilePuts(fp, "*OpenUI *Booklet: Boolean\n");
      cupsFilePuts(fp, "*OrderDependency: 10 AnySetup *Booklet\n");
      cupsFilePrintf(fp, "*%s.Translation Booklet/%s: \"\"\n", lang->language, _cupsLangString(lang, _("Booklet")));
      cupsFilePuts(fp, "*DefaultBooklet: False\n");
      cupsFilePuts(fp, "*Booklet False: \"\"\n");
      cupsFilePuts(fp, "*Booklet True: \"\"\n");
      cupsFilePrintf(fp, "*cupsIPPFinishings %d/booklet-maker: \"*Booklet True\"\n", IPP_FINISHINGS_BOOKLET_MAKER);
      cupsFilePuts(fp, "*CloseUI: *Booklet\n");
    }

   /*
    * CutMedia
    */

    for (i = 0; i < count; i ++)
    {
      value   = ippGetInteger(attr, i);
      keyword = ippEnumString("finishings", value);

      if (!strcmp(keyword, "trim") || !strncmp(keyword, "trim-", 5))
        break;
    }

    if (i < count)
    {
      static const char * const trim_keywords[] =
      {				/* CutMedia keywords */
        "EndOfPage",
        "EndOfDoc",
        "EndOfSet",
        "EndOfJob"
      };

      cupsArrayAdd(fin_options, "*CutMedia");

      cupsFilePuts(fp, "*OpenUI *CutMedia: PickOne\n");
      cupsFilePuts(fp, "*OrderDependency: 10 AnySetup *CutMedia\n");
      cupsFilePrintf(fp, "*%s.Translation CutMedia/%s: \"\"\n", lang->language, _cupsLangString(lang, _("Cut")));
      cupsFilePuts(fp, "*DefaultCutMedia: None\n");
      cupsFilePuts(fp, "*CutMedia None: \"\"\n");
      cupsFilePrintf(fp, "*%s.CutMedia None/%s: \"\"\n", lang->language, _cupsLangString(lang, _("None")));

      for (i = 0; i < count; i ++)
      {
        value   = ippGetInteger(attr, i);
        keyword = ippEnumString("finishings", value);

	if (strcmp(keyword, "trim") && strncmp(keyword, "trim-", 5))
          continue;

        if (cupsArrayFind(names, (char *)keyword))
          continue;			/* Already did this finishing template */

        cupsArrayAdd(names, (char *)keyword);

	snprintf(msgid, sizeof(msgid), "finishings.%d", value);

        if (value == IPP_FINISHINGS_TRIM)
          ppd_keyword = "Auto";
	else
	  ppd_keyword = trim_keywords[value - IPP_FINISHINGS_TRIM_AFTER_PAGES];

	cupsFilePrintf(fp, "*CutMedia %s: \"\"\n", ppd_keyword);
	ppd_put_string(fp, lang, strings, "CutMedia", ppd_keyword, msgid);
	cupsFilePrintf(fp, "*cupsIPPFinishings %d/%s: \"*CutMedia %s\"\n", value, keyword, ppd_keyword);
      }

      cupsFilePuts(fp, "*CloseUI: *CutMedia\n");
    }

    cupsArrayDelete(names);
  }

  if ((attr = ippFindAttribute(supported, "finishings-col-database", IPP_TAG_BEGIN_COLLECTION)) != NULL)
  {
    ipp_t	*finishing_col;		/* Current finishing collection */
    ipp_attribute_t *finishing_attr;	/* Current finishing member attribute */
    cups_array_t *templates;		/* Finishing templates */

    cupsFilePuts(fp, "*OpenUI *cupsFinishingTemplate: PickOne\n");
    cupsFilePuts(fp, "*OrderDependency: 10 AnySetup *cupsFinishingTemplate\n");
    cupsFilePrintf(fp, "*%s.Translation cupsFinishingTemplate/%s: \"\"\n", lang->language, _cupsLangString(lang, _("Finishing Preset")));
    cupsFilePuts(fp, "*DefaultcupsFinishingTemplate: none\n");
    cupsFilePuts(fp, "*cupsFinishingTemplate none: \"\"\n");
    cupsFilePrintf(fp, "*%s.cupsFinishingTemplate none/%s: \"\"\n", lang->language, _cupsLangString(lang, _("None")));

    templates = cupsArrayNew((cups_array_func_t)strcmp, NULL);
    count     = ippGetCount(attr);

    for (i = 0; i < count; i ++)
    {
      finishing_col = ippGetCollection(attr, i);
      keyword       = ippGetString(ippFindAttribute(finishing_col, "finishing-template", IPP_TAG_ZERO), 0, NULL);

      if (!keyword || cupsArrayFind(templates, (void *)keyword))
        continue;

      if (!strcmp(keyword, "none"))
        continue;

      cupsArrayAdd(templates, (void *)keyword);

      pwg_ppdize_name(keyword, ppdname, sizeof(ppdname));

      snprintf(msgid, sizeof(msgid), "finishing-template.%s", keyword);

      cupsFilePrintf(fp, "*cupsFinishingTemplate %s: \"\n", ppdname);
      for (finishing_attr = ippFirstAttribute(finishing_col); finishing_attr; finishing_attr = ippNextAttribute(finishing_col))
      {
        if (ippGetValueTag(finishing_attr) == IPP_TAG_BEGIN_COLLECTION)
        {
	  const char *name = ippGetName(finishing_attr);
					/* Member attribute name */

          if (strcmp(name, "media-size"))
            cupsFilePrintf(fp, "%% %s\n", name);
	}
      }
      cupsFilePuts(fp, "\"\n");
      ppd_put_string(fp, lang, strings, "cupsFinishingTemplate", ppdname, msgid);
      cupsFilePuts(fp, "*End\n");
    }

    cupsFilePuts(fp, "*CloseUI: *cupsFinishingTemplate\n");

    if (cupsArrayCount(fin_options))
    {
      const char	*fin_option;	/* Current finishing option */

      cupsFilePuts(fp, "*cupsUIConstraint finishing-template: \"*cupsFinishingTemplate");
      for (fin_option = (const char *)cupsArrayFirst(fin_options); fin_option; fin_option = (const char *)cupsArrayNext(fin_options))
        cupsFilePrintf(fp, " %s", fin_option);
      cupsFilePuts(fp, "\"\n");

      cupsFilePuts(fp, "*cupsUIResolver finishing-template: \"*cupsFinishingTemplate None");
      for (fin_option = (const char *)cupsArrayFirst(fin_options); fin_option; fin_option = (const char *)cupsArrayNext(fin_options))
        cupsFilePrintf(fp, " %s None", fin_option);
      cupsFilePuts(fp, "\"\n");
    }

    cupsArrayDelete(templates);
  }

  cupsArrayDelete(fin_options);

 /*
  * Presets...
  */

  if ((attr = ippFindAttribute(supported, "job-presets-supported", IPP_TAG_BEGIN_COLLECTION)) != NULL)
  {
    for (i = 0, count = ippGetCount(attr); i < count; i ++)
    {
      ipp_t	*preset = ippGetCollection(attr, i);
					/* Preset collection */
      const char *preset_name = ippGetString(ippFindAttribute(preset, "preset-name", IPP_TAG_ZERO), 0, NULL);
					/* Preset name */
      ipp_attribute_t *member;		/* Member attribute in preset */
      const char *member_name;		/* Member attribute name */
      char      	member_value[256];	/* Member attribute value */

      if (!preset || !preset_name)
        continue;

      pwg_ppdize_name(preset_name, ppdname, sizeof(ppdname));
      cupsFilePrintf(fp, "*APPrinterPreset %s: \"\n", ppdname);
      for (member = ippFirstAttribute(preset); member; member = ippNextAttribute(preset))
      {
        member_name = ippGetName(member);

        if (!member_name || !strcmp(member_name, "preset-name"))
          continue;

        if (!strcmp(member_name, "finishings"))
        {
	  for (i = 0, count = ippGetCount(member); i < count; i ++)
	  {
	    const char *option = NULL;	/* PPD option name */

	    keyword = ippEnumString("finishings", ippGetInteger(member, i));

	    if (!strcmp(keyword, "booklet-maker"))
	    {
	      option  = "Booklet";
	      keyword = "True";
	    }
	    else if (!strncmp(keyword, "fold-", 5))
	      option = "FoldType";
	    else if (!strncmp(keyword, "punch-", 6))
	      option = "PunchMedia";
	    else if (!strncmp(keyword, "bind-", 5) || !strncmp(keyword, "edge-stitch-", 12) || !strcmp(keyword, "saddle-stitch") || !strncmp(keyword, "staple-", 7))
	      option = "StapleLocation";

	    if (option && keyword)
	      cupsFilePrintf(fp, "*%s %s\n", option, keyword);
	  }
        }
        else if (!strcmp(member_name, "finishings-col"))
        {
          ipp_t *fin_col;		/* finishings-col value */

          for (i = 0, count = ippGetCount(member); i < count; i ++)
          {
            fin_col = ippGetCollection(member, i);

            if ((keyword = ippGetString(ippFindAttribute(fin_col, "finishing-template", IPP_TAG_ZERO), 0, NULL)) != NULL)
            {
              pwg_ppdize_name(keyword, ppdname, sizeof(ppdname));
              cupsFilePrintf(fp, "*cupsFinishingTemplate %s\n", ppdname);
            }
          }
        }
        else if (!strcmp(member_name, "media"))
        {
         /*
          * Map media to PageSize...
          */

          if ((pwg = pwgMediaForPWG(ippGetString(member, 0, NULL))) != NULL && pwg->ppd)
            cupsFilePrintf(fp, "*PageSize %s\n", pwg->ppd);
        }
        else if (!strcmp(member_name, "media-col"))
        {
          media_col = ippGetCollection(member, 0);

          if ((media_size = ippGetCollection(ippFindAttribute(media_col, "media-size", IPP_TAG_BEGIN_COLLECTION), 0)) != NULL)
          {
            x_dim = ippFindAttribute(media_size, "x-dimension", IPP_TAG_INTEGER);
            y_dim = ippFindAttribute(media_size, "y-dimension", IPP_TAG_INTEGER);
            if ((pwg = pwgMediaForSize(ippGetInteger(x_dim, 0), ippGetInteger(y_dim, 0))) != NULL && pwg->ppd)
	      cupsFilePrintf(fp, "*PageSize %s\n", pwg->ppd);
          }

          if ((keyword = ippGetString(ippFindAttribute(media_col, "media-source", IPP_TAG_ZERO), 0, NULL)) != NULL)
          {
            pwg_ppdize_name(keyword, ppdname, sizeof(ppdname));
            cupsFilePrintf(fp, "*InputSlot %s\n", ppdname);
	  }

          if ((keyword = ippGetString(ippFindAttribute(media_col, "media-type", IPP_TAG_ZERO), 0, NULL)) != NULL)
          {
            pwg_ppdize_name(keyword, ppdname, sizeof(ppdname));
            cupsFilePrintf(fp, "*MediaType %s\n", ppdname);
	  }
        }
        else if (!strcmp(member_name, "print-quality"))
        {
	 /*
	  * Map print-quality to cupsPrintQuality...
	  */

          int qval = ippGetInteger(member, 0);
					/* print-quality value */
	  static const char * const qualities[] = { "Draft", "Normal", "High" };
					/* cupsPrintQuality values */

          if (qval >= IPP_QUALITY_DRAFT && qval <= IPP_QUALITY_HIGH)
            cupsFilePrintf(fp, "*cupsPrintQuality %s\n", qualities[qval - IPP_QUALITY_DRAFT]);
        }
        else if (!strcmp(member_name, "output-bin"))
        {
          pwg_ppdize_name(ippGetString(member, 0, NULL), ppdname, sizeof(ppdname));
          cupsFilePrintf(fp, "*OutputBin %s\n", ppdname);
        }
        else if (!strcmp(member_name, "sides"))
        {
          keyword = ippGetString(member, 0, NULL);
          if (keyword && !strcmp(keyword, "one-sided"))
            cupsFilePuts(fp, "*Duplex None\n");
	  else if (keyword && !strcmp(keyword, "two-sided-long-edge"))
	    cupsFilePuts(fp, "*Duplex DuplexNoTumble\n");
	  else if (keyword && !strcmp(keyword, "two-sided-short-edge"))
	    cupsFilePuts(fp, "*Duplex DuplexTumble\n");
        }
        else
        {
         /*
          * Add attribute name and value as-is...
          */

          ippAttributeString(member, member_value, sizeof(member_value));
          cupsFilePrintf(fp, "*%s %s\n", member_name, member_value);
	}
      }

      cupsFilePuts(fp, "\"\n*End\n");

      snprintf(msgid, sizeof(msgid), "preset-name.%s", preset_name);
      pwg_ppdize_name(preset_name, ppdname, sizeof(ppdname));
      ppd_put_string(fp, lang, strings, "APPrinterPreset", ppdname, msgid);
    }
  }

 /*
  * Add cupsSingleFile to support multiple files printing on printers
  * which don't support multiple files in its firmware...
  *
  * Adding the keyword degrades printing performance (there is 1-2 seconds
  * pause between files).
  */

  cupsFilePuts(fp, "*cupsSingleFile: true\n");

 /*
  * Close up and return...
  */

  cupsFileClose(fp);

  _cupsMessageFree(strings);

  return (buffer);

 /*
  * If we get here then there was a problem creating the PPD...
  */

  bad_ppd:

  cupsFileClose(fp);
  unlink(buffer);
  *buffer = '\0';

  _cupsMessageFree(strings);

  _cupsSetError(IPP_STATUS_ERROR_INTERNAL, _("Printer does not support required IPP attributes or document formats."), 1);

  return (NULL);
}


/*
 * '_pwgInputSlotForSource()' - Get the InputSlot name for the given PWG
 *                              media-source.
 */

const char *				/* O - InputSlot name */
_pwgInputSlotForSource(
    const char *media_source,		/* I - PWG media-source */
    char       *name,			/* I - Name buffer */
    size_t     namesize)		/* I - Size of name buffer */
{
 /*
  * Range check input...
  */

  if (!media_source || !name || namesize < PPD_MAX_NAME)
    return (NULL);

  if (_cups_strcasecmp(media_source, "main"))
    strlcpy(name, "Cassette", namesize);
  else if (_cups_strcasecmp(media_source, "alternate"))
    strlcpy(name, "Multipurpose", namesize);
  else if (_cups_strcasecmp(media_source, "large-capacity"))
    strlcpy(name, "LargeCapacity", namesize);
  else if (_cups_strcasecmp(media_source, "bottom"))
    strlcpy(name, "Lower", namesize);
  else if (_cups_strcasecmp(media_source, "middle"))
    strlcpy(name, "Middle", namesize);
  else if (_cups_strcasecmp(media_source, "top"))
    strlcpy(name, "Upper", namesize);
  else if (_cups_strcasecmp(media_source, "rear"))
    strlcpy(name, "Rear", namesize);
  else if (_cups_strcasecmp(media_source, "side"))
    strlcpy(name, "Side", namesize);
  else if (_cups_strcasecmp(media_source, "envelope"))
    strlcpy(name, "Envelope", namesize);
  else if (_cups_strcasecmp(media_source, "main-roll"))
    strlcpy(name, "Roll", namesize);
  else if (_cups_strcasecmp(media_source, "alternate-roll"))
    strlcpy(name, "Roll2", namesize);
  else
    pwg_ppdize_name(media_source, name, namesize);

  return (name);
}


/*
 * '_pwgMediaTypeForType()' - Get the MediaType name for the given PWG
 *                            media-type.
 */

const char *				/* O - MediaType name */
_pwgMediaTypeForType(
    const char *media_type,		/* I - PWG media-type */
    char       *name,			/* I - Name buffer */
    size_t     namesize)		/* I - Size of name buffer */
{
 /*
  * Range check input...
  */

  if (!media_type || !name || namesize < PPD_MAX_NAME)
    return (NULL);

  if (_cups_strcasecmp(media_type, "auto"))
    strlcpy(name, "Auto", namesize);
  else if (_cups_strcasecmp(media_type, "cardstock"))
    strlcpy(name, "Cardstock", namesize);
  else if (_cups_strcasecmp(media_type, "envelope"))
    strlcpy(name, "Envelope", namesize);
  else if (_cups_strcasecmp(media_type, "photographic-glossy"))
    strlcpy(name, "Glossy", namesize);
  else if (_cups_strcasecmp(media_type, "photographic-high-gloss"))
    strlcpy(name, "HighGloss", namesize);
  else if (_cups_strcasecmp(media_type, "photographic-matte"))
    strlcpy(name, "Matte", namesize);
  else if (_cups_strcasecmp(media_type, "stationery"))
    strlcpy(name, "Plain", namesize);
  else if (_cups_strcasecmp(media_type, "stationery-coated"))
    strlcpy(name, "Coated", namesize);
  else if (_cups_strcasecmp(media_type, "stationery-inkjet"))
    strlcpy(name, "Inkjet", namesize);
  else if (_cups_strcasecmp(media_type, "stationery-letterhead"))
    strlcpy(name, "Letterhead", namesize);
  else if (_cups_strcasecmp(media_type, "stationery-preprinted"))
    strlcpy(name, "Preprinted", namesize);
  else if (_cups_strcasecmp(media_type, "transparency"))
    strlcpy(name, "Transparency", namesize);
  else
    pwg_ppdize_name(media_type, name, namesize);

  return (name);
}


/*
 * '_pwgPageSizeForMedia()' - Get the PageSize name for the given media.
 */

const char *				/* O - PageSize name */
_pwgPageSizeForMedia(
    pwg_media_t *media,			/* I - Media */
    char        *name,			/* I - PageSize name buffer */
    size_t      namesize)		/* I - Size of name buffer */
{
  const char	*sizeptr,		/* Pointer to size in PWG name */
		*dimptr;		/* Pointer to dimensions in PWG name */


 /*
  * Range check input...
  */

  if (!media || !name || namesize < PPD_MAX_NAME)
    return (NULL);

 /*
  * Copy or generate a PageSize name...
  */

  if (media->ppd)
  {
   /*
    * Use a standard Adobe name...
    */

    strlcpy(name, media->ppd, namesize);
  }
  else if (!media->pwg || !strncmp(media->pwg, "custom_", 7) ||
           (sizeptr = strchr(media->pwg, '_')) == NULL ||
	   (dimptr = strchr(sizeptr + 1, '_')) == NULL ||
	   (size_t)(dimptr - sizeptr) > namesize)
  {
   /*
    * Use a name of the form "wNNNhNNN"...
    */

    snprintf(name, namesize, "w%dh%d", (int)PWG_TO_POINTS(media->width),
             (int)PWG_TO_POINTS(media->length));
  }
  else
  {
   /*
    * Copy the size name from class_sizename_dimensions...
    */

    memcpy(name, sizeptr + 1, (size_t)(dimptr - sizeptr - 1));
    name[dimptr - sizeptr - 1] = '\0';
  }

  return (name);
}


/*
 * 'cups_connect()' - Connect to a URL and get the resource path.
 */

static int				/* O  - 1 on success, 0 on failure */
cups_connect(http_t     **http,		/* IO - Current HTTP connection */
             const char *url,		/* I  - URL to connect */
             char       *resource,	/* I  - Resource path buffer */
             size_t     ressize)	/* I  - Size of resource path buffer */
{
  char			scheme[32],	/* URL scheme */
			userpass[256],	/* URL username:password */
			host[256],	/* URL host */
			curhost[256];	/* Current host */
  int			port;		/* URL port */
  http_encryption_t	encryption;	/* Type of encryption to use */


  // Separate the URI...
  if (httpSeparateURI(HTTP_URI_CODING_ALL, url, scheme, sizeof(scheme), userpass, sizeof(userpass), host, sizeof(host), &port, resource, ressize) < HTTP_URI_STATUS_OK)
    return (0);

  // Use encryption as needed..
  if (port == 443 || !strcmp(scheme, "https") || !strcmp(scheme, "ipps"))
    encryption = HTTP_ENCRYPTION_ALWAYS;
  else
    encryption = HTTP_ENCRYPTION_IF_REQUESTED;

  if (!*http || strcasecmp(host, httpGetHostname(*http, curhost, sizeof(curhost))) || httpAddrPort(httpGetAddress(*http)) != port || httpIsEncrypted(*http) != (encryption == HTTP_ENCRYPTION_ALWAYS))
  {
    httpClose(*http);
    *http = httpConnect2(host, port, NULL, AF_UNSPEC, encryption, 1, 5000, NULL);
  }

  return (*http != NULL);
}


/*
 * 'cups_get_url()' - Get a copy of the file at the given URL.
 */

static int				/* O  - 1 on success, 0 on failure */
cups_get_url(http_t     **http,		/* IO - Current HTTP connection */
             const char *url,		/* I  - URL to get */
             char       *name,		/* I  - Temporary filename */
             size_t     namesize)	/* I  - Size of temporary filename buffer */
{
  char			resource[256];	/* URL resource */
  http_status_t		status;		/* Status of GET request */
  int			fd;		/* Temporary file */


  if (!cups_connect(http, url, resource, sizeof(resource)))
    return (0);

  if ((fd = cupsTempFd(name, (int)namesize)) < 0)
    return (0);

  status = cupsGetFd(*http, resource, fd);

  close(fd);

  if (status != HTTP_STATUS_OK)
  {
    unlink(name);
    *name = '\0';
    return (0);
  }

  return (1);
}


/*
 * 'ppd_put_strings()' - Write localization attributes to a PPD file.
 */

static void
ppd_put_string(cups_file_t  *fp,	/* I - PPD file */
               cups_lang_t  *lang,	/* I - Language */
               cups_array_t *strings,	/* I - Strings */
	       const char   *ppd_option,/* I - PPD option */
	       const char   *ppd_choice,/* I - PPD choice */
	       const char   *pwg_msgid)	/* I - PWG message ID */
{
  const char	*text;			/* Localized text */


  if ((text = _cupsLangString(lang, pwg_msgid)) == pwg_msgid || !strcmp(pwg_msgid, text))
  {
    if ((text = _cupsMessageLookup(strings, pwg_msgid)) == pwg_msgid)
      return;
  }

  // Add the first line of localized text...
  cupsFilePrintf(fp, "*%s.%s %s/", lang->language, ppd_option, ppd_choice);
  while (*text && *text != '\n')
  {
    // Escape ":" and "<"...
    if (*text == ':' || *text == '<')
      cupsFilePrintf(fp, "<%02X>", *text);
    else
      cupsFilePutChar(fp, *text);

    text ++;
  }
  cupsFilePuts(fp, ": \"\"\n");
}


/*
 * 'pwg_add_finishing()' - Add a finishings value.
 */

static void
pwg_add_finishing(
    cups_array_t     *finishings,	/* I - Finishings array */
    ipp_finishings_t template,		/* I - Finishing template */
    const char       *name,		/* I - PPD option */
    const char       *value)		/* I - PPD choice */
{
  _pwg_finishings_t	*f;		/* New finishings value */


  if ((f = (_pwg_finishings_t *)calloc(1, sizeof(_pwg_finishings_t))) != NULL)
  {
    f->value       = template;
    f->num_options = cupsAddOption(name, value, 0, &f->options);

    cupsArrayAdd(finishings, f);
  }
}


/*
 * 'pwg_add_message()' - Add a message to the PPD cached strings.
 */

static void
pwg_add_message(cups_array_t *a,	/* I - Message catalog */
                const char   *msg,	/* I - Message identifier */
                const char   *str)	/* I - Localized string */
{
  _cups_message_t	*m;		/* New message */


  if ((m = calloc(1, sizeof(_cups_message_t))) != NULL)
  {
    m->msg = strdup(msg);
    m->str = strdup(str);
    cupsArrayAdd(a, m);
  }
}


/*
 * 'pwg_compare_finishings()' - Compare two finishings values.
 */

static int				/* O - Result of comparison */
pwg_compare_finishings(
    _pwg_finishings_t *a,		/* I - First finishings value */
    _pwg_finishings_t *b)		/* I - Second finishings value */
{
  return ((int)b->value - (int)a->value);
}


/*
 * 'pwg_compare_sizes()' - Compare two media sizes...
 */

static int				/* O - Result of comparison */
pwg_compare_sizes(cups_size_t *a,	/* I - First media size */
                  cups_size_t *b)	/* I - Second media size */
{
  return (strcmp(a->media, b->media));
}


/*
 * 'pwg_copy_size()' - Copy a media size.
 */

static cups_size_t *			/* O - New media size */
pwg_copy_size(cups_size_t *size)	/* I - Media size to copy */
{
  cups_size_t	*newsize = (cups_size_t *)calloc(1, sizeof(cups_size_t));
					/* New media size */

  if (newsize)
    memcpy(newsize, size, sizeof(cups_size_t));

  return (newsize);
}


/*
 * 'pwg_free_finishings()' - Free a finishings value.
 */

static void
pwg_free_finishings(
    _pwg_finishings_t *f)		/* I - Finishings value */
{
  cupsFreeOptions(f->num_options, f->options);
  free(f);
}


/*
 * 'pwg_ppdize_name()' - Convert an IPP keyword to a PPD keyword.
 */

static void
pwg_ppdize_name(const char *ipp,	/* I - IPP keyword */
                char       *name,	/* I - Name buffer */
		size_t     namesize)	/* I - Size of name buffer */
{
  char	*ptr,				/* Pointer into name buffer */
	*end;				/* End of name buffer */


  if (!ipp || !_cups_isalnum(*ipp))
  {
    *name = '\0';
    return;
  }

  *name = (char)toupper(*ipp++);

  for (ptr = name + 1, end = name + namesize - 1; *ipp && ptr < end;)
  {
    if (*ipp == '-' && _cups_isalnum(ipp[1]))
    {
      ipp ++;
      *ptr++ = (char)toupper(*ipp++ & 255);
    }
    else if (*ipp == '_' || *ipp == '.' || *ipp == '-' || _cups_isalnum(*ipp))
    {
      *ptr++ = *ipp++;
    }
    else
    {
      ipp ++;
    }
  }

  *ptr = '\0';
}


/*
 * 'pwg_ppdize_resolution()' - Convert PWG resolution values to PPD values.
 */

static void
pwg_ppdize_resolution(
    ipp_attribute_t *attr,		/* I - Attribute to convert */
    int             element,		/* I - Element to convert */
    int             *xres,		/* O - X resolution in DPI */
    int             *yres,		/* O - Y resolution in DPI */
    char            *name,		/* I - Name buffer */
    size_t          namesize)		/* I - Size of name buffer */
{
  ipp_res_t units;			/* Units for resolution */


  *xres = ippGetResolution(attr, element, yres, &units);

  if (units == IPP_RES_PER_CM)
  {
    *xres = (int)(*xres * 2.54);
    *yres = (int)(*yres * 2.54);
  }

  if (name && namesize > 4)
  {
    if (*xres == *yres)
      snprintf(name, namesize, "%ddpi", *xres);
    else
      snprintf(name, namesize, "%dx%ddpi", *xres, *yres);
  }
}


/*
 * 'pwg_unppdize_name()' - Convert a PPD keyword to a lowercase IPP keyword.
 */

static void
pwg_unppdize_name(const char *ppd,	/* I - PPD keyword */
		  char       *name,	/* I - Name buffer */
                  size_t     namesize,	/* I - Size of name buffer */
                  const char *dashchars)/* I - Characters to be replaced by dashes */
{
  char	*ptr,				/* Pointer into name buffer */
	*end;				/* End of name buffer */
  int   nodash = 1;                     /* Next char in IPP name cannot be a
                                           dash (first char or after a dash) */


  if (_cups_islower(*ppd))
  {
   /*
    * Already lowercase name, use as-is?
    */

    const char *ppdptr;			/* Pointer into PPD keyword */

    for (ppdptr = ppd + 1; *ppdptr; ppdptr ++)
      if (_cups_isupper(*ppdptr) || strchr(dashchars, *ppdptr) ||
	  (*ppdptr == '-' && *(ppdptr - 1) == '-') ||
	  (*ppdptr == '-' && *(ppdptr + 1) == '\0'))
        break;

    if (!*ppdptr)
    {
      strlcpy(name, ppd, namesize);
      return;
    }
  }

  for (ptr = name, end = name + namesize - 1; *ppd && ptr < end; ppd ++)
  {
    if (_cups_isalnum(*ppd))
    {
      *ptr++ = (char)tolower(*ppd & 255);
      nodash = 0;
    }
    else if (*ppd == '-' || strchr(dashchars, *ppd))
    {
      if (nodash == 0)
      {
	*ptr++ = '-';
	nodash = 1;
      }
    }
    else
    {
      *ptr++ = *ppd;
      nodash = 0;
    }

    if (nodash == 0)
    {
      if (!_cups_isupper(*ppd) && _cups_isalnum(*ppd) &&
	  _cups_isupper(ppd[1]) && ptr < end)
      {
	*ptr++ = '-';
	nodash = 1;
      }
      else if (!isdigit(*ppd & 255) && isdigit(ppd[1] & 255))
      {
	*ptr++ = '-';
	nodash = 1;
      }
    }
  }

  /* Remove trailing dashes */
  while (ptr > name && *(ptr - 1) == '-')
    ptr --;

  *ptr = '\0';
}<|MERGE_RESOLUTION|>--- conflicted
+++ resolved
@@ -1691,7 +1691,6 @@
 	color_option = "HPColorAsGray";
 	gray_choice  = "True";
       }
-<<<<<<< HEAD
 
       if (color_option && gray_choice)
       {
@@ -1702,18 +1701,6 @@
 	cups_option_t	*coption,	/* Color option */
 			*moption;	/* Monochrome option */
 
-=======
-
-      if (color_option && gray_choice)
-      {
-       /*
-	* Copy and convert ColorModel (output-mode) data...
-	*/
-
-	cups_option_t	*coption,	/* Color option */
-			*moption;	/* Monochrome option */
-
->>>>>>> 7abd790a
 	for (pwg_print_quality = _PWG_PRINT_QUALITY_DRAFT;
 	     pwg_print_quality < _PWG_PRINT_QUALITY_MAX;
 	     pwg_print_quality ++)
