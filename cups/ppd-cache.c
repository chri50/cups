/*
 * PPD cache implementation for CUPS.
 *
 * Copyright © 2021-2022 by OpenPrinting.
 * Copyright © 2010-2021 by Apple Inc.
 *
 * Licensed under Apache License v2.0.  See the file "LICENSE" for more
 * information.
 */

/*
 * Include necessary headers...
 */

#include "cups-private.h"
#include "ppd-private.h"
#include "debug-internal.h"
#include <math.h>


/*
 * Macro to test for two almost-equal PWG measurements.
 */

#define _PWG_EQUIVALENT(x, y)	(abs((x)-(y)) < 2)


/*
 * Local functions...
 */

static int	cups_connect(http_t **http, const char *url, char *resource, size_t ressize);
static int	cups_get_url(http_t **http, const char *url, char *name, size_t namesize);
static void	pwg_add_finishing(cups_array_t *finishings, ipp_finishings_t template, const char *name, const char *value);
static void	pwg_add_message(cups_array_t *a, const char *msg, const char *str);
static int	pwg_compare_finishings(_pwg_finishings_t *a, _pwg_finishings_t *b);
static int	pwg_compare_sizes(cups_size_t *a, cups_size_t *b);
static cups_size_t *pwg_copy_size(cups_size_t *size);
static void	pwg_free_finishings(_pwg_finishings_t *f);
static void	pwg_ppdize_name(const char *ipp, char *name, size_t namesize);
static void	pwg_ppdize_resolution(ipp_attribute_t *attr, int element, int *xres, int *yres, char *name, size_t namesize);
static void	pwg_unppdize_name(const char *ppd, char *name, size_t namesize,
		                  const char *dashchars);


/*
 * '_cupsConvertOptions()' - Convert printer options to standard IPP attributes.
 *
 * This functions converts PPD and CUPS-specific options to their standard IPP
 * attributes and values and adds them to the specified IPP request.
 */

int					/* O - New number of copies */
_cupsConvertOptions(
    ipp_t           *request,		/* I - IPP request */
    ppd_file_t      *ppd,		/* I - PPD file */
    _ppd_cache_t    *pc,		/* I - PPD cache info */
    ipp_attribute_t *media_col_sup,	/* I - media-col-supported values */
    ipp_attribute_t *doc_handling_sup,	/* I - multiple-document-handling-supported values */
    ipp_attribute_t *print_color_mode_sup,
                                	/* I - Printer supports print-color-mode */
    const char    *user,		/* I - User info */
    const char    *format,		/* I - document-format value */
    int           copies,		/* I - Number of copies */
    int           num_options,		/* I - Number of options */
    cups_option_t *options)		/* I - Options */
{
  int		i;			/* Looping var */
  const char	*keyword,		/* PWG keyword */
		*password;		/* Password string */
  pwg_size_t	*size;			/* PWG media size */
  ipp_t		*media_col,		/* media-col value */
		*media_size;		/* media-size value */
  const char	*media_source,		/* media-source value */
		*media_type,		/* media-type value */
		*collate_str,		/* multiple-document-handling value */
		*color_attr_name,	/* Supported color attribute */
		*mandatory,		/* Mandatory attributes */
		*finishing_template;	/* Finishing template */
  int		num_finishings = 0,	/* Number of finishing values */
		finishings[10];		/* Finishing enum values */
  ppd_choice_t	*choice;		/* Marked choice */
  int           finishings_copies = copies,
                                        /* Number of copies for finishings */
                job_pages = 0,		/* job-pages value */
		number_up = 1;		/* number-up value */
  const char	*value;			/* Option value */


 /*
  * Send standard IPP attributes...
  */

  if (pc->password && (password = cupsGetOption("job-password", num_options, options)) != NULL && ippGetOperation(request) != IPP_OP_VALIDATE_JOB)
  {
    ipp_attribute_t	*attr = NULL;	/* job-password attribute */

    if ((keyword = cupsGetOption("job-password-encryption", num_options, options)) == NULL)
      keyword = "none";

    if (!strcmp(keyword, "none"))
    {
     /*
      * Add plain-text job-password...
      */

      attr = ippAddOctetString(request, IPP_TAG_OPERATION, "job-password", password, (int)strlen(password));
    }
    else
    {
     /*
      * Add hashed job-password...
      */

      unsigned char	hash[64];	/* Hash of password */
      ssize_t		hashlen;	/* Length of hash */

      if ((hashlen = cupsHashData(keyword, password, strlen(password), hash, sizeof(hash))) > 0)
        attr = ippAddOctetString(request, IPP_TAG_OPERATION, "job-password", hash, (int)hashlen);
    }

    if (attr)
      ippAddString(request, IPP_TAG_OPERATION, IPP_TAG_KEYWORD, "job-password-encryption", NULL, keyword);
  }

  if (pc->account_id)
  {
    if ((keyword = cupsGetOption("job-account-id", num_options, options)) == NULL)
      keyword = cupsGetOption("job-billing", num_options, options);

    if (keyword)
      ippAddString(request, IPP_TAG_JOB, IPP_TAG_NAME, "job-account-id", NULL, keyword);
  }

  if (pc->accounting_user_id)
  {
    if ((keyword = cupsGetOption("job-accounting-user-id", num_options, options)) == NULL)
      keyword = user;

    if (keyword)
      ippAddString(request, IPP_TAG_JOB, IPP_TAG_NAME, "job-accounting-user-id", NULL, keyword);
  }

  for (mandatory = (const char *)cupsArrayFirst(pc->mandatory); mandatory; mandatory = (const char *)cupsArrayNext(pc->mandatory))
  {
    if (strcmp(mandatory, "copies") &&
	strcmp(mandatory, "destination-uris") &&
	strcmp(mandatory, "finishings") &&
	strcmp(mandatory, "finishings-col") &&
	strcmp(mandatory, "finishing-template") &&
	strcmp(mandatory, "job-account-id") &&
	strcmp(mandatory, "job-accounting-user-id") &&
	strcmp(mandatory, "job-password") &&
	strcmp(mandatory, "job-password-encryption") &&
	strcmp(mandatory, "media") &&
	strncmp(mandatory, "media-col", 9) &&
	strcmp(mandatory, "multiple-document-handling") &&
	strcmp(mandatory, "output-bin") &&
	strcmp(mandatory, "print-color-mode") &&
	strcmp(mandatory, "print-quality") &&
	strcmp(mandatory, "sides") &&
	(keyword = cupsGetOption(mandatory, num_options, options)) != NULL)
    {
      _ipp_option_t *opt = _ippFindOption(mandatory);
				    /* Option type */
      ipp_tag_t	value_tag = opt ? opt->value_tag : IPP_TAG_NAME;
				    /* Value type */

      switch (value_tag)
      {
	case IPP_TAG_INTEGER :
	case IPP_TAG_ENUM :
	    ippAddInteger(request, IPP_TAG_JOB, value_tag, mandatory, atoi(keyword));
	    break;
	case IPP_TAG_BOOLEAN :
	    ippAddBoolean(request, IPP_TAG_JOB, mandatory, !_cups_strcasecmp(keyword, "true"));
	    break;
	case IPP_TAG_RANGE :
	    {
	      int lower, upper;	/* Range */

	      if (sscanf(keyword, "%d-%d", &lower, &upper) != 2)
		lower = upper = atoi(keyword);

	      ippAddRange(request, IPP_TAG_JOB, mandatory, lower, upper);
	    }
	    break;
	case IPP_TAG_STRING :
	    ippAddOctetString(request, IPP_TAG_JOB, mandatory, keyword, (int)strlen(keyword));
	    break;
	default :
	    if (!strcmp(mandatory, "print-color-mode") && !strcmp(keyword, "monochrome"))
	    {
	      if (ippContainsString(print_color_mode_sup, "auto-monochrome"))
		keyword = "auto-monochrome";
	      else if (ippContainsString(print_color_mode_sup, "process-monochrome") && !ippContainsString(print_color_mode_sup, "monochrome"))
		keyword = "process-monochrome";
	    }

	    ippAddString(request, IPP_TAG_JOB, value_tag, mandatory, NULL, keyword);
	    break;
      }
    }
  }

  if ((keyword = cupsGetOption("PageSize", num_options, options)) == NULL)
    keyword = cupsGetOption("media", num_options, options);

  media_source = _ppdCacheGetSource(pc, cupsGetOption("InputSlot", num_options, options));
  media_type   = _ppdCacheGetType(pc, cupsGetOption("MediaType", num_options, options));
  size         = _ppdCacheGetSize(pc, keyword);

  if (size || media_source || media_type)
  {
   /*
    * Add a media-col value...
    */

    media_col = ippNew();

    if (size)
    {
      media_size = ippNew();
      ippAddInteger(media_size, IPP_TAG_ZERO, IPP_TAG_INTEGER,
                    "x-dimension", size->width);
      ippAddInteger(media_size, IPP_TAG_ZERO, IPP_TAG_INTEGER,
                    "y-dimension", size->length);

      ippAddCollection(media_col, IPP_TAG_ZERO, "media-size", media_size);
    }

    for (i = 0; i < media_col_sup->num_values; i ++)
    {
      if (size && !strcmp(media_col_sup->values[i].string.text, "media-left-margin"))
	ippAddInteger(media_col, IPP_TAG_ZERO, IPP_TAG_INTEGER, "media-left-margin", size->left);
      else if (size && !strcmp(media_col_sup->values[i].string.text, "media-bottom-margin"))
	ippAddInteger(media_col, IPP_TAG_ZERO, IPP_TAG_INTEGER, "media-bottom-margin", size->bottom);
      else if (size && !strcmp(media_col_sup->values[i].string.text, "media-right-margin"))
	ippAddInteger(media_col, IPP_TAG_ZERO, IPP_TAG_INTEGER, "media-right-margin", size->right);
      else if (size && !strcmp(media_col_sup->values[i].string.text, "media-top-margin"))
	ippAddInteger(media_col, IPP_TAG_ZERO, IPP_TAG_INTEGER, "media-top-margin", size->top);
      else if (media_source && !strcmp(media_col_sup->values[i].string.text, "media-source"))
	ippAddString(media_col, IPP_TAG_ZERO, IPP_TAG_KEYWORD, "media-source", NULL, media_source);
      else if (media_type && !strcmp(media_col_sup->values[i].string.text, "media-type"))
	ippAddString(media_col, IPP_TAG_ZERO, IPP_TAG_KEYWORD, "media-type", NULL, media_type);
    }

    ippAddCollection(request, IPP_TAG_JOB, "media-col", media_col);
  }

  if ((keyword = cupsGetOption("output-bin", num_options, options)) == NULL)
  {
    if ((choice = ppdFindMarkedChoice(ppd, "OutputBin")) != NULL)
      keyword = _ppdCacheGetBin(pc, choice->choice);
  }

  if (keyword)
    ippAddString(request, IPP_TAG_JOB, IPP_TAG_KEYWORD, "output-bin", NULL, keyword);

  color_attr_name = print_color_mode_sup ? "print-color-mode" : "output-mode";

 /*
  * If we use PPD with standardized PPD option for color support - ColorModel,
  * prefer it to don't break color/grayscale support for PPDs, either classic
  * or the ones generated from IPP Get-Printer-Attributes response.
  */

  if ((keyword = cupsGetOption("ColorModel", num_options, options)) == NULL)
  {
   /*
    * No ColorModel in options...
    */

    if ((choice = ppdFindMarkedChoice(ppd, "ColorModel")) != NULL)
    {
     /*
      * ColorModel is taken from PPD as its default option.
      */

      if (!strcmp(choice->choice, "Gray") || !strcmp(choice->choice, "FastGray") || !strcmp(choice->choice, "DeviceGray"))
        keyword = "monochrome";
      else
        keyword = "color";
    }
    else
     /*
      * print-color-mode is a default option since 2.4.1, use it as a fallback if there is no
      * ColorModel in options or PPD...
      */
      keyword = cupsGetOption("print-color-mode", num_options, options);
  }
  else
  {
   /*
    * ColorModel found in options...
    */

    if (!strcmp(keyword, "Gray") || !strcmp(keyword, "FastGray") || !strcmp(keyword, "DeviceGray"))
      keyword = "monochrome";
    else
      keyword = "color";
  }

  if (keyword && !strcmp(keyword, "monochrome"))
  {
    if (ippContainsString(print_color_mode_sup, "auto-monochrome"))
      keyword = "auto-monochrome";
    else if (ippContainsString(print_color_mode_sup, "process-monochrome") && !ippContainsString(print_color_mode_sup, "monochrome"))
      keyword = "process-monochrome";
  }

  if (keyword)
    ippAddString(request, IPP_TAG_JOB, IPP_TAG_KEYWORD, color_attr_name, NULL, keyword);

  if ((keyword = cupsGetOption("print-quality", num_options, options)) != NULL)
    ippAddInteger(request, IPP_TAG_JOB, IPP_TAG_ENUM, "print-quality", atoi(keyword));
  else if ((choice = ppdFindMarkedChoice(ppd, "cupsPrintQuality")) != NULL)
  {
    if (!_cups_strcasecmp(choice->choice, "draft"))
      ippAddInteger(request, IPP_TAG_JOB, IPP_TAG_ENUM, "print-quality", IPP_QUALITY_DRAFT);
    else if (!_cups_strcasecmp(choice->choice, "normal"))
      ippAddInteger(request, IPP_TAG_JOB, IPP_TAG_ENUM, "print-quality", IPP_QUALITY_NORMAL);
    else if (!_cups_strcasecmp(choice->choice, "high"))
      ippAddInteger(request, IPP_TAG_JOB, IPP_TAG_ENUM, "print-quality", IPP_QUALITY_HIGH);
  }

  if ((keyword = cupsGetOption("sides", num_options, options)) != NULL)
    ippAddString(request, IPP_TAG_JOB, IPP_TAG_KEYWORD, "sides", NULL, keyword);
  else if (pc->sides_option && (choice = ppdFindMarkedChoice(ppd, pc->sides_option)) != NULL)
  {
    if (pc->sides_1sided && !_cups_strcasecmp(choice->choice, pc->sides_1sided))
      ippAddString(request, IPP_TAG_JOB, IPP_TAG_KEYWORD, "sides", NULL, "one-sided");
    else if (pc->sides_2sided_long && !_cups_strcasecmp(choice->choice, pc->sides_2sided_long))
      ippAddString(request, IPP_TAG_JOB, IPP_TAG_KEYWORD, "sides", NULL, "two-sided-long-edge");
    else if (pc->sides_2sided_short && !_cups_strcasecmp(choice->choice, pc->sides_2sided_short))
      ippAddString(request, IPP_TAG_JOB, IPP_TAG_KEYWORD, "sides", NULL, "two-sided-short-edge");
  }

 /*
  * Copies...
  */

  if ((keyword = cupsGetOption("multiple-document-handling", num_options, options)) != NULL)
  {
    if (strstr(keyword, "uncollated"))
      keyword = "false";
    else
      keyword = "true";
  }
  else if ((keyword = cupsGetOption("collate", num_options, options)) == NULL)
    keyword = "true";

  if (format)
  {
    if (!_cups_strcasecmp(format, "image/gif") ||
	!_cups_strcasecmp(format, "image/jp2") ||
	!_cups_strcasecmp(format, "image/jpeg") ||
	!_cups_strcasecmp(format, "image/png") ||
	!_cups_strcasecmp(format, "image/tiff") ||
	!_cups_strncasecmp(format, "image/x-", 8))
    {
     /*
      * Collation makes no sense for single page image formats...
      */

      keyword = "false";
    }
    else if (!_cups_strncasecmp(format, "image/", 6) ||
	     !_cups_strcasecmp(format, "application/vnd.cups-raster"))
    {
     /*
      * Multi-page image formats will have copies applied by the upstream
      * filters...
      */

      copies = 1;
    }
  }

  if (doc_handling_sup)
  {
    if (!_cups_strcasecmp(keyword, "true"))
      collate_str = "separate-documents-collated-copies";
    else
      collate_str = "separate-documents-uncollated-copies";

    for (i = 0; i < doc_handling_sup->num_values; i ++)
    {
      if (!strcmp(doc_handling_sup->values[i].string.text, collate_str))
      {
	ippAddString(request, IPP_TAG_JOB, IPP_TAG_KEYWORD, "multiple-document-handling", NULL, collate_str);
	break;
      }
    }

    if (i >= doc_handling_sup->num_values)
      copies = 1;
  }

 /*
  * Map finishing options...
  */

  if (copies != finishings_copies)
  {
    // Figure out the proper job-pages-per-set value...
    if ((value = cupsGetOption("job-pages", num_options, options)) == NULL)
      value = cupsGetOption("com.apple.print.PrintSettings.PMTotalBeginPages..n.", num_options, options);

    if (value)
    {
      if ((job_pages = atoi(value)) < 1)
        job_pages = 1;
    }

    // Adjust for number-up
    if ((value = cupsGetOption("number-up", num_options, options)) != NULL)
    {
      if ((number_up = atoi(value)) < 1)
        number_up = 1;
    }

    job_pages = (job_pages + number_up - 1) / number_up;

    // When duplex printing, raster data will include an extra (blank) page to
    // make the total number of pages even.  Make sure this is reflected in the
    // page count...
    if ((job_pages & 1) && (keyword = cupsGetOption("sides", num_options, options)) != NULL && strcmp(keyword, "one-sided"))
      job_pages ++;
  }

  if ((finishing_template = cupsGetOption("cupsFinishingTemplate", num_options, options)) == NULL)
    finishing_template = cupsGetOption("finishing-template", num_options, options);

  if (finishing_template && strcmp(finishing_template, "none"))
  {
    ipp_t *fin_col = ippNew();		/* finishings-col value */

    ippAddString(fin_col, IPP_TAG_JOB, IPP_TAG_KEYWORD, "finishing-template", NULL, finishing_template);
    ippAddCollection(request, IPP_TAG_JOB, "finishings-col", fin_col);
    ippDelete(fin_col);

    if (copies != finishings_copies && job_pages > 0)
    {
     /*
      * Send job-pages-per-set attribute to apply finishings correctly...
      */

      ippAddInteger(request, IPP_TAG_JOB, IPP_TAG_INTEGER, "job-pages-per-set", job_pages);
    }
  }
  else
  {
    num_finishings = _ppdCacheGetFinishingValues(ppd, pc, (int)(sizeof(finishings) / sizeof(finishings[0])), finishings);
    if (num_finishings > 0)
    {
      ippAddIntegers(request, IPP_TAG_JOB, IPP_TAG_ENUM, "finishings", num_finishings, finishings);

      if (copies != finishings_copies && job_pages > 0)
      {
       /*
	* Send job-pages-per-set attribute to apply finishings correctly...
	*/

	ippAddInteger(request, IPP_TAG_JOB, IPP_TAG_INTEGER, "job-pages-per-set", job_pages);
      }
    }
  }

  return (copies);
}


/*
 * '_ppdCacheCreateWithFile()' - Create PPD cache and mapping data from a
 *                               written file.
 *
 * Use the @link _ppdCacheWriteFile@ function to write PWG mapping data to a
 * file.
 */

_ppd_cache_t *				/* O  - PPD cache and mapping data */
_ppdCacheCreateWithFile(
    const char *filename,		/* I  - File to read */
    ipp_t      **attrs)			/* IO - IPP attributes, if any */
{
  cups_file_t	*fp;			/* File */
  _ppd_cache_t	*pc;			/* PWG mapping data */
  pwg_size_t	*size;			/* Current size */
  pwg_map_t	*map;			/* Current map */
  _pwg_finishings_t *finishings;	/* Current finishings option */
  int		linenum,		/* Current line number */
		num_bins,		/* Number of bins in file */
		num_sizes,		/* Number of sizes in file */
		num_sources,		/* Number of sources in file */
		num_types;		/* Number of types in file */
  char		line[2048],		/* Current line */
		*value,			/* Pointer to value in line */
		*valueptr,		/* Pointer into value */
		pwg_keyword[128],	/* PWG keyword */
		ppd_keyword[PPD_MAX_NAME];
					/* PPD keyword */
  _pwg_print_color_mode_t print_color_mode;
					/* Print color mode for preset */
  _pwg_print_quality_t print_quality;	/* Print quality for preset */
  _pwg_print_content_optimize_t print_content_optimize;
                                        /* Content optimize for preset */


  DEBUG_printf(("_ppdCacheCreateWithFile(filename=\"%s\")", filename));

 /*
  * Range check input...
  */

  if (attrs)
    *attrs = NULL;

  if (!filename)
  {
    _cupsSetError(IPP_STATUS_ERROR_INTERNAL, strerror(EINVAL), 0);
    return (NULL);
  }

 /*
  * Open the file...
  */

  if ((fp = cupsFileOpen(filename, "r")) == NULL)
  {
    _cupsSetError(IPP_STATUS_ERROR_INTERNAL, strerror(errno), 0);
    return (NULL);
  }

 /*
  * Read the first line and make sure it has "#CUPS-PPD-CACHE-version" in it...
  */

  if (!cupsFileGets(fp, line, sizeof(line)))
  {
    _cupsSetError(IPP_STATUS_ERROR_INTERNAL, strerror(errno), 0);
    DEBUG_puts("_ppdCacheCreateWithFile: Unable to read first line.");
    cupsFileClose(fp);
    return (NULL);
  }

  if (strncmp(line, "#CUPS-PPD-CACHE-", 16))
  {
    _cupsSetError(IPP_STATUS_ERROR_INTERNAL, _("Bad PPD cache file."), 1);
    DEBUG_printf(("_ppdCacheCreateWithFile: Wrong first line \"%s\".", line));
    cupsFileClose(fp);
    return (NULL);
  }

  if (atoi(line + 16) != _PPD_CACHE_VERSION)
  {
    _cupsSetError(IPP_STATUS_ERROR_INTERNAL, _("Out of date PPD cache file."), 1);
    DEBUG_printf(("_ppdCacheCreateWithFile: Cache file has version %s, "
                  "expected %d.", line + 16, _PPD_CACHE_VERSION));
    cupsFileClose(fp);
    return (NULL);
  }

 /*
  * Allocate the mapping data structure...
  */

  if ((pc = calloc(1, sizeof(_ppd_cache_t))) == NULL)
  {
    _cupsSetError(IPP_STATUS_ERROR_INTERNAL, strerror(errno), 0);
    DEBUG_puts("_ppdCacheCreateWithFile: Unable to allocate _ppd_cache_t.");
    goto create_error;
  }

  pc->max_copies = 9999;

 /*
  * Read the file...
  */

  linenum     = 0;
  num_bins    = 0;
  num_sizes   = 0;
  num_sources = 0;
  num_types   = 0;

  while (cupsFileGetConf(fp, line, sizeof(line), &value, &linenum))
  {
    DEBUG_printf(("_ppdCacheCreateWithFile: line=\"%s\", value=\"%s\", "
                  "linenum=%d", line, value, linenum));

    if (!value)
    {
      DEBUG_printf(("_ppdCacheCreateWithFile: Missing value on line %d.",
                    linenum));
      _cupsSetError(IPP_STATUS_ERROR_INTERNAL, _("Bad PPD cache file."), 1);
      goto create_error;
    }
    else if (!_cups_strcasecmp(line, "Filter"))
    {
      if (!pc->filters)
        pc->filters = cupsArrayNew3(NULL, NULL, NULL, 0, (cups_acopy_func_t)strdup, (cups_afree_func_t)free);

      cupsArrayAdd(pc->filters, value);
    }
    else if (!_cups_strcasecmp(line, "PreFilter"))
    {
      if (!pc->prefilters)
        pc->prefilters = cupsArrayNew3(NULL, NULL, NULL, 0, (cups_acopy_func_t)strdup, (cups_afree_func_t)free);

      cupsArrayAdd(pc->prefilters, value);
    }
    else if (!_cups_strcasecmp(line, "Product"))
    {
      pc->product = strdup(value);
    }
    else if (!_cups_strcasecmp(line, "SingleFile"))
    {
      pc->single_file = !_cups_strcasecmp(value, "true");
    }
    else if (!_cups_strcasecmp(line, "IPP"))
    {
      off_t	pos = cupsFileTell(fp),	/* Position in file */
		length = strtol(value, NULL, 10);
					/* Length of IPP attributes */

      if (attrs && *attrs)
      {
        DEBUG_puts("_ppdCacheCreateWithFile: IPP listed multiple times.");
	_cupsSetError(IPP_STATUS_ERROR_INTERNAL, _("Bad PPD cache file."), 1);
	goto create_error;
      }
      else if (length <= 0)
      {
        DEBUG_puts("_ppdCacheCreateWithFile: Bad IPP length.");
	_cupsSetError(IPP_STATUS_ERROR_INTERNAL, _("Bad PPD cache file."), 1);
	goto create_error;
      }

      if (attrs)
      {
       /*
        * Read IPP attributes into the provided variable...
	*/

        *attrs = ippNew();

        if (ippReadIO(fp, (ipp_iocb_t)cupsFileRead, 1, NULL,
		      *attrs) != IPP_STATE_DATA)
	{
	  DEBUG_puts("_ppdCacheCreateWithFile: Bad IPP data.");
	  _cupsSetError(IPP_STATUS_ERROR_INTERNAL, _("Bad PPD cache file."), 1);
	  goto create_error;
	}
      }
      else
      {
       /*
        * Skip the IPP data entirely...
	*/

        cupsFileSeek(fp, pos + length);
      }

      if (cupsFileTell(fp) != (pos + length))
      {
        DEBUG_puts("_ppdCacheCreateWithFile: Bad IPP data.");
	_cupsSetError(IPP_STATUS_ERROR_INTERNAL, _("Bad PPD cache file."), 1);
	goto create_error;
      }
    }
    else if (!_cups_strcasecmp(line, "NumBins"))
    {
      if (num_bins > 0)
      {
        DEBUG_puts("_ppdCacheCreateWithFile: NumBins listed multiple times.");
	_cupsSetError(IPP_STATUS_ERROR_INTERNAL, _("Bad PPD cache file."), 1);
	goto create_error;
      }

      if ((num_bins = atoi(value)) <= 0 || num_bins > 65536)
      {
        DEBUG_printf(("_ppdCacheCreateWithFile: Bad NumBins value %d on line "
		      "%d.", num_sizes, linenum));
	_cupsSetError(IPP_STATUS_ERROR_INTERNAL, _("Bad PPD cache file."), 1);
	goto create_error;
      }

      if ((pc->bins = calloc((size_t)num_bins, sizeof(pwg_map_t))) == NULL)
      {
        DEBUG_printf(("_ppdCacheCreateWithFile: Unable to allocate %d bins.",
	              num_sizes));
	_cupsSetError(IPP_STATUS_ERROR_INTERNAL, strerror(errno), 0);
	goto create_error;
      }
    }
    else if (!_cups_strcasecmp(line, "Bin"))
    {
      if (sscanf(value, "%127s%40s", pwg_keyword, ppd_keyword) != 2)
      {
        DEBUG_printf(("_ppdCacheCreateWithFile: Bad Bin on line %d.", linenum));
	_cupsSetError(IPP_STATUS_ERROR_INTERNAL, _("Bad PPD cache file."), 1);
	goto create_error;
      }

      if (pc->num_bins >= num_bins)
      {
        DEBUG_printf(("_ppdCacheCreateWithFile: Too many Bin's on line %d.",
	              linenum));
	_cupsSetError(IPP_STATUS_ERROR_INTERNAL, _("Bad PPD cache file."), 1);
	goto create_error;
      }

      map      = pc->bins + pc->num_bins;
      map->pwg = strdup(pwg_keyword);
      map->ppd = strdup(ppd_keyword);

      pc->num_bins ++;
    }
    else if (!_cups_strcasecmp(line, "NumSizes"))
    {
      if (num_sizes > 0)
      {
        DEBUG_puts("_ppdCacheCreateWithFile: NumSizes listed multiple times.");
	_cupsSetError(IPP_STATUS_ERROR_INTERNAL, _("Bad PPD cache file."), 1);
	goto create_error;
      }

      if ((num_sizes = atoi(value)) < 0 || num_sizes > 65536)
      {
        DEBUG_printf(("_ppdCacheCreateWithFile: Bad NumSizes value %d on line "
	              "%d.", num_sizes, linenum));
	_cupsSetError(IPP_STATUS_ERROR_INTERNAL, _("Bad PPD cache file."), 1);
	goto create_error;
      }

      if (num_sizes > 0)
      {
	if ((pc->sizes = calloc((size_t)num_sizes, sizeof(pwg_size_t))) == NULL)
	{
	  DEBUG_printf(("_ppdCacheCreateWithFile: Unable to allocate %d sizes.",
			num_sizes));
	  _cupsSetError(IPP_STATUS_ERROR_INTERNAL, strerror(errno), 0);
	  goto create_error;
	}
      }
    }
    else if (!_cups_strcasecmp(line, "Size"))
    {
      if (pc->num_sizes >= num_sizes)
      {
        DEBUG_printf(("_ppdCacheCreateWithFile: Too many Size's on line %d.",
	              linenum));
	_cupsSetError(IPP_STATUS_ERROR_INTERNAL, _("Bad PPD cache file."), 1);
	goto create_error;
      }

      size = pc->sizes + pc->num_sizes;

      if (sscanf(value, "%127s%40s%d%d%d%d%d%d", pwg_keyword, ppd_keyword,
		 &(size->width), &(size->length), &(size->left),
		 &(size->bottom), &(size->right), &(size->top)) != 8)
      {
        DEBUG_printf(("_ppdCacheCreateWithFile: Bad Size on line %d.",
	              linenum));
	_cupsSetError(IPP_STATUS_ERROR_INTERNAL, _("Bad PPD cache file."), 1);
	goto create_error;
      }

      size->map.pwg = strdup(pwg_keyword);
      size->map.ppd = strdup(ppd_keyword);

      pc->num_sizes ++;
    }
    else if (!_cups_strcasecmp(line, "CustomSize"))
    {
      if (pc->custom_max_width > 0)
      {
        DEBUG_printf(("_ppdCacheCreateWithFile: Too many CustomSize's on line "
	              "%d.", linenum));
	_cupsSetError(IPP_STATUS_ERROR_INTERNAL, _("Bad PPD cache file."), 1);
	goto create_error;
      }

      if (sscanf(value, "%d%d%d%d%d%d%d%d", &(pc->custom_max_width),
                 &(pc->custom_max_length), &(pc->custom_min_width),
		 &(pc->custom_min_length), &(pc->custom_size.left),
		 &(pc->custom_size.bottom), &(pc->custom_size.right),
		 &(pc->custom_size.top)) != 8)
      {
        DEBUG_printf(("_ppdCacheCreateWithFile: Bad CustomSize on line %d.",
	              linenum));
	_cupsSetError(IPP_STATUS_ERROR_INTERNAL, _("Bad PPD cache file."), 1);
	goto create_error;
      }

      pwgFormatSizeName(pwg_keyword, sizeof(pwg_keyword), "custom", "max",
		        pc->custom_max_width, pc->custom_max_length, NULL);
      pc->custom_max_keyword = strdup(pwg_keyword);

      pwgFormatSizeName(pwg_keyword, sizeof(pwg_keyword), "custom", "min",
		        pc->custom_min_width, pc->custom_min_length, NULL);
      pc->custom_min_keyword = strdup(pwg_keyword);
    }
    else if (!_cups_strcasecmp(line, "SourceOption"))
    {
      pc->source_option = strdup(value);
    }
    else if (!_cups_strcasecmp(line, "NumSources"))
    {
      if (num_sources > 0)
      {
        DEBUG_puts("_ppdCacheCreateWithFile: NumSources listed multiple "
	           "times.");
	_cupsSetError(IPP_STATUS_ERROR_INTERNAL, _("Bad PPD cache file."), 1);
	goto create_error;
      }

      if ((num_sources = atoi(value)) <= 0 || num_sources > 65536)
      {
        DEBUG_printf(("_ppdCacheCreateWithFile: Bad NumSources value %d on "
	              "line %d.", num_sources, linenum));
	_cupsSetError(IPP_STATUS_ERROR_INTERNAL, _("Bad PPD cache file."), 1);
	goto create_error;
      }

      if ((pc->sources = calloc((size_t)num_sources, sizeof(pwg_map_t))) == NULL)
      {
        DEBUG_printf(("_ppdCacheCreateWithFile: Unable to allocate %d sources.",
	              num_sources));
	_cupsSetError(IPP_STATUS_ERROR_INTERNAL, strerror(errno), 0);
	goto create_error;
      }
    }
    else if (!_cups_strcasecmp(line, "Source"))
    {
      if (sscanf(value, "%127s%40s", pwg_keyword, ppd_keyword) != 2)
      {
        DEBUG_printf(("_ppdCacheCreateWithFile: Bad Source on line %d.",
	              linenum));
	_cupsSetError(IPP_STATUS_ERROR_INTERNAL, _("Bad PPD cache file."), 1);
	goto create_error;
      }

      if (pc->num_sources >= num_sources)
      {
        DEBUG_printf(("_ppdCacheCreateWithFile: Too many Source's on line %d.",
	              linenum));
	_cupsSetError(IPP_STATUS_ERROR_INTERNAL, _("Bad PPD cache file."), 1);
	goto create_error;
      }

      map      = pc->sources + pc->num_sources;
      map->pwg = strdup(pwg_keyword);
      map->ppd = strdup(ppd_keyword);

      pc->num_sources ++;
    }
    else if (!_cups_strcasecmp(line, "NumTypes"))
    {
      if (num_types > 0)
      {
        DEBUG_puts("_ppdCacheCreateWithFile: NumTypes listed multiple times.");
	_cupsSetError(IPP_STATUS_ERROR_INTERNAL, _("Bad PPD cache file."), 1);
	goto create_error;
      }

      if ((num_types = atoi(value)) <= 0 || num_types > 65536)
      {
        DEBUG_printf(("_ppdCacheCreateWithFile: Bad NumTypes value %d on "
	              "line %d.", num_types, linenum));
	_cupsSetError(IPP_STATUS_ERROR_INTERNAL, _("Bad PPD cache file."), 1);
	goto create_error;
      }

      if ((pc->types = calloc((size_t)num_types, sizeof(pwg_map_t))) == NULL)
      {
        DEBUG_printf(("_ppdCacheCreateWithFile: Unable to allocate %d types.",
	              num_types));
	_cupsSetError(IPP_STATUS_ERROR_INTERNAL, strerror(errno), 0);
	goto create_error;
      }
    }
    else if (!_cups_strcasecmp(line, "Type"))
    {
      if (sscanf(value, "%127s%40s", pwg_keyword, ppd_keyword) != 2)
      {
        DEBUG_printf(("_ppdCacheCreateWithFile: Bad Type on line %d.",
	              linenum));
	_cupsSetError(IPP_STATUS_ERROR_INTERNAL, _("Bad PPD cache file."), 1);
	goto create_error;
      }

      if (pc->num_types >= num_types)
      {
        DEBUG_printf(("_ppdCacheCreateWithFile: Too many Type's on line %d.",
	              linenum));
	_cupsSetError(IPP_STATUS_ERROR_INTERNAL, _("Bad PPD cache file."), 1);
	goto create_error;
      }

      map      = pc->types + pc->num_types;
      map->pwg = strdup(pwg_keyword);
      map->ppd = strdup(ppd_keyword);

      pc->num_types ++;
    }
    else if (!_cups_strcasecmp(line, "Preset"))
    {
     /*
      * Preset output-mode print-quality name=value ...
      */

      print_color_mode = (_pwg_print_color_mode_t)strtol(value, &valueptr, 10);
      print_quality    = (_pwg_print_quality_t)strtol(valueptr, &valueptr, 10);

      if (print_color_mode < _PWG_PRINT_COLOR_MODE_MONOCHROME ||
          print_color_mode >= _PWG_PRINT_COLOR_MODE_MAX ||
	  print_quality < _PWG_PRINT_QUALITY_DRAFT ||
	  print_quality >= _PWG_PRINT_QUALITY_MAX ||
	  valueptr == value || !*valueptr)
      {
        DEBUG_printf(("_ppdCacheCreateWithFile: Bad Preset on line %d.",
	              linenum));
	_cupsSetError(IPP_STATUS_ERROR_INTERNAL, _("Bad PPD cache file."), 1);
	goto create_error;
      }

      pc->num_presets[print_color_mode][print_quality] =
          cupsParseOptions(valueptr, 0,
	                   pc->presets[print_color_mode] + print_quality);
    }
    else if (!_cups_strcasecmp(line, "OptimizePreset"))
    {
     /*
      * Preset print_content_optimize name=value ...
      */

      print_content_optimize = (_pwg_print_content_optimize_t)strtol(value, &valueptr, 10);

      if (print_content_optimize < _PWG_PRINT_CONTENT_OPTIMIZE_AUTO ||
          print_content_optimize >= _PWG_PRINT_CONTENT_OPTIMIZE_MAX ||
	  valueptr == value || !*valueptr)
      {
        DEBUG_printf(("ppdCacheCreateWithFile: Bad Optimize Preset on line %d.",
	              linenum));
	_cupsSetError(IPP_STATUS_ERROR_INTERNAL, _("Bad PPD cache file."), 1);
	goto create_error;
      }

      pc->num_optimize_presets[print_content_optimize] =
          cupsParseOptions(valueptr, 0,
	                   pc->optimize_presets + print_content_optimize);
    }
    else if (!_cups_strcasecmp(line, "SidesOption"))
      pc->sides_option = strdup(value);
    else if (!_cups_strcasecmp(line, "Sides1Sided"))
      pc->sides_1sided = strdup(value);
    else if (!_cups_strcasecmp(line, "Sides2SidedLong"))
      pc->sides_2sided_long = strdup(value);
    else if (!_cups_strcasecmp(line, "Sides2SidedShort"))
      pc->sides_2sided_short = strdup(value);
    else if (!_cups_strcasecmp(line, "Finishings"))
    {
      if (!pc->finishings)
	pc->finishings =
	    cupsArrayNew3((cups_array_func_t)pwg_compare_finishings,
			  NULL, NULL, 0, NULL,
			  (cups_afree_func_t)pwg_free_finishings);

      if ((finishings = calloc(1, sizeof(_pwg_finishings_t))) == NULL)
        goto create_error;

      finishings->value       = (ipp_finishings_t)strtol(value, &valueptr, 10);
      finishings->num_options = cupsParseOptions(valueptr, 0,
                                                 &(finishings->options));

      cupsArrayAdd(pc->finishings, finishings);
    }
    else if (!_cups_strcasecmp(line, "FinishingTemplate"))
    {
      if (!pc->templates)
        pc->templates = cupsArrayNew3((cups_array_func_t)strcmp, NULL, NULL, 0, (cups_acopy_func_t)strdup, (cups_afree_func_t)free);

      cupsArrayAdd(pc->templates, value);
    }
    else if (!_cups_strcasecmp(line, "MaxCopies"))
      pc->max_copies = atoi(value);
    else if (!_cups_strcasecmp(line, "ChargeInfoURI"))
      pc->charge_info_uri = strdup(value);
    else if (!_cups_strcasecmp(line, "JobAccountId"))
      pc->account_id = !_cups_strcasecmp(value, "true");
    else if (!_cups_strcasecmp(line, "JobAccountingUserId"))
      pc->accounting_user_id = !_cups_strcasecmp(value, "true");
    else if (!_cups_strcasecmp(line, "JobPassword"))
      pc->password = strdup(value);
    else if (!_cups_strcasecmp(line, "Mandatory"))
    {
      if (pc->mandatory)
        _cupsArrayAddStrings(pc->mandatory, value, ' ');
      else
        pc->mandatory = _cupsArrayNewStrings(value, ' ');
    }
    else if (!_cups_strcasecmp(line, "SupportFile"))
    {
      if (!pc->support_files)
        pc->support_files = cupsArrayNew3(NULL, NULL, NULL, 0, (cups_acopy_func_t)strdup, (cups_afree_func_t)free);

      cupsArrayAdd(pc->support_files, value);
    }
    else
    {
      DEBUG_printf(("_ppdCacheCreateWithFile: Unknown %s on line %d.", line,
		    linenum));
    }
  }

  if (pc->num_sizes < num_sizes)
  {
    DEBUG_printf(("_ppdCacheCreateWithFile: Not enough sizes (%d < %d).",
                  pc->num_sizes, num_sizes));
    _cupsSetError(IPP_STATUS_ERROR_INTERNAL, _("Bad PPD cache file."), 1);
    goto create_error;
  }

  if (pc->num_sources < num_sources)
  {
    DEBUG_printf(("_ppdCacheCreateWithFile: Not enough sources (%d < %d).",
                  pc->num_sources, num_sources));
    _cupsSetError(IPP_STATUS_ERROR_INTERNAL, _("Bad PPD cache file."), 1);
    goto create_error;
  }

  if (pc->num_types < num_types)
  {
    DEBUG_printf(("_ppdCacheCreateWithFile: Not enough types (%d < %d).",
                  pc->num_types, num_types));
    _cupsSetError(IPP_STATUS_ERROR_INTERNAL, _("Bad PPD cache file."), 1);
    goto create_error;
  }

  cupsFileClose(fp);

  return (pc);

 /*
  * If we get here the file was bad - free any data and return...
  */

  create_error:

  cupsFileClose(fp);
  _ppdCacheDestroy(pc);

  if (attrs)
  {
    ippDelete(*attrs);
    *attrs = NULL;
  }

  return (NULL);
}


/*
 * '_ppdCacheCreateWithPPD()' - Create PWG mapping data from a PPD file.
 */

_ppd_cache_t *				/* O - PPD cache and mapping data */
_ppdCacheCreateWithPPD(ppd_file_t *ppd)	/* I - PPD file */
{
  int			i, j, k;	/* Looping vars */
  _ppd_cache_t		*pc;		/* PWG mapping data */
  ppd_option_t		*input_slot,	/* InputSlot option */
			*media_type,	/* MediaType option */
			*output_bin,	/* OutputBin option */
			*color_model,	/* ColorModel option */
			*duplex,	/* Duplex option */
			*ppd_option;	/* Other PPD option */
  ppd_choice_t		*choice;	/* Current InputSlot/MediaType */
  pwg_map_t		*map;		/* Current source/type map */
  int                   preset_added = 0; /* Preset definition found in PPD? */
  ppd_attr_t		*ppd_attr;	/* Current PPD preset attribute */
  int			num_options;	/* Number of preset options and props */
  cups_option_t		*options;	/* Preset options and properties */
  ppd_size_t		*ppd_size;	/* Current PPD size */
  pwg_size_t		*pwg_size;	/* Current PWG size */
  char			pwg_keyword[3 + PPD_MAX_NAME + 1 + 12 + 1 + 12 + 3],
					/* PWG keyword string */
			ppd_name[PPD_MAX_NAME];
					/* Normalized PPD name */
  const char		*pwg_name;	/* Standard PWG media name */
  pwg_media_t		*pwg_media;	/* PWG media data */
  _pwg_print_color_mode_t pwg_print_color_mode;
					/* print-color-mode index */
  _pwg_print_quality_t	pwg_print_quality;
					/* print-quality index */
  int			similar;	/* Are the old and new size similar? */
  pwg_size_t		*old_size;	/* Current old size */
  int			old_imageable,	/* Old imageable length in 2540ths */
			old_borderless,	/* Old borderless state */
			old_known_pwg;	/* Old PWG name is well-known */
  int			new_width,	/* New width in 2540ths */
			new_length,	/* New length in 2540ths */
			new_left,	/* New left margin in 2540ths */
			new_bottom,	/* New bottom margin in 2540ths */
			new_right,	/* New right margin in 2540ths */
			new_top,	/* New top margin in 2540ths */
			new_imageable,	/* New imageable length in 2540ths */
			new_borderless,	/* New borderless state */
			new_known_pwg;	/* New PWG name is well-known */
  pwg_size_t		*new_size;	/* New size to add, if any */
  const char		*filter;	/* Current filter */
  _pwg_finishings_t	*finishings;	/* Current finishings value */
  char			msg_id[256];	/* Message identifier */


  DEBUG_printf(("_ppdCacheCreateWithPPD(ppd=%p)", ppd));

 /*
  * Range check input...
  */

  if (!ppd)
    return (NULL);

 /*
  * Allocate memory...
  */

  if ((pc = calloc(1, sizeof(_ppd_cache_t))) == NULL)
  {
    DEBUG_puts("_ppdCacheCreateWithPPD: Unable to allocate _ppd_cache_t.");
    goto create_error;
  }

  pc->strings = _cupsMessageNew(NULL);

 /*
  * Copy and convert size data...
  */

  if (ppd->num_sizes > 0)
  {
    if ((pc->sizes = calloc((size_t)ppd->num_sizes, sizeof(pwg_size_t))) == NULL)
    {
      DEBUG_printf(("_ppdCacheCreateWithPPD: Unable to allocate %d "
		    "pwg_size_t's.", ppd->num_sizes));
      goto create_error;
    }

    for (i = ppd->num_sizes, pwg_size = pc->sizes, ppd_size = ppd->sizes;
	 i > 0;
	 i --, ppd_size ++)
    {
     /*
      * Don't copy over custom size...
      */

      if (!_cups_strcasecmp(ppd_size->name, "Custom"))
	continue;

     /*
      * Convert the PPD size name to the corresponding PWG keyword name.
      */

      if ((pwg_media = pwgMediaForSize(PWG_FROM_POINTS(ppd_size->width), PWG_FROM_POINTS(ppd_size->length))) != NULL)
      {
       /*
	* Standard name, do we have conflicts?
	*/

	for (j = 0; j < pc->num_sizes; j ++)
	  if (!strcmp(pc->sizes[j].map.pwg, pwg_media->pwg))
	  {
	    pwg_media = NULL;
	    break;
	  }
      }

      if (pwg_media)
      {
       /*
	* Standard name and no conflicts, use it!
	*/

	pwg_name      = pwg_media->pwg;
	new_known_pwg = 1;
      }
      else
      {
       /*
	* Not a standard name; convert it to a PWG vendor name of the form:
	*
	*     pp_lowerppd_WIDTHxHEIGHTuu
	*/

	pwg_name      = pwg_keyword;
	new_known_pwg = 0;

	pwg_unppdize_name(ppd_size->name, ppd_name, sizeof(ppd_name), "_.");
	pwgFormatSizeName(pwg_keyword, sizeof(pwg_keyword), NULL, ppd_name,
			  PWG_FROM_POINTS(ppd_size->width),
			  PWG_FROM_POINTS(ppd_size->length), NULL);
      }

     /*
      * If we have a similar paper with non-zero margins then we only want to
      * keep it if it has a larger imageable area length.  The NULL check is for
      * dimensions that are <= 0...
      */

      if ((pwg_media = _pwgMediaNearSize(PWG_FROM_POINTS(ppd_size->width),
					PWG_FROM_POINTS(ppd_size->length),
					0)) == NULL)
	continue;

      new_width      = pwg_media->width;
      new_length     = pwg_media->length;
      new_left       = PWG_FROM_POINTS(ppd_size->left);
      new_bottom     = PWG_FROM_POINTS(ppd_size->bottom);
      new_right      = PWG_FROM_POINTS(ppd_size->width - ppd_size->right);
      new_top        = PWG_FROM_POINTS(ppd_size->length - ppd_size->top);
      new_imageable  = new_length - new_top - new_bottom;
      new_borderless = new_bottom == 0 && new_top == 0 &&
		       new_left == 0 && new_right == 0;

      for (k = pc->num_sizes, similar = 0, old_size = pc->sizes, new_size = NULL;
	   k > 0 && !similar;
	   k --, old_size ++)
      {
	old_imageable  = old_size->length - old_size->top - old_size->bottom;
	old_borderless = old_size->left == 0 && old_size->bottom == 0 &&
			 old_size->right == 0 && old_size->top == 0;
	old_known_pwg  = strncmp(old_size->map.pwg, "oe_", 3) &&
			 strncmp(old_size->map.pwg, "om_", 3);

	similar = old_borderless == new_borderless &&
		  _PWG_EQUIVALENT(old_size->width, new_width) &&
		  _PWG_EQUIVALENT(old_size->length, new_length);

	if (similar &&
	    (new_known_pwg || (!old_known_pwg && new_imageable > old_imageable)))
	{
	 /*
	  * The new paper has a larger imageable area so it could replace
	  * the older paper.  Regardless of the imageable area, we always
	  * prefer the size with a well-known PWG name.
	  */

	  new_size = old_size;
	  free(old_size->map.ppd);
	  free(old_size->map.pwg);
	}
      }

      if (!similar)
      {
       /*
	* The paper was unique enough to deserve its own entry so add it to the
	* end.
	*/

	new_size = pwg_size ++;
	pc->num_sizes ++;
      }

      if (new_size)
      {
       /*
	* Save this size...
	*/

	new_size->map.ppd = strdup(ppd_size->name);
	new_size->map.pwg = strdup(pwg_name);
	new_size->width   = new_width;
	new_size->length  = new_length;
	new_size->left    = new_left;
	new_size->bottom  = new_bottom;
	new_size->right   = new_right;
	new_size->top     = new_top;
      }
    }
  }

  if (ppd->variable_sizes)
  {
   /*
    * Generate custom size data...
    */

    pwgFormatSizeName(pwg_keyword, sizeof(pwg_keyword), "custom", "max",
		      PWG_FROM_POINTS(ppd->custom_max[0]),
		      PWG_FROM_POINTS(ppd->custom_max[1]), NULL);
    pc->custom_max_keyword = strdup(pwg_keyword);
    pc->custom_max_width   = PWG_FROM_POINTS(ppd->custom_max[0]);
    pc->custom_max_length  = PWG_FROM_POINTS(ppd->custom_max[1]);

    pwgFormatSizeName(pwg_keyword, sizeof(pwg_keyword), "custom", "min",
		      PWG_FROM_POINTS(ppd->custom_min[0]),
		      PWG_FROM_POINTS(ppd->custom_min[1]), NULL);
    pc->custom_min_keyword = strdup(pwg_keyword);
    pc->custom_min_width   = PWG_FROM_POINTS(ppd->custom_min[0]);
    pc->custom_min_length  = PWG_FROM_POINTS(ppd->custom_min[1]);

    pc->custom_size.left   = PWG_FROM_POINTS(ppd->custom_margins[0]);
    pc->custom_size.bottom = PWG_FROM_POINTS(ppd->custom_margins[1]);
    pc->custom_size.right  = PWG_FROM_POINTS(ppd->custom_margins[2]);
    pc->custom_size.top    = PWG_FROM_POINTS(ppd->custom_margins[3]);
  }

 /*
  * Copy and convert InputSlot data...
  */

  if ((input_slot = ppdFindOption(ppd, "InputSlot")) == NULL)
    input_slot = ppdFindOption(ppd, "HPPaperSource");

  if (input_slot)
  {
    pc->source_option = strdup(input_slot->keyword);

    if ((pc->sources = calloc((size_t)input_slot->num_choices, sizeof(pwg_map_t))) == NULL)
    {
      DEBUG_printf(("_ppdCacheCreateWithPPD: Unable to allocate %d "
                    "pwg_map_t's for InputSlot.", input_slot->num_choices));
      goto create_error;
    }

    pc->num_sources = input_slot->num_choices;

    for (i = input_slot->num_choices, choice = input_slot->choices,
             map = pc->sources;
	 i > 0;
	 i --, choice ++, map ++)
    {
      if (!_cups_strncasecmp(choice->choice, "Auto", 4) ||
          !_cups_strcasecmp(choice->choice, "Default"))
        pwg_name = "auto";
      else if (!_cups_strcasecmp(choice->choice, "Cassette"))
        pwg_name = "main";
      else if (!_cups_strcasecmp(choice->choice, "PhotoTray"))
        pwg_name = "photo";
      else if (!_cups_strcasecmp(choice->choice, "CDTray"))
        pwg_name = "disc";
      else if (!_cups_strncasecmp(choice->choice, "Multipurpose", 12) ||
               !_cups_strcasecmp(choice->choice, "MP") ||
               !_cups_strcasecmp(choice->choice, "MPTray"))
        pwg_name = "by-pass-tray";
      else if (!_cups_strcasecmp(choice->choice, "LargeCapacity"))
        pwg_name = "large-capacity";
      else if (!_cups_strncasecmp(choice->choice, "Lower", 5))
        pwg_name = "bottom";
      else if (!_cups_strncasecmp(choice->choice, "Middle", 6))
        pwg_name = "middle";
      else if (!_cups_strncasecmp(choice->choice, "Upper", 5))
        pwg_name = "top";
      else if (!_cups_strncasecmp(choice->choice, "Side", 4))
        pwg_name = "side";
      else if (!_cups_strcasecmp(choice->choice, "Roll"))
        pwg_name = "main-roll";
      else
      {
       /*
        * Convert PPD name to lowercase...
	*/

        pwg_name = pwg_keyword;
	pwg_unppdize_name(choice->choice, pwg_keyword, sizeof(pwg_keyword),
	                  "_");
      }

      map->pwg = strdup(pwg_name);
      map->ppd = strdup(choice->choice);

     /*
      * Add localized text for PWG keyword to message catalog...
      */

      snprintf(msg_id, sizeof(msg_id), "media-source.%s", pwg_name);
      pwg_add_message(pc->strings, msg_id, choice->text);
    }
  }

 /*
  * Copy and convert MediaType data...
  */

  if ((media_type = ppdFindOption(ppd, "MediaType")) != NULL)
  {
    if ((pc->types = calloc((size_t)media_type->num_choices, sizeof(pwg_map_t))) == NULL)
    {
      DEBUG_printf(("_ppdCacheCreateWithPPD: Unable to allocate %d "
                    "pwg_map_t's for MediaType.", media_type->num_choices));
      goto create_error;
    }

    pc->num_types = media_type->num_choices;

    for (i = media_type->num_choices, choice = media_type->choices,
             map = pc->types;
	 i > 0;
	 i --, choice ++, map ++)
    {
      if (!_cups_strncasecmp(choice->choice, "Auto", 4) ||
          !_cups_strcasecmp(choice->choice, "Any") ||
          !_cups_strcasecmp(choice->choice, "Default"))
        pwg_name = "auto";
      else if (!_cups_strncasecmp(choice->choice, "Card", 4))
        pwg_name = "cardstock";
      else if (!_cups_strncasecmp(choice->choice, "Env", 3))
        pwg_name = "envelope";
      else if (!_cups_strncasecmp(choice->choice, "Gloss", 5))
        pwg_name = "photographic-glossy";
      else if (!_cups_strcasecmp(choice->choice, "HighGloss"))
        pwg_name = "photographic-high-gloss";
      else if (!_cups_strcasecmp(choice->choice, "Matte"))
        pwg_name = "photographic-matte";
      else if (!_cups_strncasecmp(choice->choice, "Plain", 5))
        pwg_name = "stationery";
      else if (!_cups_strncasecmp(choice->choice, "Coated", 6))
        pwg_name = "stationery-coated";
      else if (!_cups_strcasecmp(choice->choice, "Inkjet"))
        pwg_name = "stationery-inkjet";
      else if (!_cups_strcasecmp(choice->choice, "Letterhead"))
        pwg_name = "stationery-letterhead";
      else if (!_cups_strncasecmp(choice->choice, "Preprint", 8))
        pwg_name = "stationery-preprinted";
      else if (!_cups_strcasecmp(choice->choice, "Recycled"))
        pwg_name = "stationery-recycled";
      else if (!_cups_strncasecmp(choice->choice, "Transparen", 10))
        pwg_name = "transparency";
      else
      {
       /*
        * Convert PPD name to lowercase...
	*/

        pwg_name = pwg_keyword;
	pwg_unppdize_name(choice->choice, pwg_keyword, sizeof(pwg_keyword),
	                  "_");
      }

      map->pwg = strdup(pwg_name);
      map->ppd = strdup(choice->choice);

     /*
      * Add localized text for PWG keyword to message catalog...
      */

      snprintf(msg_id, sizeof(msg_id), "media-type.%s", pwg_name);
      pwg_add_message(pc->strings, msg_id, choice->text);
    }
  }

 /*
  * Copy and convert OutputBin data...
  */

  if ((output_bin = ppdFindOption(ppd, "OutputBin")) != NULL)
  {
    if ((pc->bins = calloc((size_t)output_bin->num_choices, sizeof(pwg_map_t))) == NULL)
    {
      DEBUG_printf(("_ppdCacheCreateWithPPD: Unable to allocate %d "
                    "pwg_map_t's for OutputBin.", output_bin->num_choices));
      goto create_error;
    }

    pc->num_bins = output_bin->num_choices;

    for (i = output_bin->num_choices, choice = output_bin->choices,
             map = pc->bins;
	 i > 0;
	 i --, choice ++, map ++)
    {
      pwg_unppdize_name(choice->choice, pwg_keyword, sizeof(pwg_keyword), "_");

      map->pwg = strdup(pwg_keyword);
      map->ppd = strdup(choice->choice);

     /*
      * Add localized text for PWG keyword to message catalog...
      */

      snprintf(msg_id, sizeof(msg_id), "output-bin.%s", pwg_keyword);
      pwg_add_message(pc->strings, msg_id, choice->text);
    }
  }

  if ((ppd_attr = ppdFindAttr(ppd, "APPrinterPreset", NULL)) != NULL)
  {
   /*
    * "Classic" Mac OS approach
    */

   /*
    * Copy and convert APPrinterPreset (output-mode + print-quality) data...
    */

    const char	*quality,		/* com.apple.print.preset.quality value */
		*output_mode,		/* com.apple.print.preset.output-mode value */
		*color_model_val,	/* ColorModel choice */
		*graphicsType,		/* com.apple.print.preset.graphicsType value */
		*media_front_coating;	/* com.apple.print.preset.media-front-coating value */

    do
    {
     /*
      * Add localized text for PWG keyword to message catalog...
      */

      snprintf(msg_id, sizeof(msg_id), "preset-name.%s", ppd_attr->spec);
      pwg_add_message(pc->strings, msg_id, ppd_attr->text);

     /*
      * Get the options for this preset...
      */

      num_options = _ppdParseOptions(ppd_attr->value, 0, &options,
                                     _PPD_PARSE_ALL);

      if ((quality = cupsGetOption("com.apple.print.preset.quality",
                                   num_options, options)) != NULL)
      {
       /*
        * Get the print-quality for this preset...
	*/

	if (!strcmp(quality, "low"))
	  pwg_print_quality = _PWG_PRINT_QUALITY_DRAFT;
	else if (!strcmp(quality, "high"))
	  pwg_print_quality = _PWG_PRINT_QUALITY_HIGH;
	else
	  pwg_print_quality = _PWG_PRINT_QUALITY_NORMAL;

       /*
	* Ignore graphicsType "Photo" presets that are not high quality.
	*/

	graphicsType = cupsGetOption("com.apple.print.preset.graphicsType",
				      num_options, options);

	if (pwg_print_quality != _PWG_PRINT_QUALITY_HIGH && graphicsType &&
	    !strcmp(graphicsType, "Photo"))
	  continue;

       /*
	* Ignore presets for normal and draft quality where the coating
	* isn't "none" or "autodetect".
	*/

	media_front_coating = cupsGetOption(
	                          "com.apple.print.preset.media-front-coating",
			          num_options, options);

        if (pwg_print_quality != _PWG_PRINT_QUALITY_HIGH &&
	    media_front_coating &&
	    strcmp(media_front_coating, "none") &&
	    strcmp(media_front_coating, "autodetect"))
	  continue;

       /*
        * Get the output mode for this preset...
	*/

        output_mode     = cupsGetOption("com.apple.print.preset.output-mode",
	                                num_options, options);
        color_model_val = cupsGetOption("ColorModel", num_options, options);

        if (output_mode)
	{
	  if (!strcmp(output_mode, "monochrome"))
	    pwg_print_color_mode = _PWG_PRINT_COLOR_MODE_MONOCHROME;
	  else
	    pwg_print_color_mode = _PWG_PRINT_COLOR_MODE_COLOR;
	}
	else if (color_model_val)
	{
	  if (!_cups_strcasecmp(color_model_val, "Gray"))
	    pwg_print_color_mode = _PWG_PRINT_COLOR_MODE_MONOCHROME;
	  else
	    pwg_print_color_mode = _PWG_PRINT_COLOR_MODE_COLOR;
	}
	else
	  pwg_print_color_mode = _PWG_PRINT_COLOR_MODE_COLOR;

       /*
        * Save the options for this combination as needed...
	*/

        if (!pc->num_presets[pwg_print_color_mode][pwg_print_quality])
	  pc->num_presets[pwg_print_color_mode][pwg_print_quality] =
	      _ppdParseOptions(ppd_attr->value, 0,
	                       pc->presets[pwg_print_color_mode] +
			           pwg_print_quality, _PPD_PARSE_OPTIONS);
	preset_added = 1;
      }

      cupsFreeOptions(num_options, options);
    }
    while ((ppd_attr = ppdFindNextAttr(ppd, "APPrinterPreset", NULL)) != NULL);

    if (preset_added &&
	!pc->num_presets[_PWG_PRINT_COLOR_MODE_MONOCHROME][_PWG_PRINT_QUALITY_DRAFT] &&
	!pc->num_presets[_PWG_PRINT_COLOR_MODE_MONOCHROME][_PWG_PRINT_QUALITY_NORMAL] &&
	!pc->num_presets[_PWG_PRINT_COLOR_MODE_MONOCHROME][_PWG_PRINT_QUALITY_HIGH])
    {
     /*
      * Try adding some common color options to create grayscale presets. These
      * are listed in order of popularity...
      */

      const char	*color_option = NULL,	/* Color control option */
	                *gray_choice = NULL;	/* Choice to select grayscale */

      if ((color_model = ppdFindOption(ppd, "ColorModel")) != NULL &&
	  ppdFindChoice(color_model, "Gray"))
      {
	color_option = "ColorModel";
	gray_choice  = "Gray";
      }
      else if ((color_model = ppdFindOption(ppd, "HPColorMode")) != NULL &&
	       ppdFindChoice(color_model, "grayscale"))
      {
	color_option = "HPColorMode";
	gray_choice  = "grayscale";
      }
      else if ((color_model = ppdFindOption(ppd, "BRMonoColor")) != NULL &&
	       ppdFindChoice(color_model, "Mono"))
      {
	color_option = "BRMonoColor";
	gray_choice  = "Mono";
      }
      else if ((color_model = ppdFindOption(ppd, "CNIJSGrayScale")) != NULL &&
	       ppdFindChoice(color_model, "1"))
      {
	color_option = "CNIJSGrayScale";
	gray_choice  = "1";
      }
      else if ((color_model = ppdFindOption(ppd, "HPColorAsGray")) != NULL &&
	       ppdFindChoice(color_model, "True"))
      {
	color_option = "HPColorAsGray";
	gray_choice  = "True";
      }
<<<<<<< HEAD

      if (color_option && gray_choice)
      {
       /*
	* Copy and convert ColorModel (output-mode) data...
	*/

	cups_option_t	*coption,	/* Color option */
			*moption;	/* Monochrome option */

=======

      if (color_option && gray_choice)
      {
       /*
	* Copy and convert ColorModel (output-mode) data...
	*/

	cups_option_t	*coption,	/* Color option */
			*moption;	/* Monochrome option */

>>>>>>> 5453641d
	for (pwg_print_quality = _PWG_PRINT_QUALITY_DRAFT;
	     pwg_print_quality < _PWG_PRINT_QUALITY_MAX;
	     pwg_print_quality ++)
        {
	  if (pc->num_presets[_PWG_PRINT_COLOR_MODE_COLOR][pwg_print_quality])
	  {
	   /*
	    * Copy the color options...
	    */

	    num_options = pc->num_presets[_PWG_PRINT_COLOR_MODE_COLOR]
	                                 [pwg_print_quality];
	    options     = calloc(sizeof(cups_option_t), (size_t)num_options);

	    if (options)
	    {
	      for (i = num_options, moption = options,
		       coption = pc->presets[_PWG_PRINT_COLOR_MODE_COLOR]
					    [pwg_print_quality];
		   i > 0;
		   i --, moption ++, coption ++)
	      {
		moption->name  = _cupsStrRetain(coption->name);
		moption->value = _cupsStrRetain(coption->value);
	      }

	      pc->num_presets[_PWG_PRINT_COLOR_MODE_MONOCHROME][pwg_print_quality] =
		num_options;
	      pc->presets[_PWG_PRINT_COLOR_MODE_MONOCHROME][pwg_print_quality] =
		options;
	    }
	  }
	  else if (pwg_print_quality != _PWG_PRINT_QUALITY_NORMAL)
	    continue;

	  /*
	   * Add the grayscale option to the preset...
	   */

	  pc->num_presets[_PWG_PRINT_COLOR_MODE_MONOCHROME][pwg_print_quality] =
	      cupsAddOption(color_option, gray_choice,
			    pc->num_presets[_PWG_PRINT_COLOR_MODE_MONOCHROME]
					   [pwg_print_quality],
			    pc->presets[_PWG_PRINT_COLOR_MODE_MONOCHROME] +
			      pwg_print_quality);
	}
      }
    }
  }

  if (!preset_added)
  {
   /*
    * Auto-association of PPD file option settings with the IPP job attributes
    * print-color-mode, print-quality, and print-content-optimize
    *
    * This is used to retro-fit PPD files and classic CUPS drivers into
    * Printer Applications, which are IPP printers for the clients and so
    * should get controlled by standard IPP attributes as far as possible
    *
    * Note that settings assigned to print-content-optimize are only used
    * when printing with "high" print-quality
    */

    _ppdCacheAssignPresets(ppd, pc);
  }

 /*
  * Copy and convert Duplex (sides) data...
  */

  if ((duplex = ppdFindOption(ppd, "Duplex")) == NULL)
    if ((duplex = ppdFindOption(ppd, "JCLDuplex")) == NULL)
      if ((duplex = ppdFindOption(ppd, "EFDuplex")) == NULL)
        if ((duplex = ppdFindOption(ppd, "EFDuplexing")) == NULL)
	  duplex = ppdFindOption(ppd, "KD03Duplex");

  if (duplex)
  {
    pc->sides_option = strdup(duplex->keyword);

    for (i = duplex->num_choices, choice = duplex->choices;
         i > 0;
	 i --, choice ++)
    {
      if ((!_cups_strcasecmp(choice->choice, "None") ||
	   !_cups_strcasecmp(choice->choice, "False")) && !pc->sides_1sided)
        pc->sides_1sided = strdup(choice->choice);
      else if ((!_cups_strcasecmp(choice->choice, "DuplexNoTumble") ||
	        !_cups_strcasecmp(choice->choice, "LongEdge") ||
	        !_cups_strcasecmp(choice->choice, "Top")) && !pc->sides_2sided_long)
        pc->sides_2sided_long = strdup(choice->choice);
      else if ((!_cups_strcasecmp(choice->choice, "DuplexTumble") ||
	        !_cups_strcasecmp(choice->choice, "ShortEdge") ||
	        !_cups_strcasecmp(choice->choice, "Bottom")) &&
	       !pc->sides_2sided_short)
        pc->sides_2sided_short = strdup(choice->choice);
    }
  }

 /*
  * Copy filters and pre-filters...
  */

  pc->filters = cupsArrayNew3(NULL, NULL, NULL, 0, (cups_acopy_func_t)strdup, (cups_afree_func_t)free);

  cupsArrayAdd(pc->filters,
               "application/vnd.cups-raw application/octet-stream 0 -");

  if ((ppd_attr = ppdFindAttr(ppd, "cupsFilter2", NULL)) != NULL)
  {
    do
    {
      cupsArrayAdd(pc->filters, ppd_attr->value);
    }
    while ((ppd_attr = ppdFindNextAttr(ppd, "cupsFilter2", NULL)) != NULL);
  }
  else if (ppd->num_filters > 0)
  {
    for (i = 0; i < ppd->num_filters; i ++)
      cupsArrayAdd(pc->filters, ppd->filters[i]);
  }
  else
    cupsArrayAdd(pc->filters, "application/vnd.cups-postscript 0 -");

 /*
  * See if we have a command filter...
  */

  for (filter = (const char *)cupsArrayFirst(pc->filters);
       filter;
       filter = (const char *)cupsArrayNext(pc->filters))
    if (!_cups_strncasecmp(filter, "application/vnd.cups-command", 28) &&
        _cups_isspace(filter[28]))
      break;

  if (!filter &&
      ((ppd_attr = ppdFindAttr(ppd, "cupsCommands", NULL)) == NULL ||
       _cups_strcasecmp(ppd_attr->value, "none")))
  {
   /*
    * No command filter and no cupsCommands keyword telling us not to use one.
    * See if this is a PostScript printer, and if so add a PostScript command
    * filter...
    */

    for (filter = (const char *)cupsArrayFirst(pc->filters);
	 filter;
	 filter = (const char *)cupsArrayNext(pc->filters))
      if (!_cups_strncasecmp(filter, "application/vnd.cups-postscript", 31) &&
	  _cups_isspace(filter[31]))
	break;

    if (filter)
      cupsArrayAdd(pc->filters,
                   "application/vnd.cups-command application/postscript 100 "
                   "commandtops");
  }

  if ((ppd_attr = ppdFindAttr(ppd, "cupsPreFilter", NULL)) != NULL)
  {
    pc->prefilters = cupsArrayNew3(NULL, NULL, NULL, 0, (cups_acopy_func_t)strdup, (cups_afree_func_t)free);

    do
    {
      cupsArrayAdd(pc->prefilters, ppd_attr->value);
    }
    while ((ppd_attr = ppdFindNextAttr(ppd, "cupsPreFilter", NULL)) != NULL);
  }

  if ((ppd_attr = ppdFindAttr(ppd, "cupsSingleFile", NULL)) != NULL)
    pc->single_file = !_cups_strcasecmp(ppd_attr->value, "true");

 /*
  * Copy the product string, if any...
  */

  if (ppd->product)
    pc->product = strdup(ppd->product);

 /*
  * Copy finishings mapping data...
  */

  if ((ppd_attr = ppdFindAttr(ppd, "cupsIPPFinishings", NULL)) != NULL)
  {
   /*
    * Have proper vendor mapping of IPP finishings values to PPD options...
    */

    pc->finishings = cupsArrayNew3((cups_array_func_t)pwg_compare_finishings,
                                   NULL, NULL, 0, NULL,
                                   (cups_afree_func_t)pwg_free_finishings);

    do
    {
      if ((finishings = calloc(1, sizeof(_pwg_finishings_t))) == NULL)
        goto create_error;

      finishings->value       = (ipp_finishings_t)atoi(ppd_attr->spec);
      finishings->num_options = _ppdParseOptions(ppd_attr->value, 0,
                                                 &(finishings->options),
                                                 _PPD_PARSE_OPTIONS);

      cupsArrayAdd(pc->finishings, finishings);
    }
    while ((ppd_attr = ppdFindNextAttr(ppd, "cupsIPPFinishings",
                                       NULL)) != NULL);
  }
  else
  {
   /*
    * No IPP mapping data, try to map common/standard PPD keywords...
    */

    pc->finishings = cupsArrayNew3((cups_array_func_t)pwg_compare_finishings, NULL, NULL, 0, NULL, (cups_afree_func_t)pwg_free_finishings);

    if ((ppd_option = ppdFindOption(ppd, "StapleLocation")) != NULL)
    {
     /*
      * Add staple finishings...
      */

      if (ppdFindChoice(ppd_option, "SinglePortrait"))
        pwg_add_finishing(pc->finishings, IPP_FINISHINGS_STAPLE_TOP_LEFT, "StapleLocation", "SinglePortrait");
      if (ppdFindChoice(ppd_option, "UpperLeft")) /* Ricoh extension */
        pwg_add_finishing(pc->finishings, IPP_FINISHINGS_STAPLE_TOP_LEFT, "StapleLocation", "UpperLeft");
      if (ppdFindChoice(ppd_option, "UpperRight")) /* Ricoh extension */
        pwg_add_finishing(pc->finishings, IPP_FINISHINGS_STAPLE_TOP_RIGHT, "StapleLocation", "UpperRight");
      if (ppdFindChoice(ppd_option, "SingleLandscape"))
        pwg_add_finishing(pc->finishings, IPP_FINISHINGS_STAPLE_BOTTOM_LEFT, "StapleLocation", "SingleLandscape");
      if (ppdFindChoice(ppd_option, "DualLandscape"))
        pwg_add_finishing(pc->finishings, IPP_FINISHINGS_STAPLE_DUAL_LEFT, "StapleLocation", "DualLandscape");
    }

    if ((ppd_option = ppdFindOption(ppd, "RIPunch")) != NULL)
    {
     /*
      * Add (Ricoh) punch finishings...
      */

      if (ppdFindChoice(ppd_option, "Left2"))
        pwg_add_finishing(pc->finishings, IPP_FINISHINGS_PUNCH_DUAL_LEFT, "RIPunch", "Left2");
      if (ppdFindChoice(ppd_option, "Left3"))
        pwg_add_finishing(pc->finishings, IPP_FINISHINGS_PUNCH_TRIPLE_LEFT, "RIPunch", "Left3");
      if (ppdFindChoice(ppd_option, "Left4"))
        pwg_add_finishing(pc->finishings, IPP_FINISHINGS_PUNCH_QUAD_LEFT, "RIPunch", "Left4");
      if (ppdFindChoice(ppd_option, "Right2"))
        pwg_add_finishing(pc->finishings, IPP_FINISHINGS_PUNCH_DUAL_RIGHT, "RIPunch", "Right2");
      if (ppdFindChoice(ppd_option, "Right3"))
        pwg_add_finishing(pc->finishings, IPP_FINISHINGS_PUNCH_TRIPLE_RIGHT, "RIPunch", "Right3");
      if (ppdFindChoice(ppd_option, "Right4"))
        pwg_add_finishing(pc->finishings, IPP_FINISHINGS_PUNCH_QUAD_RIGHT, "RIPunch", "Right4");
      if (ppdFindChoice(ppd_option, "Upper2"))
        pwg_add_finishing(pc->finishings, IPP_FINISHINGS_PUNCH_DUAL_TOP, "RIPunch", "Upper2");
      if (ppdFindChoice(ppd_option, "Upper3"))
        pwg_add_finishing(pc->finishings, IPP_FINISHINGS_PUNCH_TRIPLE_TOP, "RIPunch", "Upper3");
      if (ppdFindChoice(ppd_option, "Upper4"))
        pwg_add_finishing(pc->finishings, IPP_FINISHINGS_PUNCH_QUAD_TOP, "RIPunch", "Upper4");
    }

    if ((ppd_option = ppdFindOption(ppd, "BindEdge")) != NULL)
    {
     /*
      * Add bind finishings...
      */

      if (ppdFindChoice(ppd_option, "Left"))
        pwg_add_finishing(pc->finishings, IPP_FINISHINGS_BIND_LEFT, "BindEdge", "Left");
      if (ppdFindChoice(ppd_option, "Right"))
        pwg_add_finishing(pc->finishings, IPP_FINISHINGS_BIND_RIGHT, "BindEdge", "Right");
      if (ppdFindChoice(ppd_option, "Top"))
        pwg_add_finishing(pc->finishings, IPP_FINISHINGS_BIND_TOP, "BindEdge", "Top");
      if (ppdFindChoice(ppd_option, "Bottom"))
        pwg_add_finishing(pc->finishings, IPP_FINISHINGS_BIND_BOTTOM, "BindEdge", "Bottom");
    }

    if ((ppd_option = ppdFindOption(ppd, "FoldType")) != NULL)
    {
     /*
      * Add (Adobe) fold finishings...
      */

      if (ppdFindChoice(ppd_option, "ZFold"))
        pwg_add_finishing(pc->finishings, IPP_FINISHINGS_FOLD_Z, "FoldType", "ZFold");
      if (ppdFindChoice(ppd_option, "Saddle"))
        pwg_add_finishing(pc->finishings, IPP_FINISHINGS_FOLD_HALF, "FoldType", "Saddle");
      if (ppdFindChoice(ppd_option, "DoubleGate"))
        pwg_add_finishing(pc->finishings, IPP_FINISHINGS_FOLD_DOUBLE_GATE, "FoldType", "DoubleGate");
      if (ppdFindChoice(ppd_option, "LeftGate"))
        pwg_add_finishing(pc->finishings, IPP_FINISHINGS_FOLD_LEFT_GATE, "FoldType", "LeftGate");
      if (ppdFindChoice(ppd_option, "RightGate"))
        pwg_add_finishing(pc->finishings, IPP_FINISHINGS_FOLD_RIGHT_GATE, "FoldType", "RightGate");
      if (ppdFindChoice(ppd_option, "Letter"))
        pwg_add_finishing(pc->finishings, IPP_FINISHINGS_FOLD_LETTER, "FoldType", "Letter");
      if (ppdFindChoice(ppd_option, "XFold"))
        pwg_add_finishing(pc->finishings, IPP_FINISHINGS_FOLD_POSTER, "FoldType", "XFold");
    }

    if ((ppd_option = ppdFindOption(ppd, "RIFoldType")) != NULL)
    {
     /*
      * Add (Ricoh) fold finishings...
      */

      if (ppdFindChoice(ppd_option, "OutsideTwoFold"))
        pwg_add_finishing(pc->finishings, IPP_FINISHINGS_FOLD_LETTER, "RIFoldType", "OutsideTwoFold");
    }

    if (cupsArrayCount(pc->finishings) == 0)
    {
      cupsArrayDelete(pc->finishings);
      pc->finishings = NULL;
    }
  }

  if ((ppd_option = ppdFindOption(ppd, "cupsFinishingTemplate")) != NULL)
  {
    pc->templates = cupsArrayNew3((cups_array_func_t)strcmp, NULL, NULL, 0, (cups_acopy_func_t)strdup, (cups_afree_func_t)free);

    for (choice = ppd_option->choices, i = ppd_option->num_choices; i > 0; choice ++, i --)
    {
      cupsArrayAdd(pc->templates, (void *)choice->choice);

     /*
      * Add localized text for PWG keyword to message catalog...
      */

      snprintf(msg_id, sizeof(msg_id), "finishing-template.%s", choice->choice);
      pwg_add_message(pc->strings, msg_id, choice->text);
    }
  }

 /*
  * Max copies...
  */

  if ((ppd_attr = ppdFindAttr(ppd, "cupsMaxCopies", NULL)) != NULL)
    pc->max_copies = atoi(ppd_attr->value);
  else if (ppd->manual_copies)
    pc->max_copies = 1;
  else
    pc->max_copies = 9999;

 /*
  * cupsChargeInfoURI, cupsJobAccountId, cupsJobAccountingUserId,
  * cupsJobPassword, and cupsMandatory.
  */

  if ((ppd_attr = ppdFindAttr(ppd, "cupsChargeInfoURI", NULL)) != NULL)
    pc->charge_info_uri = strdup(ppd_attr->value);

  if ((ppd_attr = ppdFindAttr(ppd, "cupsJobAccountId", NULL)) != NULL)
    pc->account_id = !_cups_strcasecmp(ppd_attr->value, "true");

  if ((ppd_attr = ppdFindAttr(ppd, "cupsJobAccountingUserId", NULL)) != NULL)
    pc->accounting_user_id = !_cups_strcasecmp(ppd_attr->value, "true");

  if ((ppd_attr = ppdFindAttr(ppd, "cupsJobPassword", NULL)) != NULL)
    pc->password = strdup(ppd_attr->value);

  if ((ppd_attr = ppdFindAttr(ppd, "cupsMandatory", NULL)) != NULL)
    pc->mandatory = _cupsArrayNewStrings(ppd_attr->value, ' ');

 /*
  * Support files...
  */

  pc->support_files = cupsArrayNew3(NULL, NULL, NULL, 0, (cups_acopy_func_t)strdup, (cups_afree_func_t)free);

  for (ppd_attr = ppdFindAttr(ppd, "cupsICCProfile", NULL);
       ppd_attr;
       ppd_attr = ppdFindNextAttr(ppd, "cupsICCProfile", NULL))
    cupsArrayAdd(pc->support_files, ppd_attr->value);

#ifdef HAVE_APPLICATIONSERVICES_H
  if ((ppd_attr = ppdFindAttr(ppd, "APPrinterIconPath", NULL)) != NULL)
    cupsArrayAdd(pc->support_files, ppd_attr->value);
#endif

 /*
  * Return the cache data...
  */

  return (pc);

 /*
  * If we get here we need to destroy the PWG mapping data and return NULL...
  */

  create_error:

  _cupsSetError(IPP_STATUS_ERROR_INTERNAL, _("Out of memory."), 1);
  _ppdCacheDestroy(pc);

  return (NULL);
}


/*
 * '_ppdCacheAssignPresets()' - Go through all the options and choices in
 *                              the PPD to find out which influence
 *                              color/bw, print quality, and content
 *                              optimizations to assign them to the prsets
 *                              so that jobs can easily be controlled with
 *                              standard IPP attributes
 */

void
_ppdCacheAssignPresets(ppd_file_t *ppd,
		       _ppd_cache_t *pc)
{
  /* properties and scores for each choice of the option under evaluation */
  typedef struct choice_properties_s
  {
    int sets_mono,     /* Does this choice switch to monochrome printing? */
        sets_color,    /*                     ... to color printing? */
        sets_draft,    /*                     ... to draft/lower quality? */
        sets_normal,   /*                     ... to standard/normal quality? */
        sets_high,     /*                     ... to high/better quality? */
        for_photo,     /* Does this choice improve photo printing? */
        for_graphics,  /*                      ... graphics printing? */
        for_text,      /*                      ... text printing? */
        for_tg,        /*                      ... text & graphics printing? */
        is_default;    /* Is this choice the PPD default? */
    unsigned int res_x,/* Does this choice set resolution (0 if not)? */
                 res_y;
  } choice_properties_t;
  int                    i, j, k, l;
  unsigned int           m;                /* Ratio for lowering or improving
					      resolution */
  int                    pass;             /* Passes to go through to find best
					      choice */
  ppd_group_t            *group;           /* PPD option group */
  ppd_option_t	         *option;          /* PPD option */
  int                    is_color;         /* Is this PPD for a color printer */
  unsigned int           base_res_x = 0,   /* Base resolution of the pPD file */
                         base_res_y = 0;
  cups_page_header2_t    header,           /* CUPS Raster header to investigate
					      embedded code in PPD */
                         optheader;        /* CUPS Raster header to investigate
					      embedded code in one PPD option */
  int                    preferred_bits;   /* for _cupsRasterExecPS() function
					      call */
  ppd_attr_t             *ppd_attr;        /* PPD attribute */
  int                    res_factor = 1;   /* Weights of the scores for the */
  int                    name_factor = 10; /* print quality */
  int                    color_factor = 1000;

  /* Do we have a color printer ? */
  is_color = (ppd->color_device ? 1 : 0);

  /* what is the base/default resolution for this PPD? */
  ppdMarkDefaults(ppd);
  cupsRasterInterpretPPD(&header, ppd, 0, NULL, NULL);
  if (header.HWResolution[0] != 100 || header.HWResolution[1] != 100)
  {
    base_res_x = header.HWResolution[0];
    base_res_y = header.HWResolution[1];
  }
  else if ((ppd_attr = ppdFindAttr(ppd, "DefaultResolution", NULL)) != NULL)
  {
    /* Use the PPD-defined default resolution... */
    if (sscanf(ppd_attr->value, "%dx%d", &base_res_x, &base_res_y) == 1)
      base_res_y = base_res_x;
  }

  /* Go through all options of the PPD file */
  for (i = ppd->num_groups, group = ppd->groups;
       i > 0;
       i --, group ++)
  {
    /* Skip the "Installable Options" group */
    if (_cups_strncasecmp(group->name, "Installable", 11) == 0)
      continue;

    for (j = group->num_options, option = group->options;
         j > 0;
         j --, option ++)
    {
      int sets_color_mode = 0,         /* Scores for current choice */
	  sets_quality = 0,
	  sets_optimization = 0;
      int best_mono_draft = 0,         /* Best score for each preset for this
				          option */
          best_mono_normal = 0,
          best_mono_high = 0,
          best_color_draft = 0,
          best_color_normal = 0,
          best_color_high = 0,
          best_photo = 0,
          best_graphics = 0,
          best_text = 0,
	  best_tg = 0;
      int default_ch = -1,             /* Index of default choice */
	  best_mono_draft_ch = -1,     /* Index of choice with best score */
          best_mono_normal_ch = -1,
          best_mono_high_ch = -1,
          best_color_draft_ch = -1,
          best_color_normal_ch = -1,
          best_color_high_ch = -1,
          best_photo_ch = -1,
          best_graphics_ch = -1,
          best_text_ch = -1,
	  best_tg_ch = -1;
      cups_array_t *choice_properties; /* Array of properties of all choices
					  of this option */
      choice_properties_t *properties; /* Properties of current choice */
      char *o,                         /* Name of current option */
	   *c,                         /* Name of current choice */
	   *p;                         /* Pointer into string */
      int  score;                      /* Temp variable for score
					  calculations */

      o = option->keyword;

      /* Skip options which do not change color mode and quality or
         generally do not make sense in presets */
      if (_cups_strcasecmp(o, "PageSize") == 0 ||
	  _cups_strcasecmp(o, "PageRegion") == 0 ||
	  _cups_strcasecmp(o, "InputSlot") == 0 ||
	  _cups_strcasecmp(o, "MediaSource") == 0 ||
	  _cups_strcasecmp(o, "MediaType") == 0 ||
	  _cups_strcasecmp(o, "OutputBin") == 0 ||
	  _cups_strcasecmp(o, "Duplex") == 0 ||
	  _cups_strcasecmp(o, "JCLDuplex") == 0 ||
	  _cups_strcasecmp(o, "EFDuplex") == 0 ||
	  _cups_strcasecmp(o, "EFDuplexing") == 0 ||
	  _cups_strcasecmp(o, "ARDuplex") == 0 ||
	  _cups_strcasecmp(o, "KD03Duplex") == 0 ||
	  _cups_strcasecmp(o, "Collate") == 0)
	continue;

      /* Set members options of composite options in Foomatic to stay
         controlled by the composite option */

      /* Composite options in Foomatic are options which set a number
	 of other options, so each choice of them is the same as a
	 preset in CUPS.  In addition, some PPDs in Foomatic have a
	 composite option named "PrintoutMode" with 6 choices, exactly
	 the 6 of the grid of CUPS presets, color/mono in draft,
	 mediaum, and high quality. The composite options are created
	 by hand, so they surely do for what they are intended for and
	 so they are safer as this preset auto-generation
	 algorithm. Therefore we only let the composite option be set
	 in our presets and set the member options to leave the
	 control at the composite option */

      if (strstr(ppd->nickname, "Foomatic") &&
	  !strncmp(option->choices[0].choice, "From", 4) &&
	  ppdFindOption(ppd, option->choices[0].choice + 4))
      {
	for (k = 0; k < 2; k ++)
	  for (l = 0; l < 3; l ++)
	    if (cupsGetOption(option->choices[0].choice + 4,
			      pc->num_presets[k][l], pc->presets[k][l]))
	      pc->num_presets[k][l] =
		cupsAddOption(o, option->choices[0].choice,
			      pc->num_presets[k][l], &(pc->presets[k][l]));
	for (k = 0; k < 5; k ++)
	  if (cupsGetOption(option->choices[0].choice + 4,
			    pc->num_optimize_presets[k],
			    pc->optimize_presets[k]))
	    pc->num_optimize_presets[k] =
	      cupsAddOption(o, option->choices[0].choice,
			    pc->num_optimize_presets[k],
			    &(pc->optimize_presets[k]));
	continue;
      }

      /* Array for properties of the choices */
      choice_properties = cupsArrayNew(NULL, NULL);

      /*
       * Gather the data for each choice
       */

      for (k = 0; k < option->num_choices; k ++)
      {
	properties =
	  (choice_properties_t *)calloc(1, sizeof(choice_properties_t));

	c = option->choices[k].choice;

	/* Is this the default choice? (preferred for "normal" quality,
	   used for color if no choice name suggests being color */
	if (strcmp(c, option->defchoice) == 0)
	{
	  properties->is_default = 1;
	  default_ch = k;
	}

       /*
	* Color/Gray - print-color-mode
	*/

	/* If we have a color device, check whether this option sets mono or
	   color printing */
	if (is_color)
	{
	  if (_cups_strcasecmp(o, "CNIJSGrayScale") == 0)
	  {
	    if (_cups_strcasecmp(c, "1") == 0)
	      properties->sets_mono = 2;
	    else
	      properties->sets_color = 1;
	  }
	  else if (_cups_strcasecmp(o, "HPColorAsGray") == 0 ||  /* HP PostScript */
		   _cups_strcasecmp(o, "HPPJLColorAsGray") == 0) /* HP PostScript */
	  {
	    if (_cups_strcasecmp(c, "True") == 0 ||
		_cups_strcasecmp(c, "yes") == 0)
	      properties->sets_mono = 2;
	    else
	      properties->sets_color = 1;
	  }
	  else if (_cups_strcasecmp(o, "ColorModel") == 0 ||
		   _cups_strcasecmp(o, "ColorMode") == 0 ||
		   _cups_strcasecmp(o, "OutputMode") == 0 ||
		   _cups_strcasecmp(o, "PrintoutMode") == 0 ||
		   _cups_strcasecmp(o, "ARCMode") == 0 || /* Sharp */
		   _cups_strcasestr(o, "ColorMode") ||
		   _cups_strcasecmp(o, "ColorResType") == 0 || /* Toshiba */
		   _cups_strcasestr(o, "MonoColor")) /* Brother */
	  {
	    /* Monochrome/grayscale printing */
	    if (_cups_strcasestr(c, "Mono") ||
		_cups_strcasecmp(c, "Black") == 0 ||
		((p = _cups_strcasestr(c, "Black")) && _cups_strcasestr(p, "White")) ||
		(_cups_strncasecmp(c, "BW", 2) == 0 && !isalpha(c[2])))
	      properties->sets_mono = 2;
	    else if (_cups_strcasestr(c, "Gray") ||
		     _cups_strcasestr(c, "Grey") ||
		     _cups_strcasecmp(c, "BlackOnly") == 0) /* Lexmark */
	      properties->sets_mono = 3;

	    /* Color printing */
	    if (((p = _cups_strcasestr(c, "CMY")) && !_cups_strcasestr(p, "Gray")) ||
		_cups_strcasecmp(c, "ColorOnly") == 0 || /* Lexmark */
		((p = _cups_strcasestr(c, "Adobe")) && _cups_strcasestr(p, "RGB")))
	      properties->sets_color = 2;
	    else if (_cups_strcasestr(c, "sRGB"))
	      properties->sets_color = 4;
	    else if (_cups_strcasestr(c, "RGB") ||
		     _cups_strcasestr(c, "Color"))
	      properties->sets_color = 3;
	  }

	  /* This option actually sets color mode */
	  if (properties->sets_mono || properties->sets_color)
	    sets_color_mode = 1;
	}

       /*
	* Output Quality - print-quality
	*/

	/* check whether this option affects print quality or content
	   optimization */

	/* Determine influence of the options and choices on the print
	   quality by their names */

	/* Vendor-specific option and choice names */
	if (_cups_strcasecmp(o, "ARCPPriority") == 0) /* Sharp */
	{
	  if (_cups_strcasecmp(c, "Quality") == 0)
	    properties->sets_high = 10;
	  else if (_cups_strcasecmp(c, "Speed") == 0)
	    properties->sets_draft = 10;
	}
	else if (_cups_strcasecmp(o, "BRJpeg") == 0) /* Brother */
	{
	  if (_cups_strcasecmp(c, "QualityPrior") == 0)
	    properties->sets_high = 10;
	  else if (_cups_strcasecmp(c, "SpeedPrior") == 0)
	    properties->sets_draft = 10;
	}
	else if (_cups_strcasecmp(o, "RIPrintMode") == 0) /* Ricoh & OEM */
	{
	  if (_cups_strcasecmp(c, "1rhit") == 0)
	    properties->sets_high = 7;
	  else if (_cups_strcasecmp(c, "6rhit") == 0)
	    properties->sets_high = 10;
	  else if (_cups_strcasecmp(c, "3rhit") == 0 ||
		   _cups_strcasecmp(c, "4rhit") == 0 ||
		   _cups_strcasecmp(c, "5rhit") == 0)
	    properties->sets_draft = 10;
	  else if (_cups_strcasecmp(c, "0rhit") == 0)
	    properties->sets_normal = 10;
	}
	else if (_cups_strcasecmp(o, "EconoMode") == 0 || /* Foomatic */
		 _cups_strcasecmp(o, "EconoFast") == 0)   /* Foomatic (HP PPA) */
	{
	  if (_cups_strcasecmp(c, "Off") == 0 ||
	      _cups_strcasecmp(c, "False") == 0)
	    properties->sets_high = 1;
	  else if (_cups_strcasecmp(c, "On") == 0 ||
		   _cups_strcasecmp(c, "True") == 0 ||
		   _cups_strcasecmp(c, "Low") == 0)
	    properties->sets_draft = 10;
	  else if (_cups_strcasecmp(c, "High") == 0)
	    properties->sets_draft = 11;
	}
	else if (_cups_strcasestr(o, "ColorPrecision")) /* Gutenprint */
	{
	  if (_cups_strcasecmp(c, "best") == 0)
	    properties->sets_high = 10;
	}
	/* Generic boolean options which enhance quality if true */
	else if (((p = _cups_strcasestr(o, "slow")) && _cups_strcasestr(p, "dry")) ||
		 ((p = _cups_strcasestr(o, "color")) && _cups_strcasestr(p, "enhance")) ||
		 ((p = _cups_strcasestr(o, "resolution")) &&
		  !_cups_strcasestr(p, "enhance")) ||
		 _cups_strcasecmp(o, "RET") == 0 ||
		 _cups_strcasecmp(o, "Smoothing") == 0 || /* HPLIP */
		 ((p = _cups_strcasestr(o, "uni")) && _cups_strcasestr(p, "direction")))
	{
	  if (_cups_strcasecmp(c, "True") == 0 ||
	      _cups_strcasecmp(c, "On") == 0 ||
	      _cups_strcasecmp(c, "Yes") == 0 ||
	      _cups_strcasecmp(c, "1") == 0 ||
	      _cups_strcasecmp(c, "Medium") == 0) /* Resolution Enhancement/RET (HP)*/
	    properties->sets_high = 3;
	  else if (_cups_strcasecmp(c, "False") == 0 ||
		   _cups_strcasecmp(c, "Off") == 0 ||
		   _cups_strcasecmp(c, "No") == 0 ||
		   _cups_strcasecmp(c, "0") == 0)
	    properties->sets_draft = 3;
	}
	/* Generic boolean options which reduce quality if true */
	else if (_cups_strcasestr(o, "draft") ||
		 _cups_strcasestr(o, "economy") ||
		 ((p = _cups_strcasestr(o, "eco")) && _cups_strcasestr(p, "mode")) ||
		 ((p = _cups_strcasestr(o, "toner")) && _cups_strcasestr(p, "sav")) ||
		 ((p = _cups_strcasestr(o, "bi")) && _cups_strcasestr(p, "direction")) ||
		 _cups_strcasecmp(o, "EcoBlack") == 0 || /* Foomatic (Alps) */
		 _cups_strcasecmp(o, "bidi") == 0 ||
		 _cups_strcasecmp(o, "bi-di") == 0)
	{
	  if (_cups_strcasecmp(c, "True") == 0 ||
	      _cups_strcasecmp(c, "On") == 0 ||
	      _cups_strcasecmp(c, "Yes") == 0 ||
	      _cups_strcasecmp(c, "1") == 0 ||
	      _cups_strcasecmp(c, "Medium") == 0) /* EconomyMode (Brother) */
	    properties->sets_draft = 3;
	  else if (_cups_strcasecmp(c, "False") == 0 ||
		   _cups_strcasecmp(c, "Off") == 0 ||
		   _cups_strcasecmp(c, "No") == 0 ||
		   _cups_strcasecmp(c, "0") == 0)
	    properties->sets_high = 3;
	}
	/* Generic enumerated choice option and choice names */
	else if (_cups_strcasecmp(o, "ColorModel") == 0 ||
		 _cups_strcasecmp(o, "ColorMode") == 0 ||
		 _cups_strcasecmp(o, "OutputMode") == 0 || /* HPLIP hpcups */
		 _cups_strcasecmp(o, "PrintoutMode") == 0 || /* Foomatic */
		 _cups_strcasecmp(o, "PrintQuality") == 0 ||
		 _cups_strcasecmp(o, "PrintMode") == 0 ||
		 _cups_strcasestr(o, "ColorMode") ||
		 _cups_strcasestr(o, "HalfTone") || /* HPLIP */
		 _cups_strcasecmp(o, "ColorResType") == 0 || /* Toshiba */
		 _cups_strcasestr(o, "MonoColor") || /* Brother */
		 _cups_strcasestr(o, "Quality") ||
		 _cups_strcasestr(o, "Resolution") ||
		 _cups_strcasestr(o, "Precision") || /* ex. stpColorPrecision
						  in Gutenprint */
		 _cups_strcasestr(o, "PrintingDirection")) /* Gutenprint */
	{
	  /* High quality */
	  if (_cups_strcasecmp(c, "Quality") == 0 ||
	      _cups_strcasecmp(c, "5") == 0)
	    properties->sets_high = 1;
	  else if (_cups_strcasestr(c, "Photo") ||
		   _cups_strcasestr(c, "Enhance") ||
		   _cups_strcasestr(c, "slow") ||
		   _cups_strncasecmp(c, "ProRes", 6) == 0 || /* HPLIP */
		   _cups_strncasecmp(c, "ImageREt", 8) == 0 || /* HPLIP */
		   ((p = _cups_strcasestr(c, "low")) && _cups_strcasestr(p, "speed")))
	    properties->sets_high = 2;
	  else if (_cups_strcasestr(c, "fine") ||
		   _cups_strcasestr(c, "deep") ||
		   ((p = _cups_strcasestr(c, "high")) && !_cups_strcasestr(p, "speed")) ||
		   _cups_strcasestr(c, "HQ") ||
		   _cups_strcasecmp(c, "ProRes600") == 0 || /* HPLIP */
		   _cups_strcasecmp(c, "ImageREt1200") == 0 || /* HPLIP */
		   _cups_strcasecmp(c, "Enhanced") == 0)
	    properties->sets_high = 3;
	  else if (_cups_strcasestr(c, "best") ||
		   _cups_strcasecmp(c, "high") == 0 ||
		   _cups_strcasecmp(c, "fine") == 0 ||
		   _cups_strcasecmp(c, "HQ") == 0 ||
		   _cups_strcasecmp(c, "CMYGray") == 0 || /* HPLIP */
		   _cups_strcasecmp(c, "ProRes1200") == 0 || /* HPLIP */
		   _cups_strcasecmp(c, "ImageREt2400") == 0 || /* HPLIP */
		   _cups_strcasestr(c, "unidir"))
	    properties->sets_high = 4;
	  else if (_cups_strcasecmp(c, "best") == 0 ||
		   _cups_strcasecmp(c, "ProRes2400") == 0 || /* HPLIP */
		   _cups_strcasecmp(c, "monolowdetail") == 0) /* Toshiba */
	    properties->sets_high = 5;

	  /* Low/Draft quality */
	  if (_cups_strcasecmp(c, "monolowdetail") == 0 || /* Toshiba */
	      _cups_strcasecmp(c, "3") == 0)
	    properties->sets_draft = 1;
	  else if (((p = _cups_strcasestr(c, "fast")) && _cups_strcasestr(p, "draft")) ||
		   ((p = _cups_strcasestr(c, "high")) && _cups_strcasestr(p, "speed")) ||
		   (_cups_strcasestr(c, "speed") && !_cups_strcasestr(c, "low")))
	    properties->sets_draft = 2;
	  else if (_cups_strcasestr(c, "quick") ||
		   (_cups_strcasestr(c, "fast") &&
		    !(_cups_strncasecmp(c, "FastRes", 7) == 0 && isdigit(*(c + 7)))))
	    /* HPLIP has FastRes600, FastRes1200, ... which are not draft */
	    properties->sets_draft = 3;
	  else if (_cups_strcasecmp(c, "quick") == 0 ||
		   _cups_strcasecmp(c, "fast") == 0 ||
		   _cups_strcasestr(c, "draft") ||
		   (_cups_strcasestr(c, "low") && !_cups_strcasestr(c, "slow")) ||
		   _cups_strcasestr(c, "coarse"))
	    properties->sets_draft = 4;
	  else if (_cups_strcasecmp(c, "draft") == 0 ||
		   _cups_strcasecmp(c, "low") == 0 ||
		   _cups_strcasecmp(c, "coarse") == 0 ||
		   _cups_strcasestr(c, "bidir"))
	    properties->sets_draft = 5;

	  /* Use high or low quality but not the extremes */
	  if (_cups_strcasestr(c, "ultra") ||
	      _cups_strcasestr(c, "very") ||
	      _cups_strcasestr(c, "super"))
	  {
	    if (properties->sets_high > 1)
	      properties->sets_high --;
	    if (properties->sets_draft > 1)
	      properties->sets_draft --;
	  }

	  /* Normal quality */
	  if (_cups_strcasestr(c, "automatic") ||
	      _cups_strcasecmp(c, "none") == 0 ||
	      _cups_strcasecmp(c, "4") == 0 ||
	      _cups_strcasecmp(c, "FastRes1200") == 0) /* HPLIP */
	    properties->sets_normal = 1;
	  else if (_cups_strcasestr(c, "normal") ||
		   _cups_strcasestr(c, "standard") ||
		   _cups_strcasestr(c, "default") ||
		   _cups_strcasecmp(c, "FastRes600") == 0) /* HPLIP */
	    properties->sets_normal = 2;
	  else if (_cups_strcasecmp(c, "normal") == 0 ||
		   _cups_strcasecmp(c, "standard") == 0 ||
		   _cups_strcasecmp(c, "default") == 0)
	    properties->sets_normal = 4;
	}

	/* Apply the weight factor for option/choice-name-related scores */
	properties->sets_high *= name_factor;
	properties->sets_draft *= name_factor;
	properties->sets_normal *= name_factor;

	/* Determine influence of the options and choices on the print
	   quality by how they change the output resolution compared to
	   the base/default resolution */
	if (base_res_x && base_res_y)
	{
	  /* First, analyse the code snippet (PostScript, PJL) assigned
	     to each choice of the option whether it sets resolution */
	  if (option->choices[k].code && option->choices[k].code[0])
	  {
	    /* Assume code to be PostScript (also used for CUPS Raster) */
	    preferred_bits = 0;
	    optheader = header;
	    if (_cupsRasterExecPS(&optheader, &preferred_bits,
				  option->choices[k].code) == 0)
	    {
	      properties->res_x = optheader.HWResolution[0];
	      properties->res_y = optheader.HWResolution[1];
	    }
	    else
	      properties->res_x = properties->res_y = 0; /* invalid */
	    if (properties->res_x == 0 || properties->res_y == 0)
	    {
	      /* Now try PJL */
	      if ((p = strstr(option->choices[k].code, "SET")) &&
		  isspace(*(p + 3)) && (p = strstr(p + 4, "RESOLUTION=")))
	      {
		p += 11;
		if (sscanf(p, "%dX%d",
			   &(properties->res_x), &(properties->res_y)) == 1)
		    properties->res_y = properties->res_x;
	      }
	    }
	    if (properties->res_x == 100 && properties->res_y == 100)
	      properties->res_x = properties->res_y = 0; /* Code does not
							    set resolution */
	  }
	  else
	    properties->res_x = properties->res_y = 0; /* invalid */

	  /* Then parse the choice name whether it contains a
	     resolution value (Must have "dpi", as otherwise can be
	     something else, like a page size */
	  if ((properties->res_x == 0 || properties->res_y == 0) &&
	      (p = _cups_strcasestr(c, "dpi")) != NULL)
	  {
	    if (p > c)
	    {
	      p --;
	      while (p > c && isspace(*p))
		p --;
	      if (p > c && isdigit(*p))
	      {
		char x;
		while (p > c && isdigit(*p))
		  p --;
		if (p > c && (*p == 'x' || *p == 'X'))
		  p --;
		while (p > c && isdigit(*p))
		  p --;
		while (!isdigit(*p))
		  p ++;
		if (sscanf(p, "%d%c%d",
			   &(properties->res_x), &x, &(properties->res_y)) == 2)
		    properties->res_y = properties->res_x;
	      }
	    }
	  }

	  if (properties->res_x != 0 && properties->res_y != 0)
	  {
	    /* Choice suggests to set the resolution */
	    /* Raising resolution compared to default? */
	    m = (properties->res_x * properties->res_y) /
	        (base_res_x * base_res_y);
	    /* No or small change -> Normal quality */
	    if (m == 1)
	      properties->sets_normal += res_factor * 4;
	    /* At least double the pixels -> High quality */
	    else if (m == 2)
	      properties->sets_high += res_factor * 3;
	    else if (m > 2 && m <= 8)
	      properties->sets_high += res_factor * 4;
	    else if (m > 8 && m <= 32)
	      properties->sets_high += res_factor * 2;
	    else if (m > 32)
	      properties->sets_high += res_factor * 1;
	    else if (m < 1)
	    {
	      /* Reducing resolution compared to default? */
	      m = (base_res_x * base_res_y) /
		  (properties->res_x * properties->res_y);
	      /* No or small change -> Normal quality */
	      if (m == 1)
		properties->sets_normal += res_factor * 1;
	      /* At most half the pixels -> Draft quality */
	      else if (m == 2)
		properties->sets_draft += res_factor * 3;
	      else if (m > 2 && m < 8)
		properties->sets_draft += res_factor * 4;
	      else if (m >= 8 && m < 32)
		properties->sets_draft += res_factor * 2;
	      else if (m >= 32)
		properties->sets_draft += res_factor * 1;
	    }
	  }
	}

	/* This option actually sets print quality */
	if (properties->sets_draft || properties->sets_high)
	  sets_quality = 1;

	/* Add the properties of this choice */
	cupsArrayAdd(choice_properties, properties);
      }

     /*
      * Find the best choice for each field of the color/quality preset
      * grid
      */

      for (pass = 0; pass < 3; pass ++)
      {
	for (k = 0; k < option->num_choices; k ++)
        {
	  properties = cupsArrayIndex(choice_properties, k);

	  /* presets[0][0]: Mono/Draft */
	  if (best_mono_draft >= 0 &&
	      !properties->sets_color &&
	      (!properties->sets_high || pass > 0))
	  {
	    score = color_factor * properties->sets_mono +
	      properties->sets_draft;
	    if (score > best_mono_draft)
	    {
	      best_mono_draft = score;
	      best_mono_draft_ch = k;
	    }
	  }

	  /* presets[0][1]: Mono/Normal */
	  if (best_mono_normal >= 0 &&
	      !properties->sets_color &&
	      (!properties->sets_draft || pass > 1) &&
	      (!properties->sets_high  || pass > 0))
	  {
	    score = color_factor * properties->sets_mono +
	      properties->sets_normal;
	    if (score > best_mono_normal)
	    {
	      best_mono_normal = score;
	      best_mono_normal_ch = k;
	    }
	  }

	  /* presets[0][2]: Mono/High */
	  if (best_mono_high >= 0 &&
	      !properties->sets_color &&
	      (!properties->sets_draft || pass > 0))
	  {
	    score = color_factor * properties->sets_mono +
	      properties->sets_high;
	    if (score > best_mono_high)
	    {
	      best_mono_high = score;
	      best_mono_high_ch = k;
	    }
	  }

	  /* presets[1][0]: Color/Draft */
	  if (best_color_draft >= 0 &&
	      !properties->sets_mono &&
	      (!properties->sets_high || pass > 0))
	  {
	    score = color_factor * properties->sets_color +
	      properties->sets_draft;
	    if (score > best_color_draft)
	    {
	      best_color_draft = score;
	      best_color_draft_ch = k;
	    }
	  }

	  /* presets[1][1]: Color/Normal */
	  if (best_color_normal >= 0 &&
	      !properties->sets_mono &&
	      (!properties->sets_draft || pass > 1) &&
	      (!properties->sets_high  || pass > 0))
	  {
	    score = color_factor * properties->sets_color +
	      properties->sets_normal;
	    if (score > best_color_normal)
	    {
	      best_color_normal = score;
	      best_color_normal_ch = k;
	    }
	  }

	  /* presets[1][2]: Color/High */
	  if (best_color_high >= 0 &&
	      !properties->sets_mono &&
	      (!properties->sets_draft || pass > 0))
	  {
	    score = color_factor * properties->sets_color +
	      properties->sets_high;
	    if (score > best_color_high)
	    {
	      best_color_high = score;
	      best_color_high_ch = k;
	    }
	  }
	}
	/* Block next passes for the presets where we are done */
	if (best_mono_draft_ch >= 0)
	  best_mono_draft = -1;
	if (best_mono_normal_ch >= 0)
	  best_mono_normal = -1;
	if (best_mono_high_ch >= 0)
	  best_mono_high = -1;
	if (best_color_draft_ch >= 0)
	  best_color_draft = -1;
	if (best_color_normal_ch >= 0)
	  best_color_normal = -1;
	if (best_color_high_ch >= 0)
	  best_color_high = -1;
      }

     /*
      * Content Optimization - print-content-optimize
      */

      for (k = 0; k < option->num_choices; k ++)
      {
	properties = cupsArrayIndex(choice_properties, k);
	c = option->choices[k].choice;

	/* Vendor-specific options */
	if (_cups_strcasecmp(o, "ARCOType") == 0) /* Sharp */
	{
	  if (_cups_strcasecmp(c, "COTDrawing") == 0)
	  {
	    properties->for_text = 3;
	    properties->for_graphics = 2;
	    properties->for_tg = 2;
	  }
	  else if (_cups_strcasecmp(c, "COTGraphics") == 0)
	  {
	    properties->for_graphics = 3;
	    properties->for_tg = 3;
	  }
	  else if (_cups_strcasecmp(c, "COTPhoto") == 0)
	    properties->for_photo = 3;
	}
	else if (_cups_strcasecmp(o, "HPRGBEmulation") == 0) /* HP */
	{
	  if (_cups_strcasecmp(c, "DefaultSRGB") == 0)
	    properties->for_text = 3;
	  else if (_cups_strcasecmp(c, "VividSRGB") == 0)
	  {
	    properties->for_graphics = 3;
	    properties->for_tg = 3;
	  }
	  else if (_cups_strcasecmp(c, "PhotoSRGB") == 0)
	    properties->for_photo = 3;
	}
	else
	/* Generic choice names */
	{
	  if (_cups_strcasestr(c, "photo"))
	    properties->for_photo = 6;
	  else if (_cups_strcasecmp(c, "photo") == 0)
	    properties->for_photo = 7;

	  if (_cups_strcasestr(c, "graphic"))
	    properties->for_graphics = 6;
	  else if (_cups_strcasecmp(c, "graphic") == 0 ||
		   _cups_strcasecmp(c, "graphics") == 0)
	    properties->for_graphics = 7;

	  if (_cups_strcasestr(c, "text"))
	  {
	    if (_cups_strcasestr(c, "graphic"))
	      properties->for_tg = 7;
	    else
	      properties->for_text = 6;
	  }
	  else if (_cups_strcasecmp(c, "text") == 0)
	    properties->for_text = 7;

	  if (_cups_strcasestr(c, "presentation"))
	  {
	    properties->for_text = 4;
	    properties->for_graphics = 4;
	    properties->for_tg = 4;
	  }
	  else if (_cups_strcasecmp(c, "presentation") == 0)
	  {
	    properties->for_text = 5;
	    properties->for_graphics = 5;
	    properties->for_tg = 5;
	  }

	  if (_cups_strcasestr(c, "lineart"))
	  {
	    properties->for_graphics = 2;
	    properties->for_tg = 2;
	  }
	  else if (_cups_strcasecmp(c, "lineart") == 0)
	  {
	    properties->for_graphics = 3;
	    properties->for_tg = 3;
	  }

	  if (_cups_strcasestr(c, "drawing"))
	  {
	    properties->for_graphics = 4;
	    properties->for_tg = 4;
	  }
	  else if (_cups_strcasecmp(c, "drawing") == 0)
	  {
	    properties->for_graphics = 5;
	    properties->for_tg = 5;
	  }

	  if (_cups_strcasestr(c, "natural"))
	    properties->for_photo = 2;
	  else if (_cups_strcasecmp(c, "natural") == 0)
	    properties->for_photo = 3;

	  if (_cups_strcasestr(c, "vivid"))
	  {
	    properties->for_text = 2;
	    properties->for_graphics = 2;
	    properties->for_tg = 2;
	  }
	  else if (_cups_strcasecmp(c, "vivid") == 0)
	  {
	    properties->for_text = 3;
	    properties->for_graphics = 3;
	    properties->for_tg = 3;
	  }
	}

	/* We apply these optimizations only in high quality mode
	   therefore we prefer settings for high quality */
	if (properties->sets_high && !properties->sets_draft)
	{
	  if (properties->for_photo)
	    properties->for_photo += 10;
	  if (properties->for_graphics)
	    properties->for_graphics += 10;
	  if (properties->for_text)
	    properties->for_text += 10;
	  if (properties->for_tg)
	    properties->for_tg += 10;
	}

       /*
	* Find the best choice for each field of the content optimize presets
	*/

	/* Find best choice for each task */
	/* optimize_presets[1]: Photo */
	if (properties->for_photo > best_photo)
	{
	  best_photo = properties->for_photo;
	  best_photo_ch = k;
	}
	/* optimize_presets[2]: Graphics */
	if (properties->for_graphics > best_graphics)
	{
	  best_graphics = properties->for_graphics;
	  best_graphics_ch = k;
	}
	/* optimize_presets[3]: Text */
	if (properties->for_text > best_text)
	{
	  best_text = properties->for_text;
	  best_text_ch = k;
	}
	/* optimize_presets[4]: Text and Graphics */
	if (properties->for_tg > best_tg)
	{
	  best_tg = properties->for_tg;
	  best_tg_ch = k;
	}

	/* This option actually does content optimization */
	if (properties->for_text || properties->for_graphics ||
	    properties->for_tg || properties->for_photo)
	  sets_optimization = 1;
      }

     /*
      * Fill in the presets
      */

      if (sets_color_mode || sets_quality)
      {
	/* presets[0][0]: Mono/Draft */
	if (best_mono_draft_ch < 0)
	  best_mono_draft_ch = default_ch;
	if (best_mono_draft_ch >= 0)
	  pc->num_presets[_PWG_PRINT_COLOR_MODE_MONOCHROME]
	                 [_PWG_PRINT_QUALITY_DRAFT] =
	    cupsAddOption(o, option->choices[best_mono_draft_ch].choice,
			  pc->num_presets[_PWG_PRINT_COLOR_MODE_MONOCHROME]
			                 [_PWG_PRINT_QUALITY_DRAFT],
			  &(pc->presets[_PWG_PRINT_COLOR_MODE_MONOCHROME]
			               [_PWG_PRINT_QUALITY_DRAFT]));

	/* presets[0][1]: Mono/Normal */
	if (best_mono_normal_ch < 0)
	  best_mono_normal_ch = default_ch;
	if (best_mono_normal_ch >= 0)
	  pc->num_presets[_PWG_PRINT_COLOR_MODE_MONOCHROME]
	                 [_PWG_PRINT_QUALITY_NORMAL] =
	    cupsAddOption(o, option->choices[best_mono_normal_ch].choice,
			  pc->num_presets[_PWG_PRINT_COLOR_MODE_MONOCHROME]
			                 [_PWG_PRINT_QUALITY_NORMAL],
			  &(pc->presets[_PWG_PRINT_COLOR_MODE_MONOCHROME]
			               [_PWG_PRINT_QUALITY_NORMAL]));

	/* presets[0][2]: Mono/High */
	if (best_mono_high_ch < 0)
	  best_mono_high_ch = default_ch;
	if (best_mono_high_ch >= 0)
	  pc->num_presets[_PWG_PRINT_COLOR_MODE_MONOCHROME]
	                 [_PWG_PRINT_QUALITY_HIGH] =
	    cupsAddOption(o, option->choices[best_mono_high_ch].choice,
			  pc->num_presets[_PWG_PRINT_COLOR_MODE_MONOCHROME]
			                 [_PWG_PRINT_QUALITY_HIGH],
			  &(pc->presets[_PWG_PRINT_COLOR_MODE_MONOCHROME]
			               [_PWG_PRINT_QUALITY_HIGH]));

	/* presets[1][0]: Color/Draft */
	if (best_color_draft_ch < 0)
	  best_color_draft_ch = default_ch;
	if (best_color_draft_ch >= 0)
	  pc->num_presets[_PWG_PRINT_COLOR_MODE_COLOR]
	                 [_PWG_PRINT_QUALITY_DRAFT] =
	    cupsAddOption(o, option->choices[best_color_draft_ch].choice,
			  pc->num_presets[_PWG_PRINT_COLOR_MODE_COLOR]
			                 [_PWG_PRINT_QUALITY_DRAFT],
			  &(pc->presets[_PWG_PRINT_COLOR_MODE_COLOR]
			               [_PWG_PRINT_QUALITY_DRAFT]));

	/* presets[1][1]: Color/Normal */
	if (best_color_normal_ch < 0)
	  best_color_normal_ch = default_ch;
	if (best_color_normal_ch >= 0)
	  pc->num_presets[_PWG_PRINT_COLOR_MODE_COLOR]
	                 [_PWG_PRINT_QUALITY_NORMAL] =
	    cupsAddOption(o, option->choices[best_color_normal_ch].choice,
			  pc->num_presets[_PWG_PRINT_COLOR_MODE_COLOR]
			                 [_PWG_PRINT_QUALITY_NORMAL],
			  &(pc->presets[_PWG_PRINT_COLOR_MODE_COLOR]
			               [_PWG_PRINT_QUALITY_NORMAL]));

	/* presets[1][2]: Color/High */
	if (best_color_high_ch < 0)
	  best_color_high_ch = default_ch;
	if (best_color_high_ch >= 0)
	  pc->num_presets[_PWG_PRINT_COLOR_MODE_COLOR]
	                 [_PWG_PRINT_QUALITY_HIGH] =
	    cupsAddOption(o, option->choices[best_color_high_ch].choice,
			  pc->num_presets[_PWG_PRINT_COLOR_MODE_COLOR]
			                 [_PWG_PRINT_QUALITY_HIGH],
			  &(pc->presets[_PWG_PRINT_COLOR_MODE_COLOR]
			               [_PWG_PRINT_QUALITY_HIGH]));

      }

      if (sets_optimization)
      {

	/* optimize_presets[1]: Photo */
	if (best_photo_ch >= 0)
	  pc->num_optimize_presets[_PWG_PRINT_CONTENT_OPTIMIZE_PHOTO] =
	    cupsAddOption
	      (o, option->choices[best_photo_ch].choice,
	       pc->num_optimize_presets[_PWG_PRINT_CONTENT_OPTIMIZE_PHOTO],
	       &(pc->optimize_presets[_PWG_PRINT_CONTENT_OPTIMIZE_PHOTO]));

	/* optimize_presets[2]: Graphics */
	if (best_graphics_ch >= 0)
	  pc->num_optimize_presets[_PWG_PRINT_CONTENT_OPTIMIZE_GRAPHICS] =
	    cupsAddOption
	      (o, option->choices[best_graphics_ch].choice,
	       pc->num_optimize_presets
	         [_PWG_PRINT_CONTENT_OPTIMIZE_GRAPHICS],
	       &(pc->optimize_presets
		 [_PWG_PRINT_CONTENT_OPTIMIZE_GRAPHICS]));

	/* optimize_presets[1]: Text */
	if (best_text_ch >= 0)
	  pc->num_optimize_presets[_PWG_PRINT_CONTENT_OPTIMIZE_TEXT] =
	    cupsAddOption
	      (o, option->choices[best_text_ch].choice,
	       pc->num_optimize_presets[_PWG_PRINT_CONTENT_OPTIMIZE_TEXT],
	       &(pc->optimize_presets[_PWG_PRINT_CONTENT_OPTIMIZE_TEXT]));

	/* optimize_presets[1]: Text and Graphics */
	if (best_tg_ch >= 0)
	  pc->num_optimize_presets
	    [_PWG_PRINT_CONTENT_OPTIMIZE_TEXT_AND_GRAPHICS] =
	    cupsAddOption
	      (o, option->choices[best_tg_ch].choice,
	       pc->num_optimize_presets
	         [_PWG_PRINT_CONTENT_OPTIMIZE_TEXT_AND_GRAPHICS],
	       &(pc->optimize_presets
		   [_PWG_PRINT_CONTENT_OPTIMIZE_TEXT_AND_GRAPHICS]));

      }

      for (k = 0; k < option->num_choices; k ++)
	free(cupsArrayIndex(choice_properties, k));
      cupsArrayDelete(choice_properties);
    }
  }
}

/*
 * '_ppdCacheDestroy()' - Free all memory used for PWG mapping data.
 */

void
_ppdCacheDestroy(_ppd_cache_t *pc)	/* I - PPD cache and mapping data */
{
  int		i, j;			/* Looping vars */
  pwg_map_t	*map;			/* Current map */
  pwg_size_t	*size;			/* Current size */


 /*
  * Range check input...
  */

  if (!pc)
    return;

 /*
  * Free memory as needed...
  */

  if (pc->bins)
  {
    for (i = pc->num_bins, map = pc->bins; i > 0; i --, map ++)
    {
      free(map->pwg);
      free(map->ppd);
    }

    free(pc->bins);
  }

  if (pc->sizes)
  {
    for (i = pc->num_sizes, size = pc->sizes; i > 0; i --, size ++)
    {
      free(size->map.pwg);
      free(size->map.ppd);
    }

    free(pc->sizes);
  }

  free(pc->source_option);

  if (pc->sources)
  {
    for (i = pc->num_sources, map = pc->sources; i > 0; i --, map ++)
    {
      free(map->pwg);
      free(map->ppd);
    }

    free(pc->sources);
  }

  if (pc->types)
  {
    for (i = pc->num_types, map = pc->types; i > 0; i --, map ++)
    {
      free(map->pwg);
      free(map->ppd);
    }

    free(pc->types);
  }

  free(pc->custom_max_keyword);
  free(pc->custom_min_keyword);

  free(pc->product);
  cupsArrayDelete(pc->filters);
  cupsArrayDelete(pc->prefilters);
  cupsArrayDelete(pc->finishings);

  free(pc->charge_info_uri);
  free(pc->password);

  cupsArrayDelete(pc->mandatory);

  cupsArrayDelete(pc->support_files);

  cupsArrayDelete(pc->strings);

  for (i = _PWG_PRINT_COLOR_MODE_MONOCHROME; i < _PWG_PRINT_COLOR_MODE_MAX; i ++)
    for (j = _PWG_PRINT_QUALITY_DRAFT; j < _PWG_PRINT_QUALITY_MAX; j ++)
      if (pc->num_presets[i][j])
	cupsFreeOptions(pc->num_presets[i][j], pc->presets[i][j]);

  for (i = _PWG_PRINT_CONTENT_OPTIMIZE_AUTO; i < _PWG_PRINT_CONTENT_OPTIMIZE_MAX; i ++)
    if (pc->num_optimize_presets[i])
      cupsFreeOptions(pc->num_optimize_presets[i], pc->optimize_presets[i]);

  free(pc);
}


/*
 * '_ppdCacheGetBin()' - Get the PWG output-bin keyword associated with a PPD
 *                  OutputBin.
 */

const char *				/* O - output-bin or NULL */
_ppdCacheGetBin(
    _ppd_cache_t *pc,			/* I - PPD cache and mapping data */
    const char   *output_bin)		/* I - PPD OutputBin string */
{
  int	i;				/* Looping var */


 /*
  * Range check input...
  */

  if (!pc || !output_bin)
    return (NULL);

 /*
  * Look up the OutputBin string...
  */


  for (i = 0; i < pc->num_bins; i ++)
    if (!_cups_strcasecmp(output_bin, pc->bins[i].ppd) || !_cups_strcasecmp(output_bin, pc->bins[i].pwg))
      return (pc->bins[i].pwg);

  return (NULL);
}


/*
 * '_ppdCacheGetFinishingOptions()' - Get PPD finishing options for the given
 *                                    IPP finishings value(s).
 */

int					/* O  - New number of options */
_ppdCacheGetFinishingOptions(
    _ppd_cache_t     *pc,		/* I  - PPD cache and mapping data */
    ipp_t            *job,		/* I  - Job attributes or NULL */
    ipp_finishings_t value,		/* I  - IPP finishings value of IPP_FINISHINGS_NONE */
    int              num_options,	/* I  - Number of options */
    cups_option_t    **options)		/* IO - Options */
{
  int			i;		/* Looping var */
  _pwg_finishings_t	*f,		/* PWG finishings options */
			key;		/* Search key */
  ipp_attribute_t	*attr;		/* Finishings attribute */
  cups_option_t		*option;	/* Current finishings option */


 /*
  * Range check input...
  */

  if (!pc || cupsArrayCount(pc->finishings) == 0 || !options ||
      (!job && value == IPP_FINISHINGS_NONE))
    return (num_options);

 /*
  * Apply finishing options...
  */

  if (job && (attr = ippFindAttribute(job, "finishings", IPP_TAG_ENUM)) != NULL)
  {
    int	num_values = ippGetCount(attr);	/* Number of values */

    for (i = 0; i < num_values; i ++)
    {
      key.value = (ipp_finishings_t)ippGetInteger(attr, i);

      if ((f = cupsArrayFind(pc->finishings, &key)) != NULL)
      {
        int	j;			/* Another looping var */

        for (j = f->num_options, option = f->options; j > 0; j --, option ++)
          num_options = cupsAddOption(option->name, option->value,
                                      num_options, options);
      }
    }
  }
  else if (value != IPP_FINISHINGS_NONE)
  {
    key.value = value;

    if ((f = cupsArrayFind(pc->finishings, &key)) != NULL)
    {
      int	j;			/* Another looping var */

      for (j = f->num_options, option = f->options; j > 0; j --, option ++)
	num_options = cupsAddOption(option->name, option->value,
				    num_options, options);
    }
  }

  return (num_options);
}


/*
 * '_ppdCacheGetFinishingValues()' - Get IPP finishings value(s) from the given
 *                                   PPD options.
 */

int					/* O - Number of finishings values */
_ppdCacheGetFinishingValues(
    ppd_file_t    *ppd,			/* I - Marked PPD file */
    _ppd_cache_t  *pc,			/* I - PPD cache and mapping data */
    int           max_values,		/* I - Maximum number of finishings values */
    int           *values)		/* O - Finishings values */
{
  int			i,		/* Looping var */
			num_values = 0;	/* Number of values */
  _pwg_finishings_t	*f;		/* Current finishings option */
  cups_option_t		*option;	/* Current option */
  ppd_choice_t		*choice;	/* Marked PPD choice */


 /*
  * Range check input...
  */

  DEBUG_printf(("_ppdCacheGetFinishingValues(ppd=%p, pc=%p, max_values=%d, values=%p)", ppd, pc, max_values, values));

  if (!ppd || !pc || max_values < 1 || !values)
  {
    DEBUG_puts("_ppdCacheGetFinishingValues: Bad arguments, returning 0.");
    return (0);
  }
  else if (!pc->finishings)
  {
    DEBUG_puts("_ppdCacheGetFinishingValues: No finishings support, returning 0.");
    return (0);
  }

 /*
  * Go through the finishings options and see what is set...
  */

  for (f = (_pwg_finishings_t *)cupsArrayFirst(pc->finishings);
       f;
       f = (_pwg_finishings_t *)cupsArrayNext(pc->finishings))
  {
    DEBUG_printf(("_ppdCacheGetFinishingValues: Checking %d (%s)", (int)f->value, ippEnumString("finishings", (int)f->value)));

    for (i = f->num_options, option = f->options; i > 0; i --, option ++)
    {
      DEBUG_printf(("_ppdCacheGetFinishingValues: %s=%s?", option->name, option->value));

      if ((choice = ppdFindMarkedChoice(ppd, option->name)) == NULL || _cups_strcasecmp(option->value, choice->choice))
      {
        DEBUG_puts("_ppdCacheGetFinishingValues: NO");
        break;
      }
    }

    if (i == 0)
    {
      DEBUG_printf(("_ppdCacheGetFinishingValues: Adding %d (%s)", (int)f->value, ippEnumString("finishings", (int)f->value)));

      values[num_values ++] = (int)f->value;

      if (num_values >= max_values)
        break;
    }
  }

  if (num_values == 0)
  {
   /*
    * Always have at least "finishings" = 'none'...
    */

    DEBUG_puts("_ppdCacheGetFinishingValues: Adding 3 (none).");
    values[0] = IPP_FINISHINGS_NONE;
    num_values ++;
  }

  DEBUG_printf(("_ppdCacheGetFinishingValues: Returning %d.", num_values));

  return (num_values);
}


/*
 * '_ppdCacheGetInputSlot()' - Get the PPD InputSlot associated with the job
 *                        attributes or a keyword string.
 */

const char *				/* O - PPD InputSlot or NULL */
_ppdCacheGetInputSlot(
    _ppd_cache_t *pc,			/* I - PPD cache and mapping data */
    ipp_t        *job,			/* I - Job attributes or NULL */
    const char   *keyword)		/* I - Keyword string or NULL */
{
 /*
  * Range check input...
  */

  if (!pc || pc->num_sources == 0 || (!job && !keyword))
    return (NULL);

  if (job && !keyword)
  {
   /*
    * Lookup the media-col attribute and any media-source found there...
    */

    ipp_attribute_t	*media_col,	/* media-col attribute */
			*media_source;	/* media-source attribute */
    pwg_size_t		size;		/* Dimensional size */
    int			margins_set;	/* Were the margins set? */

    media_col = ippFindAttribute(job, "media-col", IPP_TAG_BEGIN_COLLECTION);
    if (media_col &&
        (media_source = ippFindAttribute(ippGetCollection(media_col, 0),
                                         "media-source",
	                                 IPP_TAG_KEYWORD)) != NULL)
    {
     /*
      * Use the media-source value from media-col...
      */

      keyword = ippGetString(media_source, 0, NULL);
    }
    else if (pwgInitSize(&size, job, &margins_set))
    {
     /*
      * For media <= 5x7, look for a photo tray...
      */

      if (size.width <= (5 * 2540) && size.length <= (7 * 2540))
        keyword = "photo";
    }
  }

  if (keyword)
  {
    int	i;				/* Looping var */

    for (i = 0; i < pc->num_sources; i ++)
      if (!_cups_strcasecmp(keyword, pc->sources[i].pwg))
        return (pc->sources[i].ppd);
  }

  return (NULL);
}


/*
 * '_ppdCacheGetMediaType()' - Get the PPD MediaType associated with the job
 *                        attributes or a keyword string.
 */

const char *				/* O - PPD MediaType or NULL */
_ppdCacheGetMediaType(
    _ppd_cache_t *pc,			/* I - PPD cache and mapping data */
    ipp_t        *job,			/* I - Job attributes or NULL */
    const char   *keyword)		/* I - Keyword string or NULL */
{
 /*
  * Range check input...
  */

  if (!pc || pc->num_types == 0 || (!job && !keyword))
    return (NULL);

  if (job && !keyword)
  {
   /*
    * Lookup the media-col attribute and any media-source found there...
    */

    ipp_attribute_t	*media_col,	/* media-col attribute */
			*media_type;	/* media-type attribute */

    media_col = ippFindAttribute(job, "media-col", IPP_TAG_BEGIN_COLLECTION);
    if (media_col)
    {
      if ((media_type = ippFindAttribute(media_col->values[0].collection,
                                         "media-type",
	                                 IPP_TAG_KEYWORD)) == NULL)
	media_type = ippFindAttribute(media_col->values[0].collection,
				      "media-type", IPP_TAG_NAME);

      if (media_type)
	keyword = media_type->values[0].string.text;
    }
  }

  if (keyword)
  {
    int	i;				/* Looping var */

    for (i = 0; i < pc->num_types; i ++)
      if (!_cups_strcasecmp(keyword, pc->types[i].pwg))
        return (pc->types[i].ppd);
  }

  return (NULL);
}


/*
 * '_ppdCacheGetOutputBin()' - Get the PPD OutputBin associated with the keyword
 *                        string.
 */

const char *				/* O - PPD OutputBin or NULL */
_ppdCacheGetOutputBin(
    _ppd_cache_t *pc,			/* I - PPD cache and mapping data */
    const char   *output_bin)		/* I - Keyword string */
{
  int	i;				/* Looping var */


 /*
  * Range check input...
  */

  if (!pc || !output_bin)
    return (NULL);

 /*
  * Look up the OutputBin string...
  */


  for (i = 0; i < pc->num_bins; i ++)
    if (!_cups_strcasecmp(output_bin, pc->bins[i].pwg))
      return (pc->bins[i].ppd);

  return (NULL);
}


/*
 * '_ppdCacheGetPageSize()' - Get the PPD PageSize associated with the job
 *                       attributes or a keyword string.
 */

const char *				/* O - PPD PageSize or NULL */
_ppdCacheGetPageSize(
    _ppd_cache_t *pc,			/* I - PPD cache and mapping data */
    ipp_t        *job,			/* I - Job attributes or NULL */
    const char   *keyword,		/* I - Keyword string or NULL */
    int          *exact)		/* O - 1 if exact match, 0 otherwise */
{
  int		i;			/* Looping var */
  pwg_size_t	*size,			/* Current size */
		*closest,		/* Closest size */
		jobsize;		/* Size data from job */
  int		margins_set,		/* Were the margins set? */
		dwidth,			/* Difference in width */
		dlength,		/* Difference in length */
		dleft,			/* Difference in left margins */
		dright,			/* Difference in right margins */
		dbottom,		/* Difference in bottom margins */
		dtop,			/* Difference in top margins */
		dmin,			/* Minimum difference */
		dclosest;		/* Closest difference */
  const char	*ppd_name;		/* PPD media name */


  DEBUG_printf(("_ppdCacheGetPageSize(pc=%p, job=%p, keyword=\"%s\", exact=%p)",
	        pc, job, keyword, exact));

 /*
  * Range check input...
  */

  if (!pc || (!job && !keyword))
    return (NULL);

  if (exact)
    *exact = 0;

  ppd_name = keyword;

  if (job)
  {
   /*
    * Try getting the PPD media name from the job attributes...
    */

    ipp_attribute_t	*attr;		/* Job attribute */

    if ((attr = ippFindAttribute(job, "PageSize", IPP_TAG_ZERO)) == NULL)
      if ((attr = ippFindAttribute(job, "PageRegion", IPP_TAG_ZERO)) == NULL)
        attr = ippFindAttribute(job, "media", IPP_TAG_ZERO);

#ifdef DEBUG
    if (attr)
      DEBUG_printf(("1_ppdCacheGetPageSize: Found attribute %s (%s)",
                    attr->name, ippTagString(attr->value_tag)));
    else
      DEBUG_puts("1_ppdCacheGetPageSize: Did not find media attribute.");
#endif /* DEBUG */

    if (attr && (attr->value_tag == IPP_TAG_NAME ||
                 attr->value_tag == IPP_TAG_KEYWORD))
      ppd_name = attr->values[0].string.text;
  }

  DEBUG_printf(("1_ppdCacheGetPageSize: ppd_name=\"%s\"", ppd_name));

  if (ppd_name)
  {
   /*
    * Try looking up the named PPD size first...
    */

    for (i = pc->num_sizes, size = pc->sizes; i > 0; i --, size ++)
    {
      DEBUG_printf(("2_ppdCacheGetPageSize: size[%d]=[\"%s\" \"%s\"]",
                    (int)(size - pc->sizes), size->map.pwg, size->map.ppd));

      if (!_cups_strcasecmp(ppd_name, size->map.ppd) ||
          !_cups_strcasecmp(ppd_name, size->map.pwg))
      {
	if (exact)
	  *exact = 1;

        DEBUG_printf(("1_ppdCacheGetPageSize: Returning \"%s\"", ppd_name));

        return (size->map.ppd);
      }
    }
  }

  if (job && !keyword)
  {
   /*
    * Get the size using media-col or media, with the preference being
    * media-col.
    */

    if (!pwgInitSize(&jobsize, job, &margins_set))
      return (NULL);
  }
  else
  {
   /*
    * Get the size using a media keyword...
    */

    pwg_media_t	*media;		/* Media definition */


    if ((media = pwgMediaForPWG(keyword)) == NULL)
      if ((media = pwgMediaForLegacy(keyword)) == NULL)
        if ((media = pwgMediaForPPD(keyword)) == NULL)
	  return (NULL);

    jobsize.width  = media->width;
    jobsize.length = media->length;
    margins_set    = 0;
  }

 /*
  * Now that we have the dimensions and possibly the margins, look at the
  * available sizes and find the match...
  */

  closest  = NULL;
  dclosest = 999999999;

  if (!ppd_name || _cups_strncasecmp(ppd_name, "Custom.", 7) ||
      _cups_strncasecmp(ppd_name, "custom_", 7))
  {
    for (i = pc->num_sizes, size = pc->sizes; i > 0; i --, size ++)
    {
     /*
      * Adobe uses a size matching algorithm with an epsilon of 5 points, which
      * is just about 176/2540ths...
      */

      dwidth  = size->width - jobsize.width;
      dlength = size->length - jobsize.length;

      if (dwidth <= -176 || dwidth >= 176 || dlength <= -176 || dlength >= 176)
	continue;

      if (margins_set)
      {
       /*
	* Use a tighter epsilon of 1 point (35/2540ths) for margins...
	*/

	dleft   = size->left - jobsize.left;
	dright  = size->right - jobsize.right;
	dtop    = size->top - jobsize.top;
	dbottom = size->bottom - jobsize.bottom;

	if (dleft <= -35 || dleft >= 35 || dright <= -35 || dright >= 35 ||
	    dtop <= -35 || dtop >= 35 || dbottom <= -35 || dbottom >= 35)
	{
	  dleft   = dleft < 0 ? -dleft : dleft;
	  dright  = dright < 0 ? -dright : dright;
	  dbottom = dbottom < 0 ? -dbottom : dbottom;
	  dtop    = dtop < 0 ? -dtop : dtop;
	  dmin    = dleft + dright + dbottom + dtop;

	  if (dmin < dclosest)
	  {
	    dclosest = dmin;
	    closest  = size;
	  }

	  continue;
	}
      }

      if (exact)
	*exact = 1;

      DEBUG_printf(("1_ppdCacheGetPageSize: Returning \"%s\"", size->map.ppd));

      return (size->map.ppd);
    }
  }

  if (closest)
  {
    DEBUG_printf(("1_ppdCacheGetPageSize: Returning \"%s\" (closest)",
                  closest->map.ppd));

    return (closest->map.ppd);
  }

 /*
  * If we get here we need to check for custom page size support...
  */

  if (jobsize.width >= pc->custom_min_width &&
      jobsize.width <= pc->custom_max_width &&
      jobsize.length >= pc->custom_min_length &&
      jobsize.length <= pc->custom_max_length)
  {
   /*
    * In range, format as Custom.WWWWxLLLL (points).
    */

    snprintf(pc->custom_ppd_size, sizeof(pc->custom_ppd_size), "Custom.%dx%d",
             (int)PWG_TO_POINTS(jobsize.width), (int)PWG_TO_POINTS(jobsize.length));

    if (margins_set && exact)
    {
      dleft   = pc->custom_size.left - jobsize.left;
      dright  = pc->custom_size.right - jobsize.right;
      dtop    = pc->custom_size.top - jobsize.top;
      dbottom = pc->custom_size.bottom - jobsize.bottom;

      if (dleft > -35 && dleft < 35 && dright > -35 && dright < 35 &&
          dtop > -35 && dtop < 35 && dbottom > -35 && dbottom < 35)
	*exact = 1;
    }
    else if (exact)
      *exact = 1;

    DEBUG_printf(("1_ppdCacheGetPageSize: Returning \"%s\" (custom)",
                  pc->custom_ppd_size));

    return (pc->custom_ppd_size);
  }

 /*
  * No custom page size support or the size is out of range - return NULL.
  */

  DEBUG_puts("1_ppdCacheGetPageSize: Returning NULL");

  return (NULL);
}


/*
 * '_ppdCacheGetSize()' - Get the PWG size associated with a PPD PageSize.
 */

pwg_size_t *				/* O - PWG size or NULL */
_ppdCacheGetSize(
    _ppd_cache_t *pc,			/* I - PPD cache and mapping data */
    const char   *page_size)		/* I - PPD PageSize */
{
  int		i;			/* Looping var */
  pwg_media_t	*media;			/* Media */
  pwg_size_t	*size;			/* Current size */


 /*
  * Range check input...
  */

  if (!pc || !page_size)
    return (NULL);

  if (!_cups_strncasecmp(page_size, "Custom.", 7))
  {
   /*
    * Custom size; size name can be one of the following:
    *
    *    Custom.WIDTHxLENGTHin    - Size in inches
    *    Custom.WIDTHxLENGTHft    - Size in feet
    *    Custom.WIDTHxLENGTHcm    - Size in centimeters
    *    Custom.WIDTHxLENGTHmm    - Size in millimeters
    *    Custom.WIDTHxLENGTHm     - Size in meters
    *    Custom.WIDTHxLENGTH[pt]  - Size in points
    */

    double		w, l;		/* Width and length of page */
    char		*ptr;		/* Pointer into PageSize */
    struct lconv	*loc;		/* Locale data */

    loc = localeconv();
    w   = (float)_cupsStrScand(page_size + 7, &ptr, loc);
    if (!ptr || *ptr != 'x')
      return (NULL);

    l = (float)_cupsStrScand(ptr + 1, &ptr, loc);
    if (!ptr)
      return (NULL);

    if (!_cups_strcasecmp(ptr, "in"))
    {
      w *= 2540.0;
      l *= 2540.0;
    }
    else if (!_cups_strcasecmp(ptr, "ft"))
    {
      w *= 12.0 * 2540.0;
      l *= 12.0 * 2540.0;
    }
    else if (!_cups_strcasecmp(ptr, "mm"))
    {
      w *= 100.0;
      l *= 100.0;
    }
    else if (!_cups_strcasecmp(ptr, "cm"))
    {
      w *= 1000.0;
      l *= 1000.0;
    }
    else if (!_cups_strcasecmp(ptr, "m"))
    {
      w *= 100000.0;
      l *= 100000.0;
    }
    else
    {
      w *= 2540.0 / 72.0;
      l *= 2540.0 / 72.0;
    }

    pc->custom_size.width  = (int)w;
    pc->custom_size.length = (int)l;

    return (&(pc->custom_size));
  }

 /*
  * Not a custom size - look it up...
  */

  for (i = pc->num_sizes, size = pc->sizes; i > 0; i --, size ++)
    if (!_cups_strcasecmp(page_size, size->map.ppd) ||
        !_cups_strcasecmp(page_size, size->map.pwg))
      return (size);

 /*
  * Look up standard sizes...
  */

  if ((media = pwgMediaForPPD(page_size)) == NULL)
    if ((media = pwgMediaForLegacy(page_size)) == NULL)
      media = pwgMediaForPWG(page_size);

  if (media)
  {
    pc->custom_size.width  = media->width;
    pc->custom_size.length = media->length;

    return (&(pc->custom_size));
  }

  return (NULL);
}


/*
 * '_ppdCacheGetSource()' - Get the PWG media-source associated with a PPD
 *                          InputSlot.
 */

const char *				/* O - PWG media-source keyword */
_ppdCacheGetSource(
    _ppd_cache_t *pc,			/* I - PPD cache and mapping data */
    const char   *input_slot)		/* I - PPD InputSlot */
{
  int		i;			/* Looping var */
  pwg_map_t	*source;		/* Current source */


 /*
  * Range check input...
  */

  if (!pc || !input_slot)
    return (NULL);

  for (i = pc->num_sources, source = pc->sources; i > 0; i --, source ++)
    if (!_cups_strcasecmp(input_slot, source->ppd) || !_cups_strcasecmp(input_slot, source->pwg))
      return (source->pwg);

  return (NULL);
}


/*
 * '_ppdCacheGetType()' - Get the PWG media-type associated with a PPD
 *                        MediaType.
 */

const char *				/* O - PWG media-type keyword */
_ppdCacheGetType(
    _ppd_cache_t *pc,			/* I - PPD cache and mapping data */
    const char   *media_type)		/* I - PPD MediaType */
{
  int		i;			/* Looping var */
  pwg_map_t	*type;			/* Current type */


 /*
  * Range check input...
  */

  if (!pc || !media_type)
    return (NULL);

  for (i = pc->num_types, type = pc->types; i > 0; i --, type ++)
    if (!_cups_strcasecmp(media_type, type->ppd) || !_cups_strcasecmp(media_type, type->pwg))
      return (type->pwg);

  return (NULL);
}


/*
 * '_ppdCacheWriteFile()' - Write PWG mapping data to a file.
 */

int					/* O - 1 on success, 0 on failure */
_ppdCacheWriteFile(
    _ppd_cache_t *pc,			/* I - PPD cache and mapping data */
    const char   *filename,		/* I - File to write */
    ipp_t        *attrs)		/* I - Attributes to write, if any */
{
  int			i, j, k;	/* Looping vars */
  cups_file_t		*fp;		/* Output file */
  pwg_size_t		*size;		/* Current size */
  pwg_map_t		*map;		/* Current map */
  _pwg_finishings_t	*f;		/* Current finishing option */
  cups_option_t		*option;	/* Current option */
  const char		*value;		/* String value */
  char			newfile[1024];	/* New filename */


 /*
  * Range check input...
  */

  if (!pc || !filename)
  {
    _cupsSetError(IPP_STATUS_ERROR_INTERNAL, strerror(EINVAL), 0);
    return (0);
  }

 /*
  * Open the file and write with compression...
  */

  snprintf(newfile, sizeof(newfile), "%s.N", filename);
  if ((fp = cupsFileOpen(newfile, "w9")) == NULL)
  {
    _cupsSetError(IPP_STATUS_ERROR_INTERNAL, strerror(errno), 0);
    return (0);
  }

 /*
  * Standard header...
  */

  cupsFilePrintf(fp, "#CUPS-PPD-CACHE-%d\n", _PPD_CACHE_VERSION);

 /*
  * Output bins...
  */

  if (pc->num_bins > 0)
  {
    cupsFilePrintf(fp, "NumBins %d\n", pc->num_bins);
    for (i = pc->num_bins, map = pc->bins; i > 0; i --, map ++)
      cupsFilePrintf(fp, "Bin %s %s\n", map->pwg, map->ppd);
  }

 /*
  * Media sizes...
  */

  cupsFilePrintf(fp, "NumSizes %d\n", pc->num_sizes);
  for (i = pc->num_sizes, size = pc->sizes; i > 0; i --, size ++)
    cupsFilePrintf(fp, "Size %s %s %d %d %d %d %d %d\n", size->map.pwg,
		   size->map.ppd, size->width, size->length, size->left,
		   size->bottom, size->right, size->top);
  if (pc->custom_max_width > 0)
    cupsFilePrintf(fp, "CustomSize %d %d %d %d %d %d %d %d\n",
                   pc->custom_max_width, pc->custom_max_length,
		   pc->custom_min_width, pc->custom_min_length,
		   pc->custom_size.left, pc->custom_size.bottom,
		   pc->custom_size.right, pc->custom_size.top);

 /*
  * Media sources...
  */

  if (pc->source_option)
    cupsFilePrintf(fp, "SourceOption %s\n", pc->source_option);

  if (pc->num_sources > 0)
  {
    cupsFilePrintf(fp, "NumSources %d\n", pc->num_sources);
    for (i = pc->num_sources, map = pc->sources; i > 0; i --, map ++)
      cupsFilePrintf(fp, "Source %s %s\n", map->pwg, map->ppd);
  }

 /*
  * Media types...
  */

  if (pc->num_types > 0)
  {
    cupsFilePrintf(fp, "NumTypes %d\n", pc->num_types);
    for (i = pc->num_types, map = pc->types; i > 0; i --, map ++)
      cupsFilePrintf(fp, "Type %s %s\n", map->pwg, map->ppd);
  }

 /*
  * Presets...
  */

  for (i = _PWG_PRINT_COLOR_MODE_MONOCHROME; i < _PWG_PRINT_COLOR_MODE_MAX; i ++)
    for (j = _PWG_PRINT_QUALITY_DRAFT; j < _PWG_PRINT_QUALITY_MAX; j ++)
      if (pc->num_presets[i][j])
      {
	cupsFilePrintf(fp, "Preset %d %d", i, j);
	for (k = pc->num_presets[i][j], option = pc->presets[i][j];
	     k > 0;
	     k --, option ++)
	  cupsFilePrintf(fp, " %s=%s", option->name, option->value);
	cupsFilePutChar(fp, '\n');
      }

 /*
  * Optimization Presets...
  */

  for (i = _PWG_PRINT_CONTENT_OPTIMIZE_AUTO; i < _PWG_PRINT_CONTENT_OPTIMIZE_MAX; i ++)
    if (pc->num_optimize_presets[i])
    {
      cupsFilePrintf(fp, "OptimizePreset %d", i);
      for (k = pc->num_optimize_presets[i], option = pc->optimize_presets[i];
	   k > 0;
	   k --, option ++)
	cupsFilePrintf(fp, " %s=%s", option->name, option->value);
      cupsFilePutChar(fp, '\n');
    }

 /*
  * Duplex/sides...
  */

  if (pc->sides_option)
    cupsFilePrintf(fp, "SidesOption %s\n", pc->sides_option);

  if (pc->sides_1sided)
    cupsFilePrintf(fp, "Sides1Sided %s\n", pc->sides_1sided);

  if (pc->sides_2sided_long)
    cupsFilePrintf(fp, "Sides2SidedLong %s\n", pc->sides_2sided_long);

  if (pc->sides_2sided_short)
    cupsFilePrintf(fp, "Sides2SidedShort %s\n", pc->sides_2sided_short);

 /*
  * Product, cupsFilter, cupsFilter2, and cupsPreFilter...
  */

  if (pc->product)
    cupsFilePutConf(fp, "Product", pc->product);

  for (value = (const char *)cupsArrayFirst(pc->filters);
       value;
       value = (const char *)cupsArrayNext(pc->filters))
    cupsFilePutConf(fp, "Filter", value);

  for (value = (const char *)cupsArrayFirst(pc->prefilters);
       value;
       value = (const char *)cupsArrayNext(pc->prefilters))
    cupsFilePutConf(fp, "PreFilter", value);

  cupsFilePrintf(fp, "SingleFile %s\n", pc->single_file ? "true" : "false");

 /*
  * Finishing options...
  */

  for (f = (_pwg_finishings_t *)cupsArrayFirst(pc->finishings);
       f;
       f = (_pwg_finishings_t *)cupsArrayNext(pc->finishings))
  {
    cupsFilePrintf(fp, "Finishings %d", f->value);
    for (i = f->num_options, option = f->options; i > 0; i --, option ++)
      cupsFilePrintf(fp, " %s=%s", option->name, option->value);
    cupsFilePutChar(fp, '\n');
  }

  for (value = (const char *)cupsArrayFirst(pc->templates); value; value = (const char *)cupsArrayNext(pc->templates))
    cupsFilePutConf(fp, "FinishingTemplate", value);

 /*
  * Max copies...
  */

  cupsFilePrintf(fp, "MaxCopies %d\n", pc->max_copies);

 /*
  * Accounting/quota/PIN/managed printing values...
  */

  if (pc->charge_info_uri)
    cupsFilePutConf(fp, "ChargeInfoURI", pc->charge_info_uri);

  cupsFilePrintf(fp, "JobAccountId %s\n", pc->account_id ? "true" : "false");
  cupsFilePrintf(fp, "JobAccountingUserId %s\n",
                 pc->accounting_user_id ? "true" : "false");

  if (pc->password)
    cupsFilePutConf(fp, "JobPassword", pc->password);

  for (value = (char *)cupsArrayFirst(pc->mandatory);
       value;
       value = (char *)cupsArrayNext(pc->mandatory))
    cupsFilePutConf(fp, "Mandatory", value);

 /*
  * Support files...
  */

  for (value = (char *)cupsArrayFirst(pc->support_files);
       value;
       value = (char *)cupsArrayNext(pc->support_files))
    cupsFilePutConf(fp, "SupportFile", value);

 /*
  * IPP attributes, if any...
  */

  if (attrs)
  {
    cupsFilePrintf(fp, "IPP " CUPS_LLFMT "\n", CUPS_LLCAST ippLength(attrs));

    attrs->state = IPP_STATE_IDLE;
    ippWriteIO(fp, (ipp_iocb_t)cupsFileWrite, 1, NULL, attrs);
  }

 /*
  * Close and return...
  */

  if (cupsFileClose(fp))
  {
    unlink(newfile);
    return (0);
  }

  unlink(filename);
  return (!rename(newfile, filename));
}


/*
 * '_ppdCreateFromIPP()' - Create a PPD file describing the capabilities
 *                         of an IPP printer.
 */

char *					/* O - PPD filename or @code NULL@ on error */
_ppdCreateFromIPP(char   *buffer,	/* I - Filename buffer */
                  size_t bufsize,	/* I - Size of filename buffer */
		  ipp_t  *supported)	/* I - Get-Printer-Attributes response */
{
  return (_ppdCreateFromIPP2(buffer, bufsize, supported, cupsLangDefault()));
}


/*
 * '_ppdCreateFromIPP()' - Create a PPD file describing the capabilities
 *                         of an IPP printer.
 */


char *
_ppdCreateFromIPP2(
    char        *buffer,		/* I - Filename buffer */
    size_t      bufsize,		/* I - Size of filename buffer */
    ipp_t       *supported,		/* I - Get-Printer-Attributes response */
    cups_lang_t *lang)			/* I - Language */
{
  cups_file_t		*fp;		/* PPD file */
  cups_array_t		*sizes;		/* Media sizes supported by printer */
  cups_size_t		*size;		/* Current media size */
  ipp_attribute_t	*attr,		/* xxx-supported */
			*lang_supp,	/* printer-strings-languages-supported */
			*defattr,	/* xxx-default */
                        *quality,	/* print-quality-supported */
			*x_dim, *y_dim;	/* Media dimensions */
  ipp_t			*media_col,	/* Media collection */
			*media_size;	/* Media size collection */
  char			make[256],	/* Make and model */
			*model,		/* Model name */
			ppdname[PPD_MAX_NAME];
		    			/* PPD keyword */
  int			i, j,		/* Looping vars */
			count,		/* Number of values */
			bottom,		/* Largest bottom margin */
			left,		/* Largest left margin */
			right,		/* Largest right margin */
			top,		/* Largest top margin */
			max_length = 0,	/* Maximum custom size */
			max_width = 0,
			min_length = INT_MAX,
					/* Minimum custom size */
			min_width = INT_MAX,
			is_apple = 0,	/* Does the printer support Apple raster? */
			is_pdf = 0,	/* Does the printer support PDF? */
			is_pwg = 0;	/* Does the printer support PWG Raster? */
  pwg_media_t		*pwg;		/* PWG media size */
  int			xres, yres;	/* Resolution values */
  int                   resolutions[1000];
                                        /* Array of resolution indices */
  int			have_qdraft = 0,/* Have draft quality? */
			have_qhigh = 0;	/* Have high quality? */
  char			msgid[256];	/* Message identifier (attr.value) */
  const char		*keyword,	/* Keyword value */
			*msgstr;	/* Localized string */
  cups_array_t		*strings = NULL;/* Printer strings file */
  struct lconv		*loc = localeconv();
					/* Locale data */
  cups_array_t		*fin_options = NULL;
					/* Finishing options */


 /*
  * Range check input...
  */

  if (buffer)
    *buffer = '\0';

  if (!buffer || bufsize < 1)
  {
    _cupsSetError(IPP_STATUS_ERROR_INTERNAL, strerror(EINVAL), 0);
    return (NULL);
  }

  if (!supported)
  {
    _cupsSetError(IPP_STATUS_ERROR_INTERNAL, _("No IPP attributes."), 1);
    return (NULL);
  }

 /*
  * Open a temporary file for the PPD...
  */

  if ((fp = cupsTempFile2(buffer, (int)bufsize)) == NULL)
  {
    _cupsSetError(IPP_STATUS_ERROR_INTERNAL, strerror(errno), 0);
    return (NULL);
  }

 /*
  * Standard stuff for PPD file...
  */

  cupsFilePuts(fp, "*PPD-Adobe: \"4.3\"\n");
  cupsFilePuts(fp, "*FormatVersion: \"4.3\"\n");
  cupsFilePrintf(fp, "*FileVersion: \"%d.%d\"\n", CUPS_VERSION_MAJOR, CUPS_VERSION_MINOR);
  cupsFilePuts(fp, "*LanguageVersion: English\n");
  cupsFilePuts(fp, "*LanguageEncoding: ISOLatin1\n");
  cupsFilePuts(fp, "*PSVersion: \"(3010.000) 0\"\n");
  cupsFilePuts(fp, "*LanguageLevel: \"3\"\n");
  cupsFilePuts(fp, "*FileSystem: False\n");
  cupsFilePuts(fp, "*PCFileName: \"ippeve.ppd\"\n");

  if ((attr = ippFindAttribute(supported, "printer-make-and-model", IPP_TAG_TEXT)) != NULL)
    strlcpy(make, ippGetString(attr, 0, NULL), sizeof(make));
  else
    strlcpy(make, "Unknown Printer", sizeof(make));

  if (!_cups_strncasecmp(make, "Hewlett Packard ", 16) || !_cups_strncasecmp(make, "Hewlett-Packard ", 16))
  {
    model = make + 16;
    strlcpy(make, "HP", sizeof(make));
  }
  else if ((model = strchr(make, ' ')) != NULL)
    *model++ = '\0';
  else
    model = make;

  cupsFilePrintf(fp, "*Manufacturer: \"%s\"\n", make);
  cupsFilePrintf(fp, "*ModelName: \"%s\"\n", model);
  cupsFilePrintf(fp, "*Product: \"(%s)\"\n", model);
  cupsFilePrintf(fp, "*NickName: \"%s - IPP Everywhere\"\n", model);
  cupsFilePrintf(fp, "*ShortNickName: \"%s - IPP Everywhere\"\n", model);

  if ((attr = ippFindAttribute(supported, "color-supported", IPP_TAG_BOOLEAN)) != NULL && ippGetBoolean(attr, 0))
    cupsFilePuts(fp, "*ColorDevice: True\n");
  else
    cupsFilePuts(fp, "*ColorDevice: False\n");

  cupsFilePrintf(fp, "*cupsVersion: %d.%d\n", CUPS_VERSION_MAJOR, CUPS_VERSION_MINOR);
#ifdef __APPLE__
  cupsFilePrintf(fp, "*APAirPrint: True\n");
#endif // __APPLE__
  cupsFilePuts(fp, "*cupsSNMPSupplies: False\n");
  cupsFilePrintf(fp, "*cupsLanguages: \"%s", lang->language);
  if ((lang_supp = ippFindAttribute(supported, "printer-strings-languages-supported", IPP_TAG_LANGUAGE)) != NULL)
  {
    for (i = 0, count = ippGetCount(lang_supp); i < count; i ++)
    {
      keyword = ippGetString(lang_supp, i, NULL);

      if (strcmp(keyword, lang->language))
        cupsFilePrintf(fp, " %s", keyword);
    }
  }
  cupsFilePuts(fp, "\"\n");

  if ((attr = ippFindAttribute(supported, "printer-more-info", IPP_TAG_URI)) != NULL)
    cupsFilePrintf(fp, "*APSupplies: \"%s\"\n", ippGetString(attr, 0, NULL));

  if ((attr = ippFindAttribute(supported, "printer-charge-info-uri", IPP_TAG_URI)) != NULL)
    cupsFilePrintf(fp, "*cupsChargeInfoURI: \"%s\"\n", ippGetString(attr, 0, NULL));

  if ((attr = ippFindAttribute(supported, "printer-strings-uri", IPP_TAG_URI)) != NULL)
  {
    http_t	*http = NULL;		/* Connection to printer */
    char	stringsfile[1024];	/* Temporary strings file */

    if (cups_get_url(&http, ippGetString(attr, 0, NULL), stringsfile, sizeof(stringsfile)))
    {
      const char	*printer_uri = ippGetString(ippFindAttribute(supported, "printer-uri-supported", IPP_TAG_URI), 0, NULL);
					// Printer URI
      char		resource[256];	// Resource path
      ipp_t		*request,	// Get-Printer-Attributes request
			*response;	// Response to request

     /*
      * Load strings and save the URL for clients using the destination API
      * instead of this PPD file...
      */

      cupsFilePrintf(fp, "*cupsStringsURI: \"%s\"\n", ippGetString(attr, 0, NULL));

      strings = _cupsMessageLoad(stringsfile, _CUPS_MESSAGE_STRINGS | _CUPS_MESSAGE_UNQUOTE);

      unlink(stringsfile);

      if (lang_supp && printer_uri && cups_connect(&http, printer_uri, resource, sizeof(resource)))
      {
       /*
	* Loop through all of the languages and save their URIs...
	*/

	for (i = 0, count = ippGetCount(lang_supp); i < count; i ++)
	{
	  keyword = ippGetString(lang_supp, i, NULL);

          request = ippNew();
          ippSetOperation(request, IPP_OP_GET_PRINTER_ATTRIBUTES);
          ippSetRequestId(request, i + 1);
          ippAddString(request, IPP_TAG_OPERATION, IPP_CONST_TAG(IPP_TAG_CHARSET), "attributes-charset", NULL, "utf-8");
          ippAddString(request, IPP_TAG_OPERATION, IPP_TAG_LANGUAGE, "attributes-natural-language", NULL, keyword);
          ippAddString(request, IPP_TAG_OPERATION, IPP_TAG_URI, "printer-uri", NULL, printer_uri);
          ippAddString(request, IPP_TAG_OPERATION, IPP_CONST_TAG(IPP_TAG_KEYWORD), "requested-attributes", NULL, "printer-strings-uri");

          response = cupsDoRequest(http, request, resource);

          if ((attr = ippFindAttribute(response, "printer-strings-uri", IPP_TAG_URI)) != NULL)
          {
	    cupsFilePrintf(fp, "*cupsStringsURI %s: \"%s\"\n", keyword, ippGetString(attr, 0, NULL));
          }
	}
      }
    }

    if (http)
      httpClose(http);
  }

 /*
  * Accounting...
  */

  if (ippGetBoolean(ippFindAttribute(supported, "job-account-id-supported", IPP_TAG_BOOLEAN), 0))
    cupsFilePuts(fp, "*cupsJobAccountId: True\n");

  if (ippGetBoolean(ippFindAttribute(supported, "job-accounting-user-id-supported", IPP_TAG_BOOLEAN), 0))
    cupsFilePuts(fp, "*cupsJobAccountingUserId: True\n");

  if ((attr = ippFindAttribute(supported, "printer-privacy-policy-uri", IPP_TAG_URI)) != NULL)
    cupsFilePrintf(fp, "*cupsPrivacyURI: \"%s\"\n", ippGetString(attr, 0, NULL));

  if ((attr = ippFindAttribute(supported, "printer-mandatory-job-attributes", IPP_TAG_KEYWORD)) != NULL)
  {
    char	prefix = '\"';		// Prefix for string

    cupsFilePuts(fp, "*cupsMandatory: \"");
    for (i = 0, count = ippGetCount(attr); i < count; i ++)
    {
      keyword = ippGetString(attr, i, NULL);

      if (strcmp(keyword, "attributes-charset") && strcmp(keyword, "attributes-natural-language") && strcmp(keyword, "printer-uri"))
      {
        cupsFilePrintf(fp, "%c%s", prefix, keyword);
        prefix = ',';
      }
    }
    cupsFilePuts(fp, "\"\n");
  }

  if ((attr = ippFindAttribute(supported, "printer-requested-job-attributes", IPP_TAG_KEYWORD)) != NULL)
  {
    char	prefix = '\"';		// Prefix for string

    cupsFilePuts(fp, "*cupsRequested: \"");
    for (i = 0, count = ippGetCount(attr); i < count; i ++)
    {
      keyword = ippGetString(attr, i, NULL);

      if (strcmp(keyword, "attributes-charset") && strcmp(keyword, "attributes-natural-language") && strcmp(keyword, "printer-uri"))
      {
        cupsFilePrintf(fp, "%c%s", prefix, keyword);
        prefix = ',';
      }
    }
    cupsFilePuts(fp, "\"\n");
  }

 /*
  * Password/PIN printing...
  */

  if ((attr = ippFindAttribute(supported, "job-password-supported", IPP_TAG_INTEGER)) != NULL)
  {
    char	pattern[33];		/* Password pattern */
    int		maxlen = ippGetInteger(attr, 0);
					/* Maximum length */
    const char	*repertoire = ippGetString(ippFindAttribute(supported, "job-password-repertoire-configured", IPP_TAG_KEYWORD), 0, NULL);
					/* Type of password */

    if (maxlen > (int)(sizeof(pattern) - 1))
      maxlen = (int)sizeof(pattern) - 1;

    if (!repertoire || !strcmp(repertoire, "iana_us-ascii_digits"))
      memset(pattern, '1', (size_t)maxlen);
    else if (!strcmp(repertoire, "iana_us-ascii_letters"))
      memset(pattern, 'A', (size_t)maxlen);
    else if (!strcmp(repertoire, "iana_us-ascii_complex"))
      memset(pattern, 'C', (size_t)maxlen);
    else if (!strcmp(repertoire, "iana_us-ascii_any"))
      memset(pattern, '.', (size_t)maxlen);
    else if (!strcmp(repertoire, "iana_utf-8_digits"))
      memset(pattern, 'N', (size_t)maxlen);
    else if (!strcmp(repertoire, "iana_utf-8_letters"))
      memset(pattern, 'U', (size_t)maxlen);
    else
      memset(pattern, '*', (size_t)maxlen);

    pattern[maxlen] = '\0';

    cupsFilePrintf(fp, "*cupsJobPassword: \"%s\"\n", pattern);
  }

 /*
  * Filters...
  */

  if ((attr = ippFindAttribute(supported, "document-format-supported", IPP_TAG_MIMETYPE)) != NULL)
  {
    is_apple = ippContainsString(attr, "image/urf");
    is_pdf   = ippContainsString(attr, "application/pdf");
    is_pwg   = ippContainsString(attr, "image/pwg-raster") && !is_apple;

    if (ippContainsString(attr, "image/jpeg"))
      cupsFilePuts(fp, "*cupsFilter2: \"image/jpeg image/jpeg 0 -\"\n");
    if (ippContainsString(attr, "image/png"))
      cupsFilePuts(fp, "*cupsFilter2: \"image/png image/png 0 -\"\n");
    if (is_pdf)
    {
     /*
      * Don't locally filter PDF content when printing to a CUPS shared
      * printer, otherwise the options will be applied twice...
      */

      if (ippContainsString(attr, "application/vnd.cups-pdf"))
        cupsFilePuts(fp, "*cupsFilter2: \"application/pdf application/pdf 0 -\"\n");
      else
        cupsFilePuts(fp, "*cupsFilter2: \"application/vnd.cups-pdf application/pdf 10 -\"\n");
    }
    else
      cupsFilePuts(fp, "*cupsManualCopies: True\n");
    if (is_apple)
      cupsFilePuts(fp, "*cupsFilter2: \"image/urf image/urf 100 -\"\n");
    if (is_pwg)
      cupsFilePuts(fp, "*cupsFilter2: \"image/pwg-raster image/pwg-raster 100 -\"\n");
  }

  if (!is_apple && !is_pdf && !is_pwg)
    goto bad_ppd;

 /*
  * PageSize/PageRegion/ImageableArea/PaperDimension
  */

  if ((attr = ippFindAttribute(supported, "media-bottom-margin-supported", IPP_TAG_INTEGER)) != NULL)
  {
    for (i = 1, bottom = ippGetInteger(attr, 0), count = ippGetCount(attr); i < count; i ++)
      if (ippGetInteger(attr, i) > bottom)
        bottom = ippGetInteger(attr, i);
  }
  else
    bottom = 1270;

  if ((attr = ippFindAttribute(supported, "media-left-margin-supported", IPP_TAG_INTEGER)) != NULL)
  {
    for (i = 1, left = ippGetInteger(attr, 0), count = ippGetCount(attr); i < count; i ++)
      if (ippGetInteger(attr, i) > left)
        left = ippGetInteger(attr, i);
  }
  else
    left = 635;

  if ((attr = ippFindAttribute(supported, "media-right-margin-supported", IPP_TAG_INTEGER)) != NULL)
  {
    for (i = 1, right = ippGetInteger(attr, 0), count = ippGetCount(attr); i < count; i ++)
      if (ippGetInteger(attr, i) > right)
        right = ippGetInteger(attr, i);
  }
  else
    right = 635;

  if ((attr = ippFindAttribute(supported, "media-top-margin-supported", IPP_TAG_INTEGER)) != NULL)
  {
    for (i = 1, top = ippGetInteger(attr, 0), count = ippGetCount(attr); i < count; i ++)
      if (ippGetInteger(attr, i) > top)
        top = ippGetInteger(attr, i);
  }
  else
    top = 1270;

  if ((defattr = ippFindAttribute(supported, "media-col-default", IPP_TAG_BEGIN_COLLECTION)) != NULL)
  {
    if ((attr = ippFindAttribute(ippGetCollection(defattr, 0), "media-size", IPP_TAG_BEGIN_COLLECTION)) != NULL)
    {
      media_size = ippGetCollection(attr, 0);
      x_dim      = ippFindAttribute(media_size, "x-dimension", IPP_TAG_INTEGER);
      y_dim      = ippFindAttribute(media_size, "y-dimension", IPP_TAG_INTEGER);

      if (x_dim && y_dim && (pwg = pwgMediaForSize(ippGetInteger(x_dim, 0), ippGetInteger(y_dim, 0))) != NULL)
	strlcpy(ppdname, pwg->ppd, sizeof(ppdname));
      else
	strlcpy(ppdname, "Unknown", sizeof(ppdname));
    }
    else
      strlcpy(ppdname, "Unknown", sizeof(ppdname));
  }
  else if ((pwg = pwgMediaForPWG(ippGetString(ippFindAttribute(supported, "media-default", IPP_TAG_ZERO), 0, NULL))) != NULL)
    strlcpy(ppdname, pwg->ppd, sizeof(ppdname));
  else
    strlcpy(ppdname, "Unknown", sizeof(ppdname));

  sizes = cupsArrayNew3((cups_array_func_t)pwg_compare_sizes, NULL, NULL, 0, (cups_acopy_func_t)pwg_copy_size, (cups_afree_func_t)free);

  if ((attr = ippFindAttribute(supported, "media-col-database", IPP_TAG_BEGIN_COLLECTION)) != NULL)
  {
    for (i = 0, count = ippGetCount(attr); i < count; i ++)
    {
      cups_size_t	temp;		/* Current size */
      ipp_attribute_t	*margin;	/* media-xxx-margin attribute */

      media_col   = ippGetCollection(attr, i);
      media_size  = ippGetCollection(ippFindAttribute(media_col, "media-size", IPP_TAG_BEGIN_COLLECTION), 0);
      x_dim       = ippFindAttribute(media_size, "x-dimension", IPP_TAG_ZERO);
      y_dim       = ippFindAttribute(media_size, "y-dimension", IPP_TAG_ZERO);
      pwg         = pwgMediaForSize(ippGetInteger(x_dim, 0), ippGetInteger(y_dim, 0));

      if (pwg)
      {
	temp.width  = pwg->width;
	temp.length = pwg->length;

	if ((margin = ippFindAttribute(media_col, "media-bottom-margin", IPP_TAG_INTEGER)) != NULL)
	  temp.bottom = ippGetInteger(margin, 0);
	else
	  temp.bottom = bottom;

	if ((margin = ippFindAttribute(media_col, "media-left-margin", IPP_TAG_INTEGER)) != NULL)
	  temp.left = ippGetInteger(margin, 0);
	else
	  temp.left = left;

	if ((margin = ippFindAttribute(media_col, "media-right-margin", IPP_TAG_INTEGER)) != NULL)
	  temp.right = ippGetInteger(margin, 0);
	else
	  temp.right = right;

	if ((margin = ippFindAttribute(media_col, "media-top-margin", IPP_TAG_INTEGER)) != NULL)
	  temp.top = ippGetInteger(margin, 0);
	else
	  temp.top = top;

	if (temp.bottom == 0 && temp.left == 0 && temp.right == 0 && temp.top == 0)
	  snprintf(temp.media, sizeof(temp.media), "%s.Borderless", pwg->ppd);
	else
	  strlcpy(temp.media, pwg->ppd, sizeof(temp.media));

	if (!cupsArrayFind(sizes, &temp))
	  cupsArrayAdd(sizes, &temp);
      }
      else if (ippGetValueTag(x_dim) == IPP_TAG_RANGE || ippGetValueTag(y_dim) == IPP_TAG_RANGE)
      {
       /*
	* Custom size - record the min/max values...
	*/

	int lower, upper;		/* Range values */

	if (ippGetValueTag(x_dim) == IPP_TAG_RANGE)
	  lower = ippGetRange(x_dim, 0, &upper);
	else
	  lower = upper = ippGetInteger(x_dim, 0);

	if (lower < min_width)
	  min_width = lower;
	if (upper > max_width)
	  max_width = upper;

	if (ippGetValueTag(y_dim) == IPP_TAG_RANGE)
	  lower = ippGetRange(y_dim, 0, &upper);
	else
	  lower = upper = ippGetInteger(y_dim, 0);

	if (lower < min_length)
	  min_length = lower;
	if (upper > max_length)
	  max_length = upper;
      }
    }

    if ((max_width == 0 || max_length == 0) && (attr = ippFindAttribute(supported, "media-size-supported", IPP_TAG_BEGIN_COLLECTION)) != NULL)
    {
     /*
      * Some printers don't list custom size support in media-col-database...
      */

      for (i = 0, count = ippGetCount(attr); i < count; i ++)
      {
	media_size  = ippGetCollection(attr, i);
	x_dim       = ippFindAttribute(media_size, "x-dimension", IPP_TAG_ZERO);
	y_dim       = ippFindAttribute(media_size, "y-dimension", IPP_TAG_ZERO);

	if (ippGetValueTag(x_dim) == IPP_TAG_RANGE || ippGetValueTag(y_dim) == IPP_TAG_RANGE)
	{
	 /*
	  * Custom size - record the min/max values...
	  */

	  int lower, upper;		/* Range values */

	  if (ippGetValueTag(x_dim) == IPP_TAG_RANGE)
	    lower = ippGetRange(x_dim, 0, &upper);
	  else
	    lower = upper = ippGetInteger(x_dim, 0);

	  if (lower < min_width)
	    min_width = lower;
	  if (upper > max_width)
	    max_width = upper;

	  if (ippGetValueTag(y_dim) == IPP_TAG_RANGE)
	    lower = ippGetRange(y_dim, 0, &upper);
	  else
	    lower = upper = ippGetInteger(y_dim, 0);

	  if (lower < min_length)
	    min_length = lower;
	  if (upper > max_length)
	    max_length = upper;
	}
      }
    }
  }
  else if ((attr = ippFindAttribute(supported, "media-size-supported", IPP_TAG_BEGIN_COLLECTION)) != NULL)
  {
    for (i = 0, count = ippGetCount(attr); i < count; i ++)
    {
      cups_size_t	temp;		/* Current size */

      media_size  = ippGetCollection(attr, i);
      x_dim       = ippFindAttribute(media_size, "x-dimension", IPP_TAG_ZERO);
      y_dim       = ippFindAttribute(media_size, "y-dimension", IPP_TAG_ZERO);
      pwg         = pwgMediaForSize(ippGetInteger(x_dim, 0), ippGetInteger(y_dim, 0));

      if (pwg)
      {
	temp.width  = pwg->width;
	temp.length = pwg->length;
	temp.bottom = bottom;
	temp.left   = left;
	temp.right  = right;
	temp.top    = top;

	if (temp.bottom == 0 && temp.left == 0 && temp.right == 0 && temp.top == 0)
	  snprintf(temp.media, sizeof(temp.media), "%s.Borderless", pwg->ppd);
	else
	  strlcpy(temp.media, pwg->ppd, sizeof(temp.media));

	if (!cupsArrayFind(sizes, &temp))
	  cupsArrayAdd(sizes, &temp);
      }
      else if (ippGetValueTag(x_dim) == IPP_TAG_RANGE || ippGetValueTag(y_dim) == IPP_TAG_RANGE)
      {
       /*
	* Custom size - record the min/max values...
	*/

	int lower, upper;		/* Range values */

	if (ippGetValueTag(x_dim) == IPP_TAG_RANGE)
	  lower = ippGetRange(x_dim, 0, &upper);
	else
	  lower = upper = ippGetInteger(x_dim, 0);

	if (lower < min_width)
	  min_width = lower;
	if (upper > max_width)
	  max_width = upper;

	if (ippGetValueTag(y_dim) == IPP_TAG_RANGE)
	  lower = ippGetRange(y_dim, 0, &upper);
	else
	  lower = upper = ippGetInteger(y_dim, 0);

	if (lower < min_length)
	  min_length = lower;
	if (upper > max_length)
	  max_length = upper;
      }
    }
  }
  else if ((attr = ippFindAttribute(supported, "media-supported", IPP_TAG_ZERO)) != NULL)
  {
    for (i = 0, count = ippGetCount(attr); i < count; i ++)
    {
      const char	*pwg_size = ippGetString(attr, i, NULL);
    					/* PWG size name */
      cups_size_t	temp;		/* Current size */

      if ((pwg = pwgMediaForPWG(pwg_size)) != NULL)
      {
        if (strstr(pwg_size, "_max_") || strstr(pwg_size, "_max."))
        {
          if (pwg->width > max_width)
            max_width = pwg->width;
          if (pwg->length > max_length)
            max_length = pwg->length;
        }
        else if (strstr(pwg_size, "_min_") || strstr(pwg_size, "_min."))
        {
          if (pwg->width < min_width)
            min_width = pwg->width;
          if (pwg->length < min_length)
            min_length = pwg->length;
        }
        else
        {
	  temp.width  = pwg->width;
	  temp.length = pwg->length;
	  temp.bottom = bottom;
	  temp.left   = left;
	  temp.right  = right;
	  temp.top    = top;

	  if (temp.bottom == 0 && temp.left == 0 && temp.right == 0 && temp.top == 0)
	    snprintf(temp.media, sizeof(temp.media), "%s.Borderless", pwg->ppd);
	  else
	    strlcpy(temp.media, pwg->ppd, sizeof(temp.media));

	  if (!cupsArrayFind(sizes, &temp))
	    cupsArrayAdd(sizes, &temp);
	}
      }
    }
  }

  if (cupsArrayCount(sizes) > 0)
  {
   /*
    * List all of the standard sizes...
    */

    char	tleft[256],		/* Left string */
		tbottom[256],		/* Bottom string */
		tright[256],		/* Right string */
		ttop[256],		/* Top string */
		twidth[256],		/* Width string */
		tlength[256];		/* Length string */

    cupsFilePrintf(fp, "*OpenUI *PageSize: PickOne\n"
		       "*OrderDependency: 10 AnySetup *PageSize\n"
                       "*DefaultPageSize: %s\n", ppdname);
    for (size = (cups_size_t *)cupsArrayFirst(sizes); size; size = (cups_size_t *)cupsArrayNext(sizes))
    {
      _cupsStrFormatd(twidth, twidth + sizeof(twidth), size->width * 72.0 / 2540.0, loc);
      _cupsStrFormatd(tlength, tlength + sizeof(tlength), size->length * 72.0 / 2540.0, loc);

      cupsFilePrintf(fp, "*PageSize %s: \"<</PageSize[%s %s]>>setpagedevice\"\n", size->media, twidth, tlength);
    }
    cupsFilePuts(fp, "*CloseUI: *PageSize\n");

    cupsFilePrintf(fp, "*OpenUI *PageRegion: PickOne\n"
                       "*OrderDependency: 10 AnySetup *PageRegion\n"
                       "*DefaultPageRegion: %s\n", ppdname);
    for (size = (cups_size_t *)cupsArrayFirst(sizes); size; size = (cups_size_t *)cupsArrayNext(sizes))
    {
      _cupsStrFormatd(twidth, twidth + sizeof(twidth), size->width * 72.0 / 2540.0, loc);
      _cupsStrFormatd(tlength, tlength + sizeof(tlength), size->length * 72.0 / 2540.0, loc);

      cupsFilePrintf(fp, "*PageRegion %s: \"<</PageSize[%s %s]>>setpagedevice\"\n", size->media, twidth, tlength);
    }
    cupsFilePuts(fp, "*CloseUI: *PageRegion\n");

    cupsFilePrintf(fp, "*DefaultImageableArea: %s\n"
		       "*DefaultPaperDimension: %s\n", ppdname, ppdname);

    for (size = (cups_size_t *)cupsArrayFirst(sizes); size; size = (cups_size_t *)cupsArrayNext(sizes))
    {
      _cupsStrFormatd(tleft, tleft + sizeof(tleft), size->left * 72.0 / 2540.0, loc);
      _cupsStrFormatd(tbottom, tbottom + sizeof(tbottom), size->bottom * 72.0 / 2540.0, loc);
      _cupsStrFormatd(tright, tright + sizeof(tright), (size->width - size->right) * 72.0 / 2540.0, loc);
      _cupsStrFormatd(ttop, ttop + sizeof(ttop), (size->length - size->top) * 72.0 / 2540.0, loc);
      _cupsStrFormatd(twidth, twidth + sizeof(twidth), size->width * 72.0 / 2540.0, loc);
      _cupsStrFormatd(tlength, tlength + sizeof(tlength), size->length * 72.0 / 2540.0, loc);

      cupsFilePrintf(fp, "*ImageableArea %s: \"%s %s %s %s\"\n", size->media, tleft, tbottom, tright, ttop);
      cupsFilePrintf(fp, "*PaperDimension %s: \"%s %s\"\n", size->media, twidth, tlength);
    }

    cupsArrayDelete(sizes);

   /*
    * Custom size support...
    */

    if (max_width > 0 && min_width < INT_MAX && max_length > 0 && min_length < INT_MAX)
    {
      char	tmax[256], tmin[256];	/* Min/max values */

      _cupsStrFormatd(tleft, tleft + sizeof(tleft), left * 72.0 / 2540.0, loc);
      _cupsStrFormatd(tbottom, tbottom + sizeof(tbottom), bottom * 72.0 / 2540.0, loc);
      _cupsStrFormatd(tright, tright + sizeof(tright), right * 72.0 / 2540.0, loc);
      _cupsStrFormatd(ttop, ttop + sizeof(ttop), top * 72.0 / 2540.0, loc);

      cupsFilePrintf(fp, "*HWMargins: \"%s %s %s %s\"\n", tleft, tbottom, tright, ttop);

      _cupsStrFormatd(tmax, tmax + sizeof(tmax), max_width * 72.0 / 2540.0, loc);
      _cupsStrFormatd(tmin, tmin + sizeof(tmin), min_width * 72.0 / 2540.0, loc);
      cupsFilePrintf(fp, "*ParamCustomPageSize Width: 1 points %s %s\n", tmin, tmax);

      _cupsStrFormatd(tmax, tmax + sizeof(tmax), max_length * 72.0 / 2540.0, loc);
      _cupsStrFormatd(tmin, tmin + sizeof(tmin), min_length * 72.0 / 2540.0, loc);
      cupsFilePrintf(fp, "*ParamCustomPageSize Height: 2 points %s %s\n", tmin, tmax);

      cupsFilePuts(fp, "*ParamCustomPageSize WidthOffset: 3 points 0 0\n");
      cupsFilePuts(fp, "*ParamCustomPageSize HeightOffset: 4 points 0 0\n");
      cupsFilePuts(fp, "*ParamCustomPageSize Orientation: 5 int 0 3\n");
      cupsFilePuts(fp, "*CustomPageSize True: \"pop pop pop <</PageSize[5 -2 roll]/ImagingBBox null>>setpagedevice\"\n");
    }
  }
  else
  {
    cupsArrayDelete(sizes);
    goto bad_ppd;
  }

 /*
  * InputSlot...
  */

  if ((attr = ippFindAttribute(ippGetCollection(defattr, 0), "media-source", IPP_TAG_ZERO)) != NULL)
    pwg_ppdize_name(ippGetString(attr, 0, NULL), ppdname, sizeof(ppdname));
  else
    ppdname[0] = '\0';

  if ((attr = ippFindAttribute(supported, "media-source-supported", IPP_TAG_ZERO)) != NULL && (count = ippGetCount(attr)) > 1)
  {
    int have_default = ppdname[0] != '\0';
					/* Do we have a default InputSlot? */
    static const char * const sources[] =
    {					/* Standard "media-source" strings */
      "auto",
      "main",
      "alternate",
      "large-capacity",
      "manual",
      "envelope",
      "disc",
      "photo",
      "hagaki",
      "main-roll",
      "alternate-roll",
      "top",
      "middle",
      "bottom",
      "side",
      "left",
      "right",
      "center",
      "rear",
      "by-pass-tray",
      "tray-1",
      "tray-2",
      "tray-3",
      "tray-4",
      "tray-5",
      "tray-6",
      "tray-7",
      "tray-8",
      "tray-9",
      "tray-10",
      "tray-11",
      "tray-12",
      "tray-13",
      "tray-14",
      "tray-15",
      "tray-16",
      "tray-17",
      "tray-18",
      "tray-19",
      "tray-20",
      "roll-1",
      "roll-2",
      "roll-3",
      "roll-4",
      "roll-5",
      "roll-6",
      "roll-7",
      "roll-8",
      "roll-9",
      "roll-10"
    };

    cupsFilePuts(fp, "*OpenUI *InputSlot: PickOne\n"
                     "*OrderDependency: 10 AnySetup *InputSlot\n");
    if (have_default)
      cupsFilePrintf(fp, "*DefaultInputSlot: %s\n", ppdname);

    for (i = 0; i < count; i ++)
    {
      keyword = ippGetString(attr, i, NULL);

      pwg_ppdize_name(keyword, ppdname, sizeof(ppdname));

      if (i == 0 && !have_default)
	cupsFilePrintf(fp, "*DefaultInputSlot: %s\n", ppdname);

      for (j = 0; j < (int)(sizeof(sources) / sizeof(sources[0])); j ++)
        if (!strcmp(sources[j], keyword))
	{
	  snprintf(msgid, sizeof(msgid), "media-source.%s", keyword);

	  if ((msgstr = _cupsLangString(lang, msgid)) == msgid || !strcmp(msgid, msgstr))
	    if ((msgstr = _cupsMessageLookup(strings, msgid)) == msgid)
	      msgstr = keyword;

	  cupsFilePrintf(fp, "*InputSlot %s: \"<</MediaPosition %d>>setpagedevice\"\n", ppdname, j);
	  cupsFilePrintf(fp, "*%s.InputSlot %s/%s: \"\"\n", lang->language, ppdname, msgstr);
	  break;
	}
    }
    cupsFilePuts(fp, "*CloseUI: *InputSlot\n");
  }

 /*
  * MediaType...
  */

  if ((attr = ippFindAttribute(ippGetCollection(defattr, 0), "media-type", IPP_TAG_ZERO)) != NULL)
    pwg_ppdize_name(ippGetString(attr, 0, NULL), ppdname, sizeof(ppdname));
  else
    strlcpy(ppdname, "Unknown", sizeof(ppdname));

  if ((attr = ippFindAttribute(supported, "media-type-supported", IPP_TAG_ZERO)) != NULL && (count = ippGetCount(attr)) > 1)
  {
    cupsFilePrintf(fp, "*OpenUI *MediaType: PickOne\n"
                       "*OrderDependency: 10 AnySetup *MediaType\n"
                       "*DefaultMediaType: %s\n", ppdname);
    for (i = 0; i < count; i ++)
    {
      keyword = ippGetString(attr, i, NULL);

      pwg_ppdize_name(keyword, ppdname, sizeof(ppdname));

      snprintf(msgid, sizeof(msgid), "media-type.%s", keyword);
      if ((msgstr = _cupsLangString(lang, msgid)) == msgid || !strcmp(msgid, msgstr))
	if ((msgstr = _cupsMessageLookup(strings, msgid)) == msgid)
	  msgstr = keyword;

      cupsFilePrintf(fp, "*MediaType %s: \"<</MediaType(%s)>>setpagedevice\"\n", ppdname, ppdname);
      cupsFilePrintf(fp, "*%s.MediaType %s/%s: \"\"\n", lang->language, ppdname, msgstr);
    }
    cupsFilePuts(fp, "*CloseUI: *MediaType\n");
  }

 /*
  * cupsPrintQuality and DefaultResolution...
  */

  quality = ippFindAttribute(supported, "print-quality-supported", IPP_TAG_ENUM);

  if ((attr = ippFindAttribute(supported, "urf-supported", IPP_TAG_KEYWORD)) != NULL)
  {
    int lowdpi = 0, hidpi = 0;    /* Lower and higher resolution */

    for (i = 0, count = ippGetCount(attr); i < count; i ++)
    {
      const char *rs = ippGetString(attr, i, NULL);
          /* RS value */

      if (_cups_strncasecmp(rs, "RS", 2))
        continue;

      lowdpi = atoi(rs + 2);
      if ((rs = strrchr(rs, '-')) != NULL)
        hidpi = atoi(rs + 1);
      else
        hidpi = lowdpi;
      break;
    }

    if (lowdpi == 0)
    {
     /*
      * Invalid "urf-supported" value...
      */

      goto bad_ppd;
    }
    else
    {
     /*
      * Generate print qualities based on low and high DPIs...
      */

      cupsFilePrintf(fp, "*DefaultResolution: %ddpi\n", lowdpi);

      cupsFilePrintf(fp, "*OpenUI *cupsPrintQuality: PickOne\n"
			 "*OrderDependency: 10 AnySetup *cupsPrintQuality\n"
			 "*%s.Translation cupsPrintQuality/%s: \"\"\n"
			 "*DefaultcupsPrintQuality: Normal\n", lang->language, _cupsLangString(lang, _("Print Quality")));
      if ((lowdpi & 1) == 0)
      {
	cupsFilePrintf(fp, "*cupsPrintQuality Draft: \"<</HWResolution[%d %d]>>setpagedevice\"\n*%s.cupsPrintQuality Draft/%s: \"\"\n", lowdpi, lowdpi / 2, lang->language, _cupsLangString(lang, _("Draft")));
	have_qdraft = 1;
      }
      else if (ippContainsInteger(quality, IPP_QUALITY_DRAFT))
      {
	cupsFilePrintf(fp, "*cupsPrintQuality Draft: \"<</HWResolution[%d %d]>>setpagedevice\"\n*%s.cupsPrintQuality Draft/%s: \"\"\n", lowdpi, lowdpi, lang->language, _cupsLangString(lang, _("Draft")));
	have_qdraft = 1;
      }

      cupsFilePrintf(fp, "*cupsPrintQuality Normal: \"<</HWResolution[%d %d]>>setpagedevice\"\n*%s.cupsPrintQuality Normal/%s: \"\"\n", lowdpi, lowdpi, lang->language, _cupsLangString(lang, _("Normal")));

      if (hidpi > lowdpi || ippContainsInteger(quality, IPP_QUALITY_HIGH))
      {
	cupsFilePrintf(fp, "*cupsPrintQuality High: \"<</HWResolution[%d %d]>>setpagedevice\"\n*%s.cupsPrintQuality High/%s: \"\"\n", hidpi, hidpi, lang->language, _cupsLangString(lang, _("High")));
	have_qhigh = 1;
      }

      cupsFilePuts(fp, "*CloseUI: *cupsPrintQuality\n");
    }
  }
  else if ((attr = ippFindAttribute(supported, "pwg-raster-document-resolution-supported", IPP_TAG_RESOLUTION)) != NULL)
  {
   /*
    * Make a sorted list of resolutions.
    */

    count = ippGetCount(attr);
    if (count > (int)(sizeof(resolutions) / sizeof(resolutions[0])))
      count = (int)(sizeof(resolutions) / sizeof(resolutions[0]));

    resolutions[0] = 0; /* Not in loop to silence Clang static analyzer... */
    for (i = 1; i < count; i ++)
      resolutions[i] = i;

    for (i = 0; i < (count - 1); i ++)
    {
      for (j = i + 1; j < count; j ++)
      {
        int       ix, iy,               /* First X and Y resolution */
                  jx, jy,               /* Second X and Y resolution */
                  temp;                 /* Swap variable */
        ipp_res_t units;                /* Resolution units */

        ix = ippGetResolution(attr, resolutions[i], &iy, &units);
        jx = ippGetResolution(attr, resolutions[j], &jy, &units);

        if (ix > jx || (ix == jx && iy > jy))
        {
         /*
          * Swap these two resolutions...
          */

          temp           = resolutions[i];
          resolutions[i] = resolutions[j];
          resolutions[j] = temp;
        }
      }
    }

   /*
    * Generate print quality options...
    */

    pwg_ppdize_resolution(attr, resolutions[count / 2], &xres, &yres, ppdname, sizeof(ppdname));
    cupsFilePrintf(fp, "*DefaultResolution: %s\n", ppdname);

    cupsFilePrintf(fp, "*OpenUI *cupsPrintQuality: PickOne\n"
		       "*OrderDependency: 10 AnySetup *cupsPrintQuality\n"
		       "*%s.Translation cupsPrintQuality/%s: \"\"\n"
		       "*DefaultcupsPrintQuality: Normal\n", lang->language, _cupsLangString(lang, _("Print Quality")));
    if (count > 2 || ippContainsInteger(quality, IPP_QUALITY_DRAFT))
    {
      pwg_ppdize_resolution(attr, resolutions[0], &xres, &yres, NULL, 0);
      cupsFilePrintf(fp, "*cupsPrintQuality Draft: \"<</HWResolution[%d %d]>>setpagedevice\"\n", xres, yres);
      cupsFilePrintf(fp, "*%s.cupsPrintQuality Draft/%s: \"\"\n", lang->language, _cupsLangString(lang, _("Draft")));
      have_qdraft = 1;
    }

    pwg_ppdize_resolution(attr, resolutions[count / 2], &xres, &yres, NULL, 0);
    cupsFilePrintf(fp, "*cupsPrintQuality Normal: \"<</HWResolution[%d %d]>>setpagedevice\"\n", xres, yres);
    cupsFilePrintf(fp, "*%s.cupsPrintQuality Normal/%s: \"\"\n", lang->language, _cupsLangString(lang, _("Normal")));

    if (count > 1 || ippContainsInteger(quality, IPP_QUALITY_HIGH))
    {
      pwg_ppdize_resolution(attr, resolutions[count - 1], &xres, &yres, NULL, 0);
      cupsFilePrintf(fp, "*cupsPrintQuality High: \"<</HWResolution[%d %d]>>setpagedevice\"\n", xres, yres);
      cupsFilePrintf(fp, "*%s.cupsPrintQuality High/%s: \"\"\n", lang->language, _cupsLangString(lang, _("High")));
      have_qhigh = 1;
    }

    cupsFilePuts(fp, "*CloseUI: *cupsPrintQuality\n");
  }
  else if (is_apple || is_pwg)
    goto bad_ppd;
  else
  {
    if ((attr = ippFindAttribute(supported, "printer-resolution-default", IPP_TAG_RESOLUTION)) != NULL)
    {
      pwg_ppdize_resolution(attr, 0, &xres, &yres, ppdname, sizeof(ppdname));
    }
    else
    {
      xres = yres = 300;
      strlcpy(ppdname, "300dpi", sizeof(ppdname));
    }

    cupsFilePrintf(fp, "*DefaultResolution: %s\n", ppdname);

    cupsFilePrintf(fp, "*OpenUI *cupsPrintQuality: PickOne\n"
                       "*OrderDependency: 10 AnySetup *cupsPrintQuality\n"
                       "*%s.Translation cupsPrintQuality/%s: \"\"\n"
                       "*DefaultcupsPrintQuality: Normal\n", lang->language, _cupsLangString(lang, _("Print Quality")));
    if (ippContainsInteger(quality, IPP_QUALITY_DRAFT))
    {
      cupsFilePrintf(fp, "*cupsPrintQuality Draft: \"<</HWResolution[%d %d]>>setpagedevice\"\n*%s.cupsPrintQuality Draft/%s: \"\"\n", xres, yres, lang->language, _cupsLangString(lang, _("Draft")));
      have_qdraft = 1;
    }

    cupsFilePrintf(fp, "*cupsPrintQuality Normal: \"<</HWResolution[%d %d]>>setpagedevice\"\n*%s.cupsPrintQuality Normal/%s: \"\"\n", xres, yres, lang->language, _cupsLangString(lang, _("Normal")));

    if (ippContainsInteger(quality, IPP_QUALITY_HIGH))
    {
      cupsFilePrintf(fp, "*cupsPrintQuality High: \"<</HWResolution[%d %d]>>setpagedevice\"\n*%s.cupsPrintQuality High/%s: \"\"\n", xres, yres, lang->language, _cupsLangString(lang, _("High")));
      have_qhigh = 1;
    }
    cupsFilePuts(fp, "*CloseUI: *cupsPrintQuality\n");
  }

 /*
  * ColorModel...
  */

  if ((defattr = ippFindAttribute(supported, "print-color-mode-default", IPP_TAG_KEYWORD)) == NULL)
    defattr = ippFindAttribute(supported, "output-mode-default", IPP_TAG_KEYWORD);

  if ((attr = ippFindAttribute(supported, "urf-supported", IPP_TAG_KEYWORD)) == NULL)
    if ((attr = ippFindAttribute(supported, "pwg-raster-document-type-supported", IPP_TAG_KEYWORD)) == NULL)
      if ((attr = ippFindAttribute(supported, "print-color-mode-supported", IPP_TAG_KEYWORD)) == NULL)
        attr = ippFindAttribute(supported, "output-mode-supported", IPP_TAG_KEYWORD);

  if (attr)
  {
    int wrote_color = 0;
    const char *default_color = NULL;	/* Default */

    if ((keyword = ippGetString(defattr, 0, NULL)) != NULL)
    {
      if (!strcmp(keyword, "bi-level"))
        default_color = "FastGray";
      else if (!strcmp(keyword, "monochrome") || !strcmp(keyword, "auto-monochrome"))
        default_color = "Gray";
      else
        default_color = "RGB";
    }

    cupsFilePrintf(fp, "*%% ColorModel from %s\n", ippGetName(attr));

    for (i = 0, count = ippGetCount(attr); i < count; i ++)
    {
      keyword = ippGetString(attr, i, NULL);

#define PRINTF_COLORMODEL if (!wrote_color) { cupsFilePrintf(fp, "*OpenUI *ColorModel: PickOne\n*OrderDependency: 10 AnySetup *ColorModel\n*%s.Translation ColorModel/%s: \"\"\n", lang->language, _cupsLangString(lang, _("Color Mode"))); wrote_color = 1; }
#define PRINTF_COLOROPTION(name,text,cspace,bpp) { cupsFilePrintf(fp, "*ColorModel %s: \"<</cupsColorSpace %d/cupsBitsPerColor %d/cupsColorOrder 0/cupsCompression 0>>setpagedevice\"\n", name, cspace, bpp); cupsFilePrintf(fp, "*%s.ColorModel %s/%s: \"\"\n", lang->language, name, _cupsLangString(lang, text)); }

      if (!strcasecmp(keyword, "black_1") || !strcmp(keyword, "bi-level") || !strcmp(keyword, "process-bi-level"))
      {
	PRINTF_COLORMODEL

	PRINTF_COLOROPTION("FastGray", _("Fast Grayscale"), CUPS_CSPACE_K, 1)

	if (!default_color)
	  default_color = "FastGray";
      }
      else if (!strcasecmp(keyword, "sgray_8") || !strcmp(keyword, "W8") || !strcmp(keyword, "monochrome") || !strcmp(keyword, "process-monochrome"))
      {
	PRINTF_COLORMODEL

	PRINTF_COLOROPTION("Gray", _("Grayscale"), CUPS_CSPACE_SW, 8)

	if (!default_color || (!defattr && !strcmp(default_color, "FastGray")))
	  default_color = "Gray";
      }
      else if (!strcasecmp(keyword, "sgray_16") || !strcmp(keyword, "W8-16"))
      {
	PRINTF_COLORMODEL

	if (!strcmp(keyword, "W8-16"))
	{
	  PRINTF_COLOROPTION("Gray", _("Grayscale"), CUPS_CSPACE_SW, 8)

	  if (!default_color || (!defattr && !strcmp(default_color, "FastGray")))
	    default_color = "Gray";
	}

	PRINTF_COLOROPTION("Gray16", _("Deep Gray"), CUPS_CSPACE_SW, 16)
      }
      else if (!strcasecmp(keyword, "srgb_8") || !strncmp(keyword, "SRGB24", 7) || !strcmp(keyword, "color"))
      {
	PRINTF_COLORMODEL

	PRINTF_COLOROPTION("RGB", _("Color"), CUPS_CSPACE_SRGB, 8)

        if (!default_color)
	  default_color = "RGB";

        // Apparently some printers only advertise color support, so make sure
        // we also do grayscale for these printers...
	if (!ippContainsString(attr, "sgray_8") && !ippContainsString(attr, "black_1") && !ippContainsString(attr, "black_8") && !ippContainsString(attr, "W8") && !ippContainsString(attr, "W8-16"))
	  PRINTF_COLOROPTION("Gray", _("GrayScale"), CUPS_CSPACE_SW, 8)
      }
      else if (!strcasecmp(keyword, "adobe-rgb_16") || !strcmp(keyword, "ADOBERGB48") || !strcmp(keyword, "ADOBERGB24-48"))
      {
	PRINTF_COLORMODEL

	PRINTF_COLOROPTION("AdobeRGB", _("Deep Color"), CUPS_CSPACE_ADOBERGB, 16)

	if (!default_color)
	  default_color = "AdobeRGB";
      }
      else if ((!strcasecmp(keyword, "adobe-rgb_8") && !ippContainsString(attr, "adobe-rgb_16")) || !strcmp(keyword, "ADOBERGB24"))
      {
	PRINTF_COLORMODEL

	PRINTF_COLOROPTION("AdobeRGB", _("Deep Color"), CUPS_CSPACE_ADOBERGB, 8)

	if (!default_color)
	  default_color = "AdobeRGB";
      }
      else if ((!strcasecmp(keyword, "black_8") && !ippContainsString(attr, "black_16")) || !strcmp(keyword, "DEVW8"))
      {
	PRINTF_COLORMODEL

	PRINTF_COLOROPTION("DeviceGray", _("Device Gray"), CUPS_CSPACE_W, 8)
      }
      else if (!strcasecmp(keyword, "black_16") || !strcmp(keyword, "DEVW16") || !strcmp(keyword, "DEVW8-16"))
      {
	PRINTF_COLORMODEL

	PRINTF_COLOROPTION("DeviceGray", _("Device Gray"), CUPS_CSPACE_W, 16)
      }
      else if ((!strcasecmp(keyword, "cmyk_8") && !ippContainsString(attr, "cmyk_16")) || !strcmp(keyword, "DEVCMYK32"))
      {
	PRINTF_COLORMODEL

	PRINTF_COLOROPTION("CMYK", _("Device CMYK"), CUPS_CSPACE_CMYK, 8)
      }
      else if (!strcasecmp(keyword, "cmyk_16") || !strcmp(keyword, "DEVCMYK32-64") || !strcmp(keyword, "DEVCMYK64"))
      {
	PRINTF_COLORMODEL

	PRINTF_COLOROPTION("CMYK", _("Device CMYK"), CUPS_CSPACE_CMYK, 16)
      }
      else if ((!strcasecmp(keyword, "rgb_8") && ippContainsString(attr, "rgb_16")) || !strcmp(keyword, "DEVRGB24"))
      {
	PRINTF_COLORMODEL

	PRINTF_COLOROPTION("DeviceRGB", _("Device RGB"), CUPS_CSPACE_RGB, 8)
      }
      else if (!strcasecmp(keyword, "rgb_16") || !strcmp(keyword, "DEVRGB24-48") || !strcmp(keyword, "DEVRGB48"))
      {
	PRINTF_COLORMODEL

	PRINTF_COLOROPTION("DeviceRGB", _("Device RGB"), CUPS_CSPACE_RGB, 16)
      }
    }

    if (default_color)
      cupsFilePrintf(fp, "*DefaultColorModel: %s\n", default_color);
    if (wrote_color)
      cupsFilePuts(fp, "*CloseUI: *ColorModel\n");

    if (default_color)
    {
      // Standard presets for color mode and quality...
      if (have_qdraft)
	cupsFilePuts(fp,
		     "*APPrinterPreset Gray_with_Paper_Auto-Detect_-_Draft/Draft B&W: \"\n"
		     "  *cupsPrintQuality Draft *ColorModel Gray\n"
		     "  com.apple.print.preset.graphicsType General\n"
		     "  com.apple.print.preset.quality low\n"
		     "  com.apple.print.preset.media-front-coating autodetect\n"
		     "  com.apple.print.preset.output-mode monochrome\"\n"
		     "*End\n");
      cupsFilePuts(fp,
                   "*APPrinterPreset Gray_with_Paper_Auto-Detect/Black and White: \"\n"
		   "  *cupsPrintQuality Normal *ColorModel Gray\n"
		   "  com.apple.print.preset.graphicsType General\n"
		   "  com.apple.print.preset.quality mid\n"
		   "  com.apple.print.preset.media-front-coating autodetect\n"
		   "  com.apple.print.preset.output-mode monochrome\"\n"
		   "*End\n");
      if (strcmp(default_color, "Gray"))
	cupsFilePuts(fp,
		     "*APPrinterPreset Color_with_Paper_Auto-Detect/Color: \"\n"
		     "  *cupsPrintQuality Normal *ColorModel RGB\n"
		     "  com.apple.print.preset.graphicsType General\n"
		     "  com.apple.print.preset.quality mid\n"
		     "  com.apple.print.preset.media-front-coating autodetect\n"
		     "  com.apple.print.preset.output-mode color\"\n"
		     "*End\n");
      if (!strcmp(default_color, "AdobeRGB") || have_qhigh)
	cupsFilePrintf(fp,
		       "*APPrinterPreset Photo_with_Paper_Auto-Detect/Photo: \"\n"
		       "  *cupsPrintQuality %s *ColorModel %s\n"
		       "  com.apple.print.preset.graphicsType Photo\n"
		       "  com.apple.print.preset.quality %s\n"
		       "  com.apple.print.preset.media-front-coating autodetect\n"
		       "  com.apple.print.preset.output-mode color\"\n"
		       "*End\n", have_qhigh ? "High" : "Normal", default_color, have_qhigh ? "high" : "mid");
    }
  }

 /*
  * Duplex...
  */

  if ((attr = ippFindAttribute(supported, "sides-supported", IPP_TAG_KEYWORD)) != NULL && ippContainsString(attr, "two-sided-long-edge"))
  {
    cupsFilePrintf(fp, "*OpenUI *Duplex: PickOne\n"
		       "*OrderDependency: 10 AnySetup *Duplex\n"
		       "*%s.Translation Duplex/%s: \"\"\n"
		       "*DefaultDuplex: None\n"
		       "*Duplex None: \"<</Duplex false>>setpagedevice\"\n"
		       "*%s.Duplex None/%s: \"\"\n"
		       "*Duplex DuplexNoTumble: \"<</Duplex true/Tumble false>>setpagedevice\"\n"
		       "*%s.Duplex DuplexNoTumble/%s: \"\"\n"
		       "*Duplex DuplexTumble: \"<</Duplex true/Tumble true>>setpagedevice\"\n"
		       "*%s.Duplex DuplexTumble/%s: \"\"\n"
		       "*CloseUI: *Duplex\n", lang->language, _cupsLangString(lang, _("2-Sided Printing")), lang->language, _cupsLangString(lang, _("Off (1-Sided)")), lang->language, _cupsLangString(lang, _("Long-Edge (Portrait)")), lang->language, _cupsLangString(lang, _("Short-Edge (Landscape)")));

    if ((attr = ippFindAttribute(supported, "urf-supported", IPP_TAG_KEYWORD)) != NULL)
    {
      for (i = 0, count = ippGetCount(attr); i < count; i ++)
      {
        const char *dm = ippGetString(attr, i, NULL);
                                        /* DM value */

        if (!_cups_strcasecmp(dm, "DM1"))
        {
          cupsFilePuts(fp, "*cupsBackSide: Normal\n");
          break;
        }
        else if (!_cups_strcasecmp(dm, "DM2"))
        {
          cupsFilePuts(fp, "*cupsBackSide: Flipped\n");
          break;
        }
        else if (!_cups_strcasecmp(dm, "DM3"))
        {
          cupsFilePuts(fp, "*cupsBackSide: Rotated\n");
          break;
        }
        else if (!_cups_strcasecmp(dm, "DM4"))
        {
          cupsFilePuts(fp, "*cupsBackSide: ManualTumble\n");
          break;
        }
      }
    }
    else if ((attr = ippFindAttribute(supported, "pwg-raster-document-sheet-back", IPP_TAG_KEYWORD)) != NULL)
    {
      keyword = ippGetString(attr, 0, NULL);

      if (!strcmp(keyword, "flipped"))
        cupsFilePuts(fp, "*cupsBackSide: Flipped\n");
      else if (!strcmp(keyword, "manual-tumble"))
        cupsFilePuts(fp, "*cupsBackSide: ManualTumble\n");
      else if (!strcmp(keyword, "normal"))
        cupsFilePuts(fp, "*cupsBackSide: Normal\n");
      else
        cupsFilePuts(fp, "*cupsBackSide: Rotated\n");
    }
  }

 /*
  * Output bin...
  */

  if ((attr = ippFindAttribute(supported, "output-bin-default", IPP_TAG_ZERO)) != NULL)
    pwg_ppdize_name(ippGetString(attr, 0, NULL), ppdname, sizeof(ppdname));
  else
    strlcpy(ppdname, "Unknown", sizeof(ppdname));

  if ((attr = ippFindAttribute(supported, "output-bin-supported", IPP_TAG_ZERO)) != NULL && (count = ippGetCount(attr)) > 0)
  {
    ipp_attribute_t	*trays = ippFindAttribute(supported, "printer-output-tray", IPP_TAG_STRING);
					/* printer-output-tray attribute, if any */
    const char		*tray_ptr;	/* printer-output-tray value */
    int			tray_len;	/* Len of printer-output-tray value */
    char		tray[IPP_MAX_OCTETSTRING];
					/* printer-output-tray string value */

    cupsFilePrintf(fp, "*OpenUI *OutputBin: PickOne\n"
                       "*OrderDependency: 10 AnySetup *OutputBin\n"
                       "*DefaultOutputBin: %s\n", ppdname);
    if (!strcmp(ppdname, "FaceUp"))
      cupsFilePuts(fp, "*DefaultOutputOrder: Reverse\n");
    else
      cupsFilePuts(fp, "*DefaultOutputOrder: Normal\n");

    for (i = 0; i < count; i ++)
    {
      keyword = ippGetString(attr, i, NULL);

      pwg_ppdize_name(keyword, ppdname, sizeof(ppdname));

      snprintf(msgid, sizeof(msgid), "output-bin.%s", keyword);
      if ((msgstr = _cupsLangString(lang, msgid)) == msgid || !strcmp(msgid, msgstr))
	if ((msgstr = _cupsMessageLookup(strings, msgid)) == msgid)
	  msgstr = keyword;

      cupsFilePrintf(fp, "*OutputBin %s: \"\"\n", ppdname);
      cupsFilePrintf(fp, "*%s.OutputBin %s/%s: \"\"\n", lang->language, ppdname, msgstr);

      if ((tray_ptr = ippGetOctetString(trays, i, &tray_len)) != NULL)
      {
        if (tray_len >= (int)sizeof(tray))
          tray_len = (int)sizeof(tray) - 1;

        memcpy(tray, tray_ptr, (size_t)tray_len);
        tray[tray_len] = '\0';

        if (strstr(tray, "stackingorder=lastToFirst;"))
          cupsFilePrintf(fp, "*PageStackOrder %s: Reverse\n", ppdname);
        else
          cupsFilePrintf(fp, "*PageStackOrder %s: Normal\n", ppdname);
      }
      else if (!strcmp(ppdname, "FaceUp"))
	cupsFilePrintf(fp, "*PageStackOrder %s: Reverse\n", ppdname);
      else
	cupsFilePrintf(fp, "*PageStackOrder %s: Normal\n", ppdname);
    }
    cupsFilePuts(fp, "*CloseUI: *OutputBin\n");
  }

 /*
  * Finishing options...
  */

  if ((attr = ippFindAttribute(supported, "finishings-supported", IPP_TAG_ENUM)) != NULL)
  {
    int			value;		/* Enum value */
    const char		*ppd_keyword;	/* PPD keyword for enum */
    cups_array_t	*names;		/* Names we've added */
    static const char * const base_keywords[] =
    {					/* Base STD 92 keywords */
      NULL,				/* none */
      "SingleAuto",			/* staple */
      "SingleAuto",			/* punch */
      NULL,				/* cover */
      "BindAuto",			/* bind */
      "SaddleStitch",			/* saddle-stitch */
      "EdgeStitchAuto",			/* edge-stitch */
      "Auto",				/* fold */
      NULL,				/* trim */
      NULL,				/* bale */
      NULL,				/* booklet-maker */
      NULL,				/* jog-offset */
      NULL,				/* coat */
      NULL				/* laminate */
    };

    count       = ippGetCount(attr);
    names       = cupsArrayNew3((cups_array_func_t)strcmp, NULL, NULL, 0, (cups_acopy_func_t)strdup, (cups_afree_func_t)free);
    fin_options = cupsArrayNew((cups_array_func_t)strcmp, NULL);

   /*
    * Staple/Bind/Stitch
    */

    for (i = 0; i < count; i ++)
    {
      value   = ippGetInteger(attr, i);
      keyword = ippEnumString("finishings", value);

      if (!strncmp(keyword, "staple-", 7) || !strncmp(keyword, "bind-", 5) || !strncmp(keyword, "edge-stitch-", 12) || !strcmp(keyword, "saddle-stitch"))
        break;
    }

    if (i < count)
    {
      static const char * const staple_keywords[] =
      {					/* StapleLocation keywords */
	"SinglePortrait",
	"SingleRevLandscape",
	"SingleLandscape",
	"SingleRevPortrait",
	"EdgeStitchPortrait",
	"EdgeStitchLandscape",
	"EdgeStitchRevPortrait",
	"EdgeStitchRevLandscape",
	"DualPortrait",
	"DualLandscape",
	"DualRevPortrait",
	"DualRevLandscape",
	"TriplePortrait",
	"TripleLandscape",
	"TripleRevPortrait",
	"TripleRevLandscape"
      };
      static const char * const bind_keywords[] =
      {					/* StapleLocation binding keywords */
	"BindPortrait",
	"BindLandscape",
	"BindRevPortrait",
	"BindRevLandscape"
      };

      cupsArrayAdd(fin_options, "*StapleLocation");

      cupsFilePuts(fp, "*OpenUI *StapleLocation: PickOne\n");
      cupsFilePuts(fp, "*OrderDependency: 10 AnySetup *StapleLocation\n");
      cupsFilePrintf(fp, "*%s.Translation StapleLocation/%s: \"\"\n", lang->language, _cupsLangString(lang, _("Staple")));
      cupsFilePuts(fp, "*DefaultStapleLocation: None\n");
      cupsFilePuts(fp, "*StapleLocation None: \"\"\n");
      cupsFilePrintf(fp, "*%s.StapleLocation None/%s: \"\"\n", lang->language, _cupsLangString(lang, _("None")));

      for (; i < count; i ++)
      {
        value   = ippGetInteger(attr, i);
        keyword = ippEnumString("finishings", value);

        if (strncmp(keyword, "staple-", 7) && strncmp(keyword, "bind-", 5) && strncmp(keyword, "edge-stitch-", 12) && strcmp(keyword, "saddle-stitch"))
          continue;

        if (cupsArrayFind(names, (char *)keyword))
          continue;			/* Already did this finishing template */

        cupsArrayAdd(names, (char *)keyword);

	snprintf(msgid, sizeof(msgid), "finishings.%d", value);
	if ((msgstr = _cupsLangString(lang, msgid)) == msgid || !strcmp(msgid, msgstr))
	  if ((msgstr = _cupsMessageLookup(strings, msgid)) == msgid)
	    msgstr = keyword;

        if (value >= IPP_FINISHINGS_NONE && value <= IPP_FINISHINGS_LAMINATE)
          ppd_keyword = base_keywords[value - IPP_FINISHINGS_NONE];
        else if (value >= IPP_FINISHINGS_STAPLE_TOP_LEFT && value <= IPP_FINISHINGS_STAPLE_TRIPLE_BOTTOM)
          ppd_keyword = staple_keywords[value - IPP_FINISHINGS_STAPLE_TOP_LEFT];
        else if (value >= IPP_FINISHINGS_BIND_LEFT && value <= IPP_FINISHINGS_BIND_BOTTOM)
          ppd_keyword = bind_keywords[value - IPP_FINISHINGS_BIND_LEFT];
        else
          ppd_keyword = NULL;

        if (!ppd_keyword)
          continue;

	cupsFilePrintf(fp, "*StapleLocation %s: \"\"\n", ppd_keyword);
	cupsFilePrintf(fp, "*%s.StapleLocation %s/%s: \"\"\n", lang->language, ppd_keyword, msgstr);
	cupsFilePrintf(fp, "*cupsIPPFinishings %d/%s: \"*StapleLocation %s\"\n", value, keyword, ppd_keyword);
      }

      cupsFilePuts(fp, "*CloseUI: *StapleLocation\n");
    }

   /*
    * Fold
    */

    for (i = 0; i < count; i ++)
    {
      value   = ippGetInteger(attr, i);
      keyword = ippEnumString("finishings", value);

      if (!strncmp(keyword, "cups-fold-", 10) || !strcmp(keyword, "fold") || !strncmp(keyword, "fold-", 5))
        break;
    }

    if (i < count)
    {
      static const char * const fold_keywords[] =
      {					/* FoldType keywords */
	"Accordion",
	"DoubleGate",
	"Gate",
	"Half",
	"HalfZ",
	"LeftGate",
	"Letter",
	"Parallel",
	"XFold",
	"RightGate",
	"ZFold",
	"EngineeringZ"
      };

      cupsArrayAdd(fin_options, "*FoldType");

      cupsFilePuts(fp, "*OpenUI *FoldType: PickOne\n");
      cupsFilePuts(fp, "*OrderDependency: 10 AnySetup *FoldType\n");
      cupsFilePrintf(fp, "*%s.Translation FoldType/%s: \"\"\n", lang->language, _cupsLangString(lang, _("Fold")));
      cupsFilePuts(fp, "*DefaultFoldType: None\n");
      cupsFilePuts(fp, "*FoldType None: \"\"\n");
      cupsFilePrintf(fp, "*%s.FoldType None/%s: \"\"\n", lang->language, _cupsLangString(lang, _("None")));

      for (; i < count; i ++)
      {
        value   = ippGetInteger(attr, i);
        keyword = ippEnumString("finishings", value);

        if (!strncmp(keyword, "cups-fold-", 10))
          keyword += 5;
        else if (strcmp(keyword, "fold") && strncmp(keyword, "fold-", 5))
          continue;

        if (cupsArrayFind(names, (char *)keyword))
          continue;			/* Already did this finishing template */

        cupsArrayAdd(names, (char *)keyword);

	snprintf(msgid, sizeof(msgid), "finishings.%d", value);
	if ((msgstr = _cupsLangString(lang, msgid)) == msgid || !strcmp(msgid, msgstr))
	  if ((msgstr = _cupsMessageLookup(strings, msgid)) == msgid)
	    msgstr = keyword;

        if (value >= IPP_FINISHINGS_NONE && value <= IPP_FINISHINGS_LAMINATE)
          ppd_keyword = base_keywords[value - IPP_FINISHINGS_NONE];
        else if (value >= IPP_FINISHINGS_FOLD_ACCORDION && value <= IPP_FINISHINGS_FOLD_ENGINEERING_Z)
          ppd_keyword = fold_keywords[value - IPP_FINISHINGS_FOLD_ACCORDION];
        else if (value >= IPP_FINISHINGS_CUPS_FOLD_ACCORDION && value <= IPP_FINISHINGS_CUPS_FOLD_Z)
          ppd_keyword = fold_keywords[value - IPP_FINISHINGS_CUPS_FOLD_ACCORDION];
        else
          ppd_keyword = NULL;

        if (!ppd_keyword)
          continue;

	cupsFilePrintf(fp, "*FoldType %s: \"\"\n", ppd_keyword);
	cupsFilePrintf(fp, "*%s.FoldType %s/%s: \"\"\n", lang->language, ppd_keyword, msgstr);
	cupsFilePrintf(fp, "*cupsIPPFinishings %d/%s: \"*FoldType %s\"\n", value, keyword, ppd_keyword);
      }

      cupsFilePuts(fp, "*CloseUI: *FoldType\n");
    }

   /*
    * Punch
    */

    for (i = 0; i < count; i ++)
    {
      value   = ippGetInteger(attr, i);
      keyword = ippEnumString("finishings", value);

      if (!strncmp(keyword, "cups-punch-", 11) || !strncmp(keyword, "punch-", 6))
        break;
    }

    if (i < count)
    {
      static const char * const punch_keywords[] =
      {					/* PunchMedia keywords */
	"SinglePortrait",
	"SingleRevLandscape",
	"SingleLandscape",
	"SingleRevPortrait",
	"DualPortrait",
	"DualLandscape",
	"DualRevPortrait",
	"DualRevLandscape",
	"TriplePortrait",
	"TripleLandscape",
	"TripleRevPortrait",
	"TripleRevLandscape",
	"QuadPortrait",
	"QuadLandscape",
	"QuadRevPortrait",
	"QuadRevLandscape",
	"MultiplePortrait",
	"MultipleLandscape",
	"MultipleRevPortrait",
	"MultipleRevLandscape"
      };

      cupsArrayAdd(fin_options, "*PunchMedia");

      cupsFilePuts(fp, "*OpenUI *PunchMedia: PickOne\n");
      cupsFilePuts(fp, "*OrderDependency: 10 AnySetup *PunchMedia\n");
      cupsFilePrintf(fp, "*%s.Translation PunchMedia/%s: \"\"\n", lang->language, _cupsLangString(lang, _("Punch")));
      cupsFilePuts(fp, "*DefaultPunchMedia: None\n");
      cupsFilePuts(fp, "*PunchMedia None: \"\"\n");
      cupsFilePrintf(fp, "*%s.PunchMedia None/%s: \"\"\n", lang->language, _cupsLangString(lang, _("None")));

      for (i = 0; i < count; i ++)
      {
        value   = ippGetInteger(attr, i);
        keyword = ippEnumString("finishings", value);

        if (!strncmp(keyword, "cups-punch-", 11))
          keyword += 5;
        else if (strncmp(keyword, "punch-", 6))
          continue;

        if (cupsArrayFind(names, (char *)keyword))
          continue;			/* Already did this finishing template */

        cupsArrayAdd(names, (char *)keyword);

	snprintf(msgid, sizeof(msgid), "finishings.%d", value);
	if ((msgstr = _cupsLangString(lang, msgid)) == msgid || !strcmp(msgid, msgstr))
	  if ((msgstr = _cupsMessageLookup(strings, msgid)) == msgid)
	    msgstr = keyword;

        if (value >= IPP_FINISHINGS_NONE && value <= IPP_FINISHINGS_LAMINATE)
          ppd_keyword = base_keywords[value - IPP_FINISHINGS_NONE];
        else if (value >= IPP_FINISHINGS_PUNCH_TOP_LEFT && value <= IPP_FINISHINGS_PUNCH_MULTIPLE_BOTTOM)
          ppd_keyword = punch_keywords[value - IPP_FINISHINGS_PUNCH_TOP_LEFT];
        else if (value >= IPP_FINISHINGS_CUPS_PUNCH_TOP_LEFT && value <= IPP_FINISHINGS_CUPS_PUNCH_QUAD_BOTTOM)
          ppd_keyword = punch_keywords[value - IPP_FINISHINGS_CUPS_PUNCH_TOP_LEFT];
        else
          ppd_keyword = NULL;

        if (!ppd_keyword)
          continue;

	cupsFilePrintf(fp, "*PunchMedia %s: \"\"\n", ppd_keyword);
	cupsFilePrintf(fp, "*%s.PunchMedia %s/%s: \"\"\n", lang->language, ppd_keyword, msgstr);
	cupsFilePrintf(fp, "*cupsIPPFinishings %d/%s: \"*PunchMedia %s\"\n", value, keyword, ppd_keyword);
      }

      cupsFilePuts(fp, "*CloseUI: *PunchMedia\n");
    }

   /*
    * Booklet
    */

    if (ippContainsInteger(attr, IPP_FINISHINGS_BOOKLET_MAKER))
    {
      cupsArrayAdd(fin_options, "*Booklet");

      cupsFilePuts(fp, "*OpenUI *Booklet: Boolean\n");
      cupsFilePuts(fp, "*OrderDependency: 10 AnySetup *Booklet\n");
      cupsFilePrintf(fp, "*%s.Translation Booklet/%s: \"\"\n", lang->language, _cupsLangString(lang, _("Booklet")));
      cupsFilePuts(fp, "*DefaultBooklet: False\n");
      cupsFilePuts(fp, "*Booklet False: \"\"\n");
      cupsFilePuts(fp, "*Booklet True: \"\"\n");
      cupsFilePrintf(fp, "*cupsIPPFinishings %d/booklet-maker: \"*Booklet True\"\n", IPP_FINISHINGS_BOOKLET_MAKER);
      cupsFilePuts(fp, "*CloseUI: *Booklet\n");
    }

   /*
    * CutMedia
    */

    for (i = 0; i < count; i ++)
    {
      value   = ippGetInteger(attr, i);
      keyword = ippEnumString("finishings", value);

      if (!strcmp(keyword, "trim") || !strncmp(keyword, "trim-", 5))
        break;
    }

    if (i < count)
    {
      static const char * const trim_keywords[] =
      {				/* CutMedia keywords */
        "EndOfPage",
        "EndOfDoc",
        "EndOfSet",
        "EndOfJob"
      };

      cupsArrayAdd(fin_options, "*CutMedia");

      cupsFilePuts(fp, "*OpenUI *CutMedia: PickOne\n");
      cupsFilePuts(fp, "*OrderDependency: 10 AnySetup *CutMedia\n");
      cupsFilePrintf(fp, "*%s.Translation CutMedia/%s: \"\"\n", lang->language, _cupsLangString(lang, _("Cut")));
      cupsFilePuts(fp, "*DefaultCutMedia: None\n");
      cupsFilePuts(fp, "*CutMedia None: \"\"\n");
      cupsFilePrintf(fp, "*%s.CutMedia None/%s: \"\"\n", lang->language, _cupsLangString(lang, _("None")));

      for (i = 0; i < count; i ++)
      {
        value   = ippGetInteger(attr, i);
        keyword = ippEnumString("finishings", value);

	if (strcmp(keyword, "trim") && strncmp(keyword, "trim-", 5))
          continue;

        if (cupsArrayFind(names, (char *)keyword))
          continue;			/* Already did this finishing template */

        cupsArrayAdd(names, (char *)keyword);

	snprintf(msgid, sizeof(msgid), "finishings.%d", value);
	if ((msgstr = _cupsLangString(lang, msgid)) == msgid || !strcmp(msgid, msgstr))
	  if ((msgstr = _cupsMessageLookup(strings, msgid)) == msgid)
	    msgstr = keyword;

        if (value == IPP_FINISHINGS_TRIM)
          ppd_keyword = "Auto";
	else
	  ppd_keyword = trim_keywords[value - IPP_FINISHINGS_TRIM_AFTER_PAGES];

	cupsFilePrintf(fp, "*CutMedia %s: \"\"\n", ppd_keyword);
	cupsFilePrintf(fp, "*%s.CutMedia %s/%s: \"\"\n", lang->language, ppd_keyword, msgstr);
	cupsFilePrintf(fp, "*cupsIPPFinishings %d/%s: \"*CutMedia %s\"\n", value, keyword, ppd_keyword);
      }

      cupsFilePuts(fp, "*CloseUI: *CutMedia\n");
    }

    cupsArrayDelete(names);
  }

  if ((attr = ippFindAttribute(supported, "finishings-col-database", IPP_TAG_BEGIN_COLLECTION)) != NULL)
  {
    ipp_t	*finishing_col;		/* Current finishing collection */
    ipp_attribute_t *finishing_attr;	/* Current finishing member attribute */
    cups_array_t *templates;		/* Finishing templates */

    cupsFilePuts(fp, "*OpenUI *cupsFinishingTemplate: PickOne\n");
    cupsFilePuts(fp, "*OrderDependency: 10 AnySetup *cupsFinishingTemplate\n");
    cupsFilePrintf(fp, "*%s.Translation cupsFinishingTemplate/%s: \"\"\n", lang->language, _cupsLangString(lang, _("Finishing Preset")));
    cupsFilePuts(fp, "*DefaultcupsFinishingTemplate: none\n");
    cupsFilePuts(fp, "*cupsFinishingTemplate none: \"\"\n");
    cupsFilePrintf(fp, "*%s.cupsFinishingTemplate none/%s: \"\"\n", lang->language, _cupsLangString(lang, _("None")));

    templates = cupsArrayNew((cups_array_func_t)strcmp, NULL);
    count     = ippGetCount(attr);

    for (i = 0; i < count; i ++)
    {
      finishing_col = ippGetCollection(attr, i);
      keyword       = ippGetString(ippFindAttribute(finishing_col, "finishing-template", IPP_TAG_ZERO), 0, NULL);

      if (!keyword || cupsArrayFind(templates, (void *)keyword))
        continue;

      if (!strcmp(keyword, "none"))
        continue;

      cupsArrayAdd(templates, (void *)keyword);

      snprintf(msgid, sizeof(msgid), "finishing-template.%s", keyword);
      if ((msgstr = _cupsLangString(lang, msgid)) == msgid || !strcmp(msgid, msgstr))
	if ((msgstr = _cupsMessageLookup(strings, msgid)) == msgid)
	  msgstr = keyword;

      cupsFilePrintf(fp, "*cupsFinishingTemplate %s: \"\n", keyword);
      for (finishing_attr = ippFirstAttribute(finishing_col); finishing_attr; finishing_attr = ippNextAttribute(finishing_col))
      {
        if (ippGetValueTag(finishing_attr) == IPP_TAG_BEGIN_COLLECTION)
        {
	  const char *name = ippGetName(finishing_attr);
					/* Member attribute name */

          if (strcmp(name, "media-size"))
            cupsFilePrintf(fp, "%% %s\n", name);
	}
      }
      cupsFilePuts(fp, "\"\n");
      cupsFilePrintf(fp, "*%s.cupsFinishingTemplate %s/%s: \"\"\n", lang->language, keyword, msgstr);
      cupsFilePuts(fp, "*End\n");
    }

    cupsFilePuts(fp, "*CloseUI: *cupsFinishingTemplate\n");

    if (cupsArrayCount(fin_options))
    {
      const char	*fin_option;	/* Current finishing option */

      cupsFilePuts(fp, "*cupsUIConstraint finishing-template: \"*cupsFinishingTemplate");
      for (fin_option = (const char *)cupsArrayFirst(fin_options); fin_option; fin_option = (const char *)cupsArrayNext(fin_options))
        cupsFilePrintf(fp, " %s", fin_option);
      cupsFilePuts(fp, "\"\n");

      cupsFilePuts(fp, "*cupsUIResolver finishing-template: \"*cupsFinishingTemplate None");
      for (fin_option = (const char *)cupsArrayFirst(fin_options); fin_option; fin_option = (const char *)cupsArrayNext(fin_options))
        cupsFilePrintf(fp, " %s None", fin_option);
      cupsFilePuts(fp, "\"\n");
    }

    cupsArrayDelete(templates);
  }

  cupsArrayDelete(fin_options);

 /*
  * Presets...
  */

  if ((attr = ippFindAttribute(supported, "job-presets-supported", IPP_TAG_BEGIN_COLLECTION)) != NULL)
  {
    for (i = 0, count = ippGetCount(attr); i < count; i ++)
    {
      ipp_t	*preset = ippGetCollection(attr, i);
					/* Preset collection */
      const char *preset_name = ippGetString(ippFindAttribute(preset, "preset-name", IPP_TAG_ZERO), 0, NULL),
					/* Preset name */
		*localized_name;	/* Localized preset name */
      ipp_attribute_t *member;		/* Member attribute in preset */
      const char *member_name;		/* Member attribute name */
      char      	member_value[256];	/* Member attribute value */

      if (!preset || !preset_name)
        continue;

      cupsFilePrintf(fp, "*APPrinterPreset %s: \"\n", preset_name);
      for (member = ippFirstAttribute(preset); member; member = ippNextAttribute(preset))
      {
        member_name = ippGetName(member);

        if (!member_name || !strcmp(member_name, "preset-name"))
          continue;

        if (!strcmp(member_name, "finishings"))
        {
	  for (i = 0, count = ippGetCount(member); i < count; i ++)
	  {
	    const char *option = NULL;	/* PPD option name */

	    keyword = ippEnumString("finishings", ippGetInteger(member, i));

	    if (!strcmp(keyword, "booklet-maker"))
	    {
	      option  = "Booklet";
	      keyword = "True";
	    }
	    else if (!strncmp(keyword, "fold-", 5))
	      option = "FoldType";
	    else if (!strncmp(keyword, "punch-", 6))
	      option = "PunchMedia";
	    else if (!strncmp(keyword, "bind-", 5) || !strncmp(keyword, "edge-stitch-", 12) || !strcmp(keyword, "saddle-stitch") || !strncmp(keyword, "staple-", 7))
	      option = "StapleLocation";

	    if (option && keyword)
	      cupsFilePrintf(fp, "*%s %s\n", option, keyword);
	  }
        }
        else if (!strcmp(member_name, "finishings-col"))
        {
          ipp_t *fin_col;		/* finishings-col value */

          for (i = 0, count = ippGetCount(member); i < count; i ++)
          {
            fin_col = ippGetCollection(member, i);

            if ((keyword = ippGetString(ippFindAttribute(fin_col, "finishing-template", IPP_TAG_ZERO), 0, NULL)) != NULL)
              cupsFilePrintf(fp, "*cupsFinishingTemplate %s\n", keyword);
          }
        }
        else if (!strcmp(member_name, "media"))
        {
         /*
          * Map media to PageSize...
          */

          if ((pwg = pwgMediaForPWG(ippGetString(member, 0, NULL))) != NULL && pwg->ppd)
            cupsFilePrintf(fp, "*PageSize %s\n", pwg->ppd);
        }
        else if (!strcmp(member_name, "media-col"))
        {
          media_col = ippGetCollection(member, 0);

          if ((media_size = ippGetCollection(ippFindAttribute(media_col, "media-size", IPP_TAG_BEGIN_COLLECTION), 0)) != NULL)
          {
            x_dim = ippFindAttribute(media_size, "x-dimension", IPP_TAG_INTEGER);
            y_dim = ippFindAttribute(media_size, "y-dimension", IPP_TAG_INTEGER);
            if ((pwg = pwgMediaForSize(ippGetInteger(x_dim, 0), ippGetInteger(y_dim, 0))) != NULL && pwg->ppd)
	      cupsFilePrintf(fp, "*PageSize %s\n", pwg->ppd);
          }

          if ((keyword = ippGetString(ippFindAttribute(media_col, "media-source", IPP_TAG_ZERO), 0, NULL)) != NULL)
          {
            pwg_ppdize_name(keyword, ppdname, sizeof(ppdname));
            cupsFilePrintf(fp, "*InputSlot %s\n", keyword);
	  }

          if ((keyword = ippGetString(ippFindAttribute(media_col, "media-type", IPP_TAG_ZERO), 0, NULL)) != NULL)
          {
            pwg_ppdize_name(keyword, ppdname, sizeof(ppdname));
            cupsFilePrintf(fp, "*MediaType %s\n", keyword);
	  }
        }
        else if (!strcmp(member_name, "print-quality"))
        {
	 /*
	  * Map print-quality to cupsPrintQuality...
	  */

          int qval = ippGetInteger(member, 0);
					/* print-quality value */
	  static const char * const qualities[] = { "Draft", "Normal", "High" };
					/* cupsPrintQuality values */

          if (qval >= IPP_QUALITY_DRAFT && qval <= IPP_QUALITY_HIGH)
            cupsFilePrintf(fp, "*cupsPrintQuality %s\n", qualities[qval - IPP_QUALITY_DRAFT]);
        }
        else if (!strcmp(member_name, "output-bin"))
        {
          pwg_ppdize_name(ippGetString(member, 0, NULL), ppdname, sizeof(ppdname));
          cupsFilePrintf(fp, "*OutputBin %s\n", ppdname);
        }
        else if (!strcmp(member_name, "sides"))
        {
          keyword = ippGetString(member, 0, NULL);
          if (keyword && !strcmp(keyword, "one-sided"))
            cupsFilePuts(fp, "*Duplex None\n");
	  else if (keyword && !strcmp(keyword, "two-sided-long-edge"))
	    cupsFilePuts(fp, "*Duplex DuplexNoTumble\n");
	  else if (keyword && !strcmp(keyword, "two-sided-short-edge"))
	    cupsFilePuts(fp, "*Duplex DuplexTumble\n");
        }
        else
        {
         /*
          * Add attribute name and value as-is...
          */

          ippAttributeString(member, member_value, sizeof(member_value));
          cupsFilePrintf(fp, "*%s %s\n", member_name, member_value);
	}
      }

      cupsFilePuts(fp, "\"\n*End\n");

      if ((localized_name = _cupsMessageLookup(strings, preset_name)) != preset_name)
        cupsFilePrintf(fp, "*%s.APPrinterPreset %s/%s: \"\"\n", lang->language, preset_name, localized_name);
    }
  }

 /*
  * Close up and return...
  */

  cupsFileClose(fp);

  return (buffer);

 /*
  * If we get here then there was a problem creating the PPD...
  */

  bad_ppd:

  cupsFileClose(fp);
  unlink(buffer);
  *buffer = '\0';

  _cupsSetError(IPP_STATUS_ERROR_INTERNAL, _("Printer does not support required IPP attributes or document formats."), 1);

  return (NULL);
}


/*
 * '_pwgInputSlotForSource()' - Get the InputSlot name for the given PWG
 *                              media-source.
 */

const char *				/* O - InputSlot name */
_pwgInputSlotForSource(
    const char *media_source,		/* I - PWG media-source */
    char       *name,			/* I - Name buffer */
    size_t     namesize)		/* I - Size of name buffer */
{
 /*
  * Range check input...
  */

  if (!media_source || !name || namesize < PPD_MAX_NAME)
    return (NULL);

  if (_cups_strcasecmp(media_source, "main"))
    strlcpy(name, "Cassette", namesize);
  else if (_cups_strcasecmp(media_source, "alternate"))
    strlcpy(name, "Multipurpose", namesize);
  else if (_cups_strcasecmp(media_source, "large-capacity"))
    strlcpy(name, "LargeCapacity", namesize);
  else if (_cups_strcasecmp(media_source, "bottom"))
    strlcpy(name, "Lower", namesize);
  else if (_cups_strcasecmp(media_source, "middle"))
    strlcpy(name, "Middle", namesize);
  else if (_cups_strcasecmp(media_source, "top"))
    strlcpy(name, "Upper", namesize);
  else if (_cups_strcasecmp(media_source, "rear"))
    strlcpy(name, "Rear", namesize);
  else if (_cups_strcasecmp(media_source, "side"))
    strlcpy(name, "Side", namesize);
  else if (_cups_strcasecmp(media_source, "envelope"))
    strlcpy(name, "Envelope", namesize);
  else if (_cups_strcasecmp(media_source, "main-roll"))
    strlcpy(name, "Roll", namesize);
  else if (_cups_strcasecmp(media_source, "alternate-roll"))
    strlcpy(name, "Roll2", namesize);
  else
    pwg_ppdize_name(media_source, name, namesize);

  return (name);
}


/*
 * '_pwgMediaTypeForType()' - Get the MediaType name for the given PWG
 *                            media-type.
 */

const char *				/* O - MediaType name */
_pwgMediaTypeForType(
    const char *media_type,		/* I - PWG media-type */
    char       *name,			/* I - Name buffer */
    size_t     namesize)		/* I - Size of name buffer */
{
 /*
  * Range check input...
  */

  if (!media_type || !name || namesize < PPD_MAX_NAME)
    return (NULL);

  if (_cups_strcasecmp(media_type, "auto"))
    strlcpy(name, "Auto", namesize);
  else if (_cups_strcasecmp(media_type, "cardstock"))
    strlcpy(name, "Cardstock", namesize);
  else if (_cups_strcasecmp(media_type, "envelope"))
    strlcpy(name, "Envelope", namesize);
  else if (_cups_strcasecmp(media_type, "photographic-glossy"))
    strlcpy(name, "Glossy", namesize);
  else if (_cups_strcasecmp(media_type, "photographic-high-gloss"))
    strlcpy(name, "HighGloss", namesize);
  else if (_cups_strcasecmp(media_type, "photographic-matte"))
    strlcpy(name, "Matte", namesize);
  else if (_cups_strcasecmp(media_type, "stationery"))
    strlcpy(name, "Plain", namesize);
  else if (_cups_strcasecmp(media_type, "stationery-coated"))
    strlcpy(name, "Coated", namesize);
  else if (_cups_strcasecmp(media_type, "stationery-inkjet"))
    strlcpy(name, "Inkjet", namesize);
  else if (_cups_strcasecmp(media_type, "stationery-letterhead"))
    strlcpy(name, "Letterhead", namesize);
  else if (_cups_strcasecmp(media_type, "stationery-preprinted"))
    strlcpy(name, "Preprinted", namesize);
  else if (_cups_strcasecmp(media_type, "transparency"))
    strlcpy(name, "Transparency", namesize);
  else
    pwg_ppdize_name(media_type, name, namesize);

  return (name);
}


/*
 * '_pwgPageSizeForMedia()' - Get the PageSize name for the given media.
 */

const char *				/* O - PageSize name */
_pwgPageSizeForMedia(
    pwg_media_t *media,			/* I - Media */
    char        *name,			/* I - PageSize name buffer */
    size_t      namesize)		/* I - Size of name buffer */
{
  const char	*sizeptr,		/* Pointer to size in PWG name */
		*dimptr;		/* Pointer to dimensions in PWG name */


 /*
  * Range check input...
  */

  if (!media || !name || namesize < PPD_MAX_NAME)
    return (NULL);

 /*
  * Copy or generate a PageSize name...
  */

  if (media->ppd)
  {
   /*
    * Use a standard Adobe name...
    */

    strlcpy(name, media->ppd, namesize);
  }
  else if (!media->pwg || !strncmp(media->pwg, "custom_", 7) ||
           (sizeptr = strchr(media->pwg, '_')) == NULL ||
	   (dimptr = strchr(sizeptr + 1, '_')) == NULL ||
	   (size_t)(dimptr - sizeptr) > namesize)
  {
   /*
    * Use a name of the form "wNNNhNNN"...
    */

    snprintf(name, namesize, "w%dh%d", (int)PWG_TO_POINTS(media->width),
             (int)PWG_TO_POINTS(media->length));
  }
  else
  {
   /*
    * Copy the size name from class_sizename_dimensions...
    */

    memcpy(name, sizeptr + 1, (size_t)(dimptr - sizeptr - 1));
    name[dimptr - sizeptr - 1] = '\0';
  }

  return (name);
}


/*
 * 'cups_connect()' - Connect to a URL and get the resource path.
 */

static int				/* O  - 1 on success, 0 on failure */
cups_connect(http_t     **http,		/* IO - Current HTTP connection */
             const char *url,		/* I  - URL to connect */
             char       *resource,	/* I  - Resource path buffer */
             size_t     ressize)	/* I  - Size of resource path buffer */
{
  char			scheme[32],	/* URL scheme */
			userpass[256],	/* URL username:password */
			host[256],	/* URL host */
			curhost[256];	/* Current host */
  int			port;		/* URL port */
  http_encryption_t	encryption;	/* Type of encryption to use */


  // Separate the URI...
  if (httpSeparateURI(HTTP_URI_CODING_ALL, url, scheme, sizeof(scheme), userpass, sizeof(userpass), host, sizeof(host), &port, resource, ressize) < HTTP_URI_STATUS_OK)
    return (0);

  // Use encryption as needed..
  if (port == 443 || !strcmp(scheme, "https") || !strcmp(scheme, "ipps"))
    encryption = HTTP_ENCRYPTION_ALWAYS;
  else
    encryption = HTTP_ENCRYPTION_IF_REQUESTED;

  if (!*http || strcasecmp(host, httpGetHostname(*http, curhost, sizeof(curhost))) || httpAddrPort(httpGetAddress(*http)) != port || httpIsEncrypted(*http) != (encryption == HTTP_ENCRYPTION_ALWAYS))
  {
    httpClose(*http);
    *http = httpConnect2(host, port, NULL, AF_UNSPEC, encryption, 1, 5000, NULL);
  }

  return (*http != NULL);
}


/*
 * 'cups_get_url()' - Get a copy of the file at the given URL.
 */

static int				/* O  - 1 on success, 0 on failure */
cups_get_url(http_t     **http,		/* IO - Current HTTP connection */
             const char *url,		/* I  - URL to get */
             char       *name,		/* I  - Temporary filename */
             size_t     namesize)	/* I  - Size of temporary filename buffer */
{
  char			resource[256];	/* URL resource */
  http_status_t		status;		/* Status of GET request */
  int			fd;		/* Temporary file */


  if (!cups_connect(http, url, resource, sizeof(resource)))
    return (0);

  if ((fd = cupsTempFd(name, (int)namesize)) < 0)
    return (0);

  status = cupsGetFd(*http, resource, fd);

  close(fd);

  if (status != HTTP_STATUS_OK)
  {
    unlink(name);
    *name = '\0';
    return (0);
  }

  return (1);
}


/*
 * 'pwg_add_finishing()' - Add a finishings value.
 */

static void
pwg_add_finishing(
    cups_array_t     *finishings,	/* I - Finishings array */
    ipp_finishings_t template,		/* I - Finishing template */
    const char       *name,		/* I - PPD option */
    const char       *value)		/* I - PPD choice */
{
  _pwg_finishings_t	*f;		/* New finishings value */


  if ((f = (_pwg_finishings_t *)calloc(1, sizeof(_pwg_finishings_t))) != NULL)
  {
    f->value       = template;
    f->num_options = cupsAddOption(name, value, 0, &f->options);

    cupsArrayAdd(finishings, f);
  }
}


/*
 * 'pwg_add_message()' - Add a message to the PPD cached strings.
 */

static void
pwg_add_message(cups_array_t *a,	/* I - Message catalog */
                const char   *msg,	/* I - Message identifier */
                const char   *str)	/* I - Localized string */
{
  _cups_message_t	*m;		/* New message */


  if ((m = calloc(1, sizeof(_cups_message_t))) != NULL)
  {
    m->msg = strdup(msg);
    m->str = strdup(str);
    cupsArrayAdd(a, m);
  }
}


/*
 * 'pwg_compare_finishings()' - Compare two finishings values.
 */

static int				/* O - Result of comparison */
pwg_compare_finishings(
    _pwg_finishings_t *a,		/* I - First finishings value */
    _pwg_finishings_t *b)		/* I - Second finishings value */
{
  return ((int)b->value - (int)a->value);
}


/*
 * 'pwg_compare_sizes()' - Compare two media sizes...
 */

static int				/* O - Result of comparison */
pwg_compare_sizes(cups_size_t *a,	/* I - First media size */
                  cups_size_t *b)	/* I - Second media size */
{
  return (strcmp(a->media, b->media));
}


/*
 * 'pwg_copy_size()' - Copy a media size.
 */

static cups_size_t *			/* O - New media size */
pwg_copy_size(cups_size_t *size)	/* I - Media size to copy */
{
  cups_size_t	*newsize = (cups_size_t *)calloc(1, sizeof(cups_size_t));
					/* New media size */

  if (newsize)
    memcpy(newsize, size, sizeof(cups_size_t));

  return (newsize);
}


/*
 * 'pwg_free_finishings()' - Free a finishings value.
 */

static void
pwg_free_finishings(
    _pwg_finishings_t *f)		/* I - Finishings value */
{
  cupsFreeOptions(f->num_options, f->options);
  free(f);
}


/*
 * 'pwg_ppdize_name()' - Convert an IPP keyword to a PPD keyword.
 */

static void
pwg_ppdize_name(const char *ipp,	/* I - IPP keyword */
                char       *name,	/* I - Name buffer */
		size_t     namesize)	/* I - Size of name buffer */
{
  char	*ptr,				/* Pointer into name buffer */
	*end;				/* End of name buffer */


  if (!ipp)
  {
    *name = '\0';
    return;
  }

  *name = (char)toupper(*ipp++);

  for (ptr = name + 1, end = name + namesize - 1; *ipp && ptr < end;)
  {
    if (*ipp == '-' && _cups_isalnum(ipp[1]))
    {
      ipp ++;
      *ptr++ = (char)toupper(*ipp++ & 255);
    }
    else
      *ptr++ = *ipp++;
  }

  *ptr = '\0';
}


/*
 * 'pwg_ppdize_resolution()' - Convert PWG resolution values to PPD values.
 */

static void
pwg_ppdize_resolution(
    ipp_attribute_t *attr,		/* I - Attribute to convert */
    int             element,		/* I - Element to convert */
    int             *xres,		/* O - X resolution in DPI */
    int             *yres,		/* O - Y resolution in DPI */
    char            *name,		/* I - Name buffer */
    size_t          namesize)		/* I - Size of name buffer */
{
  ipp_res_t units;			/* Units for resolution */


  *xres = ippGetResolution(attr, element, yres, &units);

  if (units == IPP_RES_PER_CM)
  {
    *xres = (int)(*xres * 2.54);
    *yres = (int)(*yres * 2.54);
  }

  if (name && namesize > 4)
  {
    if (*xres == *yres)
      snprintf(name, namesize, "%ddpi", *xres);
    else
      snprintf(name, namesize, "%dx%ddpi", *xres, *yres);
  }
}


/*
 * 'pwg_unppdize_name()' - Convert a PPD keyword to a lowercase IPP keyword.
 */

static void
pwg_unppdize_name(const char *ppd,	/* I - PPD keyword */
		  char       *name,	/* I - Name buffer */
                  size_t     namesize,	/* I - Size of name buffer */
                  const char *dashchars)/* I - Characters to be replaced by dashes */
{
  char	*ptr,				/* Pointer into name buffer */
	*end;				/* End of name buffer */
  int   nodash = 1;                     /* Next char in IPP name cannot be a
                                           dash (first char or after a dash) */


  if (_cups_islower(*ppd))
  {
   /*
    * Already lowercase name, use as-is?
    */

    const char *ppdptr;			/* Pointer into PPD keyword */

    for (ppdptr = ppd + 1; *ppdptr; ppdptr ++)
      if (_cups_isupper(*ppdptr) || strchr(dashchars, *ppdptr) ||
	  (*ppdptr == '-' && *(ppdptr - 1) == '-') ||
	  (*ppdptr == '-' && *(ppdptr + 1) == '\0'))
        break;

    if (!*ppdptr)
    {
      strlcpy(name, ppd, namesize);
      return;
    }
  }

  for (ptr = name, end = name + namesize - 1; *ppd && ptr < end; ppd ++)
  {
    if (_cups_isalnum(*ppd))
    {
      *ptr++ = (char)tolower(*ppd & 255);
      nodash = 0;
    }
    else if (*ppd == '-' || strchr(dashchars, *ppd))
    {
      if (nodash == 0)
      {
	*ptr++ = '-';
	nodash = 1;
      }
    }
    else
    {
      *ptr++ = *ppd;
      nodash = 0;
    }

    if (nodash == 0)
    {
      if (!_cups_isupper(*ppd) && _cups_isalnum(*ppd) &&
	  _cups_isupper(ppd[1]) && ptr < end)
      {
	*ptr++ = '-';
	nodash = 1;
      }
      else if (!isdigit(*ppd & 255) && isdigit(ppd[1] & 255))
      {
	*ptr++ = '-';
	nodash = 1;
      }
    }
  }

  /* Remove trailing dashes */
  while (ptr > name && *(ptr - 1) == '-')
    ptr --;

  *ptr = '\0';
}<|MERGE_RESOLUTION|>--- conflicted
+++ resolved
@@ -1643,7 +1643,6 @@
 	color_option = "HPColorAsGray";
 	gray_choice  = "True";
       }
-<<<<<<< HEAD
 
       if (color_option && gray_choice)
       {
@@ -1654,18 +1653,6 @@
 	cups_option_t	*coption,	/* Color option */
 			*moption;	/* Monochrome option */
 
-=======
-
-      if (color_option && gray_choice)
-      {
-       /*
-	* Copy and convert ColorModel (output-mode) data...
-	*/
-
-	cups_option_t	*coption,	/* Color option */
-			*moption;	/* Monochrome option */
-
->>>>>>> 5453641d
 	for (pwg_print_quality = _PWG_PRINT_QUALITY_DRAFT;
 	     pwg_print_quality < _PWG_PRINT_QUALITY_MAX;
 	     pwg_print_quality ++)
