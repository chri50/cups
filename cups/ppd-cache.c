--- conflicted
+++ resolved
@@ -3188,16 +3188,10 @@
 
       if (!strcmp(keyword, "black_1") || !strcmp(keyword, "bi-level") || !strcmp(keyword, "process-bi-level"))
       {
-<<<<<<< HEAD
-	if (!default_color)
-	  cupsFilePuts(fp, "*OpenUI *ColorModel/Color Mode: PickOne\n"
-		       "*OrderDependency: 10 AnySetup *ColorModel\n");
-=======
         if (!default_color)
 	  cupsFilePuts(fp, "*OpenUI *ColorModel/Color Mode: PickOne\n"
 		           "*OrderDependency: 10 AnySetup *ColorModel\n");
 
->>>>>>> c9f52e0c
         cupsFilePuts(fp, "*ColorModel FastGray/Fast Grayscale: \"<</cupsColorSpace 3/cupsBitsPerColor 1/cupsColorOrder 0/cupsCompression 0>>setpagedevice\"\n");
 
         if (!default_color)
@@ -3205,16 +3199,10 @@
       }
       else if (!strcmp(keyword, "sgray_8") || !strcmp(keyword, "monochrome") || !strcmp(keyword, "process-monochrome"))
       {
-<<<<<<< HEAD
-	if (!default_color)
-	  cupsFilePuts(fp, "*OpenUI *ColorModel/Color Mode: PickOne\n"
-		       "*OrderDependency: 10 AnySetup *ColorModel\n");
-=======
         if (!default_color)
 	  cupsFilePuts(fp, "*OpenUI *ColorModel/Color Mode: PickOne\n"
 		           "*OrderDependency: 10 AnySetup *ColorModel\n");
 
->>>>>>> c9f52e0c
         cupsFilePuts(fp, "*ColorModel Gray/Grayscale: \"<</cupsColorSpace 18/cupsBitsPerColor 8/cupsColorOrder 0/cupsCompression 0>>setpagedevice\"\n");
 
         if (!default_color || !strcmp(default_color, "FastGray"))
@@ -3222,16 +3210,10 @@
       }
       else if (!strcmp(keyword, "srgb_8") || !strcmp(keyword, "color"))
       {
-<<<<<<< HEAD
-	if (!default_color)
-	  cupsFilePuts(fp, "*OpenUI *ColorModel/Color Mode: PickOne\n"
-		       "*OrderDependency: 10 AnySetup *ColorModel\n");
-=======
         if (!default_color)
 	  cupsFilePuts(fp, "*OpenUI *ColorModel/Color Mode: PickOne\n"
 		           "*OrderDependency: 10 AnySetup *ColorModel\n");
 
->>>>>>> c9f52e0c
         cupsFilePuts(fp, "*ColorModel RGB/Color: \"<</cupsColorSpace 19/cupsBitsPerColor 8/cupsColorOrder 0/cupsCompression 0>>setpagedevice\"\n");
 
 	default_color = "RGB";
