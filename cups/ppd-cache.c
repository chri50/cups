/*
 * PPD cache implementation for CUPS.
 *
 * Copyright © 2022-2024 by OpenPrinting.
 * Copyright © 2010-2021 by Apple Inc.
 *
 * Licensed under Apache License v2.0.  See the file "LICENSE" for more
 * information.
 */

/*
 * Include necessary headers...
 */

#include "cups-private.h"
#include "ppd-private.h"
#include "debug-internal.h"
#include <math.h>


/*
 * Macro to test for two almost-equal PWG measurements.
 */

#define _PWG_EQUIVALENT(x, y)	(abs((x)-(y)) < 2)


/*
 * Local functions...
 */

static int	cups_connect(http_t **http, const char *url, char *resource, size_t ressize);
static int	cups_get_url(http_t **http, const char *url, char *name, size_t namesize);
static const char *ppd_inputslot_for_keyword(_ppd_cache_t *pc, const char *keyword);
static void	ppd_put_string(cups_file_t *fp, cups_lang_t *lang, cups_array_t *strings, const char *ppd_option, const char *ppd_choice, const char *pwg_msgid);
static void	pwg_add_finishing(cups_array_t *finishings, ipp_finishings_t template, const char *name, const char *value);
static void	pwg_add_message(cups_array_t *a, const char *msg, const char *str);
static int	pwg_compare_finishings(_pwg_finishings_t *a, _pwg_finishings_t *b);
static int	pwg_compare_sizes(cups_size_t *a, cups_size_t *b);
static cups_size_t *pwg_copy_size(cups_size_t *size);
static void	pwg_free_finishings(_pwg_finishings_t *f);
static void	pwg_ppdize_name(const char *ipp, char *name, size_t namesize);
static void	pwg_ppdize_resolution(ipp_attribute_t *attr, int element, int *xres, int *yres, char *name, size_t namesize);
static void	pwg_unppdize_name(const char *ppd, char *name, size_t namesize,
		                  const char *dashchars);


/*
 * '_cupsConvertOptions()' - Convert printer options to standard IPP attributes.
 *
 * This functions converts PPD and CUPS-specific options to their standard IPP
 * attributes and values and adds them to the specified IPP request.
 */

int					/* O - New number of copies */
_cupsConvertOptions(
    ipp_t           *request,		/* I - IPP request */
    ppd_file_t      *ppd,		/* I - PPD file */
    _ppd_cache_t    *pc,		/* I - PPD cache info */
    ipp_attribute_t *media_col_sup,	/* I - media-col-supported values */
    ipp_attribute_t *doc_handling_sup,	/* I - multiple-document-handling-supported values */
    ipp_attribute_t *print_color_mode_sup,
                                	/* I - Printer supports print-color-mode */
    const char    *user,		/* I - User info */
    const char    *format,		/* I - document-format value */
    int           copies,		/* I - Number of copies */
    int           num_options,		/* I - Number of options */
    cups_option_t *options)		/* I - Options */
{
  int		i;			/* Looping var */
  const char	*keyword,		/* PWG keyword */
		*password;		/* Password string */
  pwg_size_t	*size;			/* PWG media size */
  ipp_t		*media_col,		/* media-col value */
		*media_size;		/* media-size value */
  const char	*media_source,		/* media-source value */
		*media_type,		/* media-type value */
		*collate_str,		/* multiple-document-handling value */
		*color_attr_name,	/* Supported color attribute */
		*mandatory,		/* Mandatory attributes */
		*finishing_template;	/* Finishing template */
  int		num_finishings = 0,	/* Number of finishing values */
		finishings[10];		/* Finishing enum values */
  ppd_choice_t	*choice;		/* Marked choice */
  int           finishings_copies = copies,
                                        /* Number of copies for finishings */
                job_pages = 0,		/* job-pages value */
		number_up = 1;		/* number-up value */
  const char	*value;			/* Option value */


 /*
  * Send standard IPP attributes...
  */

  if (pc->password && (password = cupsGetOption("job-password", num_options, options)) != NULL && ippGetOperation(request) != IPP_OP_VALIDATE_JOB)
  {
    ipp_attribute_t	*attr = NULL;	/* job-password attribute */

    if ((keyword = cupsGetOption("job-password-encryption", num_options, options)) == NULL)
      keyword = "none";

    if (!strcmp(keyword, "none"))
    {
     /*
      * Add plain-text job-password...
      */

      attr = ippAddOctetString(request, IPP_TAG_OPERATION, "job-password", password, (int)strlen(password));
    }
    else
    {
     /*
      * Add hashed job-password...
      */

      unsigned char	hash[64];	/* Hash of password */
      ssize_t		hashlen;	/* Length of hash */

      if ((hashlen = cupsHashData(keyword, password, strlen(password), hash, sizeof(hash))) > 0)
        attr = ippAddOctetString(request, IPP_TAG_OPERATION, "job-password", hash, (int)hashlen);
    }

    if (attr)
      ippAddString(request, IPP_TAG_OPERATION, IPP_TAG_KEYWORD, "job-password-encryption", NULL, keyword);
  }

  if (pc->account_id)
  {
    if ((keyword = cupsGetOption("job-account-id", num_options, options)) == NULL)
      keyword = cupsGetOption("job-billing", num_options, options);

    if (keyword)
      ippAddString(request, IPP_TAG_JOB, IPP_TAG_NAME, "job-account-id", NULL, keyword);
  }

  if (pc->accounting_user_id)
  {
    if ((keyword = cupsGetOption("job-accounting-user-id", num_options, options)) == NULL)
      keyword = user;

    if (keyword)
      ippAddString(request, IPP_TAG_JOB, IPP_TAG_NAME, "job-accounting-user-id", NULL, keyword);
  }

  for (mandatory = (const char *)cupsArrayFirst(pc->mandatory); mandatory; mandatory = (const char *)cupsArrayNext(pc->mandatory))
  {
    if (strcmp(mandatory, "copies") &&
	strcmp(mandatory, "destination-uris") &&
	strcmp(mandatory, "finishings") &&
	strcmp(mandatory, "finishings-col") &&
	strcmp(mandatory, "finishing-template") &&
	strcmp(mandatory, "job-account-id") &&
	strcmp(mandatory, "job-accounting-user-id") &&
	strcmp(mandatory, "job-password") &&
	strcmp(mandatory, "job-password-encryption") &&
	strcmp(mandatory, "media") &&
	strncmp(mandatory, "media-col", 9) &&
	strcmp(mandatory, "multiple-document-handling") &&
	strcmp(mandatory, "output-bin") &&
	strcmp(mandatory, "print-color-mode") &&
	strcmp(mandatory, "print-quality") &&
	strcmp(mandatory, "sides") &&
	(keyword = cupsGetOption(mandatory, num_options, options)) != NULL)
    {
      _ipp_option_t *opt = _ippFindOption(mandatory);
				    /* Option type */
      ipp_tag_t	value_tag = opt ? opt->value_tag : IPP_TAG_NAME;
				    /* Value type */

      switch (value_tag)
      {
	case IPP_TAG_INTEGER :
	case IPP_TAG_ENUM :
	    ippAddInteger(request, IPP_TAG_JOB, value_tag, mandatory, atoi(keyword));
	    break;
	case IPP_TAG_BOOLEAN :
	    ippAddBoolean(request, IPP_TAG_JOB, mandatory, !_cups_strcasecmp(keyword, "true"));
	    break;
	case IPP_TAG_RANGE :
	    {
	      int lower, upper;	/* Range */

	      if (sscanf(keyword, "%d-%d", &lower, &upper) != 2)
		lower = upper = atoi(keyword);

	      ippAddRange(request, IPP_TAG_JOB, mandatory, lower, upper);
	    }
	    break;
	case IPP_TAG_STRING :
	    ippAddOctetString(request, IPP_TAG_JOB, mandatory, keyword, (int)strlen(keyword));
	    break;
	default :
	    if (!strcmp(mandatory, "print-color-mode") && !strcmp(keyword, "monochrome"))
	    {
	      if (ippContainsString(print_color_mode_sup, "auto-monochrome"))
		keyword = "auto-monochrome";
	      else if (ippContainsString(print_color_mode_sup, "process-monochrome") && !ippContainsString(print_color_mode_sup, "monochrome"))
		keyword = "process-monochrome";
	    }

	    ippAddString(request, IPP_TAG_JOB, value_tag, mandatory, NULL, keyword);
	    break;
      }
    }
  }

  if ((keyword = cupsGetOption("PageSize", num_options, options)) == NULL)
    keyword = cupsGetOption("media", num_options, options);

  media_source = _ppdCacheGetSource(pc, cupsGetOption("InputSlot", num_options, options));
  media_type   = _ppdCacheGetType(pc, cupsGetOption("MediaType", num_options, options));
  size         = _ppdCacheGetSize(pc, keyword);

  if (media_col_sup && (size || media_source || media_type))
  {
   /*
    * Add a media-col value...
    */

    media_col = ippNew();

    if (size)
    {
      media_size = ippNew();
      ippAddInteger(media_size, IPP_TAG_ZERO, IPP_TAG_INTEGER,
                    "x-dimension", size->width);
      ippAddInteger(media_size, IPP_TAG_ZERO, IPP_TAG_INTEGER,
                    "y-dimension", size->length);

      ippAddCollection(media_col, IPP_TAG_ZERO, "media-size", media_size);
    }

    for (i = 0; i < media_col_sup->num_values; i ++)
    {
      if (size && !strcmp(media_col_sup->values[i].string.text, "media-left-margin"))
	ippAddInteger(media_col, IPP_TAG_ZERO, IPP_TAG_INTEGER, "media-left-margin", size->left);
      else if (size && !strcmp(media_col_sup->values[i].string.text, "media-bottom-margin"))
	ippAddInteger(media_col, IPP_TAG_ZERO, IPP_TAG_INTEGER, "media-bottom-margin", size->bottom);
      else if (size && !strcmp(media_col_sup->values[i].string.text, "media-right-margin"))
	ippAddInteger(media_col, IPP_TAG_ZERO, IPP_TAG_INTEGER, "media-right-margin", size->right);
      else if (size && !strcmp(media_col_sup->values[i].string.text, "media-top-margin"))
	ippAddInteger(media_col, IPP_TAG_ZERO, IPP_TAG_INTEGER, "media-top-margin", size->top);
      else if (media_source && !strcmp(media_col_sup->values[i].string.text, "media-source"))
	ippAddString(media_col, IPP_TAG_ZERO, IPP_TAG_KEYWORD, "media-source", NULL, media_source);
      else if (media_type && !strcmp(media_col_sup->values[i].string.text, "media-type"))
	ippAddString(media_col, IPP_TAG_ZERO, IPP_TAG_KEYWORD, "media-type", NULL, media_type);
    }

    ippAddCollection(request, IPP_TAG_JOB, "media-col", media_col);
  }

  if ((keyword = cupsGetOption("output-bin", num_options, options)) == NULL)
  {
    if ((choice = ppdFindMarkedChoice(ppd, "OutputBin")) != NULL)
      keyword = _ppdCacheGetBin(pc, choice->choice);
  }

  if (keyword)
    ippAddString(request, IPP_TAG_JOB, IPP_TAG_KEYWORD, "output-bin", NULL, keyword);

  color_attr_name = print_color_mode_sup ? "print-color-mode" : "output-mode";

 /*
  * If we use PPD with standardized PPD option for color support - ColorModel,
  * prefer it to don't break color/grayscale support for PPDs, either classic
  * or the ones generated from IPP Get-Printer-Attributes response.
  */

  if ((keyword = cupsGetOption("ColorModel", num_options, options)) == NULL)
  {
   /*
    * No ColorModel in options...
    */

    if ((choice = ppdFindMarkedChoice(ppd, "ColorModel")) != NULL)
    {
     /*
      * ColorModel is taken from PPD as its default option.
      */

      if (!strcmp(choice->choice, "Gray") || !strcmp(choice->choice, "FastGray") || !strcmp(choice->choice, "DeviceGray"))
        keyword = "monochrome";
      else
        keyword = "color";
    }
    else
     /*
      * print-color-mode is a default option since 2.4.1, use it as a fallback if there is no
      * ColorModel in options or PPD...
      */
      keyword = cupsGetOption("print-color-mode", num_options, options);
  }
  else
  {
   /*
    * ColorModel found in options...
    */

    if (!strcmp(keyword, "Gray") || !strcmp(keyword, "FastGray") || !strcmp(keyword, "DeviceGray"))
      keyword = "monochrome";
    else
      keyword = "color";
  }

  if (keyword && !strcmp(keyword, "monochrome"))
  {
    if (ippContainsString(print_color_mode_sup, "auto-monochrome"))
      keyword = "auto-monochrome";
    else if (ippContainsString(print_color_mode_sup, "process-monochrome") && !ippContainsString(print_color_mode_sup, "monochrome"))
      keyword = "process-monochrome";
  }

  if (keyword)
    ippAddString(request, IPP_TAG_JOB, IPP_TAG_KEYWORD, color_attr_name, NULL, keyword);

  if ((keyword = cupsGetOption("print-quality", num_options, options)) != NULL)
    ippAddInteger(request, IPP_TAG_JOB, IPP_TAG_ENUM, "print-quality", atoi(keyword));
  else if ((choice = ppdFindMarkedChoice(ppd, "cupsPrintQuality")) != NULL)
  {
    if (!_cups_strcasecmp(choice->choice, "draft"))
      ippAddInteger(request, IPP_TAG_JOB, IPP_TAG_ENUM, "print-quality", IPP_QUALITY_DRAFT);
    else if (!_cups_strcasecmp(choice->choice, "normal"))
      ippAddInteger(request, IPP_TAG_JOB, IPP_TAG_ENUM, "print-quality", IPP_QUALITY_NORMAL);
    else if (!_cups_strcasecmp(choice->choice, "high"))
      ippAddInteger(request, IPP_TAG_JOB, IPP_TAG_ENUM, "print-quality", IPP_QUALITY_HIGH);
  }

  if ((keyword = cupsGetOption("sides", num_options, options)) != NULL)
    ippAddString(request, IPP_TAG_JOB, IPP_TAG_KEYWORD, "sides", NULL, keyword);
  else if (pc->sides_option && (choice = ppdFindMarkedChoice(ppd, pc->sides_option)) != NULL)
  {
    if (pc->sides_1sided && !_cups_strcasecmp(choice->choice, pc->sides_1sided))
      ippAddString(request, IPP_TAG_JOB, IPP_TAG_KEYWORD, "sides", NULL, "one-sided");
    else if (pc->sides_2sided_long && !_cups_strcasecmp(choice->choice, pc->sides_2sided_long))
      ippAddString(request, IPP_TAG_JOB, IPP_TAG_KEYWORD, "sides", NULL, "two-sided-long-edge");
    else if (pc->sides_2sided_short && !_cups_strcasecmp(choice->choice, pc->sides_2sided_short))
      ippAddString(request, IPP_TAG_JOB, IPP_TAG_KEYWORD, "sides", NULL, "two-sided-short-edge");
  }

 /*
  * Copies...
  */

  if ((keyword = cupsGetOption("multiple-document-handling", num_options, options)) != NULL)
  {
    if (strstr(keyword, "uncollated"))
      keyword = "false";
    else
      keyword = "true";
  }
  else if ((keyword = cupsGetOption("collate", num_options, options)) == NULL)
    keyword = "true";

  if (format)
  {
    if (!_cups_strcasecmp(format, "image/gif") ||
	!_cups_strcasecmp(format, "image/jp2") ||
	!_cups_strcasecmp(format, "image/jpeg") ||
	!_cups_strcasecmp(format, "image/png") ||
	!_cups_strcasecmp(format, "image/tiff") ||
	!_cups_strncasecmp(format, "image/x-", 8))
    {
     /*
      * Collation makes no sense for single page image formats...
      */

      keyword = "false";
    }
    else if (!_cups_strncasecmp(format, "image/", 6) ||
	     !_cups_strcasecmp(format, "application/vnd.cups-raster"))
    {
     /*
      * Multi-page image formats will have copies applied by the upstream
      * filters...
      */

      copies = 1;
    }
  }

  if (doc_handling_sup)
  {
    if (!_cups_strcasecmp(keyword, "true"))
      collate_str = "separate-documents-collated-copies";
    else
      collate_str = "separate-documents-uncollated-copies";

    for (i = 0; i < doc_handling_sup->num_values; i ++)
    {
      if (!strcmp(doc_handling_sup->values[i].string.text, collate_str))
      {
	ippAddString(request, IPP_TAG_JOB, IPP_TAG_KEYWORD, "multiple-document-handling", NULL, collate_str);
	break;
      }
    }

    if (i >= doc_handling_sup->num_values)
      copies = 1;
  }

 /*
  * Map finishing options...
  */

  if (copies != finishings_copies)
  {
    // Figure out the proper job-pages-per-set value...
    if ((value = cupsGetOption("job-pages", num_options, options)) == NULL)
      value = cupsGetOption("com.apple.print.PrintSettings.PMTotalBeginPages..n.", num_options, options);

    if (value)
    {
      if ((job_pages = atoi(value)) < 1)
        job_pages = 1;
    }

    // Adjust for number-up
    if ((value = cupsGetOption("number-up", num_options, options)) != NULL)
    {
      if ((number_up = atoi(value)) < 1)
        number_up = 1;
    }

    job_pages = (job_pages + number_up - 1) / number_up;

    // When duplex printing, raster data will include an extra (blank) page to
    // make the total number of pages even.  Make sure this is reflected in the
    // page count...
    if ((job_pages & 1) && (keyword = cupsGetOption("sides", num_options, options)) != NULL && strcmp(keyword, "one-sided"))
      job_pages ++;
  }

  if ((finishing_template = cupsGetOption("cupsFinishingTemplate", num_options, options)) == NULL)
    finishing_template = cupsGetOption("finishing-template", num_options, options);

  if (finishing_template && strcmp(finishing_template, "none"))
  {
    ipp_t *fin_col = ippNew();		/* finishings-col value */

    ippAddString(fin_col, IPP_TAG_JOB, IPP_TAG_KEYWORD, "finishing-template", NULL, finishing_template);
    ippAddCollection(request, IPP_TAG_JOB, "finishings-col", fin_col);
    ippDelete(fin_col);

    if (copies != finishings_copies && job_pages > 0)
    {
     /*
      * Send job-pages-per-set attribute to apply finishings correctly...
      */

      ippAddInteger(request, IPP_TAG_JOB, IPP_TAG_INTEGER, "job-pages-per-set", job_pages);
    }
  }
  else
  {
    num_finishings = _ppdCacheGetFinishingValues(ppd, pc, (int)(sizeof(finishings) / sizeof(finishings[0])), finishings);
    if (num_finishings > 0)
    {
      ippAddIntegers(request, IPP_TAG_JOB, IPP_TAG_ENUM, "finishings", num_finishings, finishings);

      if (copies != finishings_copies && job_pages > 0)
      {
       /*
	* Send job-pages-per-set attribute to apply finishings correctly...
	*/

	ippAddInteger(request, IPP_TAG_JOB, IPP_TAG_INTEGER, "job-pages-per-set", job_pages);
      }
    }
  }

  return (copies);
}


/*
 * '_ppdCacheCreateWithFile()' - Create PPD cache and mapping data from a
 *                               written file.
 *
 * Use the @link _ppdCacheWriteFile@ function to write PWG mapping data to a
 * file.
 */

_ppd_cache_t *				/* O  - PPD cache and mapping data */
_ppdCacheCreateWithFile(
    const char *filename,		/* I  - File to read */
    ipp_t      **attrs)			/* IO - IPP attributes, if any */
{
  cups_file_t	*fp;			/* File */
  _ppd_cache_t	*pc;			/* PWG mapping data */
  pwg_size_t	*size;			/* Current size */
  pwg_map_t	*map;			/* Current map */
  _pwg_finishings_t *finishings;	/* Current finishings option */
  int		linenum,		/* Current line number */
		num_bins,		/* Number of bins in file */
		num_sizes,		/* Number of sizes in file */
		num_sources,		/* Number of sources in file */
		num_types;		/* Number of types in file */
  char		line[2048],		/* Current line */
		*value,			/* Pointer to value in line */
		*valueptr,		/* Pointer into value */
		pwg_keyword[128],	/* PWG keyword */
		ppd_keyword[PPD_MAX_NAME];
					/* PPD keyword */
  _pwg_print_color_mode_t print_color_mode;
					/* Print color mode for preset */
  _pwg_print_quality_t print_quality;	/* Print quality for preset */
  _pwg_print_content_optimize_t print_content_optimize;
                                        /* Content optimize for preset */


  DEBUG_printf(("_ppdCacheCreateWithFile(filename=\"%s\")", filename));

 /*
  * Range check input...
  */

  if (attrs)
    *attrs = NULL;

  if (!filename)
  {
    _cupsSetError(IPP_STATUS_ERROR_INTERNAL, strerror(EINVAL), 0);
    return (NULL);
  }

 /*
  * Open the file...
  */

  if ((fp = cupsFileOpen(filename, "r")) == NULL)
  {
    _cupsSetError(IPP_STATUS_ERROR_INTERNAL, strerror(errno), 0);
    return (NULL);
  }

 /*
  * Read the first line and make sure it has "#CUPS-PPD-CACHE-version" in it...
  */

  if (!cupsFileGets(fp, line, sizeof(line)))
  {
    _cupsSetError(IPP_STATUS_ERROR_INTERNAL, strerror(errno), 0);
    DEBUG_puts("_ppdCacheCreateWithFile: Unable to read first line.");
    cupsFileClose(fp);
    return (NULL);
  }

  if (strncmp(line, "#CUPS-PPD-CACHE-", 16))
  {
    _cupsSetError(IPP_STATUS_ERROR_INTERNAL, _("Bad PPD cache file."), 1);
    DEBUG_printf(("_ppdCacheCreateWithFile: Wrong first line \"%s\".", line));
    cupsFileClose(fp);
    return (NULL);
  }

  if (atoi(line + 16) != _PPD_CACHE_VERSION)
  {
    _cupsSetError(IPP_STATUS_ERROR_INTERNAL, _("Out of date PPD cache file."), 1);
    DEBUG_printf(("_ppdCacheCreateWithFile: Cache file has version %s, "
                  "expected %d.", line + 16, _PPD_CACHE_VERSION));
    cupsFileClose(fp);
    return (NULL);
  }

 /*
  * Allocate the mapping data structure...
  */

  if ((pc = calloc(1, sizeof(_ppd_cache_t))) == NULL)
  {
    _cupsSetError(IPP_STATUS_ERROR_INTERNAL, strerror(errno), 0);
    DEBUG_puts("_ppdCacheCreateWithFile: Unable to allocate _ppd_cache_t.");
    goto create_error;
  }

  pc->max_copies = 9999;

 /*
  * Read the file...
  */

  linenum     = 0;
  num_bins    = 0;
  num_sizes   = 0;
  num_sources = 0;
  num_types   = 0;

  while (cupsFileGetConf(fp, line, sizeof(line), &value, &linenum))
  {
    DEBUG_printf(("_ppdCacheCreateWithFile: line=\"%s\", value=\"%s\", "
                  "linenum=%d", line, value, linenum));

    if (!value)
    {
      DEBUG_printf(("_ppdCacheCreateWithFile: Missing value on line %d.",
                    linenum));
      _cupsSetError(IPP_STATUS_ERROR_INTERNAL, _("Bad PPD cache file."), 1);
      goto create_error;
    }
    else if (!_cups_strcasecmp(line, "Filter"))
    {
      if (!pc->filters)
        pc->filters = cupsArrayNew3(NULL, NULL, NULL, 0, (cups_acopy_func_t)strdup, (cups_afree_func_t)free);

      cupsArrayAdd(pc->filters, value);
    }
    else if (!_cups_strcasecmp(line, "PreFilter"))
    {
      if (!pc->prefilters)
        pc->prefilters = cupsArrayNew3(NULL, NULL, NULL, 0, (cups_acopy_func_t)strdup, (cups_afree_func_t)free);

      cupsArrayAdd(pc->prefilters, value);
    }
    else if (!_cups_strcasecmp(line, "Product"))
    {
      pc->product = strdup(value);
    }
    else if (!_cups_strcasecmp(line, "SingleFile"))
    {
      pc->single_file = !_cups_strcasecmp(value, "true");
    }
    else if (!_cups_strcasecmp(line, "IPP"))
    {
      off_t	pos = cupsFileTell(fp),	/* Position in file */
		length = strtol(value, NULL, 10);
					/* Length of IPP attributes */

      if (attrs && *attrs)
      {
        DEBUG_puts("_ppdCacheCreateWithFile: IPP listed multiple times.");
	_cupsSetError(IPP_STATUS_ERROR_INTERNAL, _("Bad PPD cache file."), 1);
	goto create_error;
      }
      else if (length <= 0)
      {
        DEBUG_puts("_ppdCacheCreateWithFile: Bad IPP length.");
	_cupsSetError(IPP_STATUS_ERROR_INTERNAL, _("Bad PPD cache file."), 1);
	goto create_error;
      }

      if (attrs)
      {
       /*
        * Read IPP attributes into the provided variable...
	*/

        *attrs = ippNew();

        if (ippReadIO(fp, (ipp_iocb_t)cupsFileRead, 1, NULL,
		      *attrs) != IPP_STATE_DATA)
	{
	  DEBUG_puts("_ppdCacheCreateWithFile: Bad IPP data.");
	  _cupsSetError(IPP_STATUS_ERROR_INTERNAL, _("Bad PPD cache file."), 1);
	  goto create_error;
	}
      }
      else
      {
       /*
        * Skip the IPP data entirely...
	*/

        cupsFileSeek(fp, pos + length);
      }

      if (cupsFileTell(fp) != (pos + length))
      {
        DEBUG_puts("_ppdCacheCreateWithFile: Bad IPP data.");
	_cupsSetError(IPP_STATUS_ERROR_INTERNAL, _("Bad PPD cache file."), 1);
	goto create_error;
      }
    }
    else if (!_cups_strcasecmp(line, "NumBins"))
    {
      if (num_bins > 0)
      {
        DEBUG_puts("_ppdCacheCreateWithFile: NumBins listed multiple times.");
	_cupsSetError(IPP_STATUS_ERROR_INTERNAL, _("Bad PPD cache file."), 1);
	goto create_error;
      }

      if ((num_bins = atoi(value)) <= 0 || num_bins > 65536)
      {
        DEBUG_printf(("_ppdCacheCreateWithFile: Bad NumBins value %d on line "
		      "%d.", num_sizes, linenum));
	_cupsSetError(IPP_STATUS_ERROR_INTERNAL, _("Bad PPD cache file."), 1);
	goto create_error;
      }

      if ((pc->bins = calloc((size_t)num_bins, sizeof(pwg_map_t))) == NULL)
      {
        DEBUG_printf(("_ppdCacheCreateWithFile: Unable to allocate %d bins.",
	              num_sizes));
	_cupsSetError(IPP_STATUS_ERROR_INTERNAL, strerror(errno), 0);
	goto create_error;
      }
    }
    else if (!_cups_strcasecmp(line, "Bin"))
    {
      if (sscanf(value, "%127s%40s", pwg_keyword, ppd_keyword) != 2)
      {
        DEBUG_printf(("_ppdCacheCreateWithFile: Bad Bin on line %d.", linenum));
	_cupsSetError(IPP_STATUS_ERROR_INTERNAL, _("Bad PPD cache file."), 1);
	goto create_error;
      }

      if (pc->num_bins >= num_bins)
      {
        DEBUG_printf(("_ppdCacheCreateWithFile: Too many Bin's on line %d.",
	              linenum));
	_cupsSetError(IPP_STATUS_ERROR_INTERNAL, _("Bad PPD cache file."), 1);
	goto create_error;
      }

      map      = pc->bins + pc->num_bins;
      map->pwg = strdup(pwg_keyword);
      map->ppd = strdup(ppd_keyword);

      pc->num_bins ++;
    }
    else if (!_cups_strcasecmp(line, "NumSizes"))
    {
      if (num_sizes > 0)
      {
        DEBUG_puts("_ppdCacheCreateWithFile: NumSizes listed multiple times.");
	_cupsSetError(IPP_STATUS_ERROR_INTERNAL, _("Bad PPD cache file."), 1);
	goto create_error;
      }

      if ((num_sizes = atoi(value)) < 0 || num_sizes > 65536)
      {
        DEBUG_printf(("_ppdCacheCreateWithFile: Bad NumSizes value %d on line "
	              "%d.", num_sizes, linenum));
	_cupsSetError(IPP_STATUS_ERROR_INTERNAL, _("Bad PPD cache file."), 1);
	goto create_error;
      }

      if (num_sizes > 0)
      {
	if ((pc->sizes = calloc((size_t)num_sizes, sizeof(pwg_size_t))) == NULL)
	{
	  DEBUG_printf(("_ppdCacheCreateWithFile: Unable to allocate %d sizes.",
			num_sizes));
	  _cupsSetError(IPP_STATUS_ERROR_INTERNAL, strerror(errno), 0);
	  goto create_error;
	}
      }
    }
    else if (!_cups_strcasecmp(line, "Size"))
    {
      if (pc->num_sizes >= num_sizes)
      {
        DEBUG_printf(("_ppdCacheCreateWithFile: Too many Size's on line %d.",
	              linenum));
	_cupsSetError(IPP_STATUS_ERROR_INTERNAL, _("Bad PPD cache file."), 1);
	goto create_error;
      }

      size = pc->sizes + pc->num_sizes;

      if (sscanf(value, "%127s%40s%d%d%d%d%d%d", pwg_keyword, ppd_keyword,
		 &(size->width), &(size->length), &(size->left),
		 &(size->bottom), &(size->right), &(size->top)) != 8)
      {
        DEBUG_printf(("_ppdCacheCreateWithFile: Bad Size on line %d.",
	              linenum));
	_cupsSetError(IPP_STATUS_ERROR_INTERNAL, _("Bad PPD cache file."), 1);
	goto create_error;
      }

      size->map.pwg = strdup(pwg_keyword);
      size->map.ppd = strdup(ppd_keyword);

      pc->num_sizes ++;
    }
    else if (!_cups_strcasecmp(line, "CustomSize"))
    {
      if (pc->custom_max_width > 0)
      {
        DEBUG_printf(("_ppdCacheCreateWithFile: Too many CustomSize's on line "
	              "%d.", linenum));
	_cupsSetError(IPP_STATUS_ERROR_INTERNAL, _("Bad PPD cache file."), 1);
	goto create_error;
      }

      if (sscanf(value, "%d%d%d%d%d%d%d%d", &(pc->custom_max_width),
                 &(pc->custom_max_length), &(pc->custom_min_width),
		 &(pc->custom_min_length), &(pc->custom_size.left),
		 &(pc->custom_size.bottom), &(pc->custom_size.right),
		 &(pc->custom_size.top)) != 8)
      {
        DEBUG_printf(("_ppdCacheCreateWithFile: Bad CustomSize on line %d.",
	              linenum));
	_cupsSetError(IPP_STATUS_ERROR_INTERNAL, _("Bad PPD cache file."), 1);
	goto create_error;
      }

      pwgFormatSizeName(pwg_keyword, sizeof(pwg_keyword), "custom", "max",
		        pc->custom_max_width, pc->custom_max_length, NULL);
      pc->custom_max_keyword = strdup(pwg_keyword);

      pwgFormatSizeName(pwg_keyword, sizeof(pwg_keyword), "custom", "min",
		        pc->custom_min_width, pc->custom_min_length, NULL);
      pc->custom_min_keyword = strdup(pwg_keyword);
    }
    else if (!_cups_strcasecmp(line, "SourceOption"))
    {
      pc->source_option = strdup(value);
    }
    else if (!_cups_strcasecmp(line, "NumSources"))
    {
      if (num_sources > 0)
      {
        DEBUG_puts("_ppdCacheCreateWithFile: NumSources listed multiple "
	           "times.");
	_cupsSetError(IPP_STATUS_ERROR_INTERNAL, _("Bad PPD cache file."), 1);
	goto create_error;
      }

      if ((num_sources = atoi(value)) <= 0 || num_sources > 65536)
      {
        DEBUG_printf(("_ppdCacheCreateWithFile: Bad NumSources value %d on "
	              "line %d.", num_sources, linenum));
	_cupsSetError(IPP_STATUS_ERROR_INTERNAL, _("Bad PPD cache file."), 1);
	goto create_error;
      }

      if ((pc->sources = calloc((size_t)num_sources, sizeof(pwg_map_t))) == NULL)
      {
        DEBUG_printf(("_ppdCacheCreateWithFile: Unable to allocate %d sources.",
	              num_sources));
	_cupsSetError(IPP_STATUS_ERROR_INTERNAL, strerror(errno), 0);
	goto create_error;
      }
    }
    else if (!_cups_strcasecmp(line, "Source"))
    {
      if (sscanf(value, "%127s%40s", pwg_keyword, ppd_keyword) != 2)
      {
        DEBUG_printf(("_ppdCacheCreateWithFile: Bad Source on line %d.",
	              linenum));
	_cupsSetError(IPP_STATUS_ERROR_INTERNAL, _("Bad PPD cache file."), 1);
	goto create_error;
      }

      if (pc->num_sources >= num_sources)
      {
        DEBUG_printf(("_ppdCacheCreateWithFile: Too many Source's on line %d.",
	              linenum));
	_cupsSetError(IPP_STATUS_ERROR_INTERNAL, _("Bad PPD cache file."), 1);
	goto create_error;
      }

      map      = pc->sources + pc->num_sources;
      map->pwg = strdup(pwg_keyword);
      map->ppd = strdup(ppd_keyword);

      pc->num_sources ++;
    }
    else if (!_cups_strcasecmp(line, "NumTypes"))
    {
      if (num_types > 0)
      {
        DEBUG_puts("_ppdCacheCreateWithFile: NumTypes listed multiple times.");
	_cupsSetError(IPP_STATUS_ERROR_INTERNAL, _("Bad PPD cache file."), 1);
	goto create_error;
      }

      if ((num_types = atoi(value)) <= 0 || num_types > 65536)
      {
        DEBUG_printf(("_ppdCacheCreateWithFile: Bad NumTypes value %d on "
	              "line %d.", num_types, linenum));
	_cupsSetError(IPP_STATUS_ERROR_INTERNAL, _("Bad PPD cache file."), 1);
	goto create_error;
      }

      if ((pc->types = calloc((size_t)num_types, sizeof(pwg_map_t))) == NULL)
      {
        DEBUG_printf(("_ppdCacheCreateWithFile: Unable to allocate %d types.",
	              num_types));
	_cupsSetError(IPP_STATUS_ERROR_INTERNAL, strerror(errno), 0);
	goto create_error;
      }
    }
    else if (!_cups_strcasecmp(line, "Type"))
    {
      if (sscanf(value, "%127s%40s", pwg_keyword, ppd_keyword) != 2)
      {
        DEBUG_printf(("_ppdCacheCreateWithFile: Bad Type on line %d.",
	              linenum));
	_cupsSetError(IPP_STATUS_ERROR_INTERNAL, _("Bad PPD cache file."), 1);
	goto create_error;
      }

      if (pc->num_types >= num_types)
      {
        DEBUG_printf(("_ppdCacheCreateWithFile: Too many Type's on line %d.",
	              linenum));
	_cupsSetError(IPP_STATUS_ERROR_INTERNAL, _("Bad PPD cache file."), 1);
	goto create_error;
      }

      map      = pc->types + pc->num_types;
      map->pwg = strdup(pwg_keyword);
      map->ppd = strdup(ppd_keyword);

      pc->num_types ++;
    }
    else if (!_cups_strcasecmp(line, "Preset"))
    {
     /*
      * Preset output-mode print-quality name=value ...
      */

      print_color_mode = (_pwg_print_color_mode_t)strtol(value, &valueptr, 10);
      print_quality    = (_pwg_print_quality_t)strtol(valueptr, &valueptr, 10);

      if (print_color_mode < _PWG_PRINT_COLOR_MODE_MONOCHROME ||
          print_color_mode >= _PWG_PRINT_COLOR_MODE_MAX ||
	  print_quality < _PWG_PRINT_QUALITY_DRAFT ||
	  print_quality >= _PWG_PRINT_QUALITY_MAX ||
	  valueptr == value || !*valueptr)
      {
        DEBUG_printf(("_ppdCacheCreateWithFile: Bad Preset on line %d.",
	              linenum));
	_cupsSetError(IPP_STATUS_ERROR_INTERNAL, _("Bad PPD cache file."), 1);
	goto create_error;
      }

      pc->num_presets[print_color_mode][print_quality] =
          cupsParseOptions(valueptr, 0,
	                   pc->presets[print_color_mode] + print_quality);
    }
    else if (!_cups_strcasecmp(line, "OptimizePreset"))
    {
     /*
      * Preset print_content_optimize name=value ...
      */

      print_content_optimize = (_pwg_print_content_optimize_t)strtol(value, &valueptr, 10);

      if (print_content_optimize < _PWG_PRINT_CONTENT_OPTIMIZE_AUTO ||
          print_content_optimize >= _PWG_PRINT_CONTENT_OPTIMIZE_MAX ||
	  valueptr == value || !*valueptr)
      {
        DEBUG_printf(("ppdCacheCreateWithFile: Bad Optimize Preset on line %d.",
	              linenum));
	_cupsSetError(IPP_STATUS_ERROR_INTERNAL, _("Bad PPD cache file."), 1);
	goto create_error;
      }

      pc->num_optimize_presets[print_content_optimize] =
          cupsParseOptions(valueptr, 0,
	                   pc->optimize_presets + print_content_optimize);
    }
    else if (!_cups_strcasecmp(line, "SidesOption"))
      pc->sides_option = strdup(value);
    else if (!_cups_strcasecmp(line, "Sides1Sided"))
      pc->sides_1sided = strdup(value);
    else if (!_cups_strcasecmp(line, "Sides2SidedLong"))
      pc->sides_2sided_long = strdup(value);
    else if (!_cups_strcasecmp(line, "Sides2SidedShort"))
      pc->sides_2sided_short = strdup(value);
    else if (!_cups_strcasecmp(line, "Finishings"))
    {
      if (!pc->finishings)
	pc->finishings =
	    cupsArrayNew3((cups_array_func_t)pwg_compare_finishings,
			  NULL, NULL, 0, NULL,
			  (cups_afree_func_t)pwg_free_finishings);

      if ((finishings = calloc(1, sizeof(_pwg_finishings_t))) == NULL)
        goto create_error;

      finishings->value       = (ipp_finishings_t)strtol(value, &valueptr, 10);
      finishings->num_options = cupsParseOptions(valueptr, 0,
                                                 &(finishings->options));

      cupsArrayAdd(pc->finishings, finishings);
    }
    else if (!_cups_strcasecmp(line, "FinishingTemplate"))
    {
      if (!pc->templates)
        pc->templates = cupsArrayNew3((cups_array_func_t)strcmp, NULL, NULL, 0, (cups_acopy_func_t)strdup, (cups_afree_func_t)free);

      cupsArrayAdd(pc->templates, value);
    }
    else if (!_cups_strcasecmp(line, "MaxCopies"))
      pc->max_copies = atoi(value);
    else if (!_cups_strcasecmp(line, "ChargeInfoURI"))
      pc->charge_info_uri = strdup(value);
    else if (!_cups_strcasecmp(line, "JobAccountId"))
      pc->account_id = !_cups_strcasecmp(value, "true");
    else if (!_cups_strcasecmp(line, "JobAccountingUserId"))
      pc->accounting_user_id = !_cups_strcasecmp(value, "true");
    else if (!_cups_strcasecmp(line, "JobPassword"))
      pc->password = strdup(value);
    else if (!_cups_strcasecmp(line, "Mandatory"))
    {
      if (pc->mandatory)
        _cupsArrayAddStrings(pc->mandatory, value, ' ');
      else
        pc->mandatory = _cupsArrayNewStrings(value, ' ');
    }
    else if (!_cups_strcasecmp(line, "SupportFile"))
    {
      if (!pc->support_files)
        pc->support_files = cupsArrayNew3(NULL, NULL, NULL, 0, (cups_acopy_func_t)strdup, (cups_afree_func_t)free);

      cupsArrayAdd(pc->support_files, value);
    }
    else
    {
      DEBUG_printf(("_ppdCacheCreateWithFile: Unknown %s on line %d.", line,
		    linenum));
    }
  }

  if (pc->num_sizes < num_sizes)
  {
    DEBUG_printf(("_ppdCacheCreateWithFile: Not enough sizes (%d < %d).",
                  pc->num_sizes, num_sizes));
    _cupsSetError(IPP_STATUS_ERROR_INTERNAL, _("Bad PPD cache file."), 1);
    goto create_error;
  }

  if (pc->num_sources < num_sources)
  {
    DEBUG_printf(("_ppdCacheCreateWithFile: Not enough sources (%d < %d).",
                  pc->num_sources, num_sources));
    _cupsSetError(IPP_STATUS_ERROR_INTERNAL, _("Bad PPD cache file."), 1);
    goto create_error;
  }

  if (pc->num_types < num_types)
  {
    DEBUG_printf(("_ppdCacheCreateWithFile: Not enough types (%d < %d).",
                  pc->num_types, num_types));
    _cupsSetError(IPP_STATUS_ERROR_INTERNAL, _("Bad PPD cache file."), 1);
    goto create_error;
  }

  cupsFileClose(fp);

  return (pc);

 /*
  * If we get here the file was bad - free any data and return...
  */

  create_error:

  cupsFileClose(fp);
  _ppdCacheDestroy(pc);

  if (attrs)
  {
    ippDelete(*attrs);
    *attrs = NULL;
  }

  return (NULL);
}


/*
 * '_ppdCacheCreateWithPPD()' - Create PWG mapping data from a PPD file.
 */

_ppd_cache_t *				/* O - PPD cache and mapping data */
_ppdCacheCreateWithPPD(ppd_file_t *ppd)	/* I - PPD file */
{
  int			i, j, k;	/* Looping vars */
  _ppd_cache_t		*pc;		/* PWG mapping data */
  ppd_option_t		*input_slot,	/* InputSlot option */
			*media_type,	/* MediaType option */
			*output_bin,	/* OutputBin option */
			*color_model,	/* ColorModel option */
			*duplex,	/* Duplex option */
			*ppd_option;	/* Other PPD option */
  ppd_choice_t		*choice;	/* Current InputSlot/MediaType */
  pwg_map_t		*map;		/* Current source/type map */
  int                   preset_added = 0; /* Preset definition found in PPD? */
  ppd_attr_t		*ppd_attr;	/* Current PPD preset attribute */
  int			num_options;	/* Number of preset options and props */
  cups_option_t		*options;	/* Preset options and properties */
  ppd_size_t		*ppd_size;	/* Current PPD size */
  pwg_size_t		*pwg_size;	/* Current PWG size */
  char			pwg_keyword[3 + PPD_MAX_NAME + 1 + 12 + 1 + 12 + 3],
					/* PWG keyword string */
			ppd_name[PPD_MAX_NAME];
					/* Normalized PPD name */
  const char		*pwg_name;	/* Standard PWG media name */
  pwg_media_t		*pwg_media,	/* PWG media data */
			pwg_mediatemp;	/* Temporary PWG media data */
  _pwg_print_color_mode_t pwg_print_color_mode;
					/* print-color-mode index */
  _pwg_print_quality_t	pwg_print_quality;
					/* print-quality index */
  int			similar;	/* Are the old and new size similar? */
  pwg_size_t		*old_size;	/* Current old size */
  int			old_imageable,	/* Old imageable length in 2540ths */
			old_borderless,	/* Old borderless state */
			old_known_pwg;	/* Old PWG name is well-known */
  int			new_width,	/* New width in 2540ths */
			new_length,	/* New length in 2540ths */
			new_left,	/* New left margin in 2540ths */
			new_bottom,	/* New bottom margin in 2540ths */
			new_right,	/* New right margin in 2540ths */
			new_top,	/* New top margin in 2540ths */
			new_imageable,	/* New imageable length in 2540ths */
			new_borderless,	/* New borderless state */
			new_known_pwg;	/* New PWG name is well-known */
  pwg_size_t		*new_size;	/* New size to add, if any */
  const char		*filter;	/* Current filter */
  _pwg_finishings_t	*finishings;	/* Current finishings value */
  char			msg_id[256];	/* Message identifier */


  DEBUG_printf(("_ppdCacheCreateWithPPD(ppd=%p)", ppd));

 /*
  * Range check input...
  */

  if (!ppd)
    return (NULL);

 /*
  * Allocate memory...
  */

  if ((pc = calloc(1, sizeof(_ppd_cache_t))) == NULL)
  {
    DEBUG_puts("_ppdCacheCreateWithPPD: Unable to allocate _ppd_cache_t.");
    goto create_error;
  }

  pc->strings = _cupsMessageNew(NULL);

 /*
  * Copy and convert size data...
  */

  if (ppd->num_sizes > 0)
  {
    if ((pc->sizes = calloc((size_t)ppd->num_sizes, sizeof(pwg_size_t))) == NULL)
    {
      DEBUG_printf(("_ppdCacheCreateWithPPD: Unable to allocate %d "
		    "pwg_size_t's.", ppd->num_sizes));
      goto create_error;
    }

    for (i = ppd->num_sizes, pwg_size = pc->sizes, ppd_size = ppd->sizes;
	 i > 0;
	 i --, ppd_size ++)
    {
     /*
      * Don't copy over custom size...
      */

      if (!_cups_strcasecmp(ppd_size->name, "Custom"))
	continue;

     /*
      * Convert the PPD size name to the corresponding PWG keyword name.
      */

      if ((pwg_media = pwgMediaForSize(PWG_FROM_POINTS(ppd_size->width), PWG_FROM_POINTS(ppd_size->length))) != NULL)
      {
       /*
	* Standard name, do we have conflicts?
	*/

	for (j = 0; j < pc->num_sizes; j ++)
	  if (!strcmp(pc->sizes[j].map.pwg, pwg_media->pwg))
	  {
	    pwg_media = NULL;
	    break;
	  }
      }

      if (pwg_media)
      {
       /*
	* Standard name and no conflicts, use it!
	*/

	pwg_name      = pwg_media->pwg;
	new_known_pwg = 1;
      }
      else
      {
       /*
	* Not a standard name; convert it to a PWG vendor name of the form:
	*
	*     pp_lowerppd_WIDTHxHEIGHTuu
	*/

	pwg_name      = pwg_keyword;
	new_known_pwg = 0;

	pwg_unppdize_name(ppd_size->name, ppd_name, sizeof(ppd_name), "_.");
	pwgFormatSizeName(pwg_keyword, sizeof(pwg_keyword), NULL, ppd_name,
			  PWG_FROM_POINTS(ppd_size->width),
			  PWG_FROM_POINTS(ppd_size->length), NULL);
      }

     /*
      * If we have a similar paper with non-zero margins then we only want to
      * keep it if it has a larger imageable area length.  The NULL check is for
      * dimensions that are <= 0...
      */

      if ((pwg_media = _pwgMediaNearSize(&pwg_mediatemp, /*keyword*/NULL, /*keysize*/0, /*ppdname*/NULL, /*ppdsize*/0, PWG_FROM_POINTS(ppd_size->width), PWG_FROM_POINTS(ppd_size->length), /*epsilon*/0)) == NULL)
	continue;

      new_width      = pwg_media->width;
      new_length     = pwg_media->length;
      new_left       = PWG_FROM_POINTS(ppd_size->left);
      new_bottom     = PWG_FROM_POINTS(ppd_size->bottom);
      new_right      = PWG_FROM_POINTS(ppd_size->width - ppd_size->right);
      new_top        = PWG_FROM_POINTS(ppd_size->length - ppd_size->top);
      new_imageable  = new_length - new_top - new_bottom;
      new_borderless = new_bottom == 0 && new_top == 0 &&
		       new_left == 0 && new_right == 0;

      for (k = pc->num_sizes, similar = 0, old_size = pc->sizes, new_size = NULL;
	   k > 0 && !similar;
	   k --, old_size ++)
      {
	old_imageable  = old_size->length - old_size->top - old_size->bottom;
	old_borderless = old_size->left == 0 && old_size->bottom == 0 &&
			 old_size->right == 0 && old_size->top == 0;
	old_known_pwg  = strncmp(old_size->map.pwg, "oe_", 3) &&
			 strncmp(old_size->map.pwg, "om_", 3);

	similar = old_borderless == new_borderless &&
		  _PWG_EQUIVALENT(old_size->width, new_width) &&
		  _PWG_EQUIVALENT(old_size->length, new_length);

	if (similar &&
	    (new_known_pwg || (!old_known_pwg && new_imageable > old_imageable)))
	{
	 /*
	  * The new paper has a larger imageable area so it could replace
	  * the older paper.  Regardless of the imageable area, we always
	  * prefer the size with a well-known PWG name.
	  */

	  new_size = old_size;
	  free(old_size->map.ppd);
	  free(old_size->map.pwg);
	}
      }

      if (!similar)
      {
       /*
	* The paper was unique enough to deserve its own entry so add it to the
	* end.
	*/

	new_size = pwg_size ++;
	pc->num_sizes ++;
      }

      if (new_size)
      {
       /*
	* Save this size...
	*/

	new_size->map.ppd = strdup(ppd_size->name);
	new_size->map.pwg = strdup(pwg_name);
	new_size->width   = new_width;
	new_size->length  = new_length;
	new_size->left    = new_left;
	new_size->bottom  = new_bottom;
	new_size->right   = new_right;
	new_size->top     = new_top;
      }
    }
  }

  if (ppd->variable_sizes)
  {
   /*
    * Generate custom size data...
    */

    pwgFormatSizeName(pwg_keyword, sizeof(pwg_keyword), "custom", "max",
		      PWG_FROM_POINTS(ppd->custom_max[0]),
		      PWG_FROM_POINTS(ppd->custom_max[1]), NULL);
    pc->custom_max_keyword = strdup(pwg_keyword);
    pc->custom_max_width   = PWG_FROM_POINTS(ppd->custom_max[0]);
    pc->custom_max_length  = PWG_FROM_POINTS(ppd->custom_max[1]);

    pwgFormatSizeName(pwg_keyword, sizeof(pwg_keyword), "custom", "min",
		      PWG_FROM_POINTS(ppd->custom_min[0]),
		      PWG_FROM_POINTS(ppd->custom_min[1]), NULL);
    pc->custom_min_keyword = strdup(pwg_keyword);
    pc->custom_min_width   = PWG_FROM_POINTS(ppd->custom_min[0]);
    pc->custom_min_length  = PWG_FROM_POINTS(ppd->custom_min[1]);

    pc->custom_size.left   = PWG_FROM_POINTS(ppd->custom_margins[0]);
    pc->custom_size.bottom = PWG_FROM_POINTS(ppd->custom_margins[1]);
    pc->custom_size.right  = PWG_FROM_POINTS(ppd->custom_margins[2]);
    pc->custom_size.top    = PWG_FROM_POINTS(ppd->custom_margins[3]);
  }

 /*
  * Copy and convert InputSlot data...
  */

  if ((input_slot = ppdFindOption(ppd, "InputSlot")) == NULL)
    input_slot = ppdFindOption(ppd, "HPPaperSource");

  if (input_slot)
  {
    pc->source_option = strdup(input_slot->keyword);

    if ((pc->sources = calloc((size_t)input_slot->num_choices, sizeof(pwg_map_t))) == NULL)
    {
      DEBUG_printf(("_ppdCacheCreateWithPPD: Unable to allocate %d "
                    "pwg_map_t's for InputSlot.", input_slot->num_choices));
      goto create_error;
    }

    pc->num_sources = input_slot->num_choices;

    for (i = input_slot->num_choices, choice = input_slot->choices,
             map = pc->sources;
	 i > 0;
	 i --, choice ++, map ++)
    {
      if (!_cups_strncasecmp(choice->choice, "Auto", 4) ||
          !_cups_strncasecmp(choice->text, "Auto", 4) ||
          !_cups_strcasecmp(choice->choice, "Default") ||
          !_cups_strcasecmp(choice->text, "Default"))
        pwg_name = "auto";
      else if (!_cups_strcasecmp(choice->choice, "Cassette"))
        pwg_name = "main";
      else if (!_cups_strcasecmp(choice->choice, "PhotoTray"))
        pwg_name = "photo";
      else if (!_cups_strcasecmp(choice->choice, "CDTray"))
        pwg_name = "disc";
      else if (!_cups_strncasecmp(choice->choice, "Multipurpose", 12) ||
               !_cups_strcasecmp(choice->choice, "MP") ||
               !_cups_strcasecmp(choice->choice, "MPTray"))
        pwg_name = "by-pass-tray";
      else if (!_cups_strcasecmp(choice->choice, "LargeCapacity"))
        pwg_name = "large-capacity";
      else if (!_cups_strncasecmp(choice->choice, "Lower", 5))
        pwg_name = "bottom";
      else if (!_cups_strncasecmp(choice->choice, "Middle", 6))
        pwg_name = "middle";
      else if (!_cups_strncasecmp(choice->choice, "Upper", 5))
        pwg_name = "top";
      else if (!_cups_strncasecmp(choice->choice, "Side", 4))
        pwg_name = "side";
      else if (!_cups_strcasecmp(choice->choice, "Roll"))
        pwg_name = "main-roll";
      else if (!_cups_strcasecmp(choice->choice, "0"))
        pwg_name = "tray-1";
      else if (!_cups_strcasecmp(choice->choice, "1"))
        pwg_name = "tray-2";
      else if (!_cups_strcasecmp(choice->choice, "2"))
        pwg_name = "tray-3";
      else if (!_cups_strcasecmp(choice->choice, "3"))
        pwg_name = "tray-4";
      else if (!_cups_strcasecmp(choice->choice, "4"))
        pwg_name = "tray-5";
      else if (!_cups_strcasecmp(choice->choice, "5"))
        pwg_name = "tray-6";
      else if (!_cups_strcasecmp(choice->choice, "6"))
        pwg_name = "tray-7";
      else if (!_cups_strcasecmp(choice->choice, "7"))
        pwg_name = "tray-8";
      else if (!_cups_strcasecmp(choice->choice, "8"))
        pwg_name = "tray-9";
      else if (!_cups_strcasecmp(choice->choice, "9"))
        pwg_name = "tray-10";
      else
      {
       /*
        * Convert PPD name to lowercase...
	*/

        pwg_name = pwg_keyword;
	pwg_unppdize_name(choice->choice, pwg_keyword, sizeof(pwg_keyword),
	                  "_");
      }

      map->pwg = strdup(pwg_name);
      map->ppd = strdup(choice->choice);

     /*
      * Add localized text for PWG keyword to message catalog...
      */

      snprintf(msg_id, sizeof(msg_id), "media-source.%s", pwg_name);
      pwg_add_message(pc->strings, msg_id, choice->text);
    }
  }

 /*
  * Copy and convert MediaType data...
  */

  if ((media_type = ppdFindOption(ppd, "MediaType")) != NULL)
  {
    static const struct
    {
      const char *ppd_name;		/* PPD MediaType name or prefix to match */
      int        match_length;		/* Length of prefix, or -1 to match entire string */
      const char *pwg_name;		/* Registered PWG media-type name to use */
    } standard_types[] = {
      {"Auto", 4, "auto"},
      {"Any", -1, "auto"},
      {"Default", -1, "auto"},
      {"Card", 4, "cardstock"},
      {"Env", 3, "envelope"},
      {"Gloss", 5, "photographic-glossy"},
      {"HighGloss", -1, "photographic-high-gloss"},
      {"Matte", -1, "photographic-matte"},
      {"Plain", 5, "stationery"},
      {"Coated", 6, "stationery-coated"},
      {"Inkjet", -1, "stationery-inkjet"},
      {"Letterhead", -1, "stationery-letterhead"},
      {"Preprint", 8, "stationery-preprinted"},
      {"Recycled", -1, "stationery-recycled"},
      {"Transparen", 10, "transparency"},
    };
    const size_t num_standard_types = sizeof(standard_types) / sizeof(standard_types[0]);
					/* Length of the standard_types array */
    int match_counts[sizeof(standard_types) / sizeof(standard_types[0])] = {0};
					/* Number of matches for each standard type */

    if ((pc->types = calloc((size_t)media_type->num_choices, sizeof(pwg_map_t))) == NULL)
    {
      DEBUG_printf(("_ppdCacheCreateWithPPD: Unable to allocate %d "
                    "pwg_map_t's for MediaType.", media_type->num_choices));
      goto create_error;
    }

    pc->num_types = media_type->num_choices;

    for (i = media_type->num_choices, choice = media_type->choices,
             map = pc->types;
	 i > 0;
	 i --, choice ++, map ++)
    {
      pwg_name = NULL;

      for (j = 0; j < num_standard_types; j ++)
      {
        if (standard_types[j].match_length <= 0)
        {
          if (!_cups_strcasecmp(choice->choice, standard_types[j].ppd_name))
          {
            pwg_name = standard_types[j].pwg_name;
            match_counts[j] ++;
          }
        }
        else if (!_cups_strncasecmp(choice->choice, standard_types[j].ppd_name, standard_types[j].match_length))
        {
          pwg_name = standard_types[j].pwg_name;
          match_counts[j] ++;
        }
      }

      if (!pwg_name)
      {
       /*
        * Convert PPD name to lowercase...
	*/

        pwg_name = pwg_keyword;
	pwg_unppdize_name(choice->choice, pwg_keyword, sizeof(pwg_keyword),
	                  "_");
      }

      map->pwg = strdup(pwg_name);
      map->ppd = strdup(choice->choice);
    }

   /*
    * Since three PPD name patterns can map to "auto", their match counts
    * should each be the count of all three combined.
    */

    i = match_counts[0] + match_counts[1] + match_counts[2];
    match_counts[0] = match_counts[1] = match_counts[2] = i;

    for (i = 0, choice = media_type->choices, map = pc->types;
      i < media_type->num_choices;
      i ++, choice ++, map ++)
    {
     /*
      * If there are two matches for any standard PWG media type, don't give
      * the PWG name to either one.
      */

      for (j = 0; j < num_standard_types; j ++)
      {
        if (match_counts[j] > 1 && !strcmp(map->pwg, standard_types[j].pwg_name))
        {
          free(map->pwg);
          pwg_unppdize_name(choice->choice, pwg_keyword, sizeof(pwg_keyword), "_");
          map->pwg = strdup(pwg_keyword);
        }
      }

     /*
      * Add localized text for PWG keyword to message catalog...
      */

      snprintf(msg_id, sizeof(msg_id), "media-type.%s", map->pwg);
      pwg_add_message(pc->strings, msg_id, choice->text);
    }
  }

 /*
  * Copy and convert OutputBin data...
  */

  if ((output_bin = ppdFindOption(ppd, "OutputBin")) != NULL)
  {
    if ((pc->bins = calloc((size_t)output_bin->num_choices, sizeof(pwg_map_t))) == NULL)
    {
      DEBUG_printf(("_ppdCacheCreateWithPPD: Unable to allocate %d "
                    "pwg_map_t's for OutputBin.", output_bin->num_choices));
      goto create_error;
    }

    pc->num_bins = output_bin->num_choices;

    for (i = output_bin->num_choices, choice = output_bin->choices,
             map = pc->bins;
	 i > 0;
	 i --, choice ++, map ++)
    {
      pwg_unppdize_name(choice->choice, pwg_keyword, sizeof(pwg_keyword), "_");

      map->pwg = strdup(pwg_keyword);
      map->ppd = strdup(choice->choice);

     /*
      * Add localized text for PWG keyword to message catalog...
      */

      snprintf(msg_id, sizeof(msg_id), "output-bin.%s", pwg_keyword);
      pwg_add_message(pc->strings, msg_id, choice->text);
    }
  }

  if ((ppd_attr = ppdFindAttr(ppd, "APPrinterPreset", NULL)) != NULL)
  {
   /*
    * "Classic" Mac OS approach
    */

   /*
    * Copy and convert APPrinterPreset (output-mode + print-quality) data...
    */

    const char	*quality,		/* com.apple.print.preset.quality value */
		*output_mode,		/* com.apple.print.preset.output-mode value */
		*color_model_val,	/* ColorModel choice */
		*graphicsType,		/* com.apple.print.preset.graphicsType value */
		*media_front_coating;	/* com.apple.print.preset.media-front-coating value */

    do
    {
     /*
      * Add localized text for PWG keyword to message catalog...
      */

      snprintf(msg_id, sizeof(msg_id), "preset-name.%s", ppd_attr->spec);
      pwg_add_message(pc->strings, msg_id, ppd_attr->text);

     /*
      * Get the options for this preset...
      */

      num_options = _ppdParseOptions(ppd_attr->value, 0, &options,
                                     _PPD_PARSE_ALL);

      if ((quality = cupsGetOption("com.apple.print.preset.quality",
                                   num_options, options)) != NULL)
      {
       /*
        * Get the print-quality for this preset...
	*/

	if (!strcmp(quality, "low"))
	  pwg_print_quality = _PWG_PRINT_QUALITY_DRAFT;
	else if (!strcmp(quality, "high"))
	  pwg_print_quality = _PWG_PRINT_QUALITY_HIGH;
	else
	  pwg_print_quality = _PWG_PRINT_QUALITY_NORMAL;

       /*
	* Ignore graphicsType "Photo" presets that are not high quality.
	*/

	graphicsType = cupsGetOption("com.apple.print.preset.graphicsType",
				      num_options, options);

	if (pwg_print_quality != _PWG_PRINT_QUALITY_HIGH && graphicsType &&
	    !strcmp(graphicsType, "Photo"))
	  continue;

       /*
	* Ignore presets for normal and draft quality where the coating
	* isn't "none" or "autodetect".
	*/

	media_front_coating = cupsGetOption(
	                          "com.apple.print.preset.media-front-coating",
			          num_options, options);

        if (pwg_print_quality != _PWG_PRINT_QUALITY_HIGH &&
	    media_front_coating &&
	    strcmp(media_front_coating, "none") &&
	    strcmp(media_front_coating, "autodetect"))
	  continue;

       /*
        * Get the output mode for this preset...
	*/

        output_mode     = cupsGetOption("com.apple.print.preset.output-mode",
	                                num_options, options);
        color_model_val = cupsGetOption("ColorModel", num_options, options);

        if (output_mode)
	{
	  if (!strcmp(output_mode, "monochrome"))
	    pwg_print_color_mode = _PWG_PRINT_COLOR_MODE_MONOCHROME;
	  else
	    pwg_print_color_mode = _PWG_PRINT_COLOR_MODE_COLOR;
	}
	else if (color_model_val)
	{
	  if (!_cups_strcasecmp(color_model_val, "Gray"))
	    pwg_print_color_mode = _PWG_PRINT_COLOR_MODE_MONOCHROME;
	  else
	    pwg_print_color_mode = _PWG_PRINT_COLOR_MODE_COLOR;
	}
	else
	  pwg_print_color_mode = _PWG_PRINT_COLOR_MODE_COLOR;

       /*
        * Save the options for this combination as needed...
	*/

        if (!pc->num_presets[pwg_print_color_mode][pwg_print_quality])
	  pc->num_presets[pwg_print_color_mode][pwg_print_quality] =
	      _ppdParseOptions(ppd_attr->value, 0,
	                       pc->presets[pwg_print_color_mode] +
			           pwg_print_quality, _PPD_PARSE_OPTIONS);
	preset_added = 1;
      }

      cupsFreeOptions(num_options, options);
    }
    while ((ppd_attr = ppdFindNextAttr(ppd, "APPrinterPreset", NULL)) != NULL);

    if (preset_added &&
	!pc->num_presets[_PWG_PRINT_COLOR_MODE_MONOCHROME][_PWG_PRINT_QUALITY_DRAFT] &&
	!pc->num_presets[_PWG_PRINT_COLOR_MODE_MONOCHROME][_PWG_PRINT_QUALITY_NORMAL] &&
	!pc->num_presets[_PWG_PRINT_COLOR_MODE_MONOCHROME][_PWG_PRINT_QUALITY_HIGH])
    {
     /*
      * Try adding some common color options to create grayscale presets. These
      * are listed in order of popularity...
      */

      const char	*color_option = NULL,	/* Color control option */
	                *gray_choice = NULL;	/* Choice to select grayscale */

      if ((color_model = ppdFindOption(ppd, "ColorModel")) != NULL &&
	  ppdFindChoice(color_model, "Gray"))
      {
	color_option = "ColorModel";
	gray_choice  = "Gray";
      }
      else if ((color_model = ppdFindOption(ppd, "HPColorMode")) != NULL &&
	       ppdFindChoice(color_model, "grayscale"))
      {
	color_option = "HPColorMode";
	gray_choice  = "grayscale";
      }
      else if ((color_model = ppdFindOption(ppd, "BRMonoColor")) != NULL &&
	       ppdFindChoice(color_model, "Mono"))
      {
	color_option = "BRMonoColor";
	gray_choice  = "Mono";
      }
      else if ((color_model = ppdFindOption(ppd, "CNIJSGrayScale")) != NULL &&
	       ppdFindChoice(color_model, "1"))
      {
	color_option = "CNIJSGrayScale";
	gray_choice  = "1";
      }
      else if ((color_model = ppdFindOption(ppd, "HPColorAsGray")) != NULL &&
	       ppdFindChoice(color_model, "True"))
      {
	color_option = "HPColorAsGray";
	gray_choice  = "True";
      }

      if (color_option && gray_choice)
      {
       /*
	* Copy and convert ColorModel (output-mode) data...
	*/

	cups_option_t	*coption,	/* Color option */
			*moption;	/* Monochrome option */

	for (pwg_print_quality = _PWG_PRINT_QUALITY_DRAFT;
	     pwg_print_quality < _PWG_PRINT_QUALITY_MAX;
	     pwg_print_quality ++)
        {
	  if (pc->num_presets[_PWG_PRINT_COLOR_MODE_COLOR][pwg_print_quality])
	  {
	   /*
	    * Copy the color options...
	    */

	    num_options = pc->num_presets[_PWG_PRINT_COLOR_MODE_COLOR]
	                                 [pwg_print_quality];
	    options     = calloc(sizeof(cups_option_t), (size_t)num_options);

	    if (options)
	    {
	      for (i = num_options, moption = options,
		       coption = pc->presets[_PWG_PRINT_COLOR_MODE_COLOR]
					    [pwg_print_quality];
		   i > 0;
		   i --, moption ++, coption ++)
	      {
		moption->name  = _cupsStrRetain(coption->name);
		moption->value = _cupsStrRetain(coption->value);
	      }

	      pc->num_presets[_PWG_PRINT_COLOR_MODE_MONOCHROME][pwg_print_quality] =
		num_options;
	      pc->presets[_PWG_PRINT_COLOR_MODE_MONOCHROME][pwg_print_quality] =
		options;
	    }
	  }
	  else if (pwg_print_quality != _PWG_PRINT_QUALITY_NORMAL)
	    continue;

	  /*
	   * Add the grayscale option to the preset...
	   */

	  pc->num_presets[_PWG_PRINT_COLOR_MODE_MONOCHROME][pwg_print_quality] =
	      cupsAddOption(color_option, gray_choice,
			    pc->num_presets[_PWG_PRINT_COLOR_MODE_MONOCHROME]
					   [pwg_print_quality],
			    pc->presets[_PWG_PRINT_COLOR_MODE_MONOCHROME] +
			      pwg_print_quality);
	}
      }
    }
  }

  if (!preset_added)
  {
   /*
    * Auto-association of PPD file option settings with the IPP job attributes
    * print-color-mode, print-quality, and print-content-optimize
    *
    * This is used to retro-fit PPD files and classic CUPS drivers into
    * Printer Applications, which are IPP printers for the clients and so
    * should get controlled by standard IPP attributes as far as possible
    *
    * Note that settings assigned to print-content-optimize are only used
    * when printing with "high" print-quality
    */

    _ppdCacheAssignPresets(ppd, pc);
  }

 /*
  * Copy and convert Duplex (sides) data...
  */

  if ((duplex = ppdFindOption(ppd, "Duplex")) == NULL)
    if ((duplex = ppdFindOption(ppd, "JCLDuplex")) == NULL)
      if ((duplex = ppdFindOption(ppd, "EFDuplex")) == NULL)
        if ((duplex = ppdFindOption(ppd, "EFDuplexing")) == NULL)
	  duplex = ppdFindOption(ppd, "KD03Duplex");

  if (duplex)
  {
    pc->sides_option = strdup(duplex->keyword);

    for (i = duplex->num_choices, choice = duplex->choices;
         i > 0;
	 i --, choice ++)
    {
      if ((!_cups_strcasecmp(choice->choice, "None") ||
	   !_cups_strcasecmp(choice->choice, "False")) && !pc->sides_1sided)
        pc->sides_1sided = strdup(choice->choice);
      else if ((!_cups_strcasecmp(choice->choice, "DuplexNoTumble") ||
	        !_cups_strcasecmp(choice->choice, "LongEdge") ||
	        !_cups_strcasecmp(choice->choice, "Top")) && !pc->sides_2sided_long)
        pc->sides_2sided_long = strdup(choice->choice);
      else if ((!_cups_strcasecmp(choice->choice, "DuplexTumble") ||
	        !_cups_strcasecmp(choice->choice, "ShortEdge") ||
	        !_cups_strcasecmp(choice->choice, "Bottom")) &&
	       !pc->sides_2sided_short)
        pc->sides_2sided_short = strdup(choice->choice);
    }
  }

 /*
  * Copy filters and pre-filters...
  */

  pc->filters = cupsArrayNew3(NULL, NULL, NULL, 0, (cups_acopy_func_t)strdup, (cups_afree_func_t)free);

  cupsArrayAdd(pc->filters,
               "application/vnd.cups-raw application/octet-stream 0 -");

  if ((ppd_attr = ppdFindAttr(ppd, "cupsFilter2", NULL)) != NULL)
  {
    do
    {
      cupsArrayAdd(pc->filters, ppd_attr->value);
    }
    while ((ppd_attr = ppdFindNextAttr(ppd, "cupsFilter2", NULL)) != NULL);
  }
  else if (ppd->num_filters > 0)
  {
    for (i = 0; i < ppd->num_filters; i ++)
      cupsArrayAdd(pc->filters, ppd->filters[i]);
  }
  else
    cupsArrayAdd(pc->filters, "application/vnd.cups-postscript 0 -");

 /*
  * See if we have a command filter...
  */

  for (filter = (const char *)cupsArrayFirst(pc->filters);
       filter;
       filter = (const char *)cupsArrayNext(pc->filters))
    if (!_cups_strncasecmp(filter, "application/vnd.cups-command", 28) &&
        _cups_isspace(filter[28]))
      break;

  if (!filter &&
      ((ppd_attr = ppdFindAttr(ppd, "cupsCommands", NULL)) == NULL ||
       _cups_strcasecmp(ppd_attr->value, "none")))
  {
   /*
    * No command filter and no cupsCommands keyword telling us not to use one.
    * See if this is a PostScript printer, and if so add a PostScript command
    * filter...
    */

    for (filter = (const char *)cupsArrayFirst(pc->filters);
	 filter;
	 filter = (const char *)cupsArrayNext(pc->filters))
      if (!_cups_strncasecmp(filter, "application/vnd.cups-postscript", 31) &&
	  _cups_isspace(filter[31]))
	break;

    if (filter)
      cupsArrayAdd(pc->filters,
                   "application/vnd.cups-command application/postscript 100 "
                   "commandtops");
  }

  if ((ppd_attr = ppdFindAttr(ppd, "cupsPreFilter", NULL)) != NULL)
  {
    pc->prefilters = cupsArrayNew3(NULL, NULL, NULL, 0, (cups_acopy_func_t)strdup, (cups_afree_func_t)free);

    do
    {
      cupsArrayAdd(pc->prefilters, ppd_attr->value);
    }
    while ((ppd_attr = ppdFindNextAttr(ppd, "cupsPreFilter", NULL)) != NULL);
  }

  if ((ppd_attr = ppdFindAttr(ppd, "cupsSingleFile", NULL)) != NULL)
    pc->single_file = !_cups_strcasecmp(ppd_attr->value, "true");

 /*
  * Copy the product string, if any...
  */

  if (ppd->product)
    pc->product = strdup(ppd->product);

 /*
  * Copy finishings mapping data...
  */

  if ((ppd_attr = ppdFindAttr(ppd, "cupsIPPFinishings", NULL)) != NULL)
  {
   /*
    * Have proper vendor mapping of IPP finishings values to PPD options...
    */

    pc->finishings = cupsArrayNew3((cups_array_func_t)pwg_compare_finishings,
                                   NULL, NULL, 0, NULL,
                                   (cups_afree_func_t)pwg_free_finishings);

    do
    {
      if ((finishings = calloc(1, sizeof(_pwg_finishings_t))) == NULL)
        goto create_error;

      finishings->value       = (ipp_finishings_t)atoi(ppd_attr->spec);
      finishings->num_options = _ppdParseOptions(ppd_attr->value, 0,
                                                 &(finishings->options),
                                                 _PPD_PARSE_OPTIONS);

      cupsArrayAdd(pc->finishings, finishings);
    }
    while ((ppd_attr = ppdFindNextAttr(ppd, "cupsIPPFinishings",
                                       NULL)) != NULL);
  }
  else
  {
   /*
    * No IPP mapping data, try to map common/standard PPD keywords...
    */

    pc->finishings = cupsArrayNew3((cups_array_func_t)pwg_compare_finishings, NULL, NULL, 0, NULL, (cups_afree_func_t)pwg_free_finishings);

    if ((ppd_option = ppdFindOption(ppd, "StapleLocation")) != NULL)
    {
     /*
      * Add staple finishings...
      */

      if (ppdFindChoice(ppd_option, "SinglePortrait"))
        pwg_add_finishing(pc->finishings, IPP_FINISHINGS_STAPLE_TOP_LEFT, "StapleLocation", "SinglePortrait");
      if (ppdFindChoice(ppd_option, "UpperLeft")) /* Ricoh extension */
        pwg_add_finishing(pc->finishings, IPP_FINISHINGS_STAPLE_TOP_LEFT, "StapleLocation", "UpperLeft");
      if (ppdFindChoice(ppd_option, "UpperRight")) /* Ricoh extension */
        pwg_add_finishing(pc->finishings, IPP_FINISHINGS_STAPLE_TOP_RIGHT, "StapleLocation", "UpperRight");
      if (ppdFindChoice(ppd_option, "SingleLandscape"))
        pwg_add_finishing(pc->finishings, IPP_FINISHINGS_STAPLE_BOTTOM_LEFT, "StapleLocation", "SingleLandscape");
      if (ppdFindChoice(ppd_option, "DualLandscape"))
        pwg_add_finishing(pc->finishings, IPP_FINISHINGS_STAPLE_DUAL_LEFT, "StapleLocation", "DualLandscape");
    }

    if ((ppd_option = ppdFindOption(ppd, "RIPunch")) != NULL)
    {
     /*
      * Add (Ricoh) punch finishings...
      */

      if (ppdFindChoice(ppd_option, "Left2"))
        pwg_add_finishing(pc->finishings, IPP_FINISHINGS_PUNCH_DUAL_LEFT, "RIPunch", "Left2");
      if (ppdFindChoice(ppd_option, "Left3"))
        pwg_add_finishing(pc->finishings, IPP_FINISHINGS_PUNCH_TRIPLE_LEFT, "RIPunch", "Left3");
      if (ppdFindChoice(ppd_option, "Left4"))
        pwg_add_finishing(pc->finishings, IPP_FINISHINGS_PUNCH_QUAD_LEFT, "RIPunch", "Left4");
      if (ppdFindChoice(ppd_option, "Right2"))
        pwg_add_finishing(pc->finishings, IPP_FINISHINGS_PUNCH_DUAL_RIGHT, "RIPunch", "Right2");
      if (ppdFindChoice(ppd_option, "Right3"))
        pwg_add_finishing(pc->finishings, IPP_FINISHINGS_PUNCH_TRIPLE_RIGHT, "RIPunch", "Right3");
      if (ppdFindChoice(ppd_option, "Right4"))
        pwg_add_finishing(pc->finishings, IPP_FINISHINGS_PUNCH_QUAD_RIGHT, "RIPunch", "Right4");
      if (ppdFindChoice(ppd_option, "Upper2"))
        pwg_add_finishing(pc->finishings, IPP_FINISHINGS_PUNCH_DUAL_TOP, "RIPunch", "Upper2");
      if (ppdFindChoice(ppd_option, "Upper3"))
        pwg_add_finishing(pc->finishings, IPP_FINISHINGS_PUNCH_TRIPLE_TOP, "RIPunch", "Upper3");
      if (ppdFindChoice(ppd_option, "Upper4"))
        pwg_add_finishing(pc->finishings, IPP_FINISHINGS_PUNCH_QUAD_TOP, "RIPunch", "Upper4");
    }

    if ((ppd_option = ppdFindOption(ppd, "BindEdge")) != NULL)
    {
     /*
      * Add bind finishings...
      */

      if (ppdFindChoice(ppd_option, "Left"))
        pwg_add_finishing(pc->finishings, IPP_FINISHINGS_BIND_LEFT, "BindEdge", "Left");
      if (ppdFindChoice(ppd_option, "Right"))
        pwg_add_finishing(pc->finishings, IPP_FINISHINGS_BIND_RIGHT, "BindEdge", "Right");
      if (ppdFindChoice(ppd_option, "Top"))
        pwg_add_finishing(pc->finishings, IPP_FINISHINGS_BIND_TOP, "BindEdge", "Top");
      if (ppdFindChoice(ppd_option, "Bottom"))
        pwg_add_finishing(pc->finishings, IPP_FINISHINGS_BIND_BOTTOM, "BindEdge", "Bottom");
    }

    if ((ppd_option = ppdFindOption(ppd, "FoldType")) != NULL)
    {
     /*
      * Add (Adobe) fold finishings...
      */

      if (ppdFindChoice(ppd_option, "ZFold"))
        pwg_add_finishing(pc->finishings, IPP_FINISHINGS_FOLD_Z, "FoldType", "ZFold");
      if (ppdFindChoice(ppd_option, "Saddle"))
        pwg_add_finishing(pc->finishings, IPP_FINISHINGS_FOLD_HALF, "FoldType", "Saddle");
      if (ppdFindChoice(ppd_option, "DoubleGate"))
        pwg_add_finishing(pc->finishings, IPP_FINISHINGS_FOLD_DOUBLE_GATE, "FoldType", "DoubleGate");
      if (ppdFindChoice(ppd_option, "LeftGate"))
        pwg_add_finishing(pc->finishings, IPP_FINISHINGS_FOLD_LEFT_GATE, "FoldType", "LeftGate");
      if (ppdFindChoice(ppd_option, "RightGate"))
        pwg_add_finishing(pc->finishings, IPP_FINISHINGS_FOLD_RIGHT_GATE, "FoldType", "RightGate");
      if (ppdFindChoice(ppd_option, "Letter"))
        pwg_add_finishing(pc->finishings, IPP_FINISHINGS_FOLD_LETTER, "FoldType", "Letter");
      if (ppdFindChoice(ppd_option, "XFold"))
        pwg_add_finishing(pc->finishings, IPP_FINISHINGS_FOLD_POSTER, "FoldType", "XFold");
    }

    if ((ppd_option = ppdFindOption(ppd, "RIFoldType")) != NULL)
    {
     /*
      * Add (Ricoh) fold finishings...
      */

      if (ppdFindChoice(ppd_option, "OutsideTwoFold"))
        pwg_add_finishing(pc->finishings, IPP_FINISHINGS_FOLD_LETTER, "RIFoldType", "OutsideTwoFold");
    }

    if (cupsArrayCount(pc->finishings) == 0)
    {
      cupsArrayDelete(pc->finishings);
      pc->finishings = NULL;
    }
  }

  if ((ppd_option = ppdFindOption(ppd, "cupsFinishingTemplate")) != NULL)
  {
    pc->templates = cupsArrayNew3((cups_array_func_t)strcmp, NULL, NULL, 0, (cups_acopy_func_t)strdup, (cups_afree_func_t)free);

    for (choice = ppd_option->choices, i = ppd_option->num_choices; i > 0; choice ++, i --)
    {
      cupsArrayAdd(pc->templates, (void *)choice->choice);

     /*
      * Add localized text for PWG keyword to message catalog...
      */

      snprintf(msg_id, sizeof(msg_id), "finishing-template.%s", choice->choice);
      pwg_add_message(pc->strings, msg_id, choice->text);
    }
  }

 /*
  * Max copies...
  */

  if ((ppd_attr = ppdFindAttr(ppd, "cupsMaxCopies", NULL)) != NULL)
    pc->max_copies = atoi(ppd_attr->value);
  else if (ppd->manual_copies)
    pc->max_copies = 1;
  else
    pc->max_copies = 9999;

 /*
  * cupsChargeInfoURI, cupsJobAccountId, cupsJobAccountingUserId,
  * cupsJobPassword, and cupsMandatory.
  */

  if ((ppd_attr = ppdFindAttr(ppd, "cupsChargeInfoURI", NULL)) != NULL)
    pc->charge_info_uri = strdup(ppd_attr->value);

  if ((ppd_attr = ppdFindAttr(ppd, "cupsJobAccountId", NULL)) != NULL)
    pc->account_id = !_cups_strcasecmp(ppd_attr->value, "true");

  if ((ppd_attr = ppdFindAttr(ppd, "cupsJobAccountingUserId", NULL)) != NULL)
    pc->accounting_user_id = !_cups_strcasecmp(ppd_attr->value, "true");

  if ((ppd_attr = ppdFindAttr(ppd, "cupsJobPassword", NULL)) != NULL)
    pc->password = strdup(ppd_attr->value);

  if ((ppd_attr = ppdFindAttr(ppd, "cupsMandatory", NULL)) != NULL)
    pc->mandatory = _cupsArrayNewStrings(ppd_attr->value, ' ');

 /*
  * Support files...
  */

  pc->support_files = cupsArrayNew3(NULL, NULL, NULL, 0, (cups_acopy_func_t)strdup, (cups_afree_func_t)free);

  for (ppd_attr = ppdFindAttr(ppd, "cupsICCProfile", NULL);
       ppd_attr;
       ppd_attr = ppdFindNextAttr(ppd, "cupsICCProfile", NULL))
    cupsArrayAdd(pc->support_files, ppd_attr->value);

#ifdef HAVE_APPLICATIONSERVICES_H
  if ((ppd_attr = ppdFindAttr(ppd, "APPrinterIconPath", NULL)) != NULL)
    cupsArrayAdd(pc->support_files, ppd_attr->value);
#endif

 /*
  * Return the cache data...
  */

  return (pc);

 /*
  * If we get here we need to destroy the PWG mapping data and return NULL...
  */

  create_error:

  _cupsSetError(IPP_STATUS_ERROR_INTERNAL, _("Out of memory."), 1);
  _ppdCacheDestroy(pc);

  return (NULL);
}


/*
 * '_ppdCacheAssignPresets()' - Go through all the options and choices in
 *                              the PPD to find out which influence
 *                              color/bw, print quality, and content
 *                              optimizations to assign them to the prsets
 *                              so that jobs can easily be controlled with
 *                              standard IPP attributes
 */

void
_ppdCacheAssignPresets(ppd_file_t *ppd,
		       _ppd_cache_t *pc)
{
  /* properties and scores for each choice of the option under evaluation */
  typedef struct choice_properties_s
  {
    int sets_mono,     /* Does this choice switch to monochrome printing? */
        sets_color,    /*                     ... to color printing? */
        sets_draft,    /*                     ... to draft/lower quality? */
        sets_normal,   /*                     ... to standard/normal quality? */
        sets_high,     /*                     ... to high/better quality? */
        for_photo,     /* Does this choice improve photo printing? */
        for_graphics,  /*                      ... graphics printing? */
        for_text,      /*                      ... text printing? */
        for_tg,        /*                      ... text & graphics printing? */
        is_default;    /* Is this choice the PPD default? */
    unsigned int res_x,/* Does this choice set resolution (0 if not)? */
                 res_y;
  } choice_properties_t;
  int                    i, j, k, l;
  unsigned int           m;                /* Ratio for lowering or improving
					      resolution */
  int                    pass;             /* Passes to go through to find best
					      choice */
  ppd_group_t            *group;           /* PPD option group */
  ppd_option_t	         *option;          /* PPD option */
  int                    is_color;         /* Is this PPD for a color printer */
  unsigned int           base_res_x = 0,   /* Base resolution of the pPD file */
                         base_res_y = 0;
  cups_page_header2_t    header,           /* CUPS Raster header to investigate
					      embedded code in PPD */
                         optheader;        /* CUPS Raster header to investigate
					      embedded code in one PPD option */
  int                    preferred_bits;   /* for _cupsRasterExecPS() function
					      call */
  ppd_attr_t             *ppd_attr;        /* PPD attribute */
  int                    res_factor = 1;   /* Weights of the scores for the */
  int                    name_factor = 10; /* print quality */
  int                    color_factor = 1000;

  /* Do we have a color printer ? */
  is_color = (ppd->color_device ? 1 : 0);

  /* what is the base/default resolution for this PPD? */
  ppdMarkDefaults(ppd);
  cupsRasterInterpretPPD(&header, ppd, 0, NULL, NULL);
  if (header.HWResolution[0] != 100 || header.HWResolution[1] != 100)
  {
    base_res_x = header.HWResolution[0];
    base_res_y = header.HWResolution[1];
  }
  else if ((ppd_attr = ppdFindAttr(ppd, "DefaultResolution", NULL)) != NULL)
  {
    /* Use the PPD-defined default resolution... */
    if (sscanf(ppd_attr->value, "%dx%d", &base_res_x, &base_res_y) == 1)
      base_res_y = base_res_x;
  }

  /* Go through all options of the PPD file */
  for (i = ppd->num_groups, group = ppd->groups;
       i > 0;
       i --, group ++)
  {
    /* Skip the "Installable Options" group */
    if (_cups_strncasecmp(group->name, "Installable", 11) == 0)
      continue;

    for (j = group->num_options, option = group->options;
         j > 0;
         j --, option ++)
    {
      int sets_color_mode = 0,         /* Scores for current choice */
	  sets_quality = 0,
	  sets_optimization = 0;
      int best_mono_draft = 0,         /* Best score for each preset for this
				          option */
          best_mono_normal = 0,
          best_mono_high = 0,
          best_color_draft = 0,
          best_color_normal = 0,
          best_color_high = 0,
          best_photo = 0,
          best_graphics = 0,
          best_text = 0,
	  best_tg = 0;
      int default_ch = -1,             /* Index of default choice */
	  best_mono_draft_ch = -1,     /* Index of choice with best score */
          best_mono_normal_ch = -1,
          best_mono_high_ch = -1,
          best_color_draft_ch = -1,
          best_color_normal_ch = -1,
          best_color_high_ch = -1,
          best_photo_ch = -1,
          best_graphics_ch = -1,
          best_text_ch = -1,
	  best_tg_ch = -1;
      cups_array_t *choice_properties; /* Array of properties of all choices
					  of this option */
      choice_properties_t *properties; /* Properties of current choice */
      char *o,                         /* Name of current option */
	   *c,                         /* Name of current choice */
	   *p;                         /* Pointer into string */
      int  score;                      /* Temp variable for score
					  calculations */

      o = option->keyword;

      /* Skip options which do not change color mode and quality or
         generally do not make sense in presets */
      if (_cups_strcasecmp(o, "PageSize") == 0 ||
	  _cups_strcasecmp(o, "PageRegion") == 0 ||
	  _cups_strcasecmp(o, "InputSlot") == 0 ||
	  _cups_strcasecmp(o, "MediaSource") == 0 ||
	  _cups_strcasecmp(o, "MediaType") == 0 ||
	  _cups_strcasecmp(o, "OutputBin") == 0 ||
	  _cups_strcasecmp(o, "Duplex") == 0 ||
	  _cups_strcasecmp(o, "JCLDuplex") == 0 ||
	  _cups_strcasecmp(o, "EFDuplex") == 0 ||
	  _cups_strcasecmp(o, "EFDuplexing") == 0 ||
	  _cups_strcasecmp(o, "ARDuplex") == 0 ||
	  _cups_strcasecmp(o, "KD03Duplex") == 0 ||
	  _cups_strcasecmp(o, "Collate") == 0)
	continue;

      /* Set members options of composite options in Foomatic to stay
         controlled by the composite option */

      /* Composite options in Foomatic are options which set a number
	 of other options, so each choice of them is the same as a
	 preset in CUPS.  In addition, some PPDs in Foomatic have a
	 composite option named "PrintoutMode" with 6 choices, exactly
	 the 6 of the grid of CUPS presets, color/mono in draft,
	 mediaum, and high quality. The composite options are created
	 by hand, so they surely do for what they are intended for and
	 so they are safer as this preset auto-generation
	 algorithm. Therefore we only let the composite option be set
	 in our presets and set the member options to leave the
	 control at the composite option */

      if (strstr(ppd->nickname, "Foomatic") &&
	  !strncmp(option->choices[0].choice, "From", 4) &&
	  ppdFindOption(ppd, option->choices[0].choice + 4))
      {
	for (k = 0; k < 2; k ++)
	  for (l = 0; l < 3; l ++)
	    if (cupsGetOption(option->choices[0].choice + 4,
			      pc->num_presets[k][l], pc->presets[k][l]))
	      pc->num_presets[k][l] =
		cupsAddOption(o, option->choices[0].choice,
			      pc->num_presets[k][l], &(pc->presets[k][l]));
	for (k = 0; k < 5; k ++)
	  if (cupsGetOption(option->choices[0].choice + 4,
			    pc->num_optimize_presets[k],
			    pc->optimize_presets[k]))
	    pc->num_optimize_presets[k] =
	      cupsAddOption(o, option->choices[0].choice,
			    pc->num_optimize_presets[k],
			    &(pc->optimize_presets[k]));
	continue;
      }

      /* Array for properties of the choices */
      choice_properties = cupsArrayNew(NULL, NULL);

      /*
       * Gather the data for each choice
       */

      for (k = 0; k < option->num_choices; k ++)
      {
	properties =
	  (choice_properties_t *)calloc(1, sizeof(choice_properties_t));

	c = option->choices[k].choice;

	/* Is this the default choice? (preferred for "normal" quality,
	   used for color if no choice name suggests being color */
	if (strcmp(c, option->defchoice) == 0)
	{
	  properties->is_default = 1;
	  default_ch = k;
	}

       /*
	* Color/Gray - print-color-mode
	*/

	/* If we have a color device, check whether this option sets mono or
	   color printing */
	if (is_color)
	{
	  if (_cups_strcasecmp(o, "CNIJSGrayScale") == 0)
	  {
	    if (_cups_strcasecmp(c, "1") == 0)
	      properties->sets_mono = 2;
	    else
	      properties->sets_color = 1;
	  }
	  else if (_cups_strcasecmp(o, "HPColorAsGray") == 0 ||  /* HP PostScript */
		   _cups_strcasecmp(o, "HPPJLColorAsGray") == 0) /* HP PostScript */
	  {
	    if (_cups_strcasecmp(c, "True") == 0 ||
		_cups_strcasecmp(c, "yes") == 0)
	      properties->sets_mono = 2;
	    else
	      properties->sets_color = 1;
	  }
	  else if (_cups_strcasecmp(o, "ColorModel") == 0 ||
		   _cups_strcasecmp(o, "ColorMode") == 0 ||
		   _cups_strcasecmp(o, "OutputMode") == 0 ||
		   _cups_strcasecmp(o, "PrintoutMode") == 0 ||
		   _cups_strcasecmp(o, "ARCMode") == 0 || /* Sharp */
		   _cups_strcasestr(o, "ColorMode") ||
		   _cups_strcasecmp(o, "ColorResType") == 0 || /* Toshiba */
		   _cups_strcasestr(o, "MonoColor")) /* Brother */
	  {
	    /* Monochrome/grayscale printing */
	    if (_cups_strcasestr(c, "Mono") ||
		_cups_strcasecmp(c, "Black") == 0 ||
		((p = _cups_strcasestr(c, "Black")) && _cups_strcasestr(p, "White")) ||
		(_cups_strncasecmp(c, "BW", 2) == 0 && !isalpha(c[2])))
	      properties->sets_mono = 2;
	    else if (_cups_strcasestr(c, "Gray") ||
		     _cups_strcasestr(c, "Grey") ||
		     _cups_strcasecmp(c, "BlackOnly") == 0) /* Lexmark */
	      properties->sets_mono = 3;

	    /* Color printing */
	    if (((p = _cups_strcasestr(c, "CMY")) && !_cups_strcasestr(p, "Gray")) ||
		_cups_strcasecmp(c, "ColorOnly") == 0 || /* Lexmark */
		((p = _cups_strcasestr(c, "Adobe")) && _cups_strcasestr(p, "RGB")))
	      properties->sets_color = 2;
	    else if (_cups_strcasestr(c, "sRGB"))
	      properties->sets_color = 4;
	    else if (_cups_strcasestr(c, "RGB") ||
		     _cups_strcasestr(c, "Color"))
	      properties->sets_color = 3;
	  }

	  /* This option actually sets color mode */
	  if (properties->sets_mono || properties->sets_color)
	    sets_color_mode = 1;
	}

       /*
	* Output Quality - print-quality
	*/

	/* check whether this option affects print quality or content
	   optimization */

	/* Determine influence of the options and choices on the print
	   quality by their names */

	/* Vendor-specific option and choice names */
	if (_cups_strcasecmp(o, "ARCPPriority") == 0) /* Sharp */
	{
	  if (_cups_strcasecmp(c, "Quality") == 0)
	    properties->sets_high = 10;
	  else if (_cups_strcasecmp(c, "Speed") == 0)
	    properties->sets_draft = 10;
	}
	else if (_cups_strcasecmp(o, "BRJpeg") == 0) /* Brother */
	{
	  if (_cups_strcasecmp(c, "QualityPrior") == 0)
	    properties->sets_high = 10;
	  else if (_cups_strcasecmp(c, "SpeedPrior") == 0)
	    properties->sets_draft = 10;
	}
	else if (_cups_strcasecmp(o, "RIPrintMode") == 0) /* Ricoh & OEM */
	{
	  if (_cups_strcasecmp(c, "1rhit") == 0)
	    properties->sets_high = 7;
	  else if (_cups_strcasecmp(c, "6rhit") == 0)
	    properties->sets_high = 10;
	  else if (_cups_strcasecmp(c, "3rhit") == 0 ||
		   _cups_strcasecmp(c, "4rhit") == 0 ||
		   _cups_strcasecmp(c, "5rhit") == 0)
	    properties->sets_draft = 10;
	  else if (_cups_strcasecmp(c, "0rhit") == 0)
	    properties->sets_normal = 10;
	}
	else if (_cups_strcasecmp(o, "EconoMode") == 0 || /* Foomatic */
		 _cups_strcasecmp(o, "EconoFast") == 0)   /* Foomatic (HP PPA) */
	{
	  if (_cups_strcasecmp(c, "Off") == 0 ||
	      _cups_strcasecmp(c, "False") == 0)
	    properties->sets_high = 1;
	  else if (_cups_strcasecmp(c, "On") == 0 ||
		   _cups_strcasecmp(c, "True") == 0 ||
		   _cups_strcasecmp(c, "Low") == 0)
	    properties->sets_draft = 10;
	  else if (_cups_strcasecmp(c, "High") == 0)
	    properties->sets_draft = 11;
	}
	else if (_cups_strcasestr(o, "ColorPrecision")) /* Gutenprint */
	{
	  if (_cups_strcasecmp(c, "best") == 0)
	    properties->sets_high = 10;
	}
	/* Generic boolean options which enhance quality if true */
	else if (((p = _cups_strcasestr(o, "slow")) && _cups_strcasestr(p, "dry")) ||
		 ((p = _cups_strcasestr(o, "color")) && _cups_strcasestr(p, "enhance")) ||
		 ((p = _cups_strcasestr(o, "resolution")) &&
		  !_cups_strcasestr(p, "enhance")) ||
		 _cups_strcasecmp(o, "RET") == 0 ||
		 _cups_strcasecmp(o, "Smoothing") == 0 || /* HPLIP */
		 ((p = _cups_strcasestr(o, "uni")) && _cups_strcasestr(p, "direction")))
	{
	  if (_cups_strcasecmp(c, "True") == 0 ||
	      _cups_strcasecmp(c, "On") == 0 ||
	      _cups_strcasecmp(c, "Yes") == 0 ||
	      _cups_strcasecmp(c, "1") == 0 ||
	      _cups_strcasecmp(c, "Medium") == 0) /* Resolution Enhancement/RET (HP)*/
	    properties->sets_high = 3;
	  else if (_cups_strcasecmp(c, "False") == 0 ||
		   _cups_strcasecmp(c, "Off") == 0 ||
		   _cups_strcasecmp(c, "No") == 0 ||
		   _cups_strcasecmp(c, "0") == 0)
	    properties->sets_draft = 3;
	}
	/* Generic boolean options which reduce quality if true */
	else if (_cups_strcasestr(o, "draft") ||
		 _cups_strcasestr(o, "economy") ||
		 ((p = _cups_strcasestr(o, "eco")) && _cups_strcasestr(p, "mode")) ||
		 ((p = _cups_strcasestr(o, "toner")) && _cups_strcasestr(p, "sav")) ||
		 ((p = _cups_strcasestr(o, "bi")) && _cups_strcasestr(p, "direction")) ||
		 _cups_strcasecmp(o, "EcoBlack") == 0 || /* Foomatic (Alps) */
		 _cups_strcasecmp(o, "bidi") == 0 ||
		 _cups_strcasecmp(o, "bi-di") == 0)
	{
	  if (_cups_strcasecmp(c, "True") == 0 ||
	      _cups_strcasecmp(c, "On") == 0 ||
	      _cups_strcasecmp(c, "Yes") == 0 ||
	      _cups_strcasecmp(c, "1") == 0 ||
	      _cups_strcasecmp(c, "Medium") == 0) /* EconomyMode (Brother) */
	    properties->sets_draft = 3;
	  else if (_cups_strcasecmp(c, "False") == 0 ||
		   _cups_strcasecmp(c, "Off") == 0 ||
		   _cups_strcasecmp(c, "No") == 0 ||
		   _cups_strcasecmp(c, "0") == 0)
	    properties->sets_high = 3;
	}
	/* Generic enumerated choice option and choice names */
	else if (_cups_strcasecmp(o, "ColorModel") == 0 ||
		 _cups_strcasecmp(o, "ColorMode") == 0 ||
		 _cups_strcasecmp(o, "OutputMode") == 0 || /* HPLIP hpcups */
		 _cups_strcasecmp(o, "PrintoutMode") == 0 || /* Foomatic */
		 _cups_strcasecmp(o, "PrintQuality") == 0 ||
		 _cups_strcasecmp(o, "PrintMode") == 0 ||
		 _cups_strcasestr(o, "ColorMode") ||
		 _cups_strcasestr(o, "HalfTone") || /* HPLIP */
		 _cups_strcasecmp(o, "ColorResType") == 0 || /* Toshiba */
		 _cups_strcasestr(o, "MonoColor") || /* Brother */
		 _cups_strcasestr(o, "Quality") ||
		 _cups_strcasestr(o, "Resolution") ||
		 _cups_strcasestr(o, "Precision") || /* ex. stpColorPrecision
						  in Gutenprint */
		 _cups_strcasestr(o, "PrintingDirection")) /* Gutenprint */
	{
	  /* High quality */
	  if (_cups_strcasecmp(c, "Quality") == 0 ||
	      _cups_strcasecmp(c, "5") == 0)
	    properties->sets_high = 1;
	  else if (_cups_strcasestr(c, "Photo") ||
		   _cups_strcasestr(c, "Enhance") ||
		   _cups_strcasestr(c, "slow") ||
		   _cups_strncasecmp(c, "ProRes", 6) == 0 || /* HPLIP */
		   _cups_strncasecmp(c, "ImageREt", 8) == 0 || /* HPLIP */
		   ((p = _cups_strcasestr(c, "low")) && _cups_strcasestr(p, "speed")))
	    properties->sets_high = 2;
	  else if (_cups_strcasestr(c, "fine") ||
		   _cups_strcasestr(c, "deep") ||
		   ((p = _cups_strcasestr(c, "high")) && !_cups_strcasestr(p, "speed")) ||
		   _cups_strcasestr(c, "HQ") ||
		   _cups_strcasecmp(c, "ProRes600") == 0 || /* HPLIP */
		   _cups_strcasecmp(c, "ImageREt1200") == 0 || /* HPLIP */
		   _cups_strcasecmp(c, "Enhanced") == 0)
	    properties->sets_high = 3;
	  else if (_cups_strcasestr(c, "best") ||
		   _cups_strcasecmp(c, "high") == 0 ||
		   _cups_strcasecmp(c, "fine") == 0 ||
		   _cups_strcasecmp(c, "HQ") == 0 ||
		   _cups_strcasecmp(c, "CMYGray") == 0 || /* HPLIP */
		   _cups_strcasecmp(c, "ProRes1200") == 0 || /* HPLIP */
		   _cups_strcasecmp(c, "ImageREt2400") == 0 || /* HPLIP */
		   _cups_strcasestr(c, "unidir"))
	    properties->sets_high = 4;
	  else if (_cups_strcasecmp(c, "best") == 0 ||
		   _cups_strcasecmp(c, "ProRes2400") == 0 || /* HPLIP */
		   _cups_strcasecmp(c, "monolowdetail") == 0) /* Toshiba */
	    properties->sets_high = 5;

	  /* Low/Draft quality */
	  if (_cups_strcasecmp(c, "monolowdetail") == 0 || /* Toshiba */
	      _cups_strcasecmp(c, "3") == 0)
	    properties->sets_draft = 1;
	  else if (((p = _cups_strcasestr(c, "fast")) && _cups_strcasestr(p, "draft")) ||
		   ((p = _cups_strcasestr(c, "high")) && _cups_strcasestr(p, "speed")) ||
		   (_cups_strcasestr(c, "speed") && !_cups_strcasestr(c, "low")))
	    properties->sets_draft = 2;
	  else if (_cups_strcasestr(c, "quick") ||
		   (_cups_strcasestr(c, "fast") &&
		    !(_cups_strncasecmp(c, "FastRes", 7) == 0 && isdigit(*(c + 7)))))
	    /* HPLIP has FastRes600, FastRes1200, ... which are not draft */
	    properties->sets_draft = 3;
	  else if (_cups_strcasecmp(c, "quick") == 0 ||
		   _cups_strcasecmp(c, "fast") == 0 ||
		   _cups_strcasestr(c, "draft") ||
		   (_cups_strcasestr(c, "low") && !_cups_strcasestr(c, "slow")) ||
		   _cups_strcasestr(c, "coarse"))
	    properties->sets_draft = 4;
	  else if (_cups_strcasecmp(c, "draft") == 0 ||
		   _cups_strcasecmp(c, "low") == 0 ||
		   _cups_strcasecmp(c, "coarse") == 0 ||
		   _cups_strcasestr(c, "bidir"))
	    properties->sets_draft = 5;

	  /* Use high or low quality but not the extremes */
	  if (_cups_strcasestr(c, "ultra") ||
	      _cups_strcasestr(c, "very") ||
	      _cups_strcasestr(c, "super"))
	  {
	    if (properties->sets_high > 1)
	      properties->sets_high --;
	    if (properties->sets_draft > 1)
	      properties->sets_draft --;
	  }

	  /* Normal quality */
	  if (_cups_strcasestr(c, "automatic") ||
	      _cups_strcasecmp(c, "none") == 0 ||
	      _cups_strcasecmp(c, "4") == 0 ||
	      _cups_strcasecmp(c, "FastRes1200") == 0) /* HPLIP */
	    properties->sets_normal = 1;
	  else if (_cups_strcasestr(c, "normal") ||
		   _cups_strcasestr(c, "standard") ||
		   _cups_strcasestr(c, "default") ||
		   _cups_strcasecmp(c, "FastRes600") == 0) /* HPLIP */
	    properties->sets_normal = 2;
	  else if (_cups_strcasecmp(c, "normal") == 0 ||
		   _cups_strcasecmp(c, "standard") == 0 ||
		   _cups_strcasecmp(c, "default") == 0)
	    properties->sets_normal = 4;
	}

	/* Apply the weight factor for option/choice-name-related scores */
	properties->sets_high *= name_factor;
	properties->sets_draft *= name_factor;
	properties->sets_normal *= name_factor;

	/* Determine influence of the options and choices on the print
	   quality by how they change the output resolution compared to
	   the base/default resolution */
	if (base_res_x && base_res_y)
	{
	  /* First, analyse the code snippet (PostScript, PJL) assigned
	     to each choice of the option whether it sets resolution */
	  if (option->choices[k].code && option->choices[k].code[0])
	  {
	    /* Assume code to be PostScript (also used for CUPS Raster) */
	    preferred_bits = 0;
	    optheader = header;
	    if (_cupsRasterExecPS(&optheader, &preferred_bits,
				  option->choices[k].code) == 0)
	    {
	      properties->res_x = optheader.HWResolution[0];
	      properties->res_y = optheader.HWResolution[1];
	    }
	    else
	      properties->res_x = properties->res_y = 0; /* invalid */
	    if (properties->res_x == 0 || properties->res_y == 0)
	    {
	      /* Now try PJL */
	      if ((p = strstr(option->choices[k].code, "SET")) &&
		  isspace(*(p + 3)) && (p = strstr(p + 4, "RESOLUTION=")))
	      {
		p += 11;
		if (sscanf(p, "%dX%d",
			   &(properties->res_x), &(properties->res_y)) == 1)
		    properties->res_y = properties->res_x;
	      }
	    }
	    if (properties->res_x == 100 && properties->res_y == 100)
	      properties->res_x = properties->res_y = 0; /* Code does not
							    set resolution */
	  }
	  else
	    properties->res_x = properties->res_y = 0; /* invalid */

	  /* Then parse the choice name whether it contains a
	     resolution value (Must have "dpi", as otherwise can be
	     something else, like a page size */
	  if ((properties->res_x == 0 || properties->res_y == 0) &&
	      (p = _cups_strcasestr(c, "dpi")) != NULL)
	  {
	    if (p > c)
	    {
	      p --;
	      while (p > c && isspace(*p))
		p --;
	      if (p > c && isdigit(*p))
	      {
		char x;
		while (p > c && isdigit(*p))
		  p --;
		if (p > c && (*p == 'x' || *p == 'X'))
		  p --;
		while (p > c && isdigit(*p))
		  p --;
		while (!isdigit(*p))
		  p ++;
		if (sscanf(p, "%d%c%d",
			   &(properties->res_x), &x, &(properties->res_y)) == 2)
		    properties->res_y = properties->res_x;
	      }
	    }
	  }

	  if (properties->res_x != 0 && properties->res_y != 0)
	  {
	    /* Choice suggests to set the resolution */
	    /* Raising resolution compared to default? */
	    m = (properties->res_x * properties->res_y) /
	        (base_res_x * base_res_y);
	    /* No or small change -> Normal quality */
	    if (m == 1)
	      properties->sets_normal += res_factor * 4;
	    /* At least double the pixels -> High quality */
	    else if (m == 2)
	      properties->sets_high += res_factor * 3;
	    else if (m > 2 && m <= 8)
	      properties->sets_high += res_factor * 4;
	    else if (m > 8 && m <= 32)
	      properties->sets_high += res_factor * 2;
	    else if (m > 32)
	      properties->sets_high += res_factor * 1;
	    else if (m < 1)
	    {
	      /* Reducing resolution compared to default? */
	      m = (base_res_x * base_res_y) /
		  (properties->res_x * properties->res_y);
	      /* No or small change -> Normal quality */
	      if (m == 1)
		properties->sets_normal += res_factor * 1;
	      /* At most half the pixels -> Draft quality */
	      else if (m == 2)
		properties->sets_draft += res_factor * 3;
	      else if (m > 2 && m < 8)
		properties->sets_draft += res_factor * 4;
	      else if (m >= 8 && m < 32)
		properties->sets_draft += res_factor * 2;
	      else if (m >= 32)
		properties->sets_draft += res_factor * 1;
	    }
	  }
	}

	/* This option actually sets print quality */
	if (properties->sets_draft || properties->sets_high)
	  sets_quality = 1;

	/* Add the properties of this choice */
	cupsArrayAdd(choice_properties, properties);
      }

     /*
      * Find the best choice for each field of the color/quality preset
      * grid
      */

      for (pass = 0; pass < 3; pass ++)
      {
	for (k = 0; k < option->num_choices; k ++)
        {
	  properties = cupsArrayIndex(choice_properties, k);

	  /* presets[0][0]: Mono/Draft */
	  if (best_mono_draft >= 0 &&
	      !properties->sets_color &&
	      (!properties->sets_high || pass > 0))
	  {
	    score = color_factor * properties->sets_mono +
	      properties->sets_draft;
	    if (score > best_mono_draft)
	    {
	      best_mono_draft = score;
	      best_mono_draft_ch = k;
	    }
	  }

	  /* presets[0][1]: Mono/Normal */
	  if (best_mono_normal >= 0 &&
	      !properties->sets_color &&
	      (!properties->sets_draft || pass > 1) &&
	      (!properties->sets_high  || pass > 0))
	  {
	    score = color_factor * properties->sets_mono +
	      properties->sets_normal;
	    if (score > best_mono_normal)
	    {
	      best_mono_normal = score;
	      best_mono_normal_ch = k;
	    }
	  }

	  /* presets[0][2]: Mono/High */
	  if (best_mono_high >= 0 &&
	      !properties->sets_color &&
	      (!properties->sets_draft || pass > 0))
	  {
	    score = color_factor * properties->sets_mono +
	      properties->sets_high;
	    if (score > best_mono_high)
	    {
	      best_mono_high = score;
	      best_mono_high_ch = k;
	    }
	  }

	  /* presets[1][0]: Color/Draft */
	  if (best_color_draft >= 0 &&
	      !properties->sets_mono &&
	      (!properties->sets_high || pass > 0))
	  {
	    score = color_factor * properties->sets_color +
	      properties->sets_draft;
	    if (score > best_color_draft)
	    {
	      best_color_draft = score;
	      best_color_draft_ch = k;
	    }
	  }

	  /* presets[1][1]: Color/Normal */
	  if (best_color_normal >= 0 &&
	      !properties->sets_mono &&
	      (!properties->sets_draft || pass > 1) &&
	      (!properties->sets_high  || pass > 0))
	  {
	    score = color_factor * properties->sets_color +
	      properties->sets_normal;
	    if (score > best_color_normal)
	    {
	      best_color_normal = score;
	      best_color_normal_ch = k;
	    }
	  }

	  /* presets[1][2]: Color/High */
	  if (best_color_high >= 0 &&
	      !properties->sets_mono &&
	      (!properties->sets_draft || pass > 0))
	  {
	    score = color_factor * properties->sets_color +
	      properties->sets_high;
	    if (score > best_color_high)
	    {
	      best_color_high = score;
	      best_color_high_ch = k;
	    }
	  }
	}
	/* Block next passes for the presets where we are done */
	if (best_mono_draft_ch >= 0)
	  best_mono_draft = -1;
	if (best_mono_normal_ch >= 0)
	  best_mono_normal = -1;
	if (best_mono_high_ch >= 0)
	  best_mono_high = -1;
	if (best_color_draft_ch >= 0)
	  best_color_draft = -1;
	if (best_color_normal_ch >= 0)
	  best_color_normal = -1;
	if (best_color_high_ch >= 0)
	  best_color_high = -1;
      }

     /*
      * Content Optimization - print-content-optimize
      */

      for (k = 0; k < option->num_choices; k ++)
      {
	properties = cupsArrayIndex(choice_properties, k);
	c = option->choices[k].choice;

	/* Vendor-specific options */
	if (_cups_strcasecmp(o, "ARCOType") == 0) /* Sharp */
	{
	  if (_cups_strcasecmp(c, "COTDrawing") == 0)
	  {
	    properties->for_text = 3;
	    properties->for_graphics = 2;
	    properties->for_tg = 2;
	  }
	  else if (_cups_strcasecmp(c, "COTGraphics") == 0)
	  {
	    properties->for_graphics = 3;
	    properties->for_tg = 3;
	  }
	  else if (_cups_strcasecmp(c, "COTPhoto") == 0)
	    properties->for_photo = 3;
	}
	else if (_cups_strcasecmp(o, "HPRGBEmulation") == 0) /* HP */
	{
	  if (_cups_strcasecmp(c, "DefaultSRGB") == 0)
	    properties->for_text = 3;
	  else if (_cups_strcasecmp(c, "VividSRGB") == 0)
	  {
	    properties->for_graphics = 3;
	    properties->for_tg = 3;
	  }
	  else if (_cups_strcasecmp(c, "PhotoSRGB") == 0)
	    properties->for_photo = 3;
	}
	else
	/* Generic choice names */
	{
	  if (_cups_strcasestr(c, "photo"))
	    properties->for_photo = 6;
	  else if (_cups_strcasecmp(c, "photo") == 0)
	    properties->for_photo = 7;

	  if (_cups_strcasestr(c, "graphic"))
	    properties->for_graphics = 6;
	  else if (_cups_strcasecmp(c, "graphic") == 0 ||
		   _cups_strcasecmp(c, "graphics") == 0)
	    properties->for_graphics = 7;

	  if (_cups_strcasestr(c, "text"))
	  {
	    if (_cups_strcasestr(c, "graphic"))
	      properties->for_tg = 7;
	    else
	      properties->for_text = 6;
	  }
	  else if (_cups_strcasecmp(c, "text") == 0)
	    properties->for_text = 7;

	  if (_cups_strcasestr(c, "presentation"))
	  {
	    properties->for_text = 4;
	    properties->for_graphics = 4;
	    properties->for_tg = 4;
	  }
	  else if (_cups_strcasecmp(c, "presentation") == 0)
	  {
	    properties->for_text = 5;
	    properties->for_graphics = 5;
	    properties->for_tg = 5;
	  }

	  if (_cups_strcasestr(c, "lineart"))
	  {
	    properties->for_graphics = 2;
	    properties->for_tg = 2;
	  }
	  else if (_cups_strcasecmp(c, "lineart") == 0)
	  {
	    properties->for_graphics = 3;
	    properties->for_tg = 3;
	  }

	  if (_cups_strcasestr(c, "drawing"))
	  {
	    properties->for_graphics = 4;
	    properties->for_tg = 4;
	  }
	  else if (_cups_strcasecmp(c, "drawing") == 0)
	  {
	    properties->for_graphics = 5;
	    properties->for_tg = 5;
	  }

	  if (_cups_strcasestr(c, "natural"))
	    properties->for_photo = 2;
	  else if (_cups_strcasecmp(c, "natural") == 0)
	    properties->for_photo = 3;

	  if (_cups_strcasestr(c, "vivid"))
	  {
	    properties->for_text = 2;
	    properties->for_graphics = 2;
	    properties->for_tg = 2;
	  }
	  else if (_cups_strcasecmp(c, "vivid") == 0)
	  {
	    properties->for_text = 3;
	    properties->for_graphics = 3;
	    properties->for_tg = 3;
	  }
	}

	/* We apply these optimizations only in high quality mode
	   therefore we prefer settings for high quality */
	if (properties->sets_high && !properties->sets_draft)
	{
	  if (properties->for_photo)
	    properties->for_photo += 10;
	  if (properties->for_graphics)
	    properties->for_graphics += 10;
	  if (properties->for_text)
	    properties->for_text += 10;
	  if (properties->for_tg)
	    properties->for_tg += 10;
	}

       /*
	* Find the best choice for each field of the content optimize presets
	*/

	/* Find best choice for each task */
	/* optimize_presets[1]: Photo */
	if (properties->for_photo > best_photo)
	{
	  best_photo = properties->for_photo;
	  best_photo_ch = k;
	}
	/* optimize_presets[2]: Graphics */
	if (properties->for_graphics > best_graphics)
	{
	  best_graphics = properties->for_graphics;
	  best_graphics_ch = k;
	}
	/* optimize_presets[3]: Text */
	if (properties->for_text > best_text)
	{
	  best_text = properties->for_text;
	  best_text_ch = k;
	}
	/* optimize_presets[4]: Text and Graphics */
	if (properties->for_tg > best_tg)
	{
	  best_tg = properties->for_tg;
	  best_tg_ch = k;
	}

	/* This option actually does content optimization */
	if (properties->for_text || properties->for_graphics ||
	    properties->for_tg || properties->for_photo)
	  sets_optimization = 1;
      }

     /*
      * Fill in the presets
      */

      if (sets_color_mode || sets_quality)
      {
	/* presets[0][0]: Mono/Draft */
	if (best_mono_draft_ch < 0)
	  best_mono_draft_ch = default_ch;
	if (best_mono_draft_ch >= 0)
	  pc->num_presets[_PWG_PRINT_COLOR_MODE_MONOCHROME]
	                 [_PWG_PRINT_QUALITY_DRAFT] =
	    cupsAddOption(o, option->choices[best_mono_draft_ch].choice,
			  pc->num_presets[_PWG_PRINT_COLOR_MODE_MONOCHROME]
			                 [_PWG_PRINT_QUALITY_DRAFT],
			  &(pc->presets[_PWG_PRINT_COLOR_MODE_MONOCHROME]
			               [_PWG_PRINT_QUALITY_DRAFT]));

	/* presets[0][1]: Mono/Normal */
	if (best_mono_normal_ch < 0)
	  best_mono_normal_ch = default_ch;
	if (best_mono_normal_ch >= 0)
	  pc->num_presets[_PWG_PRINT_COLOR_MODE_MONOCHROME]
	                 [_PWG_PRINT_QUALITY_NORMAL] =
	    cupsAddOption(o, option->choices[best_mono_normal_ch].choice,
			  pc->num_presets[_PWG_PRINT_COLOR_MODE_MONOCHROME]
			                 [_PWG_PRINT_QUALITY_NORMAL],
			  &(pc->presets[_PWG_PRINT_COLOR_MODE_MONOCHROME]
			               [_PWG_PRINT_QUALITY_NORMAL]));

	/* presets[0][2]: Mono/High */
	if (best_mono_high_ch < 0)
	  best_mono_high_ch = default_ch;
	if (best_mono_high_ch >= 0)
	  pc->num_presets[_PWG_PRINT_COLOR_MODE_MONOCHROME]
	                 [_PWG_PRINT_QUALITY_HIGH] =
	    cupsAddOption(o, option->choices[best_mono_high_ch].choice,
			  pc->num_presets[_PWG_PRINT_COLOR_MODE_MONOCHROME]
			                 [_PWG_PRINT_QUALITY_HIGH],
			  &(pc->presets[_PWG_PRINT_COLOR_MODE_MONOCHROME]
			               [_PWG_PRINT_QUALITY_HIGH]));

	/* presets[1][0]: Color/Draft */
	if (best_color_draft_ch < 0)
	  best_color_draft_ch = default_ch;
	if (best_color_draft_ch >= 0)
	  pc->num_presets[_PWG_PRINT_COLOR_MODE_COLOR]
	                 [_PWG_PRINT_QUALITY_DRAFT] =
	    cupsAddOption(o, option->choices[best_color_draft_ch].choice,
			  pc->num_presets[_PWG_PRINT_COLOR_MODE_COLOR]
			                 [_PWG_PRINT_QUALITY_DRAFT],
			  &(pc->presets[_PWG_PRINT_COLOR_MODE_COLOR]
			               [_PWG_PRINT_QUALITY_DRAFT]));

	/* presets[1][1]: Color/Normal */
	if (best_color_normal_ch < 0)
	  best_color_normal_ch = default_ch;
	if (best_color_normal_ch >= 0)
	  pc->num_presets[_PWG_PRINT_COLOR_MODE_COLOR]
	                 [_PWG_PRINT_QUALITY_NORMAL] =
	    cupsAddOption(o, option->choices[best_color_normal_ch].choice,
			  pc->num_presets[_PWG_PRINT_COLOR_MODE_COLOR]
			                 [_PWG_PRINT_QUALITY_NORMAL],
			  &(pc->presets[_PWG_PRINT_COLOR_MODE_COLOR]
			               [_PWG_PRINT_QUALITY_NORMAL]));

	/* presets[1][2]: Color/High */
	if (best_color_high_ch < 0)
	  best_color_high_ch = default_ch;
	if (best_color_high_ch >= 0)
	  pc->num_presets[_PWG_PRINT_COLOR_MODE_COLOR]
	                 [_PWG_PRINT_QUALITY_HIGH] =
	    cupsAddOption(o, option->choices[best_color_high_ch].choice,
			  pc->num_presets[_PWG_PRINT_COLOR_MODE_COLOR]
			                 [_PWG_PRINT_QUALITY_HIGH],
			  &(pc->presets[_PWG_PRINT_COLOR_MODE_COLOR]
			               [_PWG_PRINT_QUALITY_HIGH]));

      }

      if (sets_optimization)
      {

	/* optimize_presets[1]: Photo */
	if (best_photo_ch >= 0)
	  pc->num_optimize_presets[_PWG_PRINT_CONTENT_OPTIMIZE_PHOTO] =
	    cupsAddOption
	      (o, option->choices[best_photo_ch].choice,
	       pc->num_optimize_presets[_PWG_PRINT_CONTENT_OPTIMIZE_PHOTO],
	       &(pc->optimize_presets[_PWG_PRINT_CONTENT_OPTIMIZE_PHOTO]));

	/* optimize_presets[2]: Graphics */
	if (best_graphics_ch >= 0)
	  pc->num_optimize_presets[_PWG_PRINT_CONTENT_OPTIMIZE_GRAPHICS] =
	    cupsAddOption
	      (o, option->choices[best_graphics_ch].choice,
	       pc->num_optimize_presets
	         [_PWG_PRINT_CONTENT_OPTIMIZE_GRAPHICS],
	       &(pc->optimize_presets
		 [_PWG_PRINT_CONTENT_OPTIMIZE_GRAPHICS]));

	/* optimize_presets[1]: Text */
	if (best_text_ch >= 0)
	  pc->num_optimize_presets[_PWG_PRINT_CONTENT_OPTIMIZE_TEXT] =
	    cupsAddOption
	      (o, option->choices[best_text_ch].choice,
	       pc->num_optimize_presets[_PWG_PRINT_CONTENT_OPTIMIZE_TEXT],
	       &(pc->optimize_presets[_PWG_PRINT_CONTENT_OPTIMIZE_TEXT]));

	/* optimize_presets[1]: Text and Graphics */
	if (best_tg_ch >= 0)
	  pc->num_optimize_presets
	    [_PWG_PRINT_CONTENT_OPTIMIZE_TEXT_AND_GRAPHICS] =
	    cupsAddOption
	      (o, option->choices[best_tg_ch].choice,
	       pc->num_optimize_presets
	         [_PWG_PRINT_CONTENT_OPTIMIZE_TEXT_AND_GRAPHICS],
	       &(pc->optimize_presets
		   [_PWG_PRINT_CONTENT_OPTIMIZE_TEXT_AND_GRAPHICS]));

      }

      for (k = 0; k < option->num_choices; k ++)
	free(cupsArrayIndex(choice_properties, k));
      cupsArrayDelete(choice_properties);
    }
  }
}

/*
 * '_ppdCacheDestroy()' - Free all memory used for PWG mapping data.
 */

void
_ppdCacheDestroy(_ppd_cache_t *pc)	/* I - PPD cache and mapping data */
{
  int		i, j;			/* Looping vars */
  pwg_map_t	*map;			/* Current map */
  pwg_size_t	*size;			/* Current size */


 /*
  * Range check input...
  */

  if (!pc)
    return;

 /*
  * Free memory as needed...
  */

  if (pc->bins)
  {
    for (i = pc->num_bins, map = pc->bins; i > 0; i --, map ++)
    {
      free(map->pwg);
      free(map->ppd);
    }

    free(pc->bins);
  }

  if (pc->sizes)
  {
    for (i = pc->num_sizes, size = pc->sizes; i > 0; i --, size ++)
    {
      free(size->map.pwg);
      free(size->map.ppd);
    }

    free(pc->sizes);
  }

  free(pc->source_option);

  if (pc->sources)
  {
    for (i = pc->num_sources, map = pc->sources; i > 0; i --, map ++)
    {
      free(map->pwg);
      free(map->ppd);
    }

    free(pc->sources);
  }

  if (pc->types)
  {
    for (i = pc->num_types, map = pc->types; i > 0; i --, map ++)
    {
      free(map->pwg);
      free(map->ppd);
    }

    free(pc->types);
  }

  free(pc->custom_max_keyword);
  free(pc->custom_min_keyword);

  free(pc->product);
  cupsArrayDelete(pc->filters);
  cupsArrayDelete(pc->prefilters);
  cupsArrayDelete(pc->finishings);

  free(pc->charge_info_uri);
  free(pc->password);

  cupsArrayDelete(pc->mandatory);

  cupsArrayDelete(pc->support_files);

  cupsArrayDelete(pc->strings);

  for (i = _PWG_PRINT_COLOR_MODE_MONOCHROME; i < _PWG_PRINT_COLOR_MODE_MAX; i ++)
    for (j = _PWG_PRINT_QUALITY_DRAFT; j < _PWG_PRINT_QUALITY_MAX; j ++)
      if (pc->num_presets[i][j])
	cupsFreeOptions(pc->num_presets[i][j], pc->presets[i][j]);

  for (i = _PWG_PRINT_CONTENT_OPTIMIZE_AUTO; i < _PWG_PRINT_CONTENT_OPTIMIZE_MAX; i ++)
    if (pc->num_optimize_presets[i])
      cupsFreeOptions(pc->num_optimize_presets[i], pc->optimize_presets[i]);

  free(pc);
}


/*
 * '_ppdCacheGetBin()' - Get the PWG output-bin keyword associated with a PPD
 *                  OutputBin.
 */

const char *				/* O - output-bin or NULL */
_ppdCacheGetBin(
    _ppd_cache_t *pc,			/* I - PPD cache and mapping data */
    const char   *output_bin)		/* I - PPD OutputBin string */
{
  int	i;				/* Looping var */


 /*
  * Range check input...
  */

  if (!pc || !output_bin)
    return (NULL);

 /*
  * Look up the OutputBin string...
  */


  for (i = 0; i < pc->num_bins; i ++)
    if (!_cups_strcasecmp(output_bin, pc->bins[i].ppd) || !_cups_strcasecmp(output_bin, pc->bins[i].pwg))
      return (pc->bins[i].pwg);

  return (NULL);
}


/*
 * '_ppdCacheGetFinishingOptions()' - Get PPD finishing options for the given
 *                                    IPP finishings value(s).
 */

int					/* O  - New number of options */
_ppdCacheGetFinishingOptions(
    _ppd_cache_t     *pc,		/* I  - PPD cache and mapping data */
    ipp_t            *job,		/* I  - Job attributes or NULL */
    ipp_finishings_t value,		/* I  - IPP finishings value of IPP_FINISHINGS_NONE */
    int              num_options,	/* I  - Number of options */
    cups_option_t    **options)		/* IO - Options */
{
  int			i;		/* Looping var */
  _pwg_finishings_t	*f,		/* PWG finishings options */
			key;		/* Search key */
  ipp_attribute_t	*attr;		/* Finishings attribute */
  cups_option_t		*option;	/* Current finishings option */


 /*
  * Range check input...
  */

  if (!pc || cupsArrayCount(pc->finishings) == 0 || !options ||
      (!job && value == IPP_FINISHINGS_NONE))
    return (num_options);

 /*
  * Apply finishing options...
  */

  if (job && (attr = ippFindAttribute(job, "finishings", IPP_TAG_ENUM)) != NULL)
  {
    int	num_values = ippGetCount(attr);	/* Number of values */

    for (i = 0; i < num_values; i ++)
    {
      key.value = (ipp_finishings_t)ippGetInteger(attr, i);

      if ((f = cupsArrayFind(pc->finishings, &key)) != NULL)
      {
        int	j;			/* Another looping var */

        for (j = f->num_options, option = f->options; j > 0; j --, option ++)
          num_options = cupsAddOption(option->name, option->value,
                                      num_options, options);
      }
    }
  }
  else if (value != IPP_FINISHINGS_NONE)
  {
    key.value = value;

    if ((f = cupsArrayFind(pc->finishings, &key)) != NULL)
    {
      int	j;			/* Another looping var */

      for (j = f->num_options, option = f->options; j > 0; j --, option ++)
	num_options = cupsAddOption(option->name, option->value,
				    num_options, options);
    }
  }

  return (num_options);
}


/*
 * '_ppdCacheGetFinishingValues()' - Get IPP finishings value(s) from the given
 *                                   PPD options.
 */

int					/* O - Number of finishings values */
_ppdCacheGetFinishingValues(
    ppd_file_t    *ppd,			/* I - Marked PPD file */
    _ppd_cache_t  *pc,			/* I - PPD cache and mapping data */
    int           max_values,		/* I - Maximum number of finishings values */
    int           *values)		/* O - Finishings values */
{
  int			i,		/* Looping var */
			num_values = 0;	/* Number of values */
  _pwg_finishings_t	*f;		/* Current finishings option */
  cups_option_t		*option;	/* Current option */
  ppd_choice_t		*choice;	/* Marked PPD choice */


 /*
  * Range check input...
  */

  DEBUG_printf(("_ppdCacheGetFinishingValues(ppd=%p, pc=%p, max_values=%d, values=%p)", ppd, pc, max_values, values));

  if (!ppd || !pc || max_values < 1 || !values)
  {
    DEBUG_puts("_ppdCacheGetFinishingValues: Bad arguments, returning 0.");
    return (0);
  }
  else if (!pc->finishings)
  {
    DEBUG_puts("_ppdCacheGetFinishingValues: No finishings support, returning 0.");
    return (0);
  }

 /*
  * Go through the finishings options and see what is set...
  */

  for (f = (_pwg_finishings_t *)cupsArrayFirst(pc->finishings);
       f;
       f = (_pwg_finishings_t *)cupsArrayNext(pc->finishings))
  {
    DEBUG_printf(("_ppdCacheGetFinishingValues: Checking %d (%s)", (int)f->value, ippEnumString("finishings", (int)f->value)));

    for (i = f->num_options, option = f->options; i > 0; i --, option ++)
    {
      DEBUG_printf(("_ppdCacheGetFinishingValues: %s=%s?", option->name, option->value));

      if ((choice = ppdFindMarkedChoice(ppd, option->name)) == NULL || _cups_strcasecmp(option->value, choice->choice))
      {
        DEBUG_puts("_ppdCacheGetFinishingValues: NO");
        break;
      }
    }

    if (i == 0)
    {
      DEBUG_printf(("_ppdCacheGetFinishingValues: Adding %d (%s)", (int)f->value, ippEnumString("finishings", (int)f->value)));

      values[num_values ++] = (int)f->value;

      if (num_values >= max_values)
        break;
    }
  }

  if (num_values == 0)
  {
   /*
    * Always have at least "finishings" = 'none'...
    */

    DEBUG_puts("_ppdCacheGetFinishingValues: Adding 3 (none).");
    values[0] = IPP_FINISHINGS_NONE;
    num_values ++;
  }

  DEBUG_printf(("_ppdCacheGetFinishingValues: Returning %d.", num_values));

  return (num_values);
}


/*
 * 'ppd_inputslot_for_keyword()' - Return the PPD InputSlot associated
 *                                a keyword string, or NULL if no mapping
 *                                exists.
 */
static const char *			/* O - PPD InputSlot or NULL */
ppd_inputslot_for_keyword(
    _ppd_cache_t *pc,			/* I - PPD cache and mapping data */
    const char   *keyword)		/* I - Keyword string */
{
  int	i;				/* Looping var */

  if (!pc || !keyword)
    return (NULL);

  for (i = 0; i < pc->num_sources; i ++)
    if (!_cups_strcasecmp(keyword, pc->sources[i].pwg) || !_cups_strcasecmp(keyword, pc->sources[i].ppd))
      return (pc->sources[i].ppd);

  return (NULL);
}

/*
 * '_ppdCacheGetInputSlot()' - Get the PPD InputSlot associated with the job
 *                        attributes or a keyword string.
 */

const char *				/* O - PPD InputSlot or NULL */
_ppdCacheGetInputSlot(
    _ppd_cache_t *pc,			/* I - PPD cache and mapping data */
    ipp_t        *job,			/* I - Job attributes or NULL */
    const char   *keyword)		/* I - Keyword string or NULL */
{
 /*
  * Range check input...
  */

  if (!pc || pc->num_sources == 0 || (!job && !keyword))
    return (NULL);

  if (job && !keyword)
  {
   /*
    * Lookup the media-col attribute and any media-source found there...
    */

    ipp_attribute_t	*media_col,	/* media-col attribute */
			*media_source;	/* media-source attribute */
    pwg_size_t		size;		/* Dimensional size */
    int			margins_set;	/* Were the margins set? */

    media_col = ippFindAttribute(job, "media-col", IPP_TAG_BEGIN_COLLECTION);
    if (media_col &&
        (media_source = ippFindAttribute(ippGetCollection(media_col, 0),
                                         "media-source",
	                                 IPP_TAG_KEYWORD)) != NULL)
    {
     /*
      * Use the media-source value from media-col...
      */

      keyword = ippGetString(media_source, 0, NULL);
    }
    else if (pwgInitSize(&size, job, &margins_set))
    {
     /*
      * For media <= 5x7, try to ask for automatic selection so the printer can
      * pick the photo tray.  If auto isn't available, fall back to explicitly
      * asking for the photo tray.
      */

      if (size.width <= (5 * 2540) && size.length <= (7 * 2540)) {
        const char* match;
        if ((match = ppd_inputslot_for_keyword(pc, "auto")) != NULL)
          return (match);
        keyword = "photo";
      }
    }
  }

  return (ppd_inputslot_for_keyword(pc, keyword));
}


/*
 * '_ppdCacheGetMediaType()' - Get the PPD MediaType associated with the job
 *                        attributes or a keyword string.
 */

const char *				/* O - PPD MediaType or NULL */
_ppdCacheGetMediaType(
    _ppd_cache_t *pc,			/* I - PPD cache and mapping data */
    ipp_t        *job,			/* I - Job attributes or NULL */
    const char   *keyword)		/* I - Keyword string or NULL */
{
 /*
  * Range check input...
  */

  if (!pc || pc->num_types == 0 || (!job && !keyword))
    return (NULL);

  if (job && !keyword)
  {
   /*
    * Lookup the media-col attribute and any media-source found there...
    */

    ipp_attribute_t	*media_col,	/* media-col attribute */
			*media_type;	/* media-type attribute */

    media_col = ippFindAttribute(job, "media-col", IPP_TAG_BEGIN_COLLECTION);
    if (media_col)
    {
      if ((media_type = ippFindAttribute(media_col->values[0].collection,
                                         "media-type",
	                                 IPP_TAG_KEYWORD)) == NULL)
	media_type = ippFindAttribute(media_col->values[0].collection,
				      "media-type", IPP_TAG_NAME);

      if (media_type)
	keyword = media_type->values[0].string.text;
    }
  }

  if (keyword)
  {
    int	i;				/* Looping var */

    for (i = 0; i < pc->num_types; i ++)
      if (!_cups_strcasecmp(keyword, pc->types[i].pwg) || !_cups_strcasecmp(keyword, pc->types[i].ppd))
        return (pc->types[i].ppd);
  }

  return (NULL);
}


/*
 * '_ppdCacheGetOutputBin()' - Get the PPD OutputBin associated with the keyword
 *                        string.
 */

const char *				/* O - PPD OutputBin or NULL */
_ppdCacheGetOutputBin(
    _ppd_cache_t *pc,			/* I - PPD cache and mapping data */
    const char   *output_bin)		/* I - Keyword string */
{
  int	i;				/* Looping var */


 /*
  * Range check input...
  */

  if (!pc || !output_bin)
    return (NULL);

 /*
  * Look up the OutputBin string...
  */


  for (i = 0; i < pc->num_bins; i ++)
    if (!_cups_strcasecmp(output_bin, pc->bins[i].pwg) || !_cups_strcasecmp(output_bin, pc->bins[i].ppd))
      return (pc->bins[i].ppd);

  return (NULL);
}


/*
 * '_ppdCacheGetPageSize()' - Get the PPD PageSize associated with the job
 *                       attributes or a keyword string.
 */

const char *				/* O - PPD PageSize or NULL */
_ppdCacheGetPageSize(
    _ppd_cache_t *pc,			/* I - PPD cache and mapping data */
    ipp_t        *job,			/* I - Job attributes or NULL */
    const char   *keyword,		/* I - Keyword string or NULL */
    int          *exact)		/* O - 1 if exact match, 0 otherwise */
{
  int		i;			/* Looping var */
  pwg_size_t	*size,			/* Current size */
		*closest,		/* Closest size */
		jobsize;		/* Size data from job */
  int		margins_set,		/* Were the margins set? */
		dwidth,			/* Difference in width */
		dlength,		/* Difference in length */
		dleft,			/* Difference in left margins */
		dright,			/* Difference in right margins */
		dbottom,		/* Difference in bottom margins */
		dtop,			/* Difference in top margins */
		dmin,			/* Minimum difference */
		dclosest;		/* Closest difference */
  const char	*ppd_name;		/* PPD media name */


  DEBUG_printf(("_ppdCacheGetPageSize(pc=%p, job=%p, keyword=\"%s\", exact=%p)",
	        pc, job, keyword, exact));

 /*
  * Range check input...
  */

  if (!pc || (!job && !keyword))
    return (NULL);

  if (exact)
    *exact = 0;

  ppd_name = keyword;

  if (job)
  {
   /*
    * Try getting the PPD media name from the job attributes...
    */

    ipp_attribute_t	*attr;		/* Job attribute */

    if ((attr = ippFindAttribute(job, "PageSize", IPP_TAG_ZERO)) == NULL)
      if ((attr = ippFindAttribute(job, "PageRegion", IPP_TAG_ZERO)) == NULL)
        attr = ippFindAttribute(job, "media", IPP_TAG_ZERO);

#ifdef DEBUG
    if (attr)
      DEBUG_printf(("1_ppdCacheGetPageSize: Found attribute %s (%s)",
                    attr->name, ippTagString(attr->value_tag)));
    else
      DEBUG_puts("1_ppdCacheGetPageSize: Did not find media attribute.");
#endif /* DEBUG */

    if (attr && (attr->value_tag == IPP_TAG_NAME ||
                 attr->value_tag == IPP_TAG_KEYWORD))
      ppd_name = attr->values[0].string.text;
  }

  DEBUG_printf(("1_ppdCacheGetPageSize: ppd_name=\"%s\"", ppd_name));

  if (ppd_name)
  {
   /*
    * Try looking up the named PPD size first...
    */

    for (i = pc->num_sizes, size = pc->sizes; i > 0; i --, size ++)
    {
      DEBUG_printf(("2_ppdCacheGetPageSize: size[%d]=[\"%s\" \"%s\"]",
                    (int)(size - pc->sizes), size->map.pwg, size->map.ppd));

      if (!_cups_strcasecmp(ppd_name, size->map.ppd) ||
          !_cups_strcasecmp(ppd_name, size->map.pwg))
      {
	if (exact)
	  *exact = 1;

        DEBUG_printf(("1_ppdCacheGetPageSize: Returning \"%s\"", ppd_name));

        return (size->map.ppd);
      }
    }
  }

  if (job && !keyword)
  {
   /*
    * Get the size using media-col or media, with the preference being
    * media-col.
    */

    if (!pwgInitSize(&jobsize, job, &margins_set))
      return (NULL);
  }
  else
  {
   /*
    * Get the size using a media keyword...
    */

    pwg_media_t	*media;		/* Media definition */


    if ((media = pwgMediaForPWG(keyword)) == NULL)
      if ((media = pwgMediaForLegacy(keyword)) == NULL)
        if ((media = pwgMediaForPPD(keyword)) == NULL)
	  return (NULL);

    jobsize.width  = media->width;
    jobsize.length = media->length;
    margins_set    = 0;
  }

 /*
  * Now that we have the dimensions and possibly the margins, look at the
  * available sizes and find the match...
  */

  closest  = NULL;
  dclosest = 999999999;

  if (!ppd_name || _cups_strncasecmp(ppd_name, "Custom.", 7) ||
      _cups_strncasecmp(ppd_name, "custom_", 7))
  {
    for (i = pc->num_sizes, size = pc->sizes; i > 0; i --, size ++)
    {
     /*
      * Adobe uses a size matching algorithm with an epsilon of 5 points, which
      * is just about 176/2540ths...
      */

      dwidth  = size->width - jobsize.width;
      dlength = size->length - jobsize.length;

      if (dwidth <= -176 || dwidth >= 176 || dlength <= -176 || dlength >= 176)
	continue;

      if (margins_set)
      {
       /*
	* Use a tighter epsilon of 1 point (35/2540ths) for margins...
	*/

	dleft   = size->left - jobsize.left;
	dright  = size->right - jobsize.right;
	dtop    = size->top - jobsize.top;
	dbottom = size->bottom - jobsize.bottom;

	if (dleft <= -35 || dleft >= 35 || dright <= -35 || dright >= 35 ||
	    dtop <= -35 || dtop >= 35 || dbottom <= -35 || dbottom >= 35)
	{
	  dleft   = dleft < 0 ? -dleft : dleft;
	  dright  = dright < 0 ? -dright : dright;
	  dbottom = dbottom < 0 ? -dbottom : dbottom;
	  dtop    = dtop < 0 ? -dtop : dtop;
	  dmin    = dleft + dright + dbottom + dtop;

	  if (dmin < dclosest)
	  {
	    dclosest = dmin;
	    closest  = size;
	  }

	  continue;
	}
      }

      if (exact)
	*exact = 1;

      DEBUG_printf(("1_ppdCacheGetPageSize: Returning \"%s\"", size->map.ppd));

      return (size->map.ppd);
    }
  }

  if (closest)
  {
    DEBUG_printf(("1_ppdCacheGetPageSize: Returning \"%s\" (closest)",
                  closest->map.ppd));

    return (closest->map.ppd);
  }

 /*
  * If we get here we need to check for custom page size support...
  */

  if (jobsize.width >= pc->custom_min_width &&
      jobsize.width <= pc->custom_max_width &&
      jobsize.length >= pc->custom_min_length &&
      jobsize.length <= pc->custom_max_length)
  {
   /*
    * In range, format as Custom.WWWWxLLLL (points).
    */

    snprintf(pc->custom_ppd_size, sizeof(pc->custom_ppd_size), "Custom.%dx%d",
             (int)PWG_TO_POINTS(jobsize.width), (int)PWG_TO_POINTS(jobsize.length));

    if (margins_set && exact)
    {
      dleft   = pc->custom_size.left - jobsize.left;
      dright  = pc->custom_size.right - jobsize.right;
      dtop    = pc->custom_size.top - jobsize.top;
      dbottom = pc->custom_size.bottom - jobsize.bottom;

      if (dleft > -35 && dleft < 35 && dright > -35 && dright < 35 &&
          dtop > -35 && dtop < 35 && dbottom > -35 && dbottom < 35)
	*exact = 1;
    }
    else if (exact)
      *exact = 1;

    DEBUG_printf(("1_ppdCacheGetPageSize: Returning \"%s\" (custom)",
                  pc->custom_ppd_size));

    return (pc->custom_ppd_size);
  }

 /*
  * No custom page size support or the size is out of range - return NULL.
  */

  DEBUG_puts("1_ppdCacheGetPageSize: Returning NULL");

  return (NULL);
}


/*
 * '_ppdCacheGetSize()' - Get the PWG size associated with a PPD PageSize.
 */

pwg_size_t *				/* O - PWG size or NULL */
_ppdCacheGetSize(
    _ppd_cache_t *pc,			/* I - PPD cache and mapping data */
    const char   *page_size)		/* I - PPD PageSize */
{
  int		i;			/* Looping var */
  pwg_media_t	*media;			/* Media */
  pwg_size_t	*size;			/* Current size */


 /*
  * Range check input...
  */

  if (!pc || !page_size)
    return (NULL);

  if (!_cups_strncasecmp(page_size, "Custom.", 7))
  {
   /*
    * Custom size; size name can be one of the following:
    *
    *    Custom.WIDTHxLENGTHin    - Size in inches
    *    Custom.WIDTHxLENGTHft    - Size in feet
    *    Custom.WIDTHxLENGTHcm    - Size in centimeters
    *    Custom.WIDTHxLENGTHmm    - Size in millimeters
    *    Custom.WIDTHxLENGTHm     - Size in meters
    *    Custom.WIDTHxLENGTH[pt]  - Size in points
    */

    double		w, l;		/* Width and length of page */
    char		*ptr;		/* Pointer into PageSize */
    struct lconv	*loc;		/* Locale data */

    loc = localeconv();
    w   = (float)_cupsStrScand(page_size + 7, &ptr, loc);
    if (!ptr || *ptr != 'x')
      return (NULL);

    l = (float)_cupsStrScand(ptr + 1, &ptr, loc);
    if (!ptr)
      return (NULL);

    if (!_cups_strcasecmp(ptr, "in"))
    {
      w *= 2540.0;
      l *= 2540.0;
    }
    else if (!_cups_strcasecmp(ptr, "ft"))
    {
      w *= 12.0 * 2540.0;
      l *= 12.0 * 2540.0;
    }
    else if (!_cups_strcasecmp(ptr, "mm"))
    {
      w *= 100.0;
      l *= 100.0;
    }
    else if (!_cups_strcasecmp(ptr, "cm"))
    {
      w *= 1000.0;
      l *= 1000.0;
    }
    else if (!_cups_strcasecmp(ptr, "m"))
    {
      w *= 100000.0;
      l *= 100000.0;
    }
    else
    {
      w *= 2540.0 / 72.0;
      l *= 2540.0 / 72.0;
    }

    pc->custom_size.width  = (int)w;
    pc->custom_size.length = (int)l;

    return (&(pc->custom_size));
  }

 /*
  * Not a custom size - look it up...
  */

  for (i = pc->num_sizes, size = pc->sizes; i > 0; i --, size ++)
    if (!_cups_strcasecmp(page_size, size->map.ppd) ||
        !_cups_strcasecmp(page_size, size->map.pwg))
      return (size);

 /*
  * Look up standard sizes...
  */

  if ((media = pwgMediaForPPD(page_size)) == NULL)
    if ((media = pwgMediaForLegacy(page_size)) == NULL)
      media = pwgMediaForPWG(page_size);

  if (media)
  {
    pc->custom_size.width  = media->width;
    pc->custom_size.length = media->length;

    return (&(pc->custom_size));
  }

  return (NULL);
}


/*
 * '_ppdCacheGetSource()' - Get the PWG media-source associated with a PPD
 *                          InputSlot.
 */

const char *				/* O - PWG media-source keyword */
_ppdCacheGetSource(
    _ppd_cache_t *pc,			/* I - PPD cache and mapping data */
    const char   *input_slot)		/* I - PPD InputSlot */
{
  int		i;			/* Looping var */
  pwg_map_t	*source;		/* Current source */


 /*
  * Range check input...
  */

  if (!pc || !input_slot)
    return (NULL);

  for (i = pc->num_sources, source = pc->sources; i > 0; i --, source ++)
    if (!_cups_strcasecmp(input_slot, source->ppd) || !_cups_strcasecmp(input_slot, source->pwg))
      return (source->pwg);

  return (NULL);
}


/*
 * '_ppdCacheGetType()' - Get the PWG media-type associated with a PPD
 *                        MediaType.
 */

const char *				/* O - PWG media-type keyword */
_ppdCacheGetType(
    _ppd_cache_t *pc,			/* I - PPD cache and mapping data */
    const char   *media_type)		/* I - PPD MediaType */
{
  int		i;			/* Looping var */
  pwg_map_t	*type;			/* Current type */


 /*
  * Range check input...
  */

  if (!pc || !media_type)
    return (NULL);

  for (i = pc->num_types, type = pc->types; i > 0; i --, type ++)
    if (!_cups_strcasecmp(media_type, type->ppd) || !_cups_strcasecmp(media_type, type->pwg))
      return (type->pwg);

  return (NULL);
}


/*
 * '_ppdCacheWriteFile()' - Write PWG mapping data to a file.
 */

int					/* O - 1 on success, 0 on failure */
_ppdCacheWriteFile(
    _ppd_cache_t *pc,			/* I - PPD cache and mapping data */
    const char   *filename,		/* I - File to write */
    ipp_t        *attrs)		/* I - Attributes to write, if any */
{
  int			i, j, k;	/* Looping vars */
  cups_file_t		*fp;		/* Output file */
  pwg_size_t		*size;		/* Current size */
  pwg_map_t		*map;		/* Current map */
  _pwg_finishings_t	*f;		/* Current finishing option */
  cups_option_t		*option;	/* Current option */
  const char		*value;		/* String value */
  char			newfile[1024];	/* New filename */


 /*
  * Range check input...
  */

  if (!pc || !filename)
  {
    _cupsSetError(IPP_STATUS_ERROR_INTERNAL, strerror(EINVAL), 0);
    return (0);
  }

 /*
  * Open the file and write with compression...
  */

  snprintf(newfile, sizeof(newfile), "%s.N", filename);
  if ((fp = cupsFileOpen(newfile, "w9")) == NULL)
  {
    _cupsSetError(IPP_STATUS_ERROR_INTERNAL, strerror(errno), 0);
    return (0);
  }

 /*
  * Standard header...
  */

  cupsFilePrintf(fp, "#CUPS-PPD-CACHE-%d\n", _PPD_CACHE_VERSION);

 /*
  * Output bins...
  */

  if (pc->num_bins > 0)
  {
    cupsFilePrintf(fp, "NumBins %d\n", pc->num_bins);
    for (i = pc->num_bins, map = pc->bins; i > 0; i --, map ++)
      cupsFilePrintf(fp, "Bin %s %s\n", map->pwg, map->ppd);
  }

 /*
  * Media sizes...
  */

  cupsFilePrintf(fp, "NumSizes %d\n", pc->num_sizes);
  for (i = pc->num_sizes, size = pc->sizes; i > 0; i --, size ++)
    cupsFilePrintf(fp, "Size %s %s %d %d %d %d %d %d\n", size->map.pwg,
		   size->map.ppd, size->width, size->length, size->left,
		   size->bottom, size->right, size->top);
  if (pc->custom_max_width > 0)
    cupsFilePrintf(fp, "CustomSize %d %d %d %d %d %d %d %d\n",
                   pc->custom_max_width, pc->custom_max_length,
		   pc->custom_min_width, pc->custom_min_length,
		   pc->custom_size.left, pc->custom_size.bottom,
		   pc->custom_size.right, pc->custom_size.top);

 /*
  * Media sources...
  */

  if (pc->source_option)
    cupsFilePrintf(fp, "SourceOption %s\n", pc->source_option);

  if (pc->num_sources > 0)
  {
    cupsFilePrintf(fp, "NumSources %d\n", pc->num_sources);
    for (i = pc->num_sources, map = pc->sources; i > 0; i --, map ++)
      cupsFilePrintf(fp, "Source %s %s\n", map->pwg, map->ppd);
  }

 /*
  * Media types...
  */

  if (pc->num_types > 0)
  {
    cupsFilePrintf(fp, "NumTypes %d\n", pc->num_types);
    for (i = pc->num_types, map = pc->types; i > 0; i --, map ++)
      cupsFilePrintf(fp, "Type %s %s\n", map->pwg, map->ppd);
  }

 /*
  * Presets...
  */

  for (i = _PWG_PRINT_COLOR_MODE_MONOCHROME; i < _PWG_PRINT_COLOR_MODE_MAX; i ++)
    for (j = _PWG_PRINT_QUALITY_DRAFT; j < _PWG_PRINT_QUALITY_MAX; j ++)
      if (pc->num_presets[i][j])
      {
	cupsFilePrintf(fp, "Preset %d %d", i, j);
	for (k = pc->num_presets[i][j], option = pc->presets[i][j];
	     k > 0;
	     k --, option ++)
	  cupsFilePrintf(fp, " %s=%s", option->name, option->value);
	cupsFilePutChar(fp, '\n');
      }

 /*
  * Optimization Presets...
  */

  for (i = _PWG_PRINT_CONTENT_OPTIMIZE_AUTO; i < _PWG_PRINT_CONTENT_OPTIMIZE_MAX; i ++)
    if (pc->num_optimize_presets[i])
    {
      cupsFilePrintf(fp, "OptimizePreset %d", i);
      for (k = pc->num_optimize_presets[i], option = pc->optimize_presets[i];
	   k > 0;
	   k --, option ++)
	cupsFilePrintf(fp, " %s=%s", option->name, option->value);
      cupsFilePutChar(fp, '\n');
    }

 /*
  * Duplex/sides...
  */

  if (pc->sides_option)
    cupsFilePrintf(fp, "SidesOption %s\n", pc->sides_option);

  if (pc->sides_1sided)
    cupsFilePrintf(fp, "Sides1Sided %s\n", pc->sides_1sided);

  if (pc->sides_2sided_long)
    cupsFilePrintf(fp, "Sides2SidedLong %s\n", pc->sides_2sided_long);

  if (pc->sides_2sided_short)
    cupsFilePrintf(fp, "Sides2SidedShort %s\n", pc->sides_2sided_short);

 /*
  * Product, cupsFilter, cupsFilter2, and cupsPreFilter...
  */

  if (pc->product)
    cupsFilePutConf(fp, "Product", pc->product);

  for (value = (const char *)cupsArrayFirst(pc->filters);
       value;
       value = (const char *)cupsArrayNext(pc->filters))
    cupsFilePutConf(fp, "Filter", value);

  for (value = (const char *)cupsArrayFirst(pc->prefilters);
       value;
       value = (const char *)cupsArrayNext(pc->prefilters))
    cupsFilePutConf(fp, "PreFilter", value);

  cupsFilePrintf(fp, "SingleFile %s\n", pc->single_file ? "true" : "false");

 /*
  * Finishing options...
  */

  for (f = (_pwg_finishings_t *)cupsArrayFirst(pc->finishings);
       f;
       f = (_pwg_finishings_t *)cupsArrayNext(pc->finishings))
  {
    cupsFilePrintf(fp, "Finishings %d", f->value);
    for (i = f->num_options, option = f->options; i > 0; i --, option ++)
      cupsFilePrintf(fp, " %s=%s", option->name, option->value);
    cupsFilePutChar(fp, '\n');
  }

  for (value = (const char *)cupsArrayFirst(pc->templates); value; value = (const char *)cupsArrayNext(pc->templates))
    cupsFilePutConf(fp, "FinishingTemplate", value);

 /*
  * Max copies...
  */

  cupsFilePrintf(fp, "MaxCopies %d\n", pc->max_copies);

 /*
  * Accounting/quota/PIN/managed printing values...
  */

  if (pc->charge_info_uri)
    cupsFilePutConf(fp, "ChargeInfoURI", pc->charge_info_uri);

  cupsFilePrintf(fp, "JobAccountId %s\n", pc->account_id ? "true" : "false");
  cupsFilePrintf(fp, "JobAccountingUserId %s\n",
                 pc->accounting_user_id ? "true" : "false");

  if (pc->password)
    cupsFilePutConf(fp, "JobPassword", pc->password);

  for (value = (char *)cupsArrayFirst(pc->mandatory);
       value;
       value = (char *)cupsArrayNext(pc->mandatory))
    cupsFilePutConf(fp, "Mandatory", value);

 /*
  * Support files...
  */

  for (value = (char *)cupsArrayFirst(pc->support_files);
       value;
       value = (char *)cupsArrayNext(pc->support_files))
    cupsFilePutConf(fp, "SupportFile", value);

 /*
  * IPP attributes, if any...
  */

  if (attrs)
  {
    cupsFilePrintf(fp, "IPP " CUPS_LLFMT "\n", CUPS_LLCAST ippLength(attrs));

    attrs->state = IPP_STATE_IDLE;
    ippWriteIO(fp, (ipp_iocb_t)cupsFileWrite, 1, NULL, attrs);
  }

 /*
  * Close and return...
  */

  if (cupsFileClose(fp))
  {
    unlink(newfile);
    return (0);
  }

  unlink(filename);
  return (!rename(newfile, filename));
}


/*
 * '_ppdCreateFromIPP()' - Create a PPD file describing the capabilities
 *                         of an IPP printer.
 */

char *					/* O - PPD filename or @code NULL@ on error */
_ppdCreateFromIPP(char   *buffer,	/* I - Filename buffer */
                  size_t bufsize,	/* I - Size of filename buffer */
		  ipp_t  *supported)	/* I - Get-Printer-Attributes response */
{
  return (_ppdCreateFromIPP2(buffer, bufsize, supported, cupsLangDefault()));
}


/*
 * '_ppdCreateFromIPP()' - Create a PPD file describing the capabilities
 *                         of an IPP printer.
 */


char *
_ppdCreateFromIPP2(
    char        *buffer,		/* I - Filename buffer */
    size_t      bufsize,		/* I - Size of filename buffer */
    ipp_t       *supported,		/* I - Get-Printer-Attributes response */
    cups_lang_t *lang)			/* I - Language */
{
  cups_file_t		*fp;		/* PPD file */
  cups_array_t		*sizes;		/* Media sizes supported by printer */
  cups_size_t		*size;		/* Current media size */
  ipp_attribute_t	*attr,		/* xxx-supported */
			*lang_supp,	/* printer-strings-languages-supported */
			*defattr,	/* xxx-default */
                        *quality,	/* print-quality-supported */
			*x_dim, *y_dim;	/* Media dimensions */
  ipp_t			*media_col,	/* Media collection */
			*media_size;	/* Media size collection */
  char			make[256],	/* Make and model */
			*mptr,		/* Pointer into make and model */
			ppdname[PPD_MAX_NAME];
		    			/* PPD keyword */
  const char		*model;		/* Model name */
  int			i, j,		/* Looping vars */
			count,		/* Number of values */
			bottom,		/* Largest bottom margin */
			left,		/* Largest left margin */
			right,		/* Largest right margin */
			top,		/* Largest top margin */
			max_length = 0,	/* Maximum custom size */
			max_width = 0,
			min_length = INT_MAX,
					/* Minimum custom size */
			min_width = INT_MAX,
			is_apple = 0,	/* Does the printer support Apple raster? */
			is_pdf = 0,	/* Does the printer support PDF? */
			is_pwg = 0;	/* Does the printer support PWG Raster? */
  pwg_media_t		*pwg;		/* PWG media size */
  int			xres, yres;	/* Resolution values */
  int                   resolutions[1000];
                                        /* Array of resolution indices */
  int			have_qdraft = 0,/* Have draft quality? */
			have_qhigh = 0;	/* Have high quality? */
  char			msgid[256];	/* Message identifier (attr.value) */
  const char		*keyword;	/* Keyword value */
  cups_array_t		*strings = NULL;/* Printer strings file */
  struct lconv		*loc = localeconv();
					/* Locale data */
  cups_array_t		*fin_options = NULL;
					/* Finishing options */


 /*
  * Range check input...
  */

  if (buffer)
    *buffer = '\0';

  if (!buffer || bufsize < 1)
  {
    _cupsSetError(IPP_STATUS_ERROR_INTERNAL, strerror(EINVAL), 0);
    return (NULL);
  }

  if (!supported)
  {
    _cupsSetError(IPP_STATUS_ERROR_INTERNAL, _("No IPP attributes."), 1);
    return (NULL);
  }

 /*
  * Open a temporary file for the PPD...
  */

  if ((fp = cupsTempFile2(buffer, (int)bufsize)) == NULL)
  {
    _cupsSetError(IPP_STATUS_ERROR_INTERNAL, strerror(errno), 0);
    return (NULL);
  }

 /*
  * Get a sanitized make and model...
  */

  if ((attr = ippFindAttribute(supported, "printer-make-and-model", IPP_TAG_TEXT)) != NULL && ippValidateAttribute(attr))
  {
   /*
    * Sanitize the model name to only contain PPD-safe characters.
    */

    strlcpy(make, ippGetString(attr, 0, NULL), sizeof(make));

    for (mptr = make; *mptr; mptr ++)
    {
      if (*mptr < ' ' || *mptr >= 127 || *mptr == '\"')
      {
       /*
	* Truncate the make and model on the first bad character...
	*/

	*mptr = '\0';
	break;
      }
    }

    while (mptr > make)
    {
     /*
      * Strip trailing whitespace...
      */

      mptr --;
      if (*mptr == ' ')
	*mptr = '\0';
    }

    if (!make[0])
    {
     /*
      * Use a default make and model if nothing remains...
      */

      strlcpy(make, "Unknown", sizeof(make));
    }
  }
  else
  {
   /*
    * Use a default make and model...
    */

    strlcpy(make, "Unknown", sizeof(make));
  }

  if (!_cups_strncasecmp(make, "Hewlett Packard ", 16) || !_cups_strncasecmp(make, "Hewlett-Packard ", 16))
  {
   /*
    * Normalize HP printer make and model...
    */

    model = make + 16;
    strlcpy(make, "HP", sizeof(make));

    if (!_cups_strncasecmp(model, "HP ", 3))
      model += 3;
  }
  else if ((mptr = strchr(make, ' ')) != NULL)
  {
   /*
    * Separate "MAKE MODEL"...
    */

    while (*mptr && *mptr == ' ')
      *mptr++ = '\0';

    model = mptr;
  }
  else
  {
   /*
    * No separate model name...
    */
<<<<<<< HEAD

    model = "Printer";
  }

 /*
  * Standard stuff for PPD file...
  */

=======

    model = "Printer";
  }

 /*
  * Standard stuff for PPD file...
  */

>>>>>>> 324bc166
  cupsFilePuts(fp, "*PPD-Adobe: \"4.3\"\n");
  cupsFilePuts(fp, "*FormatVersion: \"4.3\"\n");
  cupsFilePrintf(fp, "*FileVersion: \"%d.%d\"\n", CUPS_VERSION_MAJOR, CUPS_VERSION_MINOR);
  cupsFilePuts(fp, "*LanguageVersion: English\n");
  cupsFilePuts(fp, "*LanguageEncoding: ISOLatin1\n");
  cupsFilePuts(fp, "*PSVersion: \"(3010.000) 0\"\n");
  cupsFilePuts(fp, "*LanguageLevel: \"3\"\n");
  cupsFilePuts(fp, "*FileSystem: False\n");
  cupsFilePuts(fp, "*PCFileName: \"ippeve.ppd\"\n");
  cupsFilePrintf(fp, "*Manufacturer: \"%s\"\n", make);
  cupsFilePrintf(fp, "*ModelName: \"%s\"\n", model);
  cupsFilePrintf(fp, "*Product: \"(%s)\"\n", model);
  cupsFilePrintf(fp, "*NickName: \"%s - IPP Everywhere\"\n", model);
  cupsFilePrintf(fp, "*ShortNickName: \"%s - IPP Everywhere\"\n", model);

  if ((attr = ippFindAttribute(supported, "color-supported", IPP_TAG_BOOLEAN)) != NULL && ippGetBoolean(attr, 0))
    cupsFilePuts(fp, "*ColorDevice: True\n");
  else
    cupsFilePuts(fp, "*ColorDevice: False\n");

  cupsFilePrintf(fp, "*cupsVersion: %d.%d\n", CUPS_VERSION_MAJOR, CUPS_VERSION_MINOR);
#ifdef __APPLE__
  cupsFilePrintf(fp, "*APAirPrint: True\n");
#endif // __APPLE__
  cupsFilePuts(fp, "*cupsSNMPSupplies: False\n");
  cupsFilePrintf(fp, "*cupsLanguages: \"%s", lang->language);
  if ((lang_supp = ippFindAttribute(supported, "printer-strings-languages-supported", IPP_TAG_LANGUAGE)) != NULL)
  {
    for (i = 0, count = ippGetCount(lang_supp); i < count; i ++)
    {
      keyword = ippGetString(lang_supp, i, NULL);

      if (strcmp(keyword, lang->language))
        cupsFilePrintf(fp, " %s", keyword);
    }
  }
  cupsFilePuts(fp, "\"\n");

  if ((attr = ippFindAttribute(supported, "printer-more-info", IPP_TAG_URI)) != NULL && ippValidateAttribute(attr))
    cupsFilePrintf(fp, "*APSupplies: \"%s\"\n", ippGetString(attr, 0, NULL));

  if ((attr = ippFindAttribute(supported, "printer-charge-info-uri", IPP_TAG_URI)) != NULL && ippValidateAttribute(attr))
    cupsFilePrintf(fp, "*cupsChargeInfoURI: \"%s\"\n", ippGetString(attr, 0, NULL));

  if ((attr = ippFindAttribute(supported, "printer-strings-uri", IPP_TAG_URI)) != NULL && ippValidateAttribute(attr))
  {
    http_t	*http = NULL;		/* Connection to printer */
    char	stringsfile[1024];	/* Temporary strings file */

    if (cups_get_url(&http, ippGetString(attr, 0, NULL), stringsfile, sizeof(stringsfile)))
    {
      const char	*printer_uri = ippGetString(ippFindAttribute(supported, "printer-uri-supported", IPP_TAG_URI), 0, NULL);
					// Printer URI
      char		resource[256];	// Resource path
      ipp_t		*request,	// Get-Printer-Attributes request
			*response;	// Response to request

     /*
      * Load strings and save the URL for clients using the destination API
      * instead of this PPD file...
      */

      cupsFilePrintf(fp, "*cupsStringsURI: \"%s\"\n", ippGetString(attr, 0, NULL));

      strings = _cupsMessageLoad(stringsfile, _CUPS_MESSAGE_STRINGS | _CUPS_MESSAGE_UNQUOTE);

      unlink(stringsfile);

      if (lang_supp && printer_uri && cups_connect(&http, printer_uri, resource, sizeof(resource)))
      {
       /*
	* Loop through all of the languages and save their URIs...
	*/

	for (i = 0, count = ippGetCount(lang_supp); i < count; i ++)
	{
	  keyword = ippGetString(lang_supp, i, NULL);

	  request = ippNew();
	  ippSetOperation(request, IPP_OP_GET_PRINTER_ATTRIBUTES);
	  ippSetRequestId(request, i + 1);
	  ippAddString(request, IPP_TAG_OPERATION, IPP_CONST_TAG(IPP_TAG_CHARSET), "attributes-charset", NULL, "utf-8");
	  ippAddString(request, IPP_TAG_OPERATION, IPP_TAG_LANGUAGE, "attributes-natural-language", NULL, keyword);
	  ippAddString(request, IPP_TAG_OPERATION, IPP_TAG_URI, "printer-uri", NULL, printer_uri);
	  ippAddString(request, IPP_TAG_OPERATION, IPP_CONST_TAG(IPP_TAG_KEYWORD), "requested-attributes", NULL, "printer-strings-uri");

	  response = cupsDoRequest(http, request, resource);

	  if ((attr = ippFindAttribute(response, "printer-strings-uri", IPP_TAG_URI)) != NULL && ippValidateAttribute(attr))
	    cupsFilePrintf(fp, "*cupsStringsURI %s: \"%s\"\n", keyword, ippGetString(attr, 0, NULL));

	  ippDelete(response);
	}
      }
    }

    if (http)
      httpClose(http);
  }

 /*
  * Accounting...
  */

  if (ippGetBoolean(ippFindAttribute(supported, "job-account-id-supported", IPP_TAG_BOOLEAN), 0))
    cupsFilePuts(fp, "*cupsJobAccountId: True\n");

  if (ippGetBoolean(ippFindAttribute(supported, "job-accounting-user-id-supported", IPP_TAG_BOOLEAN), 0))
    cupsFilePuts(fp, "*cupsJobAccountingUserId: True\n");

  if ((attr = ippFindAttribute(supported, "printer-privacy-policy-uri", IPP_TAG_URI)) != NULL && ippValidateAttribute(attr))
    cupsFilePrintf(fp, "*cupsPrivacyURI: \"%s\"\n", ippGetString(attr, 0, NULL));

  if ((attr = ippFindAttribute(supported, "printer-mandatory-job-attributes", IPP_TAG_KEYWORD)) != NULL && ippValidateAttribute(attr))
  {
    char	prefix = '\"';		// Prefix for string

    cupsFilePuts(fp, "*cupsMandatory: \"");
    for (i = 0, count = ippGetCount(attr); i < count; i ++)
    {
      keyword = ippGetString(attr, i, NULL);

      if (strcmp(keyword, "attributes-charset") && strcmp(keyword, "attributes-natural-language") && strcmp(keyword, "printer-uri"))
      {
        cupsFilePrintf(fp, "%c%s", prefix, keyword);
        prefix = ',';
      }
    }
    cupsFilePuts(fp, "\"\n");
  }

  if ((attr = ippFindAttribute(supported, "printer-requested-job-attributes", IPP_TAG_KEYWORD)) != NULL && ippValidateAttribute(attr))
  {
    char	prefix = '\"';		// Prefix for string

    cupsFilePuts(fp, "*cupsRequested: \"");
    for (i = 0, count = ippGetCount(attr); i < count; i ++)
    {
      keyword = ippGetString(attr, i, NULL);

      if (strcmp(keyword, "attributes-charset") && strcmp(keyword, "attributes-natural-language") && strcmp(keyword, "printer-uri"))
      {
        cupsFilePrintf(fp, "%c%s", prefix, keyword);
        prefix = ',';
      }
    }
    cupsFilePuts(fp, "\"\n");
  }

 /*
  * Password/PIN printing...
  */

  if ((attr = ippFindAttribute(supported, "job-password-supported", IPP_TAG_INTEGER)) != NULL)
  {
    char	pattern[33];		/* Password pattern */
    int		maxlen = ippGetInteger(attr, 0);
					/* Maximum length */
    const char	*repertoire = ippGetString(ippFindAttribute(supported, "job-password-repertoire-configured", IPP_TAG_KEYWORD), 0, NULL);
					/* Type of password */

    if (maxlen > (int)(sizeof(pattern) - 1))
      maxlen = (int)sizeof(pattern) - 1;

    if (!repertoire || !strcmp(repertoire, "iana_us-ascii_digits"))
      memset(pattern, '1', (size_t)maxlen);
    else if (!strcmp(repertoire, "iana_us-ascii_letters"))
      memset(pattern, 'A', (size_t)maxlen);
    else if (!strcmp(repertoire, "iana_us-ascii_complex"))
      memset(pattern, 'C', (size_t)maxlen);
    else if (!strcmp(repertoire, "iana_us-ascii_any"))
      memset(pattern, '.', (size_t)maxlen);
    else if (!strcmp(repertoire, "iana_utf-8_digits"))
      memset(pattern, 'N', (size_t)maxlen);
    else if (!strcmp(repertoire, "iana_utf-8_letters"))
      memset(pattern, 'U', (size_t)maxlen);
    else
      memset(pattern, '*', (size_t)maxlen);

    pattern[maxlen] = '\0';

    cupsFilePrintf(fp, "*cupsJobPassword: \"%s\"\n", pattern);
  }

 /*
  * Filters...
  */

  if ((attr = ippFindAttribute(supported, "document-format-supported", IPP_TAG_MIMETYPE)) != NULL)
  {
    is_apple = ippContainsString(attr, "image/urf") && (ippFindAttribute(supported, "urf-supported", IPP_TAG_KEYWORD) != NULL);
    is_pdf   = ippContainsString(attr, "application/pdf");
    is_pwg   = ippContainsString(attr, "image/pwg-raster") && !is_apple &&
	       (ippFindAttribute(supported, "pwg-raster-document-resolution-supported", IPP_TAG_KEYWORD) != NULL) &&
	       (ippFindAttribute(supported, "pwg-raster-document-type-supported", IPP_TAG_KEYWORD) != NULL);

    if (ippContainsString(attr, "image/jpeg"))
      cupsFilePuts(fp, "*cupsFilter2: \"image/jpeg image/jpeg 0 -\"\n");
    if (ippContainsString(attr, "image/png"))
      cupsFilePuts(fp, "*cupsFilter2: \"image/png image/png 0 -\"\n");
    if (is_pdf)
    {
     /*
      * Don't locally filter PDF content when printing to a CUPS shared
      * printer, otherwise the options will be applied twice...
      */

      if (ippContainsString(attr, "application/vnd.cups-pdf"))
        cupsFilePuts(fp, "*cupsFilter2: \"application/pdf application/pdf 0 -\"\n");
      else
        cupsFilePuts(fp, "*cupsFilter2: \"application/vnd.cups-pdf application/pdf 10 -\"\n");
    }
    else
      cupsFilePuts(fp, "*cupsManualCopies: True\n");
    if (is_apple)
      cupsFilePuts(fp, "*cupsFilter2: \"image/urf image/urf 100 -\"\n");
    if (is_pwg)
      cupsFilePuts(fp, "*cupsFilter2: \"image/pwg-raster image/pwg-raster 100 -\"\n");
  }

  if (!is_apple && !is_pdf && !is_pwg)
    goto bad_ppd;

 /*
  * cupsUrfSupported
  */
  if ((attr = ippFindAttribute(supported, "urf-supported", IPP_TAG_KEYWORD)) != NULL)
  {
    cupsFilePuts(fp, "*cupsUrfSupported: \"");
    for (i = 0, count = ippGetCount(attr); i < count; i ++)
    {
      keyword = ippGetString(attr, i, NULL);
      cupsFilePrintf(fp, "%s%s", keyword, i != count - 1 ? "," : "");
    }
    cupsFilePuts(fp, "\"\n");
  }

 /*
  * PageSize/PageRegion/ImageableArea/PaperDimension
  */

  if ((attr = ippFindAttribute(supported, "media-bottom-margin-supported", IPP_TAG_INTEGER)) != NULL)
  {
    for (i = 1, bottom = ippGetInteger(attr, 0), count = ippGetCount(attr); i < count; i ++)
      if (ippGetInteger(attr, i) > bottom)
        bottom = ippGetInteger(attr, i);
  }
  else
    bottom = 1270;

  if ((attr = ippFindAttribute(supported, "media-left-margin-supported", IPP_TAG_INTEGER)) != NULL)
  {
    for (i = 1, left = ippGetInteger(attr, 0), count = ippGetCount(attr); i < count; i ++)
      if (ippGetInteger(attr, i) > left)
        left = ippGetInteger(attr, i);
  }
  else
    left = 635;

  if ((attr = ippFindAttribute(supported, "media-right-margin-supported", IPP_TAG_INTEGER)) != NULL)
  {
    for (i = 1, right = ippGetInteger(attr, 0), count = ippGetCount(attr); i < count; i ++)
      if (ippGetInteger(attr, i) > right)
        right = ippGetInteger(attr, i);
  }
  else
    right = 635;

  if ((attr = ippFindAttribute(supported, "media-top-margin-supported", IPP_TAG_INTEGER)) != NULL)
  {
    for (i = 1, top = ippGetInteger(attr, 0), count = ippGetCount(attr); i < count; i ++)
      if (ippGetInteger(attr, i) > top)
        top = ippGetInteger(attr, i);
  }
  else
    top = 1270;

  if ((defattr = ippFindAttribute(supported, "media-col-default", IPP_TAG_BEGIN_COLLECTION)) != NULL)
  {
    if ((attr = ippFindAttribute(ippGetCollection(defattr, 0), "media-size", IPP_TAG_BEGIN_COLLECTION)) != NULL)
    {
      media_size = ippGetCollection(attr, 0);
      x_dim      = ippFindAttribute(media_size, "x-dimension", IPP_TAG_INTEGER);
      y_dim      = ippFindAttribute(media_size, "y-dimension", IPP_TAG_INTEGER);

      if (x_dim && y_dim && (pwg = pwgMediaForSize(ippGetInteger(x_dim, 0), ippGetInteger(y_dim, 0))) != NULL)
	strlcpy(ppdname, pwg->ppd, sizeof(ppdname));
      else
	strlcpy(ppdname, "Unknown", sizeof(ppdname));
    }
    else
      strlcpy(ppdname, "Unknown", sizeof(ppdname));
  }
  else if ((pwg = pwgMediaForPWG(ippGetString(ippFindAttribute(supported, "media-default", IPP_TAG_ZERO), 0, NULL))) != NULL)
    strlcpy(ppdname, pwg->ppd, sizeof(ppdname));
  else
    strlcpy(ppdname, "Unknown", sizeof(ppdname));

  sizes = cupsArrayNew3((cups_array_func_t)pwg_compare_sizes, NULL, NULL, 0, (cups_acopy_func_t)pwg_copy_size, (cups_afree_func_t)free);

  if ((attr = ippFindAttribute(supported, "media-col-database", IPP_TAG_BEGIN_COLLECTION)) != NULL)
  {
    for (i = 0, count = ippGetCount(attr); i < count; i ++)
    {
      cups_size_t	temp;		/* Current size */
      ipp_attribute_t	*margin;	/* media-xxx-margin attribute */

      media_col   = ippGetCollection(attr, i);
      media_size  = ippGetCollection(ippFindAttribute(media_col, "media-size", IPP_TAG_BEGIN_COLLECTION), 0);
      x_dim       = ippFindAttribute(media_size, "x-dimension", IPP_TAG_ZERO);
      y_dim       = ippFindAttribute(media_size, "y-dimension", IPP_TAG_ZERO);
      pwg         = pwgMediaForSize(ippGetInteger(x_dim, 0), ippGetInteger(y_dim, 0));

      if (pwg)
      {
	temp.width  = pwg->width;
	temp.length = pwg->length;

	if ((margin = ippFindAttribute(media_col, "media-bottom-margin", IPP_TAG_INTEGER)) != NULL)
	  temp.bottom = ippGetInteger(margin, 0);
	else
	  temp.bottom = bottom;

	if ((margin = ippFindAttribute(media_col, "media-left-margin", IPP_TAG_INTEGER)) != NULL)
	  temp.left = ippGetInteger(margin, 0);
	else
	  temp.left = left;

	if ((margin = ippFindAttribute(media_col, "media-right-margin", IPP_TAG_INTEGER)) != NULL)
	  temp.right = ippGetInteger(margin, 0);
	else
	  temp.right = right;

	if ((margin = ippFindAttribute(media_col, "media-top-margin", IPP_TAG_INTEGER)) != NULL)
	  temp.top = ippGetInteger(margin, 0);
	else
	  temp.top = top;

	if (temp.bottom == 0 && temp.left == 0 && temp.right == 0 && temp.top == 0)
	  snprintf(temp.media, sizeof(temp.media), "%s.Borderless", pwg->ppd);
	else
	  strlcpy(temp.media, pwg->ppd, sizeof(temp.media));

	if (!cupsArrayFind(sizes, &temp))
	  cupsArrayAdd(sizes, &temp);
      }
      else if (ippGetValueTag(x_dim) == IPP_TAG_RANGE || ippGetValueTag(y_dim) == IPP_TAG_RANGE)
      {
       /*
	* Custom size - record the min/max values...
	*/

	int lower, upper;		/* Range values */

	if (ippGetValueTag(x_dim) == IPP_TAG_RANGE)
	  lower = ippGetRange(x_dim, 0, &upper);
	else
	  lower = upper = ippGetInteger(x_dim, 0);

	if (lower < min_width)
	  min_width = lower;
	if (upper > max_width)
	  max_width = upper;

	if (ippGetValueTag(y_dim) == IPP_TAG_RANGE)
	  lower = ippGetRange(y_dim, 0, &upper);
	else
	  lower = upper = ippGetInteger(y_dim, 0);

	if (lower < min_length)
	  min_length = lower;
	if (upper > max_length)
	  max_length = upper;
      }
    }

    if ((max_width == 0 || max_length == 0) && (attr = ippFindAttribute(supported, "media-size-supported", IPP_TAG_BEGIN_COLLECTION)) != NULL)
    {
     /*
      * Some printers don't list custom size support in media-col-database...
      */

      for (i = 0, count = ippGetCount(attr); i < count; i ++)
      {
	media_size  = ippGetCollection(attr, i);
	x_dim       = ippFindAttribute(media_size, "x-dimension", IPP_TAG_ZERO);
	y_dim       = ippFindAttribute(media_size, "y-dimension", IPP_TAG_ZERO);

	if (ippGetValueTag(x_dim) == IPP_TAG_RANGE || ippGetValueTag(y_dim) == IPP_TAG_RANGE)
	{
	 /*
	  * Custom size - record the min/max values...
	  */

	  int lower, upper;		/* Range values */

	  if (ippGetValueTag(x_dim) == IPP_TAG_RANGE)
	    lower = ippGetRange(x_dim, 0, &upper);
	  else
	    lower = upper = ippGetInteger(x_dim, 0);

	  if (lower < min_width)
	    min_width = lower;
	  if (upper > max_width)
	    max_width = upper;

	  if (ippGetValueTag(y_dim) == IPP_TAG_RANGE)
	    lower = ippGetRange(y_dim, 0, &upper);
	  else
	    lower = upper = ippGetInteger(y_dim, 0);

	  if (lower < min_length)
	    min_length = lower;
	  if (upper > max_length)
	    max_length = upper;
	}
      }
    }
  }
  else if ((attr = ippFindAttribute(supported, "media-size-supported", IPP_TAG_BEGIN_COLLECTION)) != NULL)
  {
    for (i = 0, count = ippGetCount(attr); i < count; i ++)
    {
      cups_size_t	temp;		/* Current size */

      media_size  = ippGetCollection(attr, i);
      x_dim       = ippFindAttribute(media_size, "x-dimension", IPP_TAG_ZERO);
      y_dim       = ippFindAttribute(media_size, "y-dimension", IPP_TAG_ZERO);
      pwg         = pwgMediaForSize(ippGetInteger(x_dim, 0), ippGetInteger(y_dim, 0));

      if (pwg)
      {
	temp.width  = pwg->width;
	temp.length = pwg->length;
	temp.bottom = bottom;
	temp.left   = left;
	temp.right  = right;
	temp.top    = top;

	if (temp.bottom == 0 && temp.left == 0 && temp.right == 0 && temp.top == 0)
	  snprintf(temp.media, sizeof(temp.media), "%s.Borderless", pwg->ppd);
	else
	  strlcpy(temp.media, pwg->ppd, sizeof(temp.media));

	if (!cupsArrayFind(sizes, &temp))
	  cupsArrayAdd(sizes, &temp);
      }
      else if (ippGetValueTag(x_dim) == IPP_TAG_RANGE || ippGetValueTag(y_dim) == IPP_TAG_RANGE)
      {
       /*
	* Custom size - record the min/max values...
	*/

	int lower, upper;		/* Range values */

	if (ippGetValueTag(x_dim) == IPP_TAG_RANGE)
	  lower = ippGetRange(x_dim, 0, &upper);
	else
	  lower = upper = ippGetInteger(x_dim, 0);

	if (lower < min_width)
	  min_width = lower;
	if (upper > max_width)
	  max_width = upper;

	if (ippGetValueTag(y_dim) == IPP_TAG_RANGE)
	  lower = ippGetRange(y_dim, 0, &upper);
	else
	  lower = upper = ippGetInteger(y_dim, 0);

	if (lower < min_length)
	  min_length = lower;
	if (upper > max_length)
	  max_length = upper;
      }
    }
  }
  else if ((attr = ippFindAttribute(supported, "media-supported", IPP_TAG_ZERO)) != NULL)
  {
    for (i = 0, count = ippGetCount(attr); i < count; i ++)
    {
      const char	*pwg_size = ippGetString(attr, i, NULL);
    					/* PWG size name */
      cups_size_t	temp;		/* Current size */

      if ((pwg = pwgMediaForPWG(pwg_size)) != NULL)
      {
        if (strstr(pwg_size, "_max_") || strstr(pwg_size, "_max."))
        {
          if (pwg->width > max_width)
            max_width = pwg->width;
          if (pwg->length > max_length)
            max_length = pwg->length;
        }
        else if (strstr(pwg_size, "_min_") || strstr(pwg_size, "_min."))
        {
          if (pwg->width < min_width)
            min_width = pwg->width;
          if (pwg->length < min_length)
            min_length = pwg->length;
        }
        else
        {
	  temp.width  = pwg->width;
	  temp.length = pwg->length;
	  temp.bottom = bottom;
	  temp.left   = left;
	  temp.right  = right;
	  temp.top    = top;

	  if (temp.bottom == 0 && temp.left == 0 && temp.right == 0 && temp.top == 0)
	    snprintf(temp.media, sizeof(temp.media), "%s.Borderless", pwg->ppd);
	  else
	    strlcpy(temp.media, pwg->ppd, sizeof(temp.media));

	  if (!cupsArrayFind(sizes, &temp))
	    cupsArrayAdd(sizes, &temp);
	}
      }
    }
  }

  if (cupsArrayCount(sizes) > 0)
  {
   /*
    * List all of the standard sizes...
    */

    char	tleft[256],		/* Left string */
		tbottom[256],		/* Bottom string */
		tright[256],		/* Right string */
		ttop[256],		/* Top string */
		twidth[256],		/* Width string */
		tlength[256];		/* Length string */

    cupsFilePrintf(fp, "*OpenUI *PageSize: PickOne\n"
		       "*OrderDependency: 10 AnySetup *PageSize\n"
                       "*DefaultPageSize: %s\n", ppdname);
    for (size = (cups_size_t *)cupsArrayFirst(sizes); size; size = (cups_size_t *)cupsArrayNext(sizes))
    {
      _cupsStrFormatd(twidth, twidth + sizeof(twidth), size->width * 72.0 / 2540.0, loc);
      _cupsStrFormatd(tlength, tlength + sizeof(tlength), size->length * 72.0 / 2540.0, loc);

      cupsFilePrintf(fp, "*PageSize %s: \"<</PageSize[%s %s]>>setpagedevice\"\n", size->media, twidth, tlength);
    }
    cupsFilePuts(fp, "*CloseUI: *PageSize\n");

    cupsFilePrintf(fp, "*OpenUI *PageRegion: PickOne\n"
                       "*OrderDependency: 10 AnySetup *PageRegion\n"
                       "*DefaultPageRegion: %s\n", ppdname);
    for (size = (cups_size_t *)cupsArrayFirst(sizes); size; size = (cups_size_t *)cupsArrayNext(sizes))
    {
      _cupsStrFormatd(twidth, twidth + sizeof(twidth), size->width * 72.0 / 2540.0, loc);
      _cupsStrFormatd(tlength, tlength + sizeof(tlength), size->length * 72.0 / 2540.0, loc);

      cupsFilePrintf(fp, "*PageRegion %s: \"<</PageSize[%s %s]>>setpagedevice\"\n", size->media, twidth, tlength);
    }
    cupsFilePuts(fp, "*CloseUI: *PageRegion\n");

    cupsFilePrintf(fp, "*DefaultImageableArea: %s\n"
		       "*DefaultPaperDimension: %s\n", ppdname, ppdname);

    for (size = (cups_size_t *)cupsArrayFirst(sizes); size; size = (cups_size_t *)cupsArrayNext(sizes))
    {
      _cupsStrFormatd(tleft, tleft + sizeof(tleft), size->left * 72.0 / 2540.0, loc);
      _cupsStrFormatd(tbottom, tbottom + sizeof(tbottom), size->bottom * 72.0 / 2540.0, loc);
      _cupsStrFormatd(tright, tright + sizeof(tright), (size->width - size->right) * 72.0 / 2540.0, loc);
      _cupsStrFormatd(ttop, ttop + sizeof(ttop), (size->length - size->top) * 72.0 / 2540.0, loc);
      _cupsStrFormatd(twidth, twidth + sizeof(twidth), size->width * 72.0 / 2540.0, loc);
      _cupsStrFormatd(tlength, tlength + sizeof(tlength), size->length * 72.0 / 2540.0, loc);

      cupsFilePrintf(fp, "*ImageableArea %s: \"%s %s %s %s\"\n", size->media, tleft, tbottom, tright, ttop);
      cupsFilePrintf(fp, "*PaperDimension %s: \"%s %s\"\n", size->media, twidth, tlength);
    }

    cupsArrayDelete(sizes);

   /*
    * Custom size support...
    */

    if (max_width > 0 && min_width < INT_MAX && max_length > 0 && min_length < INT_MAX)
    {
      char	tmax[256], tmin[256];	/* Min/max values */

      _cupsStrFormatd(tleft, tleft + sizeof(tleft), left * 72.0 / 2540.0, loc);
      _cupsStrFormatd(tbottom, tbottom + sizeof(tbottom), bottom * 72.0 / 2540.0, loc);
      _cupsStrFormatd(tright, tright + sizeof(tright), right * 72.0 / 2540.0, loc);
      _cupsStrFormatd(ttop, ttop + sizeof(ttop), top * 72.0 / 2540.0, loc);

      cupsFilePrintf(fp, "*HWMargins: \"%s %s %s %s\"\n", tleft, tbottom, tright, ttop);

      _cupsStrFormatd(tmax, tmax + sizeof(tmax), max_width * 72.0 / 2540.0, loc);
      _cupsStrFormatd(tmin, tmin + sizeof(tmin), min_width * 72.0 / 2540.0, loc);
      cupsFilePrintf(fp, "*ParamCustomPageSize Width: 1 points %s %s\n", tmin, tmax);

      _cupsStrFormatd(tmax, tmax + sizeof(tmax), max_length * 72.0 / 2540.0, loc);
      _cupsStrFormatd(tmin, tmin + sizeof(tmin), min_length * 72.0 / 2540.0, loc);
      cupsFilePrintf(fp, "*ParamCustomPageSize Height: 2 points %s %s\n", tmin, tmax);

      cupsFilePuts(fp, "*ParamCustomPageSize WidthOffset: 3 points 0 0\n");
      cupsFilePuts(fp, "*ParamCustomPageSize HeightOffset: 4 points 0 0\n");
      cupsFilePuts(fp, "*ParamCustomPageSize Orientation: 5 int 0 3\n");
      cupsFilePuts(fp, "*CustomPageSize True: \"pop pop pop <</PageSize[5 -2 roll]/ImagingBBox null>>setpagedevice\"\n");
    }
  }
  else
  {
    cupsArrayDelete(sizes);
    goto bad_ppd;
  }

 /*
  * InputSlot...
  */

  if ((attr = ippFindAttribute(ippGetCollection(defattr, 0), "media-source", IPP_TAG_ZERO)) != NULL)
    pwg_ppdize_name(ippGetString(attr, 0, NULL), ppdname, sizeof(ppdname));
  else
    ppdname[0] = '\0';

  if ((attr = ippFindAttribute(supported, "media-source-supported", IPP_TAG_ZERO)) != NULL && (count = ippGetCount(attr)) > 1)
  {
    int have_default = ppdname[0] != '\0';
					/* Do we have a default InputSlot? */
    static const char * const sources[] =
    {					/* Standard "media-source" strings */
      "auto",
      "main",
      "alternate",
      "large-capacity",
      "manual",
      "envelope",
      "disc",
      "photo",
      "hagaki",
      "main-roll",
      "alternate-roll",
      "top",
      "middle",
      "bottom",
      "side",
      "left",
      "right",
      "center",
      "rear",
      "by-pass-tray",
      "tray-1",
      "tray-2",
      "tray-3",
      "tray-4",
      "tray-5",
      "tray-6",
      "tray-7",
      "tray-8",
      "tray-9",
      "tray-10",
      "tray-11",
      "tray-12",
      "tray-13",
      "tray-14",
      "tray-15",
      "tray-16",
      "tray-17",
      "tray-18",
      "tray-19",
      "tray-20",
      "roll-1",
      "roll-2",
      "roll-3",
      "roll-4",
      "roll-5",
      "roll-6",
      "roll-7",
      "roll-8",
      "roll-9",
      "roll-10"
    };

    cupsFilePuts(fp, "*OpenUI *InputSlot: PickOne\n"
                     "*OrderDependency: 10 AnySetup *InputSlot\n");
    if (have_default)
      cupsFilePrintf(fp, "*DefaultInputSlot: %s\n", ppdname);

    for (i = 0; i < count; i ++)
    {
      keyword = ippGetString(attr, i, NULL);

      pwg_ppdize_name(keyword, ppdname, sizeof(ppdname));

      if (i == 0 && !have_default)
	cupsFilePrintf(fp, "*DefaultInputSlot: %s\n", ppdname);

      for (j = 0; j < (int)(sizeof(sources) / sizeof(sources[0])); j ++)
      {
        if (!strcmp(sources[j], keyword))
	{
	  snprintf(msgid, sizeof(msgid), "media-source.%s", keyword);

	  cupsFilePrintf(fp, "*InputSlot %s: \"<</MediaPosition %d>>setpagedevice\"\n", ppdname, j);
	  ppd_put_string(fp, lang, strings, "InputSlot", ppdname, msgid);
	  break;
	}
      }
    }
    cupsFilePuts(fp, "*CloseUI: *InputSlot\n");
  }

 /*
  * MediaType...
  */

  if ((attr = ippFindAttribute(ippGetCollection(defattr, 0), "media-type", IPP_TAG_ZERO)) != NULL)
    pwg_ppdize_name(ippGetString(attr, 0, NULL), ppdname, sizeof(ppdname));
  else
    strlcpy(ppdname, "Unknown", sizeof(ppdname));

  if ((attr = ippFindAttribute(supported, "media-type-supported", IPP_TAG_ZERO)) != NULL && (count = ippGetCount(attr)) > 1)
  {
    cupsFilePrintf(fp, "*OpenUI *MediaType: PickOne\n"
                       "*OrderDependency: 10 AnySetup *MediaType\n"
                       "*DefaultMediaType: %s\n", ppdname);
    for (i = 0; i < count; i ++)
    {
      keyword = ippGetString(attr, i, NULL);

      pwg_ppdize_name(keyword, ppdname, sizeof(ppdname));

      snprintf(msgid, sizeof(msgid), "media-type.%s", keyword);

      cupsFilePrintf(fp, "*MediaType %s: \"<</MediaType(%s)>>setpagedevice\"\n", ppdname, ppdname);
      ppd_put_string(fp, lang, strings, "MediaType", ppdname, msgid);
    }
    cupsFilePuts(fp, "*CloseUI: *MediaType\n");
  }

 /*
  * cupsPrintQuality and DefaultResolution...
  */

  quality = ippFindAttribute(supported, "print-quality-supported", IPP_TAG_ENUM);

  if ((attr = ippFindAttribute(supported, "urf-supported", IPP_TAG_KEYWORD)) != NULL)
  {
    int lowdpi = 0, hidpi = 0;    /* Lower and higher resolution */

    for (i = 0, count = ippGetCount(attr); i < count; i ++)
    {
      const char *rs = ippGetString(attr, i, NULL);
          /* RS value */

      if (_cups_strncasecmp(rs, "RS", 2))
        continue;

      lowdpi = atoi(rs + 2);
      if ((rs = strrchr(rs, '-')) != NULL)
        hidpi = atoi(rs + 1);
      else
        hidpi = lowdpi;
      break;
    }

    if (lowdpi == 0)
    {
     /*
      * Invalid "urf-supported" value...
      */

      goto bad_ppd;
    }
    else
    {
     /*
      * Generate print qualities based on low and high DPIs...
      */

      cupsFilePrintf(fp, "*DefaultResolution: %ddpi\n", lowdpi);

      cupsFilePrintf(fp, "*OpenUI *cupsPrintQuality: PickOne\n"
			 "*OrderDependency: 10 AnySetup *cupsPrintQuality\n"
			 "*%s.Translation cupsPrintQuality/%s: \"\"\n"
			 "*DefaultcupsPrintQuality: Normal\n", lang->language, _cupsLangString(lang, _("Print Quality")));
      if ((lowdpi & 1) == 0)
      {
	cupsFilePrintf(fp, "*cupsPrintQuality Draft: \"<</HWResolution[%d %d]>>setpagedevice\"\n*%s.cupsPrintQuality Draft/%s: \"\"\n", lowdpi, lowdpi / 2, lang->language, _cupsLangString(lang, _("Draft")));
	have_qdraft = 1;
      }
      else if (ippContainsInteger(quality, IPP_QUALITY_DRAFT))
      {
	cupsFilePrintf(fp, "*cupsPrintQuality Draft: \"<</HWResolution[%d %d]>>setpagedevice\"\n*%s.cupsPrintQuality Draft/%s: \"\"\n", lowdpi, lowdpi, lang->language, _cupsLangString(lang, _("Draft")));
	have_qdraft = 1;
      }

      cupsFilePrintf(fp, "*cupsPrintQuality Normal: \"<</HWResolution[%d %d]>>setpagedevice\"\n*%s.cupsPrintQuality Normal/%s: \"\"\n", lowdpi, lowdpi, lang->language, _cupsLangString(lang, _("Normal")));

      if (hidpi > lowdpi || ippContainsInteger(quality, IPP_QUALITY_HIGH))
      {
	cupsFilePrintf(fp, "*cupsPrintQuality High: \"<</HWResolution[%d %d]>>setpagedevice\"\n*%s.cupsPrintQuality High/%s: \"\"\n", hidpi, hidpi, lang->language, _cupsLangString(lang, _("High")));
	have_qhigh = 1;
      }

      cupsFilePuts(fp, "*CloseUI: *cupsPrintQuality\n");
    }
  }
  else if ((attr = ippFindAttribute(supported, "pwg-raster-document-resolution-supported", IPP_TAG_RESOLUTION)) != NULL)
  {
   /*
    * Make a sorted list of resolutions.
    */

    count = ippGetCount(attr);
    if (count > (int)(sizeof(resolutions) / sizeof(resolutions[0])))
      count = (int)(sizeof(resolutions) / sizeof(resolutions[0]));

    resolutions[0] = 0; /* Not in loop to silence Clang static analyzer... */
    for (i = 1; i < count; i ++)
      resolutions[i] = i;

    for (i = 0; i < (count - 1); i ++)
    {
      for (j = i + 1; j < count; j ++)
      {
        int       ix, iy,               /* First X and Y resolution */
                  jx, jy,               /* Second X and Y resolution */
                  temp;                 /* Swap variable */
        ipp_res_t units;                /* Resolution units */

        ix = ippGetResolution(attr, resolutions[i], &iy, &units);
        jx = ippGetResolution(attr, resolutions[j], &jy, &units);

        if (ix > jx || (ix == jx && iy > jy))
        {
         /*
          * Swap these two resolutions...
          */

          temp           = resolutions[i];
          resolutions[i] = resolutions[j];
          resolutions[j] = temp;
        }
      }
    }

   /*
    * Generate print quality options...
    */

    pwg_ppdize_resolution(attr, resolutions[count / 2], &xres, &yres, ppdname, sizeof(ppdname));
    cupsFilePrintf(fp, "*DefaultResolution: %s\n", ppdname);

    cupsFilePrintf(fp, "*OpenUI *cupsPrintQuality: PickOne\n"
		       "*OrderDependency: 10 AnySetup *cupsPrintQuality\n"
		       "*%s.Translation cupsPrintQuality/%s: \"\"\n"
		       "*DefaultcupsPrintQuality: Normal\n", lang->language, _cupsLangString(lang, _("Print Quality")));
    if (count > 2 || ippContainsInteger(quality, IPP_QUALITY_DRAFT))
    {
      pwg_ppdize_resolution(attr, resolutions[0], &xres, &yres, NULL, 0);
      cupsFilePrintf(fp, "*cupsPrintQuality Draft: \"<</HWResolution[%d %d]>>setpagedevice\"\n", xres, yres);
      cupsFilePrintf(fp, "*%s.cupsPrintQuality Draft/%s: \"\"\n", lang->language, _cupsLangString(lang, _("Draft")));
      have_qdraft = 1;
    }

    pwg_ppdize_resolution(attr, resolutions[count / 2], &xres, &yres, NULL, 0);
    cupsFilePrintf(fp, "*cupsPrintQuality Normal: \"<</HWResolution[%d %d]>>setpagedevice\"\n", xres, yres);
    cupsFilePrintf(fp, "*%s.cupsPrintQuality Normal/%s: \"\"\n", lang->language, _cupsLangString(lang, _("Normal")));

    if (count > 1 || ippContainsInteger(quality, IPP_QUALITY_HIGH))
    {
      pwg_ppdize_resolution(attr, resolutions[count - 1], &xres, &yres, NULL, 0);
      cupsFilePrintf(fp, "*cupsPrintQuality High: \"<</HWResolution[%d %d]>>setpagedevice\"\n", xres, yres);
      cupsFilePrintf(fp, "*%s.cupsPrintQuality High/%s: \"\"\n", lang->language, _cupsLangString(lang, _("High")));
      have_qhigh = 1;
    }

    cupsFilePuts(fp, "*CloseUI: *cupsPrintQuality\n");
  }
  else if (is_apple || is_pwg)
    goto bad_ppd;
  else
  {
    if ((attr = ippFindAttribute(supported, "printer-resolution-default", IPP_TAG_RESOLUTION)) != NULL)
    {
      pwg_ppdize_resolution(attr, 0, &xres, &yres, ppdname, sizeof(ppdname));
    }
    else
    {
      xres = yres = 300;
      strlcpy(ppdname, "300dpi", sizeof(ppdname));
    }

    cupsFilePrintf(fp, "*DefaultResolution: %s\n", ppdname);

    cupsFilePrintf(fp, "*OpenUI *cupsPrintQuality: PickOne\n"
                       "*OrderDependency: 10 AnySetup *cupsPrintQuality\n"
                       "*%s.Translation cupsPrintQuality/%s: \"\"\n"
                       "*DefaultcupsPrintQuality: Normal\n", lang->language, _cupsLangString(lang, _("Print Quality")));
    if (ippContainsInteger(quality, IPP_QUALITY_DRAFT))
    {
      cupsFilePrintf(fp, "*cupsPrintQuality Draft: \"<</HWResolution[%d %d]>>setpagedevice\"\n*%s.cupsPrintQuality Draft/%s: \"\"\n", xres, yres, lang->language, _cupsLangString(lang, _("Draft")));
      have_qdraft = 1;
    }

    cupsFilePrintf(fp, "*cupsPrintQuality Normal: \"<</HWResolution[%d %d]>>setpagedevice\"\n*%s.cupsPrintQuality Normal/%s: \"\"\n", xres, yres, lang->language, _cupsLangString(lang, _("Normal")));

    if (ippContainsInteger(quality, IPP_QUALITY_HIGH))
    {
      cupsFilePrintf(fp, "*cupsPrintQuality High: \"<</HWResolution[%d %d]>>setpagedevice\"\n*%s.cupsPrintQuality High/%s: \"\"\n", xres, yres, lang->language, _cupsLangString(lang, _("High")));
      have_qhigh = 1;
    }
    cupsFilePuts(fp, "*CloseUI: *cupsPrintQuality\n");
  }

 /*
  * ColorModel...
  */

  if ((defattr = ippFindAttribute(supported, "print-color-mode-default", IPP_TAG_KEYWORD)) == NULL)
    defattr = ippFindAttribute(supported, "output-mode-default", IPP_TAG_KEYWORD);

  if ((attr = ippFindAttribute(supported, "urf-supported", IPP_TAG_KEYWORD)) == NULL)
    if ((attr = ippFindAttribute(supported, "pwg-raster-document-type-supported", IPP_TAG_KEYWORD)) == NULL)
      if ((attr = ippFindAttribute(supported, "print-color-mode-supported", IPP_TAG_KEYWORD)) == NULL)
        attr = ippFindAttribute(supported, "output-mode-supported", IPP_TAG_KEYWORD);

  if (attr)
  {
    int wrote_color = 0;
    const char *default_color = NULL;	/* Default */

    if ((keyword = ippGetString(defattr, 0, NULL)) != NULL &&
	strcmp(keyword, "auto"))
    {
      if (!strcmp(keyword, "bi-level"))
        default_color = "FastGray";
      else if (!strcmp(keyword, "monochrome") || !strcmp(keyword, "auto-monochrome"))
        default_color = "Gray";
      else
        default_color = "RGB";
    }

    cupsFilePrintf(fp, "*%% ColorModel from %s\n", ippGetName(attr));

    for (i = 0, count = ippGetCount(attr); i < count; i ++)
    {
      keyword = ippGetString(attr, i, NULL);

#define PRINTF_COLORMODEL if (!wrote_color) { cupsFilePrintf(fp, "*OpenUI *ColorModel: PickOne\n*OrderDependency: 10 AnySetup *ColorModel\n*%s.Translation ColorModel/%s: \"\"\n", lang->language, _cupsLangString(lang, _("Color Mode"))); wrote_color = 1; }
#define PRINTF_COLOROPTION(name,text,cspace,bpp) { cupsFilePrintf(fp, "*ColorModel %s: \"<</cupsColorSpace %d/cupsBitsPerColor %d/cupsColorOrder 0/cupsCompression 0>>setpagedevice\"\n", name, cspace, bpp); cupsFilePrintf(fp, "*%s.ColorModel %s/%s: \"\"\n", lang->language, name, _cupsLangString(lang, text)); }

      if (!strcasecmp(keyword, "black_1") || !strcmp(keyword, "bi-level") || !strcmp(keyword, "process-bi-level"))
      {
	PRINTF_COLORMODEL

	PRINTF_COLOROPTION("FastGray", _("Fast Grayscale"), CUPS_CSPACE_K, 1)

	if (!default_color)
	  default_color = "FastGray";
      }
      else if (!strcasecmp(keyword, "sgray_8") || !strcmp(keyword, "W8") || !strcmp(keyword, "monochrome") || !strcmp(keyword, "process-monochrome"))
      {
	PRINTF_COLORMODEL

	PRINTF_COLOROPTION("Gray", _("Grayscale"), CUPS_CSPACE_SW, 8)

	if (!default_color || (!defattr && !strcmp(default_color, "FastGray")))
	  default_color = "Gray";
      }
      else if (!strcasecmp(keyword, "sgray_16") || !strcmp(keyword, "W8-16"))
      {
	PRINTF_COLORMODEL

	if (!strcmp(keyword, "W8-16"))
	{
	  PRINTF_COLOROPTION("Gray", _("Grayscale"), CUPS_CSPACE_SW, 8)

	  if (!default_color || (!defattr && !strcmp(default_color, "FastGray")))
	    default_color = "Gray";
	}

	PRINTF_COLOROPTION("Gray16", _("Deep Gray"), CUPS_CSPACE_SW, 16)
      }
      else if (!strcasecmp(keyword, "srgb_8") || !strncmp(keyword, "SRGB24", 6) || !strcmp(keyword, "color"))
      {
	PRINTF_COLORMODEL

	PRINTF_COLOROPTION("RGB", _("Color"), CUPS_CSPACE_SRGB, 8)

        if (!default_color)
	  default_color = "RGB";

        // Apparently some printers only advertise color support, so make sure
        // we also do grayscale for these printers...
	if (!ippContainsString(attr, "sgray_8") && !ippContainsString(attr, "black_1") && !ippContainsString(attr, "black_8") && !ippContainsString(attr, "W8") && !ippContainsString(attr, "W8-16"))
	  PRINTF_COLOROPTION("Gray", _("GrayScale"), CUPS_CSPACE_SW, 8)
      }
      else if (!strcasecmp(keyword, "adobe-rgb_16") || !strcmp(keyword, "ADOBERGB48") || !strcmp(keyword, "ADOBERGB24-48"))
      {
	PRINTF_COLORMODEL

	PRINTF_COLOROPTION("AdobeRGB", _("Deep Color"), CUPS_CSPACE_ADOBERGB, 16)

	if (!default_color)
	  default_color = "AdobeRGB";
      }
      else if ((!strcasecmp(keyword, "adobe-rgb_8") && !ippContainsString(attr, "adobe-rgb_16")) || !strcmp(keyword, "ADOBERGB24"))
      {
	PRINTF_COLORMODEL

	PRINTF_COLOROPTION("AdobeRGB", _("Deep Color"), CUPS_CSPACE_ADOBERGB, 8)

	if (!default_color)
	  default_color = "AdobeRGB";
      }
      else if ((!strcasecmp(keyword, "black_8") && !ippContainsString(attr, "black_16")) || !strcmp(keyword, "DEVW8"))
      {
	PRINTF_COLORMODEL

	PRINTF_COLOROPTION("DeviceGray", _("Device Gray"), CUPS_CSPACE_W, 8)
      }
      else if (!strcasecmp(keyword, "black_16") || !strcmp(keyword, "DEVW16") || !strcmp(keyword, "DEVW8-16"))
      {
	PRINTF_COLORMODEL

	PRINTF_COLOROPTION("DeviceGray", _("Device Gray"), CUPS_CSPACE_W, 16)
      }
      else if ((!strcasecmp(keyword, "cmyk_8") && !ippContainsString(attr, "cmyk_16")) || !strcmp(keyword, "DEVCMYK32"))
      {
	PRINTF_COLORMODEL

	PRINTF_COLOROPTION("CMYK", _("Device CMYK"), CUPS_CSPACE_CMYK, 8)
      }
      else if (!strcasecmp(keyword, "cmyk_16") || !strcmp(keyword, "DEVCMYK32-64") || !strcmp(keyword, "DEVCMYK64"))
      {
	PRINTF_COLORMODEL

	PRINTF_COLOROPTION("CMYK", _("Device CMYK"), CUPS_CSPACE_CMYK, 16)
      }
      else if ((!strcasecmp(keyword, "rgb_8") && ippContainsString(attr, "rgb_16")) || !strcmp(keyword, "DEVRGB24"))
      {
	PRINTF_COLORMODEL

	PRINTF_COLOROPTION("DeviceRGB", _("Device RGB"), CUPS_CSPACE_RGB, 8)
      }
      else if (!strcasecmp(keyword, "rgb_16") || !strcmp(keyword, "DEVRGB24-48") || !strcmp(keyword, "DEVRGB48"))
      {
	PRINTF_COLORMODEL

	PRINTF_COLOROPTION("DeviceRGB", _("Device RGB"), CUPS_CSPACE_RGB, 16)
      }
    }

    if (default_color)
      cupsFilePrintf(fp, "*DefaultColorModel: %s\n", default_color);
    if (wrote_color)
      cupsFilePuts(fp, "*CloseUI: *ColorModel\n");

    if (default_color)
    {
      // Standard presets for color mode and quality...
      if (have_qdraft)
	cupsFilePuts(fp,
		     "*APPrinterPreset Gray_with_Paper_Auto-Detect_-_Draft/Draft B&W: \"\n"
		     "  *cupsPrintQuality Draft *ColorModel Gray\n"
		     "  com.apple.print.preset.graphicsType General\n"
		     "  com.apple.print.preset.quality low\n"
		     "  com.apple.print.preset.media-front-coating autodetect\n"
		     "  com.apple.print.preset.output-mode monochrome\"\n"
		     "*End\n");
      cupsFilePuts(fp,
                   "*APPrinterPreset Gray_with_Paper_Auto-Detect/Black and White: \"\n"
		   "  *cupsPrintQuality Normal *ColorModel Gray\n"
		   "  com.apple.print.preset.graphicsType General\n"
		   "  com.apple.print.preset.quality mid\n"
		   "  com.apple.print.preset.media-front-coating autodetect\n"
		   "  com.apple.print.preset.output-mode monochrome\"\n"
		   "*End\n");
      if (strcmp(default_color, "Gray"))
	cupsFilePuts(fp,
		     "*APPrinterPreset Color_with_Paper_Auto-Detect/Color: \"\n"
		     "  *cupsPrintQuality Normal *ColorModel RGB\n"
		     "  com.apple.print.preset.graphicsType General\n"
		     "  com.apple.print.preset.quality mid\n"
		     "  com.apple.print.preset.media-front-coating autodetect\n"
		     "  com.apple.print.preset.output-mode color\"\n"
		     "*End\n");
      if (!strcmp(default_color, "AdobeRGB") || have_qhigh)
	cupsFilePrintf(fp,
		       "*APPrinterPreset Photo_with_Paper_Auto-Detect/Photo: \"\n"
		       "  *cupsPrintQuality %s *ColorModel %s\n"
		       "  com.apple.print.preset.graphicsType Photo\n"
		       "  com.apple.print.preset.quality %s\n"
		       "  com.apple.print.preset.media-front-coating autodetect\n"
		       "  com.apple.print.preset.output-mode color\"\n"
		       "*End\n", have_qhigh ? "High" : "Normal", default_color, have_qhigh ? "high" : "mid");
    }
  }

 /*
  * Duplex...
  */

  if ((attr = ippFindAttribute(supported, "sides-supported", IPP_TAG_KEYWORD)) != NULL && ippContainsString(attr, "two-sided-long-edge"))
  {
    cupsFilePrintf(fp, "*OpenUI *Duplex: PickOne\n"
		       "*OrderDependency: 10 AnySetup *Duplex\n"
		       "*%s.Translation Duplex/%s: \"\"\n"
		       "*DefaultDuplex: None\n"
		       "*Duplex None: \"<</Duplex false>>setpagedevice\"\n"
		       "*%s.Duplex None/%s: \"\"\n"
		       "*Duplex DuplexNoTumble: \"<</Duplex true/Tumble false>>setpagedevice\"\n"
		       "*%s.Duplex DuplexNoTumble/%s: \"\"\n"
		       "*Duplex DuplexTumble: \"<</Duplex true/Tumble true>>setpagedevice\"\n"
		       "*%s.Duplex DuplexTumble/%s: \"\"\n"
		       "*CloseUI: *Duplex\n", lang->language, _cupsLangString(lang, _("2-Sided Printing")), lang->language, _cupsLangString(lang, _("Off (1-Sided)")), lang->language, _cupsLangString(lang, _("Long-Edge (Portrait)")), lang->language, _cupsLangString(lang, _("Short-Edge (Landscape)")));

    if ((attr = ippFindAttribute(supported, "urf-supported", IPP_TAG_KEYWORD)) != NULL)
    {
      for (i = 0, count = ippGetCount(attr); i < count; i ++)
      {
        const char *dm = ippGetString(attr, i, NULL);
                                        /* DM value */

        if (!_cups_strcasecmp(dm, "DM1"))
        {
          cupsFilePuts(fp, "*cupsBackSide: Normal\n");
          break;
        }
        else if (!_cups_strcasecmp(dm, "DM2"))
        {
          cupsFilePuts(fp, "*cupsBackSide: Flipped\n");
          break;
        }
        else if (!_cups_strcasecmp(dm, "DM3"))
        {
          cupsFilePuts(fp, "*cupsBackSide: Rotated\n");
          break;
        }
        else if (!_cups_strcasecmp(dm, "DM4"))
        {
          cupsFilePuts(fp, "*cupsBackSide: ManualTumble\n");
          break;
        }
      }
    }
    else if ((attr = ippFindAttribute(supported, "pwg-raster-document-sheet-back", IPP_TAG_KEYWORD)) != NULL)
    {
      keyword = ippGetString(attr, 0, NULL);

      if (!strcmp(keyword, "flipped"))
        cupsFilePuts(fp, "*cupsBackSide: Flipped\n");
      else if (!strcmp(keyword, "manual-tumble"))
        cupsFilePuts(fp, "*cupsBackSide: ManualTumble\n");
      else if (!strcmp(keyword, "normal"))
        cupsFilePuts(fp, "*cupsBackSide: Normal\n");
      else
        cupsFilePuts(fp, "*cupsBackSide: Rotated\n");
    }
  }

 /*
  * Output bin...
  */

  if ((attr = ippFindAttribute(supported, "output-bin-default", IPP_TAG_ZERO)) != NULL)
    pwg_ppdize_name(ippGetString(attr, 0, NULL), ppdname, sizeof(ppdname));
  else
    strlcpy(ppdname, "Unknown", sizeof(ppdname));

  if ((attr = ippFindAttribute(supported, "output-bin-supported", IPP_TAG_ZERO)) != NULL && (count = ippGetCount(attr)) > 0)
  {
    ipp_attribute_t	*trays = ippFindAttribute(supported, "printer-output-tray", IPP_TAG_STRING);
					/* printer-output-tray attribute, if any */
    const char		*tray_ptr;	/* printer-output-tray value */
    int			tray_len;	/* Len of printer-output-tray value */
    char		tray[IPP_MAX_OCTETSTRING];
					/* printer-output-tray string value */

    cupsFilePrintf(fp, "*OpenUI *OutputBin: PickOne\n"
                       "*OrderDependency: 10 AnySetup *OutputBin\n"
                       "*DefaultOutputBin: %s\n", ppdname);
    if (!strcmp(ppdname, "FaceUp"))
      cupsFilePuts(fp, "*DefaultOutputOrder: Reverse\n");
    else
      cupsFilePuts(fp, "*DefaultOutputOrder: Normal\n");

    for (i = 0; i < count; i ++)
    {
      keyword = ippGetString(attr, i, NULL);

      pwg_ppdize_name(keyword, ppdname, sizeof(ppdname));

      snprintf(msgid, sizeof(msgid), "output-bin.%s", keyword);

      cupsFilePrintf(fp, "*OutputBin %s: \"\"\n", ppdname);
      ppd_put_string(fp, lang, strings, "OutputBin", ppdname, msgid);

      if ((tray_ptr = ippGetOctetString(trays, i, &tray_len)) != NULL)
      {
        if (tray_len >= (int)sizeof(tray))
          tray_len = (int)sizeof(tray) - 1;

        memcpy(tray, tray_ptr, (size_t)tray_len);
        tray[tray_len] = '\0';

        if (strstr(tray, "stackingorder=lastToFirst;"))
          cupsFilePrintf(fp, "*PageStackOrder %s: Reverse\n", ppdname);
        else
          cupsFilePrintf(fp, "*PageStackOrder %s: Normal\n", ppdname);
      }
      else if (!strcmp(ppdname, "FaceUp"))
	cupsFilePrintf(fp, "*PageStackOrder %s: Reverse\n", ppdname);
      else
	cupsFilePrintf(fp, "*PageStackOrder %s: Normal\n", ppdname);
    }
    cupsFilePuts(fp, "*CloseUI: *OutputBin\n");
  }

 /*
  * Finishing options...
  */

  if ((attr = ippFindAttribute(supported, "finishings-supported", IPP_TAG_ENUM)) != NULL)
  {
    int			value;		/* Enum value */
    const char		*ppd_keyword;	/* PPD keyword for enum */
    cups_array_t	*names;		/* Names we've added */
    static const char * const base_keywords[] =
    {					/* Base STD 92 keywords */
      NULL,				/* none */
      "SingleAuto",			/* staple */
      "SingleAuto",			/* punch */
      NULL,				/* cover */
      "BindAuto",			/* bind */
      "SaddleStitch",			/* saddle-stitch */
      "EdgeStitchAuto",			/* edge-stitch */
      "Auto",				/* fold */
      NULL,				/* trim */
      NULL,				/* bale */
      NULL,				/* booklet-maker */
      NULL,				/* jog-offset */
      NULL,				/* coat */
      NULL				/* laminate */
    };

    count       = ippGetCount(attr);
    names       = cupsArrayNew3((cups_array_func_t)strcmp, NULL, NULL, 0, (cups_acopy_func_t)strdup, (cups_afree_func_t)free);
    fin_options = cupsArrayNew((cups_array_func_t)strcmp, NULL);

   /*
    * Staple/Bind/Stitch
    */

    for (i = 0; i < count; i ++)
    {
      value   = ippGetInteger(attr, i);
      keyword = ippEnumString("finishings", value);

      if (!strncmp(keyword, "staple-", 7) || !strncmp(keyword, "bind-", 5) || !strncmp(keyword, "edge-stitch-", 12) || !strcmp(keyword, "saddle-stitch"))
        break;
    }

    if (i < count)
    {
      static const char * const staple_keywords[] =
      {					/* StapleLocation keywords */
	"SinglePortrait",
	"SingleRevLandscape",
	"SingleLandscape",
	"SingleRevPortrait",
	"EdgeStitchPortrait",
	"EdgeStitchLandscape",
	"EdgeStitchRevPortrait",
	"EdgeStitchRevLandscape",
	"DualPortrait",
	"DualLandscape",
	"DualRevPortrait",
	"DualRevLandscape",
	"TriplePortrait",
	"TripleLandscape",
	"TripleRevPortrait",
	"TripleRevLandscape"
      };
      static const char * const bind_keywords[] =
      {					/* StapleLocation binding keywords */
	"BindPortrait",
	"BindLandscape",
	"BindRevPortrait",
	"BindRevLandscape"
      };

      cupsArrayAdd(fin_options, "*StapleLocation");

      cupsFilePuts(fp, "*OpenUI *StapleLocation: PickOne\n");
      cupsFilePuts(fp, "*OrderDependency: 10 AnySetup *StapleLocation\n");
      cupsFilePrintf(fp, "*%s.Translation StapleLocation/%s: \"\"\n", lang->language, _cupsLangString(lang, _("Staple")));
      cupsFilePuts(fp, "*DefaultStapleLocation: None\n");
      cupsFilePuts(fp, "*StapleLocation None: \"\"\n");
      cupsFilePrintf(fp, "*%s.StapleLocation None/%s: \"\"\n", lang->language, _cupsLangString(lang, _("None")));

      for (; i < count; i ++)
      {
        value   = ippGetInteger(attr, i);
        keyword = ippEnumString("finishings", value);

        if (strncmp(keyword, "staple-", 7) && strncmp(keyword, "bind-", 5) && strncmp(keyword, "edge-stitch-", 12) && strcmp(keyword, "saddle-stitch"))
          continue;

        if (cupsArrayFind(names, (char *)keyword))
          continue;			/* Already did this finishing template */

        cupsArrayAdd(names, (char *)keyword);

	snprintf(msgid, sizeof(msgid), "finishings.%d", value);

        if (value >= IPP_FINISHINGS_NONE && value <= IPP_FINISHINGS_LAMINATE)
          ppd_keyword = base_keywords[value - IPP_FINISHINGS_NONE];
        else if (value >= IPP_FINISHINGS_STAPLE_TOP_LEFT && value <= IPP_FINISHINGS_STAPLE_TRIPLE_BOTTOM)
          ppd_keyword = staple_keywords[value - IPP_FINISHINGS_STAPLE_TOP_LEFT];
        else if (value >= IPP_FINISHINGS_BIND_LEFT && value <= IPP_FINISHINGS_BIND_BOTTOM)
          ppd_keyword = bind_keywords[value - IPP_FINISHINGS_BIND_LEFT];
        else
          ppd_keyword = NULL;

        if (!ppd_keyword)
          continue;

	cupsFilePrintf(fp, "*StapleLocation %s: \"\"\n", ppd_keyword);
	ppd_put_string(fp, lang, strings, "StapleLocation", ppd_keyword, msgid);
	cupsFilePrintf(fp, "*cupsIPPFinishings %d/%s: \"*StapleLocation %s\"\n", value, keyword, ppd_keyword);
      }

      cupsFilePuts(fp, "*CloseUI: *StapleLocation\n");
    }

   /*
    * Fold
    */

    for (i = 0; i < count; i ++)
    {
      value   = ippGetInteger(attr, i);
      keyword = ippEnumString("finishings", value);

      if (!strncmp(keyword, "cups-fold-", 10) || !strcmp(keyword, "fold") || !strncmp(keyword, "fold-", 5))
        break;
    }

    if (i < count)
    {
      static const char * const fold_keywords[] =
      {					/* FoldType keywords */
	"Accordion",
	"DoubleGate",
	"Gate",
	"Half",
	"HalfZ",
	"LeftGate",
	"Letter",
	"Parallel",
	"XFold",
	"RightGate",
	"ZFold",
	"EngineeringZ"
      };

      cupsArrayAdd(fin_options, "*FoldType");

      cupsFilePuts(fp, "*OpenUI *FoldType: PickOne\n");
      cupsFilePuts(fp, "*OrderDependency: 10 AnySetup *FoldType\n");
      cupsFilePrintf(fp, "*%s.Translation FoldType/%s: \"\"\n", lang->language, _cupsLangString(lang, _("Fold")));
      cupsFilePuts(fp, "*DefaultFoldType: None\n");
      cupsFilePuts(fp, "*FoldType None: \"\"\n");
      cupsFilePrintf(fp, "*%s.FoldType None/%s: \"\"\n", lang->language, _cupsLangString(lang, _("None")));

      for (; i < count; i ++)
      {
        value   = ippGetInteger(attr, i);
        keyword = ippEnumString("finishings", value);

        if (!strncmp(keyword, "cups-fold-", 10))
          keyword += 5;
        else if (strcmp(keyword, "fold") && strncmp(keyword, "fold-", 5))
          continue;

        if (cupsArrayFind(names, (char *)keyword))
          continue;			/* Already did this finishing template */

        cupsArrayAdd(names, (char *)keyword);

	snprintf(msgid, sizeof(msgid), "finishings.%d", value);

        if (value >= IPP_FINISHINGS_NONE && value <= IPP_FINISHINGS_LAMINATE)
          ppd_keyword = base_keywords[value - IPP_FINISHINGS_NONE];
        else if (value >= IPP_FINISHINGS_FOLD_ACCORDION && value <= IPP_FINISHINGS_FOLD_ENGINEERING_Z)
          ppd_keyword = fold_keywords[value - IPP_FINISHINGS_FOLD_ACCORDION];
        else if (value >= IPP_FINISHINGS_CUPS_FOLD_ACCORDION && value <= IPP_FINISHINGS_CUPS_FOLD_Z)
          ppd_keyword = fold_keywords[value - IPP_FINISHINGS_CUPS_FOLD_ACCORDION];
        else
          ppd_keyword = NULL;

        if (!ppd_keyword)
          continue;

	cupsFilePrintf(fp, "*FoldType %s: \"\"\n", ppd_keyword);
	ppd_put_string(fp, lang, strings, "FoldType", ppd_keyword, msgid);
	cupsFilePrintf(fp, "*cupsIPPFinishings %d/%s: \"*FoldType %s\"\n", value, keyword, ppd_keyword);
      }

      cupsFilePuts(fp, "*CloseUI: *FoldType\n");
    }

   /*
    * Punch
    */

    for (i = 0; i < count; i ++)
    {
      value   = ippGetInteger(attr, i);
      keyword = ippEnumString("finishings", value);

      if (!strcmp(keyword, "punch") || !strncmp(keyword, "cups-punch-", 11) || !strncmp(keyword, "punch-", 6))
        break;
    }

    if (i < count)
    {
      static const char * const punch_keywords[] =
      {					/* PunchMedia keywords */
	"SinglePortrait",
	"SingleRevLandscape",
	"SingleLandscape",
	"SingleRevPortrait",
	"DualPortrait",
	"DualLandscape",
	"DualRevPortrait",
	"DualRevLandscape",
	"TriplePortrait",
	"TripleLandscape",
	"TripleRevPortrait",
	"TripleRevLandscape",
	"QuadPortrait",
	"QuadLandscape",
	"QuadRevPortrait",
	"QuadRevLandscape",
	"MultiplePortrait",
	"MultipleLandscape",
	"MultipleRevPortrait",
	"MultipleRevLandscape"
      };

      cupsArrayAdd(fin_options, "*PunchMedia");

      cupsFilePuts(fp, "*OpenUI *PunchMedia: PickOne\n");
      cupsFilePuts(fp, "*OrderDependency: 10 AnySetup *PunchMedia\n");
      cupsFilePrintf(fp, "*%s.Translation PunchMedia/%s: \"\"\n", lang->language, _cupsLangString(lang, _("Punch")));
      cupsFilePuts(fp, "*DefaultPunchMedia: None\n");
      cupsFilePuts(fp, "*PunchMedia None: \"\"\n");
      cupsFilePrintf(fp, "*%s.PunchMedia None/%s: \"\"\n", lang->language, _cupsLangString(lang, _("None")));

      for (i = 0; i < count; i ++)
      {
        value   = ippGetInteger(attr, i);
        keyword = ippEnumString("finishings", value);

        if (!strncmp(keyword, "cups-punch-", 11))
          keyword += 5;
        else if (strcmp(keyword, "punch") && strncmp(keyword, "punch-", 6))
          continue;

        if (cupsArrayFind(names, (char *)keyword))
          continue;			/* Already did this finishing template */

        cupsArrayAdd(names, (char *)keyword);

	snprintf(msgid, sizeof(msgid), "finishings.%d", value);

        if (value >= IPP_FINISHINGS_NONE && value <= IPP_FINISHINGS_LAMINATE)
          ppd_keyword = base_keywords[value - IPP_FINISHINGS_NONE];
        else if (value >= IPP_FINISHINGS_PUNCH_TOP_LEFT && value <= IPP_FINISHINGS_PUNCH_MULTIPLE_BOTTOM)
          ppd_keyword = punch_keywords[value - IPP_FINISHINGS_PUNCH_TOP_LEFT];
        else if (value >= IPP_FINISHINGS_CUPS_PUNCH_TOP_LEFT && value <= IPP_FINISHINGS_CUPS_PUNCH_QUAD_BOTTOM)
          ppd_keyword = punch_keywords[value - IPP_FINISHINGS_CUPS_PUNCH_TOP_LEFT];
        else
          ppd_keyword = NULL;

        if (!ppd_keyword)
          continue;

	cupsFilePrintf(fp, "*PunchMedia %s: \"\"\n", ppd_keyword);
	ppd_put_string(fp, lang, strings, "PunchMedia", ppd_keyword, msgid);
	cupsFilePrintf(fp, "*cupsIPPFinishings %d/%s: \"*PunchMedia %s\"\n", value, keyword, ppd_keyword);
      }

      cupsFilePuts(fp, "*CloseUI: *PunchMedia\n");
    }

   /*
    * Booklet
    */

    if (ippContainsInteger(attr, IPP_FINISHINGS_BOOKLET_MAKER))
    {
      cupsArrayAdd(fin_options, "*Booklet");

      cupsFilePuts(fp, "*OpenUI *Booklet: Boolean\n");
      cupsFilePuts(fp, "*OrderDependency: 10 AnySetup *Booklet\n");
      cupsFilePrintf(fp, "*%s.Translation Booklet/%s: \"\"\n", lang->language, _cupsLangString(lang, _("Booklet")));
      cupsFilePuts(fp, "*DefaultBooklet: False\n");
      cupsFilePuts(fp, "*Booklet False: \"\"\n");
      cupsFilePuts(fp, "*Booklet True: \"\"\n");
      cupsFilePrintf(fp, "*cupsIPPFinishings %d/booklet-maker: \"*Booklet True\"\n", IPP_FINISHINGS_BOOKLET_MAKER);
      cupsFilePuts(fp, "*CloseUI: *Booklet\n");
    }

   /*
    * CutMedia
    */

    for (i = 0; i < count; i ++)
    {
      value   = ippGetInteger(attr, i);
      keyword = ippEnumString("finishings", value);

      if (!strcmp(keyword, "trim") || !strncmp(keyword, "trim-", 5))
        break;
    }

    if (i < count)
    {
      static const char * const trim_keywords[] =
      {				/* CutMedia keywords */
        "EndOfPage",
        "EndOfDoc",
        "EndOfSet",
        "EndOfJob"
      };

      cupsArrayAdd(fin_options, "*CutMedia");

      cupsFilePuts(fp, "*OpenUI *CutMedia: PickOne\n");
      cupsFilePuts(fp, "*OrderDependency: 10 AnySetup *CutMedia\n");
      cupsFilePrintf(fp, "*%s.Translation CutMedia/%s: \"\"\n", lang->language, _cupsLangString(lang, _("Cut")));
      cupsFilePuts(fp, "*DefaultCutMedia: None\n");
      cupsFilePuts(fp, "*CutMedia None: \"\"\n");
      cupsFilePrintf(fp, "*%s.CutMedia None/%s: \"\"\n", lang->language, _cupsLangString(lang, _("None")));

      for (i = 0; i < count; i ++)
      {
        value   = ippGetInteger(attr, i);
        keyword = ippEnumString("finishings", value);

	if (strcmp(keyword, "trim") && strncmp(keyword, "trim-", 5))
          continue;

        if (cupsArrayFind(names, (char *)keyword))
          continue;			/* Already did this finishing template */

        cupsArrayAdd(names, (char *)keyword);

	snprintf(msgid, sizeof(msgid), "finishings.%d", value);

        if (value == IPP_FINISHINGS_TRIM)
          ppd_keyword = "Auto";
	else
	  ppd_keyword = trim_keywords[value - IPP_FINISHINGS_TRIM_AFTER_PAGES];

	cupsFilePrintf(fp, "*CutMedia %s: \"\"\n", ppd_keyword);
	ppd_put_string(fp, lang, strings, "CutMedia", ppd_keyword, msgid);
	cupsFilePrintf(fp, "*cupsIPPFinishings %d/%s: \"*CutMedia %s\"\n", value, keyword, ppd_keyword);
      }

      cupsFilePuts(fp, "*CloseUI: *CutMedia\n");
    }

    cupsArrayDelete(names);
  }

  if ((attr = ippFindAttribute(supported, "finishings-col-database", IPP_TAG_BEGIN_COLLECTION)) != NULL)
  {
    ipp_t	*finishing_col;		/* Current finishing collection */
    ipp_attribute_t *finishing_attr;	/* Current finishing member attribute */
    cups_array_t *templates;		/* Finishing templates */

    cupsFilePuts(fp, "*OpenUI *cupsFinishingTemplate: PickOne\n");
    cupsFilePuts(fp, "*OrderDependency: 10 AnySetup *cupsFinishingTemplate\n");
    cupsFilePrintf(fp, "*%s.Translation cupsFinishingTemplate/%s: \"\"\n", lang->language, _cupsLangString(lang, _("Finishing Preset")));
    cupsFilePuts(fp, "*DefaultcupsFinishingTemplate: none\n");
    cupsFilePuts(fp, "*cupsFinishingTemplate none: \"\"\n");
    cupsFilePrintf(fp, "*%s.cupsFinishingTemplate none/%s: \"\"\n", lang->language, _cupsLangString(lang, _("None")));

    templates = cupsArrayNew((cups_array_func_t)strcmp, NULL);
    count     = ippGetCount(attr);

    for (i = 0; i < count; i ++)
    {
      finishing_col = ippGetCollection(attr, i);
      keyword       = ippGetString(ippFindAttribute(finishing_col, "finishing-template", IPP_TAG_ZERO), 0, NULL);

      if (!keyword || cupsArrayFind(templates, (void *)keyword))
        continue;

      if (!strcmp(keyword, "none"))
        continue;

      cupsArrayAdd(templates, (void *)keyword);

      pwg_ppdize_name(keyword, ppdname, sizeof(ppdname));

      snprintf(msgid, sizeof(msgid), "finishing-template.%s", keyword);

      cupsFilePrintf(fp, "*cupsFinishingTemplate %s: \"\n", ppdname);
      for (finishing_attr = ippFirstAttribute(finishing_col); finishing_attr; finishing_attr = ippNextAttribute(finishing_col))
      {
        if (ippGetValueTag(finishing_attr) == IPP_TAG_BEGIN_COLLECTION)
        {
	  const char *name = ippGetName(finishing_attr);
					/* Member attribute name */

          if (strcmp(name, "media-size"))
            cupsFilePrintf(fp, "%% %s\n", name);
	}
      }
      cupsFilePuts(fp, "\"\n");
      ppd_put_string(fp, lang, strings, "cupsFinishingTemplate", ppdname, msgid);
      cupsFilePuts(fp, "*End\n");
    }

    cupsFilePuts(fp, "*CloseUI: *cupsFinishingTemplate\n");

    if (cupsArrayCount(fin_options))
    {
      const char	*fin_option;	/* Current finishing option */

      cupsFilePuts(fp, "*cupsUIConstraint finishing-template: \"*cupsFinishingTemplate");
      for (fin_option = (const char *)cupsArrayFirst(fin_options); fin_option; fin_option = (const char *)cupsArrayNext(fin_options))
        cupsFilePrintf(fp, " %s", fin_option);
      cupsFilePuts(fp, "\"\n");

      cupsFilePuts(fp, "*cupsUIResolver finishing-template: \"*cupsFinishingTemplate None");
      for (fin_option = (const char *)cupsArrayFirst(fin_options); fin_option; fin_option = (const char *)cupsArrayNext(fin_options))
        cupsFilePrintf(fp, " %s None", fin_option);
      cupsFilePuts(fp, "\"\n");
    }

    cupsArrayDelete(templates);
  }

  cupsArrayDelete(fin_options);

 /*
  * Presets...
  */

  if ((attr = ippFindAttribute(supported, "job-presets-supported", IPP_TAG_BEGIN_COLLECTION)) != NULL)
  {
    for (i = 0, count = ippGetCount(attr); i < count; i ++)
    {
      ipp_t	*preset = ippGetCollection(attr, i);
					/* Preset collection */
      const char *preset_name = ippGetString(ippFindAttribute(preset, "preset-name", IPP_TAG_ZERO), 0, NULL);
					/* Preset name */
      ipp_attribute_t *member;		/* Member attribute in preset */
      const char *member_name;		/* Member attribute name */
      char      	member_value[256];	/* Member attribute value */

      if (!preset || !preset_name)
        continue;

      pwg_ppdize_name(preset_name, ppdname, sizeof(ppdname));
      cupsFilePrintf(fp, "*APPrinterPreset %s: \"\n", ppdname);
      for (member = ippFirstAttribute(preset); member; member = ippNextAttribute(preset))
      {
        member_name = ippGetName(member);

        if (!member_name || !strcmp(member_name, "preset-name"))
          continue;

        if (!strcmp(member_name, "finishings"))
        {
	  for (i = 0, count = ippGetCount(member); i < count; i ++)
	  {
	    const char *option = NULL;	/* PPD option name */

	    keyword = ippEnumString("finishings", ippGetInteger(member, i));

	    if (!strcmp(keyword, "booklet-maker"))
	    {
	      option  = "Booklet";
	      keyword = "True";
	    }
	    else if (!strncmp(keyword, "fold-", 5))
	      option = "FoldType";
	    else if (!strncmp(keyword, "punch-", 6))
	      option = "PunchMedia";
	    else if (!strncmp(keyword, "bind-", 5) || !strncmp(keyword, "edge-stitch-", 12) || !strcmp(keyword, "saddle-stitch") || !strncmp(keyword, "staple-", 7))
	      option = "StapleLocation";

	    if (option && keyword)
	      cupsFilePrintf(fp, "*%s %s\n", option, keyword);
	  }
        }
        else if (!strcmp(member_name, "finishings-col"))
        {
          ipp_t *fin_col;		/* finishings-col value */

          for (i = 0, count = ippGetCount(member); i < count; i ++)
          {
            fin_col = ippGetCollection(member, i);

            if ((keyword = ippGetString(ippFindAttribute(fin_col, "finishing-template", IPP_TAG_ZERO), 0, NULL)) != NULL)
            {
              pwg_ppdize_name(keyword, ppdname, sizeof(ppdname));
              cupsFilePrintf(fp, "*cupsFinishingTemplate %s\n", ppdname);
            }
          }
        }
        else if (!strcmp(member_name, "media"))
        {
         /*
          * Map media to PageSize...
          */

          if ((pwg = pwgMediaForPWG(ippGetString(member, 0, NULL))) != NULL && pwg->ppd)
            cupsFilePrintf(fp, "*PageSize %s\n", pwg->ppd);
        }
        else if (!strcmp(member_name, "media-col"))
        {
          media_col = ippGetCollection(member, 0);

          if ((media_size = ippGetCollection(ippFindAttribute(media_col, "media-size", IPP_TAG_BEGIN_COLLECTION), 0)) != NULL)
          {
            x_dim = ippFindAttribute(media_size, "x-dimension", IPP_TAG_INTEGER);
            y_dim = ippFindAttribute(media_size, "y-dimension", IPP_TAG_INTEGER);
            if ((pwg = pwgMediaForSize(ippGetInteger(x_dim, 0), ippGetInteger(y_dim, 0))) != NULL && pwg->ppd)
	      cupsFilePrintf(fp, "*PageSize %s\n", pwg->ppd);
          }

          if ((keyword = ippGetString(ippFindAttribute(media_col, "media-source", IPP_TAG_ZERO), 0, NULL)) != NULL)
          {
            pwg_ppdize_name(keyword, ppdname, sizeof(ppdname));
            cupsFilePrintf(fp, "*InputSlot %s\n", ppdname);
	  }

          if ((keyword = ippGetString(ippFindAttribute(media_col, "media-type", IPP_TAG_ZERO), 0, NULL)) != NULL)
          {
            pwg_ppdize_name(keyword, ppdname, sizeof(ppdname));
            cupsFilePrintf(fp, "*MediaType %s\n", ppdname);
	  }
        }
        else if (!strcmp(member_name, "print-quality"))
        {
	 /*
	  * Map print-quality to cupsPrintQuality...
	  */

          int qval = ippGetInteger(member, 0);
					/* print-quality value */
	  static const char * const qualities[] = { "Draft", "Normal", "High" };
					/* cupsPrintQuality values */

          if (qval >= IPP_QUALITY_DRAFT && qval <= IPP_QUALITY_HIGH)
            cupsFilePrintf(fp, "*cupsPrintQuality %s\n", qualities[qval - IPP_QUALITY_DRAFT]);
        }
        else if (!strcmp(member_name, "output-bin"))
        {
          pwg_ppdize_name(ippGetString(member, 0, NULL), ppdname, sizeof(ppdname));
          cupsFilePrintf(fp, "*OutputBin %s\n", ppdname);
        }
        else if (!strcmp(member_name, "sides"))
        {
          keyword = ippGetString(member, 0, NULL);
          if (keyword && !strcmp(keyword, "one-sided"))
            cupsFilePuts(fp, "*Duplex None\n");
	  else if (keyword && !strcmp(keyword, "two-sided-long-edge"))
	    cupsFilePuts(fp, "*Duplex DuplexNoTumble\n");
	  else if (keyword && !strcmp(keyword, "two-sided-short-edge"))
	    cupsFilePuts(fp, "*Duplex DuplexTumble\n");
        }
        else
        {
         /*
          * Add attribute name and value as-is...
          */

          ippAttributeString(member, member_value, sizeof(member_value));
          cupsFilePrintf(fp, "*%s %s\n", member_name, member_value);
	}
      }

      cupsFilePuts(fp, "\"\n*End\n");

      snprintf(msgid, sizeof(msgid), "preset-name.%s", preset_name);
      pwg_ppdize_name(preset_name, ppdname, sizeof(ppdname));
      ppd_put_string(fp, lang, strings, "APPrinterPreset", ppdname, msgid);
    }
  }

 /*
  * Add cupsSingleFile to support multiple files printing on printers
  * which don't support multiple files in its firmware...
  *
  * Adding the keyword degrades printing performance (there is 1-2 seconds
  * pause between files).
  */

  cupsFilePuts(fp, "*cupsSingleFile: true\n");

 /*
  * Close up and return...
  */

  cupsFileClose(fp);

  _cupsMessageFree(strings);

  return (buffer);

 /*
  * If we get here then there was a problem creating the PPD...
  */

  bad_ppd:

  cupsFileClose(fp);
  unlink(buffer);
  *buffer = '\0';

  _cupsMessageFree(strings);

  _cupsSetError(IPP_STATUS_ERROR_INTERNAL, _("Printer does not support required IPP attributes or document formats."), 1);

  return (NULL);
}


/*
 * '_pwgInputSlotForSource()' - Get the InputSlot name for the given PWG
 *                              media-source.
 */

const char *				/* O - InputSlot name */
_pwgInputSlotForSource(
    const char *media_source,		/* I - PWG media-source */
    char       *name,			/* I - Name buffer */
    size_t     namesize)		/* I - Size of name buffer */
{
 /*
  * Range check input...
  */

  if (!media_source || !name || namesize < PPD_MAX_NAME)
    return (NULL);

  if (_cups_strcasecmp(media_source, "main"))
    strlcpy(name, "Cassette", namesize);
  else if (_cups_strcasecmp(media_source, "alternate"))
    strlcpy(name, "Multipurpose", namesize);
  else if (_cups_strcasecmp(media_source, "large-capacity"))
    strlcpy(name, "LargeCapacity", namesize);
  else if (_cups_strcasecmp(media_source, "bottom"))
    strlcpy(name, "Lower", namesize);
  else if (_cups_strcasecmp(media_source, "middle"))
    strlcpy(name, "Middle", namesize);
  else if (_cups_strcasecmp(media_source, "top"))
    strlcpy(name, "Upper", namesize);
  else if (_cups_strcasecmp(media_source, "rear"))
    strlcpy(name, "Rear", namesize);
  else if (_cups_strcasecmp(media_source, "side"))
    strlcpy(name, "Side", namesize);
  else if (_cups_strcasecmp(media_source, "envelope"))
    strlcpy(name, "Envelope", namesize);
  else if (_cups_strcasecmp(media_source, "main-roll"))
    strlcpy(name, "Roll", namesize);
  else if (_cups_strcasecmp(media_source, "alternate-roll"))
    strlcpy(name, "Roll2", namesize);
  else
    pwg_ppdize_name(media_source, name, namesize);

  return (name);
}


/*
 * '_pwgMediaTypeForType()' - Get the MediaType name for the given PWG
 *                            media-type.
 */

const char *				/* O - MediaType name */
_pwgMediaTypeForType(
    const char *media_type,		/* I - PWG media-type */
    char       *name,			/* I - Name buffer */
    size_t     namesize)		/* I - Size of name buffer */
{
 /*
  * Range check input...
  */

  if (!media_type || !name || namesize < PPD_MAX_NAME)
    return (NULL);

  if (_cups_strcasecmp(media_type, "auto"))
    strlcpy(name, "Auto", namesize);
  else if (_cups_strcasecmp(media_type, "cardstock"))
    strlcpy(name, "Cardstock", namesize);
  else if (_cups_strcasecmp(media_type, "envelope"))
    strlcpy(name, "Envelope", namesize);
  else if (_cups_strcasecmp(media_type, "photographic-glossy"))
    strlcpy(name, "Glossy", namesize);
  else if (_cups_strcasecmp(media_type, "photographic-high-gloss"))
    strlcpy(name, "HighGloss", namesize);
  else if (_cups_strcasecmp(media_type, "photographic-matte"))
    strlcpy(name, "Matte", namesize);
  else if (_cups_strcasecmp(media_type, "stationery"))
    strlcpy(name, "Plain", namesize);
  else if (_cups_strcasecmp(media_type, "stationery-coated"))
    strlcpy(name, "Coated", namesize);
  else if (_cups_strcasecmp(media_type, "stationery-inkjet"))
    strlcpy(name, "Inkjet", namesize);
  else if (_cups_strcasecmp(media_type, "stationery-letterhead"))
    strlcpy(name, "Letterhead", namesize);
  else if (_cups_strcasecmp(media_type, "stationery-preprinted"))
    strlcpy(name, "Preprinted", namesize);
  else if (_cups_strcasecmp(media_type, "transparency"))
    strlcpy(name, "Transparency", namesize);
  else
    pwg_ppdize_name(media_type, name, namesize);

  return (name);
}


/*
 * '_pwgPageSizeForMedia()' - Get the PageSize name for the given media.
 */

const char *				/* O - PageSize name */
_pwgPageSizeForMedia(
    pwg_media_t *media,			/* I - Media */
    char        *name,			/* I - PageSize name buffer */
    size_t      namesize)		/* I - Size of name buffer */
{
  const char	*sizeptr,		/* Pointer to size in PWG name */
		*dimptr;		/* Pointer to dimensions in PWG name */


 /*
  * Range check input...
  */

  if (!media || !name || namesize < PPD_MAX_NAME)
    return (NULL);

 /*
  * Copy or generate a PageSize name...
  */

  if (media->ppd)
  {
   /*
    * Use a standard Adobe name...
    */

    strlcpy(name, media->ppd, namesize);
  }
  else if (!media->pwg || !strncmp(media->pwg, "custom_", 7) ||
           (sizeptr = strchr(media->pwg, '_')) == NULL ||
	   (dimptr = strchr(sizeptr + 1, '_')) == NULL ||
	   (size_t)(dimptr - sizeptr) > namesize)
  {
   /*
    * Use a name of the form "wNNNhNNN"...
    */

    snprintf(name, namesize, "w%dh%d", (int)PWG_TO_POINTS(media->width),
             (int)PWG_TO_POINTS(media->length));
  }
  else
  {
   /*
    * Copy the size name from class_sizename_dimensions...
    */

    memcpy(name, sizeptr + 1, (size_t)(dimptr - sizeptr - 1));
    name[dimptr - sizeptr - 1] = '\0';
  }

  return (name);
}


/*
 * 'cups_connect()' - Connect to a URL and get the resource path.
 */

static int				/* O  - 1 on success, 0 on failure */
cups_connect(http_t     **http,		/* IO - Current HTTP connection */
             const char *url,		/* I  - URL to connect */
             char       *resource,	/* I  - Resource path buffer */
             size_t     ressize)	/* I  - Size of resource path buffer */
{
  char			scheme[32],	/* URL scheme */
			userpass[256],	/* URL username:password */
			host[256],	/* URL host */
			curhost[256];	/* Current host */
  int			port;		/* URL port */
  http_encryption_t	encryption;	/* Type of encryption to use */


  // Separate the URI...
  if (httpSeparateURI(HTTP_URI_CODING_ALL, url, scheme, sizeof(scheme), userpass, sizeof(userpass), host, sizeof(host), &port, resource, ressize) < HTTP_URI_STATUS_OK)
    return (0);

  // Use encryption as needed..
  if (port == 443 || !strcmp(scheme, "https") || !strcmp(scheme, "ipps"))
    encryption = HTTP_ENCRYPTION_ALWAYS;
  else
    encryption = HTTP_ENCRYPTION_IF_REQUESTED;

  if (!*http || strcasecmp(host, httpGetHostname(*http, curhost, sizeof(curhost))) || httpAddrPort(httpGetAddress(*http)) != port || httpIsEncrypted(*http) != (encryption == HTTP_ENCRYPTION_ALWAYS))
  {
    httpClose(*http);
    *http = httpConnect2(host, port, NULL, AF_UNSPEC, encryption, 1, 5000, NULL);
  }

  return (*http != NULL);
}


/*
 * 'cups_get_url()' - Get a copy of the file at the given URL.
 */

static int				/* O  - 1 on success, 0 on failure */
cups_get_url(http_t     **http,		/* IO - Current HTTP connection */
             const char *url,		/* I  - URL to get */
             char       *name,		/* I  - Temporary filename */
             size_t     namesize)	/* I  - Size of temporary filename buffer */
{
  char			resource[256];	/* URL resource */
  http_status_t		status;		/* Status of GET request */
  int			fd;		/* Temporary file */


  if (!cups_connect(http, url, resource, sizeof(resource)))
    return (0);

  if ((fd = cupsTempFd(name, (int)namesize)) < 0)
    return (0);

  status = cupsGetFd(*http, resource, fd);

  close(fd);

  if (status != HTTP_STATUS_OK)
  {
    unlink(name);
    *name = '\0';
    return (0);
  }

  return (1);
}


/*
 * 'ppd_put_strings()' - Write localization attributes to a PPD file.
 */

static void
ppd_put_string(cups_file_t  *fp,	/* I - PPD file */
               cups_lang_t  *lang,	/* I - Language */
               cups_array_t *strings,	/* I - Strings */
	       const char   *ppd_option,/* I - PPD option */
	       const char   *ppd_choice,/* I - PPD choice */
	       const char   *pwg_msgid)	/* I - PWG message ID */
{
  const char	*text;			/* Localized text */


  if ((text = _cupsLangString(lang, pwg_msgid)) == pwg_msgid || !strcmp(pwg_msgid, text))
  {
    if ((text = _cupsMessageLookup(strings, pwg_msgid)) == pwg_msgid)
      return;
  }

  // Add the first line of localized text...
  cupsFilePrintf(fp, "*%s.%s %s/", lang->language, ppd_option, ppd_choice);
  while (*text && *text != '\n')
  {
    // Escape ":" and "<"...
    if (*text == ':' || *text == '<')
      cupsFilePrintf(fp, "<%02X>", *text);
    else
      cupsFilePutChar(fp, *text);

    text ++;
  }
  cupsFilePuts(fp, ": \"\"\n");
}


/*
 * 'pwg_add_finishing()' - Add a finishings value.
 */

static void
pwg_add_finishing(
    cups_array_t     *finishings,	/* I - Finishings array */
    ipp_finishings_t template,		/* I - Finishing template */
    const char       *name,		/* I - PPD option */
    const char       *value)		/* I - PPD choice */
{
  _pwg_finishings_t	*f;		/* New finishings value */


  if ((f = (_pwg_finishings_t *)calloc(1, sizeof(_pwg_finishings_t))) != NULL)
  {
    f->value       = template;
    f->num_options = cupsAddOption(name, value, 0, &f->options);

    cupsArrayAdd(finishings, f);
  }
}


/*
 * 'pwg_add_message()' - Add a message to the PPD cached strings.
 */

static void
pwg_add_message(cups_array_t *a,	/* I - Message catalog */
                const char   *msg,	/* I - Message identifier */
                const char   *str)	/* I - Localized string */
{
  _cups_message_t	*m;		/* New message */


  if ((m = calloc(1, sizeof(_cups_message_t))) != NULL)
  {
    m->msg = strdup(msg);
    m->str = strdup(str);
    cupsArrayAdd(a, m);
  }
}


/*
 * 'pwg_compare_finishings()' - Compare two finishings values.
 */

static int				/* O - Result of comparison */
pwg_compare_finishings(
    _pwg_finishings_t *a,		/* I - First finishings value */
    _pwg_finishings_t *b)		/* I - Second finishings value */
{
  return ((int)b->value - (int)a->value);
}


/*
 * 'pwg_compare_sizes()' - Compare two media sizes...
 */

static int				/* O - Result of comparison */
pwg_compare_sizes(cups_size_t *a,	/* I - First media size */
                  cups_size_t *b)	/* I - Second media size */
{
  return (strcmp(a->media, b->media));
}


/*
 * 'pwg_copy_size()' - Copy a media size.
 */

static cups_size_t *			/* O - New media size */
pwg_copy_size(cups_size_t *size)	/* I - Media size to copy */
{
  cups_size_t	*newsize = (cups_size_t *)calloc(1, sizeof(cups_size_t));
					/* New media size */

  if (newsize)
    memcpy(newsize, size, sizeof(cups_size_t));

  return (newsize);
}


/*
 * 'pwg_free_finishings()' - Free a finishings value.
 */

static void
pwg_free_finishings(
    _pwg_finishings_t *f)		/* I - Finishings value */
{
  cupsFreeOptions(f->num_options, f->options);
  free(f);
}


/*
 * 'pwg_ppdize_name()' - Convert an IPP keyword to a PPD keyword.
 */

static void
pwg_ppdize_name(const char *ipp,	/* I - IPP keyword */
                char       *name,	/* I - Name buffer */
		size_t     namesize)	/* I - Size of name buffer */
{
  char	*ptr,				/* Pointer into name buffer */
	*end;				/* End of name buffer */


  if (!ipp || !_cups_isalnum(*ipp))
  {
    *name = '\0';
    return;
  }

  *name = (char)toupper(*ipp++);

  for (ptr = name + 1, end = name + namesize - 1; *ipp && ptr < end;)
  {
    if (*ipp == '-' && _cups_isalnum(ipp[1]))
    {
      ipp ++;
      *ptr++ = (char)toupper(*ipp++ & 255);
    }
    else if (*ipp == '_' || *ipp == '.' || *ipp == '-' || _cups_isalnum(*ipp))
    {
      *ptr++ = *ipp++;
    }
    else
    {
      ipp ++;
    }
  }

  *ptr = '\0';
}


/*
 * 'pwg_ppdize_resolution()' - Convert PWG resolution values to PPD values.
 */

static void
pwg_ppdize_resolution(
    ipp_attribute_t *attr,		/* I - Attribute to convert */
    int             element,		/* I - Element to convert */
    int             *xres,		/* O - X resolution in DPI */
    int             *yres,		/* O - Y resolution in DPI */
    char            *name,		/* I - Name buffer */
    size_t          namesize)		/* I - Size of name buffer */
{
  ipp_res_t units;			/* Units for resolution */


  *xres = ippGetResolution(attr, element, yres, &units);

  if (units == IPP_RES_PER_CM)
  {
    *xres = (int)(*xres * 2.54);
    *yres = (int)(*yres * 2.54);
  }

  if (name && namesize > 4)
  {
    if (*xres == *yres)
      snprintf(name, namesize, "%ddpi", *xres);
    else
      snprintf(name, namesize, "%dx%ddpi", *xres, *yres);
  }
}


/*
 * 'pwg_unppdize_name()' - Convert a PPD keyword to a lowercase IPP keyword.
 */

static void
pwg_unppdize_name(const char *ppd,	/* I - PPD keyword */
		  char       *name,	/* I - Name buffer */
                  size_t     namesize,	/* I - Size of name buffer */
                  const char *dashchars)/* I - Characters to be replaced by dashes */
{
  char	*ptr,				/* Pointer into name buffer */
	*end;				/* End of name buffer */
  int   nodash = 1;                     /* Next char in IPP name cannot be a
                                           dash (first char or after a dash) */


  if (_cups_islower(*ppd))
  {
   /*
    * Already lowercase name, use as-is?
    */

    const char *ppdptr;			/* Pointer into PPD keyword */

    for (ppdptr = ppd + 1; *ppdptr; ppdptr ++)
      if (_cups_isupper(*ppdptr) || strchr(dashchars, *ppdptr) ||
	  (*ppdptr == '-' && *(ppdptr - 1) == '-') ||
	  (*ppdptr == '-' && *(ppdptr + 1) == '\0'))
        break;

    if (!*ppdptr)
    {
      strlcpy(name, ppd, namesize);
      return;
    }
  }

  for (ptr = name, end = name + namesize - 1; *ppd && ptr < end; ppd ++)
  {
    if (_cups_isalnum(*ppd))
    {
      *ptr++ = (char)tolower(*ppd & 255);
      nodash = 0;
    }
    else if (*ppd == '-' || strchr(dashchars, *ppd))
    {
      if (nodash == 0)
      {
	*ptr++ = '-';
	nodash = 1;
      }
    }
    else
    {
      *ptr++ = *ppd;
      nodash = 0;
    }

    if (nodash == 0)
    {
      if (!_cups_isupper(*ppd) && _cups_isalnum(*ppd) &&
	  _cups_isupper(ppd[1]) && ptr < end)
      {
	*ptr++ = '-';
	nodash = 1;
      }
      else if (!isdigit(*ppd & 255) && isdigit(ppd[1] & 255))
      {
	*ptr++ = '-';
	nodash = 1;
      }
    }
  }

  /* Remove trailing dashes */
  while (ptr > name && *(ptr - 1) == '-')
    ptr --;

  *ptr = '\0';
}<|MERGE_RESOLUTION|>--- conflicted
+++ resolved
@@ -4396,7 +4396,6 @@
    /*
     * No separate model name...
     */
-<<<<<<< HEAD
 
     model = "Printer";
   }
@@ -4405,16 +4404,6 @@
   * Standard stuff for PPD file...
   */
 
-=======
-
-    model = "Printer";
-  }
-
- /*
-  * Standard stuff for PPD file...
-  */
-
->>>>>>> 324bc166
   cupsFilePuts(fp, "*PPD-Adobe: \"4.3\"\n");
   cupsFilePuts(fp, "*FormatVersion: \"4.3\"\n");
   cupsFilePrintf(fp, "*FileVersion: \"%d.%d\"\n", CUPS_VERSION_MAJOR, CUPS_VERSION_MINOR);
