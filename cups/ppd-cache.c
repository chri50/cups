/*
 * PPD cache implementation for CUPS.
 *
 * Copyright © 2010-2019 by Apple Inc.
 *
 * Licensed under Apache License v2.0.  See the file "LICENSE" for more
 * information.
 */

/*
 * Include necessary headers...
 */

#include "cups-private.h"
#include "ppd-private.h"
#include "debug-internal.h"
#include <math.h>


/*
 * Macro to test for two almost-equal PWG measurements.
 */

#define _PWG_EQUIVALENT(x, y)	(abs((x)-(y)) < 2)


/*
 * Local functions...
 */

static int	cups_get_url(http_t **http, const char *url, char *name, size_t namesize);
static void	pwg_add_finishing(cups_array_t *finishings, ipp_finishings_t template, const char *name, const char *value);
static void	pwg_add_message(cups_array_t *a, const char *msg, const char *str);
static int	pwg_compare_finishings(_pwg_finishings_t *a, _pwg_finishings_t *b);
static int	pwg_compare_sizes(cups_size_t *a, cups_size_t *b);
static cups_size_t *pwg_copy_size(cups_size_t *size);
static void	pwg_free_finishings(_pwg_finishings_t *f);
static void	pwg_ppdize_name(const char *ipp, char *name, size_t namesize);
static void	pwg_ppdize_resolution(ipp_attribute_t *attr, int element, int *xres, int *yres, char *name, size_t namesize);
static void	pwg_unppdize_name(const char *ppd, char *name, size_t namesize,
		                  const char *dashchars);


/*
 * '_cupsConvertOptions()' - Convert printer options to standard IPP attributes.
 *
 * This functions converts PPD and CUPS-specific options to their standard IPP
 * attributes and values and adds them to the specified IPP request.
 */

int					/* O - New number of copies */
_cupsConvertOptions(
    ipp_t           *request,		/* I - IPP request */
    ppd_file_t      *ppd,		/* I - PPD file */
    _ppd_cache_t    *pc,		/* I - PPD cache info */
    ipp_attribute_t *media_col_sup,	/* I - media-col-supported values */
    ipp_attribute_t *doc_handling_sup,	/* I - multiple-document-handling-supported values */
    ipp_attribute_t *print_color_mode_sup,
                                	/* I - Printer supports print-color-mode */
    const char    *user,		/* I - User info */
    const char    *format,		/* I - document-format value */
    int           copies,		/* I - Number of copies */
    int           num_options,		/* I - Number of options */
    cups_option_t *options)		/* I - Options */
{
  int		i;			/* Looping var */
  const char	*keyword,		/* PWG keyword */
		*password;		/* Password string */
  pwg_size_t	*size;			/* PWG media size */
  ipp_t		*media_col,		/* media-col value */
		*media_size;		/* media-size value */
  const char	*media_source,		/* media-source value */
		*media_type,		/* media-type value */
		*collate_str,		/* multiple-document-handling value */
		*color_attr_name,	/* Supported color attribute */
		*mandatory,		/* Mandatory attributes */
		*finishing_template;	/* Finishing template */
  int		num_finishings = 0,	/* Number of finishing values */
		finishings[10];		/* Finishing enum values */
  ppd_choice_t	*choice;		/* Marked choice */
  int           finishings_copies = copies;
                                        /* Number of copies for finishings */


 /*
  * Send standard IPP attributes...
  */

  if (pc->password && (password = cupsGetOption("job-password", num_options, options)) != NULL && ippGetOperation(request) != IPP_OP_VALIDATE_JOB)
  {
    ipp_attribute_t	*attr = NULL;	/* job-password attribute */

    if ((keyword = cupsGetOption("job-password-encryption", num_options, options)) == NULL)
      keyword = "none";

    if (!strcmp(keyword, "none"))
    {
     /*
      * Add plain-text job-password...
      */

      attr = ippAddOctetString(request, IPP_TAG_OPERATION, "job-password", password, (int)strlen(password));
    }
    else
    {
     /*
      * Add hashed job-password...
      */

      unsigned char	hash[64];	/* Hash of password */
      ssize_t		hashlen;	/* Length of hash */

      if ((hashlen = cupsHashData(keyword, password, strlen(password), hash, sizeof(hash))) > 0)
        attr = ippAddOctetString(request, IPP_TAG_OPERATION, "job-password", hash, (int)hashlen);
    }

    if (attr)
      ippAddString(request, IPP_TAG_OPERATION, IPP_TAG_KEYWORD, "job-password-encryption", NULL, keyword);
  }

  if (pc->account_id)
  {
    if ((keyword = cupsGetOption("job-account-id", num_options, options)) == NULL)
      keyword = cupsGetOption("job-billing", num_options, options);

    if (keyword)
      ippAddString(request, IPP_TAG_JOB, IPP_TAG_NAME, "job-account-id", NULL, keyword);
  }

  if (pc->accounting_user_id)
  {
    if ((keyword = cupsGetOption("job-accounting-user-id", num_options, options)) == NULL)
      keyword = user;

    if (keyword)
      ippAddString(request, IPP_TAG_JOB, IPP_TAG_NAME, "job-accounting-user-id", NULL, keyword);
  }

  for (mandatory = (const char *)cupsArrayFirst(pc->mandatory); mandatory; mandatory = (const char *)cupsArrayNext(pc->mandatory))
  {
    if (strcmp(mandatory, "copies") &&
	strcmp(mandatory, "destination-uris") &&
	strcmp(mandatory, "finishings") &&
	strcmp(mandatory, "finishings-col") &&
	strcmp(mandatory, "finishing-template") &&
	strcmp(mandatory, "job-account-id") &&
	strcmp(mandatory, "job-accounting-user-id") &&
	strcmp(mandatory, "job-password") &&
	strcmp(mandatory, "job-password-encryption") &&
	strcmp(mandatory, "media") &&
	strncmp(mandatory, "media-col", 9) &&
	strcmp(mandatory, "multiple-document-handling") &&
	strcmp(mandatory, "output-bin") &&
	strcmp(mandatory, "print-color-mode") &&
	strcmp(mandatory, "print-quality") &&
	strcmp(mandatory, "sides") &&
	(keyword = cupsGetOption(mandatory, num_options, options)) != NULL)
    {
      _ipp_option_t *opt = _ippFindOption(mandatory);
				    /* Option type */
      ipp_tag_t	value_tag = opt ? opt->value_tag : IPP_TAG_NAME;
				    /* Value type */

      switch (value_tag)
      {
	case IPP_TAG_INTEGER :
	case IPP_TAG_ENUM :
	    ippAddInteger(request, IPP_TAG_JOB, value_tag, mandatory, atoi(keyword));
	    break;
	case IPP_TAG_BOOLEAN :
	    ippAddBoolean(request, IPP_TAG_JOB, mandatory, !_cups_strcasecmp(keyword, "true"));
	    break;
	case IPP_TAG_RANGE :
	    {
	      int lower, upper;	/* Range */

	      if (sscanf(keyword, "%d-%d", &lower, &upper) != 2)
		lower = upper = atoi(keyword);

	      ippAddRange(request, IPP_TAG_JOB, mandatory, lower, upper);
	    }
	    break;
	case IPP_TAG_STRING :
	    ippAddOctetString(request, IPP_TAG_JOB, mandatory, keyword, (int)strlen(keyword));
	    break;
	default :
	    if (!strcmp(mandatory, "print-color-mode") && !strcmp(keyword, "monochrome"))
	    {
	      if (ippContainsString(print_color_mode_sup, "auto-monochrome"))
		keyword = "auto-monochrome";
	      else if (ippContainsString(print_color_mode_sup, "process-monochrome") && !ippContainsString(print_color_mode_sup, "monochrome"))
		keyword = "process-monochrome";
	    }

	    ippAddString(request, IPP_TAG_JOB, value_tag, mandatory, NULL, keyword);
	    break;
      }
    }
  }

  if ((keyword = cupsGetOption("PageSize", num_options, options)) == NULL)
    keyword = cupsGetOption("media", num_options, options);

  media_source = _ppdCacheGetSource(pc, cupsGetOption("InputSlot", num_options, options));
  media_type   = _ppdCacheGetType(pc, cupsGetOption("MediaType", num_options, options));
  size         = _ppdCacheGetSize(pc, keyword);

  if (size || media_source || media_type)
  {
   /*
    * Add a media-col value...
    */

    media_col = ippNew();

    if (size)
    {
      media_size = ippNew();
      ippAddInteger(media_size, IPP_TAG_ZERO, IPP_TAG_INTEGER,
                    "x-dimension", size->width);
      ippAddInteger(media_size, IPP_TAG_ZERO, IPP_TAG_INTEGER,
                    "y-dimension", size->length);

      ippAddCollection(media_col, IPP_TAG_ZERO, "media-size", media_size);
    }

    for (i = 0; i < media_col_sup->num_values; i ++)
    {
      if (size && !strcmp(media_col_sup->values[i].string.text, "media-left-margin"))
	ippAddInteger(media_col, IPP_TAG_ZERO, IPP_TAG_INTEGER, "media-left-margin", size->left);
      else if (size && !strcmp(media_col_sup->values[i].string.text, "media-bottom-margin"))
	ippAddInteger(media_col, IPP_TAG_ZERO, IPP_TAG_INTEGER, "media-bottom-margin", size->bottom);
      else if (size && !strcmp(media_col_sup->values[i].string.text, "media-right-margin"))
	ippAddInteger(media_col, IPP_TAG_ZERO, IPP_TAG_INTEGER, "media-right-margin", size->right);
      else if (size && !strcmp(media_col_sup->values[i].string.text, "media-top-margin"))
	ippAddInteger(media_col, IPP_TAG_ZERO, IPP_TAG_INTEGER, "media-top-margin", size->top);
      else if (media_source && !strcmp(media_col_sup->values[i].string.text, "media-source"))
	ippAddString(media_col, IPP_TAG_ZERO, IPP_TAG_KEYWORD, "media-source", NULL, media_source);
      else if (media_type && !strcmp(media_col_sup->values[i].string.text, "media-type"))
	ippAddString(media_col, IPP_TAG_ZERO, IPP_TAG_KEYWORD, "media-type", NULL, media_type);
    }

    ippAddCollection(request, IPP_TAG_JOB, "media-col", media_col);
  }

  if ((keyword = cupsGetOption("output-bin", num_options, options)) == NULL)
  {
    if ((choice = ppdFindMarkedChoice(ppd, "OutputBin")) != NULL)
      keyword = _ppdCacheGetBin(pc, choice->choice);
  }

  if (keyword)
    ippAddString(request, IPP_TAG_JOB, IPP_TAG_KEYWORD, "output-bin", NULL, keyword);

  color_attr_name = print_color_mode_sup ? "print-color-mode" : "output-mode";

  if ((keyword = cupsGetOption("print-color-mode", num_options, options)) == NULL)
  {
    if ((choice = ppdFindMarkedChoice(ppd, "ColorModel")) != NULL)
    {
      if (!_cups_strcasecmp(choice->choice, "Gray"))
	keyword = "monochrome";
      else
	keyword = "color";
    }
  }

  if (keyword && !strcmp(keyword, "monochrome"))
  {
    if (ippContainsString(print_color_mode_sup, "auto-monochrome"))
      keyword = "auto-monochrome";
    else if (ippContainsString(print_color_mode_sup, "process-monochrome") && !ippContainsString(print_color_mode_sup, "monochrome"))
      keyword = "process-monochrome";
  }

  if (keyword)
    ippAddString(request, IPP_TAG_JOB, IPP_TAG_KEYWORD, color_attr_name, NULL, keyword);

  if ((keyword = cupsGetOption("print-quality", num_options, options)) != NULL)
    ippAddInteger(request, IPP_TAG_JOB, IPP_TAG_ENUM, "print-quality", atoi(keyword));
  else if ((choice = ppdFindMarkedChoice(ppd, "cupsPrintQuality")) != NULL)
  {
    if (!_cups_strcasecmp(choice->choice, "draft"))
      ippAddInteger(request, IPP_TAG_JOB, IPP_TAG_ENUM, "print-quality", IPP_QUALITY_DRAFT);
    else if (!_cups_strcasecmp(choice->choice, "normal"))
      ippAddInteger(request, IPP_TAG_JOB, IPP_TAG_ENUM, "print-quality", IPP_QUALITY_NORMAL);
    else if (!_cups_strcasecmp(choice->choice, "high"))
      ippAddInteger(request, IPP_TAG_JOB, IPP_TAG_ENUM, "print-quality", IPP_QUALITY_HIGH);
  }

  if ((keyword = cupsGetOption("sides", num_options, options)) != NULL)
    ippAddString(request, IPP_TAG_JOB, IPP_TAG_KEYWORD, "sides", NULL, keyword);
  else if (pc->sides_option && (choice = ppdFindMarkedChoice(ppd, pc->sides_option)) != NULL)
  {
    if (pc->sides_1sided && !_cups_strcasecmp(choice->choice, pc->sides_1sided))
      ippAddString(request, IPP_TAG_JOB, IPP_TAG_KEYWORD, "sides", NULL, "one-sided");
    else if (pc->sides_2sided_long && !_cups_strcasecmp(choice->choice, pc->sides_2sided_long))
      ippAddString(request, IPP_TAG_JOB, IPP_TAG_KEYWORD, "sides", NULL, "two-sided-long-edge");
    else if (pc->sides_2sided_short && !_cups_strcasecmp(choice->choice, pc->sides_2sided_short))
      ippAddString(request, IPP_TAG_JOB, IPP_TAG_KEYWORD, "sides", NULL, "two-sided-short-edge");
  }

 /*
  * Copies...
  */

  if ((keyword = cupsGetOption("multiple-document-handling", num_options, options)) != NULL)
  {
    if (strstr(keyword, "uncollated"))
      keyword = "false";
    else
      keyword = "true";
  }
  else if ((keyword = cupsGetOption("collate", num_options, options)) == NULL)
    keyword = "true";

  if (format)
  {
    if (!_cups_strcasecmp(format, "image/gif") ||
	!_cups_strcasecmp(format, "image/jp2") ||
	!_cups_strcasecmp(format, "image/jpeg") ||
	!_cups_strcasecmp(format, "image/png") ||
	!_cups_strcasecmp(format, "image/tiff") ||
	!_cups_strncasecmp(format, "image/x-", 8))
    {
     /*
      * Collation makes no sense for single page image formats...
      */

      keyword = "false";
    }
    else if (!_cups_strncasecmp(format, "image/", 6) ||
	     !_cups_strcasecmp(format, "application/vnd.cups-raster"))
    {
     /*
      * Multi-page image formats will have copies applied by the upstream
      * filters...
      */

      copies = 1;
    }
  }

  if (doc_handling_sup)
  {
    if (!_cups_strcasecmp(keyword, "true"))
      collate_str = "separate-documents-collated-copies";
    else
      collate_str = "separate-documents-uncollated-copies";

    for (i = 0; i < doc_handling_sup->num_values; i ++)
    {
      if (!strcmp(doc_handling_sup->values[i].string.text, collate_str))
      {
	ippAddString(request, IPP_TAG_JOB, IPP_TAG_KEYWORD, "multiple-document-handling", NULL, collate_str);
	break;
      }
    }

    if (i >= doc_handling_sup->num_values)
      copies = 1;
  }

 /*
  * Map finishing options...
  */

  if ((finishing_template = cupsGetOption("cupsFinishingTemplate", num_options, options)) == NULL)
    finishing_template = cupsGetOption("finishing-template", num_options, options);

  if (finishing_template && strcmp(finishing_template, "none"))
  {
    ipp_t *fin_col = ippNew();		/* finishings-col value */

    ippAddString(fin_col, IPP_TAG_JOB, IPP_TAG_KEYWORD, "finishing-template", NULL, finishing_template);
    ippAddCollection(request, IPP_TAG_JOB, "finishings-col", fin_col);
    ippDelete(fin_col);

    if (copies != finishings_copies && (keyword = cupsGetOption("job-impressions", num_options, options)) != NULL)
    {
     /*
      * Send job-pages-per-set attribute to apply finishings correctly...
      */

      ippAddInteger(request, IPP_TAG_JOB, IPP_TAG_INTEGER, "job-pages-per-set", atoi(keyword) / finishings_copies);
    }
  }
  else
  {
    num_finishings = _ppdCacheGetFinishingValues(ppd, pc, (int)(sizeof(finishings) / sizeof(finishings[0])), finishings);
    if (num_finishings > 0)
    {
      ippAddIntegers(request, IPP_TAG_JOB, IPP_TAG_ENUM, "finishings", num_finishings, finishings);

      if (copies != finishings_copies && (keyword = cupsGetOption("job-impressions", num_options, options)) != NULL)
      {
       /*
	* Send job-pages-per-set attribute to apply finishings correctly...
	*/

	ippAddInteger(request, IPP_TAG_JOB, IPP_TAG_INTEGER, "job-pages-per-set", atoi(keyword) / finishings_copies);
      }
    }
  }

  return (copies);
}


/*
 * '_ppdCacheCreateWithFile()' - Create PPD cache and mapping data from a
 *                               written file.
 *
 * Use the @link _ppdCacheWriteFile@ function to write PWG mapping data to a
 * file.
 */

_ppd_cache_t *				/* O  - PPD cache and mapping data */
_ppdCacheCreateWithFile(
    const char *filename,		/* I  - File to read */
    ipp_t      **attrs)			/* IO - IPP attributes, if any */
{
  cups_file_t	*fp;			/* File */
  _ppd_cache_t	*pc;			/* PWG mapping data */
  pwg_size_t	*size;			/* Current size */
  pwg_map_t	*map;			/* Current map */
  _pwg_finishings_t *finishings;	/* Current finishings option */
  int		linenum,		/* Current line number */
		num_bins,		/* Number of bins in file */
		num_sizes,		/* Number of sizes in file */
		num_sources,		/* Number of sources in file */
		num_types;		/* Number of types in file */
  char		line[2048],		/* Current line */
		*value,			/* Pointer to value in line */
		*valueptr,		/* Pointer into value */
		pwg_keyword[128],	/* PWG keyword */
		ppd_keyword[PPD_MAX_NAME];
					/* PPD keyword */
  _pwg_print_color_mode_t print_color_mode;
					/* Print color mode for preset */
  _pwg_print_quality_t print_quality;	/* Print quality for preset */
  _pwg_print_content_optimize_t print_content_optimize;
                                        /* Content optimize for preset */


  DEBUG_printf(("_ppdCacheCreateWithFile(filename=\"%s\")", filename));

 /*
  * Range check input...
  */

  if (attrs)
    *attrs = NULL;

  if (!filename)
  {
    _cupsSetError(IPP_STATUS_ERROR_INTERNAL, strerror(EINVAL), 0);
    return (NULL);
  }

 /*
  * Open the file...
  */

  if ((fp = cupsFileOpen(filename, "r")) == NULL)
  {
    _cupsSetError(IPP_STATUS_ERROR_INTERNAL, strerror(errno), 0);
    return (NULL);
  }

 /*
  * Read the first line and make sure it has "#CUPS-PPD-CACHE-version" in it...
  */

  if (!cupsFileGets(fp, line, sizeof(line)))
  {
    _cupsSetError(IPP_STATUS_ERROR_INTERNAL, strerror(errno), 0);
    DEBUG_puts("_ppdCacheCreateWithFile: Unable to read first line.");
    cupsFileClose(fp);
    return (NULL);
  }

  if (strncmp(line, "#CUPS-PPD-CACHE-", 16))
  {
    _cupsSetError(IPP_STATUS_ERROR_INTERNAL, _("Bad PPD cache file."), 1);
    DEBUG_printf(("_ppdCacheCreateWithFile: Wrong first line \"%s\".", line));
    cupsFileClose(fp);
    return (NULL);
  }

  if (atoi(line + 16) != _PPD_CACHE_VERSION)
  {
    _cupsSetError(IPP_STATUS_ERROR_INTERNAL, _("Out of date PPD cache file."), 1);
    DEBUG_printf(("_ppdCacheCreateWithFile: Cache file has version %s, "
                  "expected %d.", line + 16, _PPD_CACHE_VERSION));
    cupsFileClose(fp);
    return (NULL);
  }

 /*
  * Allocate the mapping data structure...
  */

  if ((pc = calloc(1, sizeof(_ppd_cache_t))) == NULL)
  {
    _cupsSetError(IPP_STATUS_ERROR_INTERNAL, strerror(errno), 0);
    DEBUG_puts("_ppdCacheCreateWithFile: Unable to allocate _ppd_cache_t.");
    goto create_error;
  }

  pc->max_copies = 9999;

 /*
  * Read the file...
  */

  linenum     = 0;
  num_bins    = 0;
  num_sizes   = 0;
  num_sources = 0;
  num_types   = 0;

  while (cupsFileGetConf(fp, line, sizeof(line), &value, &linenum))
  {
    DEBUG_printf(("_ppdCacheCreateWithFile: line=\"%s\", value=\"%s\", "
                  "linenum=%d", line, value, linenum));

    if (!value)
    {
      DEBUG_printf(("_ppdCacheCreateWithFile: Missing value on line %d.",
                    linenum));
      _cupsSetError(IPP_STATUS_ERROR_INTERNAL, _("Bad PPD cache file."), 1);
      goto create_error;
    }
    else if (!_cups_strcasecmp(line, "Filter"))
    {
      if (!pc->filters)
        pc->filters = cupsArrayNew3(NULL, NULL, NULL, 0, (cups_acopy_func_t)strdup, (cups_afree_func_t)free);

      cupsArrayAdd(pc->filters, value);
    }
    else if (!_cups_strcasecmp(line, "PreFilter"))
    {
      if (!pc->prefilters)
        pc->prefilters = cupsArrayNew3(NULL, NULL, NULL, 0, (cups_acopy_func_t)strdup, (cups_afree_func_t)free);

      cupsArrayAdd(pc->prefilters, value);
    }
    else if (!_cups_strcasecmp(line, "Product"))
    {
      pc->product = strdup(value);
    }
    else if (!_cups_strcasecmp(line, "SingleFile"))
    {
      pc->single_file = !_cups_strcasecmp(value, "true");
    }
    else if (!_cups_strcasecmp(line, "IPP"))
    {
      off_t	pos = cupsFileTell(fp),	/* Position in file */
		length = strtol(value, NULL, 10);
					/* Length of IPP attributes */

      if (attrs && *attrs)
      {
        DEBUG_puts("_ppdCacheCreateWithFile: IPP listed multiple times.");
	_cupsSetError(IPP_STATUS_ERROR_INTERNAL, _("Bad PPD cache file."), 1);
	goto create_error;
      }
      else if (length <= 0)
      {
        DEBUG_puts("_ppdCacheCreateWithFile: Bad IPP length.");
	_cupsSetError(IPP_STATUS_ERROR_INTERNAL, _("Bad PPD cache file."), 1);
	goto create_error;
      }

      if (attrs)
      {
       /*
        * Read IPP attributes into the provided variable...
	*/

        *attrs = ippNew();

        if (ippReadIO(fp, (ipp_iocb_t)cupsFileRead, 1, NULL,
		      *attrs) != IPP_STATE_DATA)
	{
	  DEBUG_puts("_ppdCacheCreateWithFile: Bad IPP data.");
	  _cupsSetError(IPP_STATUS_ERROR_INTERNAL, _("Bad PPD cache file."), 1);
	  goto create_error;
	}
      }
      else
      {
       /*
        * Skip the IPP data entirely...
	*/

        cupsFileSeek(fp, pos + length);
      }

      if (cupsFileTell(fp) != (pos + length))
      {
        DEBUG_puts("_ppdCacheCreateWithFile: Bad IPP data.");
	_cupsSetError(IPP_STATUS_ERROR_INTERNAL, _("Bad PPD cache file."), 1);
	goto create_error;
      }
    }
    else if (!_cups_strcasecmp(line, "NumBins"))
    {
      if (num_bins > 0)
      {
        DEBUG_puts("_ppdCacheCreateWithFile: NumBins listed multiple times.");
	_cupsSetError(IPP_STATUS_ERROR_INTERNAL, _("Bad PPD cache file."), 1);
	goto create_error;
      }

      if ((num_bins = atoi(value)) <= 0 || num_bins > 65536)
      {
        DEBUG_printf(("_ppdCacheCreateWithFile: Bad NumBins value %d on line "
		      "%d.", num_sizes, linenum));
	_cupsSetError(IPP_STATUS_ERROR_INTERNAL, _("Bad PPD cache file."), 1);
	goto create_error;
      }

      if ((pc->bins = calloc((size_t)num_bins, sizeof(pwg_map_t))) == NULL)
      {
        DEBUG_printf(("_ppdCacheCreateWithFile: Unable to allocate %d bins.",
	              num_sizes));
	_cupsSetError(IPP_STATUS_ERROR_INTERNAL, strerror(errno), 0);
	goto create_error;
      }
    }
    else if (!_cups_strcasecmp(line, "Bin"))
    {
      if (sscanf(value, "%127s%40s", pwg_keyword, ppd_keyword) != 2)
      {
        DEBUG_printf(("_ppdCacheCreateWithFile: Bad Bin on line %d.", linenum));
	_cupsSetError(IPP_STATUS_ERROR_INTERNAL, _("Bad PPD cache file."), 1);
	goto create_error;
      }

      if (pc->num_bins >= num_bins)
      {
        DEBUG_printf(("_ppdCacheCreateWithFile: Too many Bin's on line %d.",
	              linenum));
	_cupsSetError(IPP_STATUS_ERROR_INTERNAL, _("Bad PPD cache file."), 1);
	goto create_error;
      }

      map      = pc->bins + pc->num_bins;
      map->pwg = strdup(pwg_keyword);
      map->ppd = strdup(ppd_keyword);

      pc->num_bins ++;
    }
    else if (!_cups_strcasecmp(line, "NumSizes"))
    {
      if (num_sizes > 0)
      {
        DEBUG_puts("_ppdCacheCreateWithFile: NumSizes listed multiple times.");
	_cupsSetError(IPP_STATUS_ERROR_INTERNAL, _("Bad PPD cache file."), 1);
	goto create_error;
      }

      if ((num_sizes = atoi(value)) < 0 || num_sizes > 65536)
      {
        DEBUG_printf(("_ppdCacheCreateWithFile: Bad NumSizes value %d on line "
	              "%d.", num_sizes, linenum));
	_cupsSetError(IPP_STATUS_ERROR_INTERNAL, _("Bad PPD cache file."), 1);
	goto create_error;
      }

      if (num_sizes > 0)
      {
	if ((pc->sizes = calloc((size_t)num_sizes, sizeof(pwg_size_t))) == NULL)
	{
	  DEBUG_printf(("_ppdCacheCreateWithFile: Unable to allocate %d sizes.",
			num_sizes));
	  _cupsSetError(IPP_STATUS_ERROR_INTERNAL, strerror(errno), 0);
	  goto create_error;
	}
      }
    }
    else if (!_cups_strcasecmp(line, "Size"))
    {
      if (pc->num_sizes >= num_sizes)
      {
        DEBUG_printf(("_ppdCacheCreateWithFile: Too many Size's on line %d.",
	              linenum));
	_cupsSetError(IPP_STATUS_ERROR_INTERNAL, _("Bad PPD cache file."), 1);
	goto create_error;
      }

      size = pc->sizes + pc->num_sizes;

      if (sscanf(value, "%127s%40s%d%d%d%d%d%d", pwg_keyword, ppd_keyword,
		 &(size->width), &(size->length), &(size->left),
		 &(size->bottom), &(size->right), &(size->top)) != 8)
      {
        DEBUG_printf(("_ppdCacheCreateWithFile: Bad Size on line %d.",
	              linenum));
	_cupsSetError(IPP_STATUS_ERROR_INTERNAL, _("Bad PPD cache file."), 1);
	goto create_error;
      }

      size->map.pwg = strdup(pwg_keyword);
      size->map.ppd = strdup(ppd_keyword);

      pc->num_sizes ++;
    }
    else if (!_cups_strcasecmp(line, "CustomSize"))
    {
      if (pc->custom_max_width > 0)
      {
        DEBUG_printf(("_ppdCacheCreateWithFile: Too many CustomSize's on line "
	              "%d.", linenum));
	_cupsSetError(IPP_STATUS_ERROR_INTERNAL, _("Bad PPD cache file."), 1);
	goto create_error;
      }

      if (sscanf(value, "%d%d%d%d%d%d%d%d", &(pc->custom_max_width),
                 &(pc->custom_max_length), &(pc->custom_min_width),
		 &(pc->custom_min_length), &(pc->custom_size.left),
		 &(pc->custom_size.bottom), &(pc->custom_size.right),
		 &(pc->custom_size.top)) != 8)
      {
        DEBUG_printf(("_ppdCacheCreateWithFile: Bad CustomSize on line %d.",
	              linenum));
	_cupsSetError(IPP_STATUS_ERROR_INTERNAL, _("Bad PPD cache file."), 1);
	goto create_error;
      }

      pwgFormatSizeName(pwg_keyword, sizeof(pwg_keyword), "custom", "max",
		        pc->custom_max_width, pc->custom_max_length, NULL);
      pc->custom_max_keyword = strdup(pwg_keyword);

      pwgFormatSizeName(pwg_keyword, sizeof(pwg_keyword), "custom", "min",
		        pc->custom_min_width, pc->custom_min_length, NULL);
      pc->custom_min_keyword = strdup(pwg_keyword);
    }
    else if (!_cups_strcasecmp(line, "SourceOption"))
    {
      pc->source_option = strdup(value);
    }
    else if (!_cups_strcasecmp(line, "NumSources"))
    {
      if (num_sources > 0)
      {
        DEBUG_puts("_ppdCacheCreateWithFile: NumSources listed multiple "
	           "times.");
	_cupsSetError(IPP_STATUS_ERROR_INTERNAL, _("Bad PPD cache file."), 1);
	goto create_error;
      }

      if ((num_sources = atoi(value)) <= 0 || num_sources > 65536)
      {
        DEBUG_printf(("_ppdCacheCreateWithFile: Bad NumSources value %d on "
	              "line %d.", num_sources, linenum));
	_cupsSetError(IPP_STATUS_ERROR_INTERNAL, _("Bad PPD cache file."), 1);
	goto create_error;
      }

      if ((pc->sources = calloc((size_t)num_sources, sizeof(pwg_map_t))) == NULL)
      {
        DEBUG_printf(("_ppdCacheCreateWithFile: Unable to allocate %d sources.",
	              num_sources));
	_cupsSetError(IPP_STATUS_ERROR_INTERNAL, strerror(errno), 0);
	goto create_error;
      }
    }
    else if (!_cups_strcasecmp(line, "Source"))
    {
      if (sscanf(value, "%127s%40s", pwg_keyword, ppd_keyword) != 2)
      {
        DEBUG_printf(("_ppdCacheCreateWithFile: Bad Source on line %d.",
	              linenum));
	_cupsSetError(IPP_STATUS_ERROR_INTERNAL, _("Bad PPD cache file."), 1);
	goto create_error;
      }

      if (pc->num_sources >= num_sources)
      {
        DEBUG_printf(("_ppdCacheCreateWithFile: Too many Source's on line %d.",
	              linenum));
	_cupsSetError(IPP_STATUS_ERROR_INTERNAL, _("Bad PPD cache file."), 1);
	goto create_error;
      }

      map      = pc->sources + pc->num_sources;
      map->pwg = strdup(pwg_keyword);
      map->ppd = strdup(ppd_keyword);

      pc->num_sources ++;
    }
    else if (!_cups_strcasecmp(line, "NumTypes"))
    {
      if (num_types > 0)
      {
        DEBUG_puts("_ppdCacheCreateWithFile: NumTypes listed multiple times.");
	_cupsSetError(IPP_STATUS_ERROR_INTERNAL, _("Bad PPD cache file."), 1);
	goto create_error;
      }

      if ((num_types = atoi(value)) <= 0 || num_types > 65536)
      {
        DEBUG_printf(("_ppdCacheCreateWithFile: Bad NumTypes value %d on "
	              "line %d.", num_types, linenum));
	_cupsSetError(IPP_STATUS_ERROR_INTERNAL, _("Bad PPD cache file."), 1);
	goto create_error;
      }

      if ((pc->types = calloc((size_t)num_types, sizeof(pwg_map_t))) == NULL)
      {
        DEBUG_printf(("_ppdCacheCreateWithFile: Unable to allocate %d types.",
	              num_types));
	_cupsSetError(IPP_STATUS_ERROR_INTERNAL, strerror(errno), 0);
	goto create_error;
      }
    }
    else if (!_cups_strcasecmp(line, "Type"))
    {
      if (sscanf(value, "%127s%40s", pwg_keyword, ppd_keyword) != 2)
      {
        DEBUG_printf(("_ppdCacheCreateWithFile: Bad Type on line %d.",
	              linenum));
	_cupsSetError(IPP_STATUS_ERROR_INTERNAL, _("Bad PPD cache file."), 1);
	goto create_error;
      }

      if (pc->num_types >= num_types)
      {
        DEBUG_printf(("_ppdCacheCreateWithFile: Too many Type's on line %d.",
	              linenum));
	_cupsSetError(IPP_STATUS_ERROR_INTERNAL, _("Bad PPD cache file."), 1);
	goto create_error;
      }

      map      = pc->types + pc->num_types;
      map->pwg = strdup(pwg_keyword);
      map->ppd = strdup(ppd_keyword);

      pc->num_types ++;
    }
    else if (!_cups_strcasecmp(line, "Preset"))
    {
     /*
      * Preset output-mode print-quality name=value ...
      */

      print_color_mode = (_pwg_print_color_mode_t)strtol(value, &valueptr, 10);
      print_quality    = (_pwg_print_quality_t)strtol(valueptr, &valueptr, 10);

      if (print_color_mode < _PWG_PRINT_COLOR_MODE_MONOCHROME ||
          print_color_mode >= _PWG_PRINT_COLOR_MODE_MAX ||
	  print_quality < _PWG_PRINT_QUALITY_DRAFT ||
	  print_quality >= _PWG_PRINT_QUALITY_MAX ||
	  valueptr == value || !*valueptr)
      {
        DEBUG_printf(("_ppdCacheCreateWithFile: Bad Preset on line %d.",
	              linenum));
	_cupsSetError(IPP_STATUS_ERROR_INTERNAL, _("Bad PPD cache file."), 1);
	goto create_error;
      }

      pc->num_presets[print_color_mode][print_quality] =
          cupsParseOptions(valueptr, 0,
	                   pc->presets[print_color_mode] + print_quality);
    }
    else if (!_cups_strcasecmp(line, "OptimizePreset"))
    {
     /*
      * Preset print_content_optimize name=value ...
      */

      print_content_optimize = (_pwg_print_content_optimize_t)strtol(value, &valueptr, 10);

      if (print_content_optimize < _PWG_PRINT_CONTENT_OPTIMIZE_AUTO ||
          print_content_optimize >= _PWG_PRINT_CONTENT_OPTIMIZE_MAX ||
	  valueptr == value || !*valueptr)
      {
        DEBUG_printf(("ppdCacheCreateWithFile: Bad Optimize Preset on line %d.",
	              linenum));
	_cupsSetError(IPP_STATUS_ERROR_INTERNAL, _("Bad PPD cache file."), 1);
	goto create_error;
      }

      pc->num_optimize_presets[print_content_optimize] =
          cupsParseOptions(valueptr, 0,
	                   pc->optimize_presets + print_content_optimize);
    }
    else if (!_cups_strcasecmp(line, "SidesOption"))
      pc->sides_option = strdup(value);
    else if (!_cups_strcasecmp(line, "Sides1Sided"))
      pc->sides_1sided = strdup(value);
    else if (!_cups_strcasecmp(line, "Sides2SidedLong"))
      pc->sides_2sided_long = strdup(value);
    else if (!_cups_strcasecmp(line, "Sides2SidedShort"))
      pc->sides_2sided_short = strdup(value);
    else if (!_cups_strcasecmp(line, "Finishings"))
    {
      if (!pc->finishings)
	pc->finishings =
	    cupsArrayNew3((cups_array_func_t)pwg_compare_finishings,
			  NULL, NULL, 0, NULL,
			  (cups_afree_func_t)pwg_free_finishings);

      if ((finishings = calloc(1, sizeof(_pwg_finishings_t))) == NULL)
        goto create_error;

      finishings->value       = (ipp_finishings_t)strtol(value, &valueptr, 10);
      finishings->num_options = cupsParseOptions(valueptr, 0,
                                                 &(finishings->options));

      cupsArrayAdd(pc->finishings, finishings);
    }
    else if (!_cups_strcasecmp(line, "FinishingTemplate"))
    {
      if (!pc->templates)
        pc->templates = cupsArrayNew3((cups_array_func_t)strcmp, NULL, NULL, 0, (cups_acopy_func_t)strdup, (cups_afree_func_t)free);

      cupsArrayAdd(pc->templates, value);
    }
    else if (!_cups_strcasecmp(line, "MaxCopies"))
      pc->max_copies = atoi(value);
    else if (!_cups_strcasecmp(line, "ChargeInfoURI"))
      pc->charge_info_uri = strdup(value);
    else if (!_cups_strcasecmp(line, "JobAccountId"))
      pc->account_id = !_cups_strcasecmp(value, "true");
    else if (!_cups_strcasecmp(line, "JobAccountingUserId"))
      pc->accounting_user_id = !_cups_strcasecmp(value, "true");
    else if (!_cups_strcasecmp(line, "JobPassword"))
      pc->password = strdup(value);
    else if (!_cups_strcasecmp(line, "Mandatory"))
    {
      if (pc->mandatory)
        _cupsArrayAddStrings(pc->mandatory, value, ' ');
      else
        pc->mandatory = _cupsArrayNewStrings(value, ' ');
    }
    else if (!_cups_strcasecmp(line, "SupportFile"))
    {
      if (!pc->support_files)
        pc->support_files = cupsArrayNew3(NULL, NULL, NULL, 0, (cups_acopy_func_t)strdup, (cups_afree_func_t)free);

      cupsArrayAdd(pc->support_files, value);
    }
    else
    {
      DEBUG_printf(("_ppdCacheCreateWithFile: Unknown %s on line %d.", line,
		    linenum));
    }
  }

  if (pc->num_sizes < num_sizes)
  {
    DEBUG_printf(("_ppdCacheCreateWithFile: Not enough sizes (%d < %d).",
                  pc->num_sizes, num_sizes));
    _cupsSetError(IPP_STATUS_ERROR_INTERNAL, _("Bad PPD cache file."), 1);
    goto create_error;
  }

  if (pc->num_sources < num_sources)
  {
    DEBUG_printf(("_ppdCacheCreateWithFile: Not enough sources (%d < %d).",
                  pc->num_sources, num_sources));
    _cupsSetError(IPP_STATUS_ERROR_INTERNAL, _("Bad PPD cache file."), 1);
    goto create_error;
  }

  if (pc->num_types < num_types)
  {
    DEBUG_printf(("_ppdCacheCreateWithFile: Not enough types (%d < %d).",
                  pc->num_types, num_types));
    _cupsSetError(IPP_STATUS_ERROR_INTERNAL, _("Bad PPD cache file."), 1);
    goto create_error;
  }

  cupsFileClose(fp);

  return (pc);

 /*
  * If we get here the file was bad - free any data and return...
  */

  create_error:

  cupsFileClose(fp);
  _ppdCacheDestroy(pc);

  if (attrs)
  {
    ippDelete(*attrs);
    *attrs = NULL;
  }

  return (NULL);
}


/*
 * '_ppdCacheCreateWithPPD()' - Create PWG mapping data from a PPD file.
 */

_ppd_cache_t *				/* O - PPD cache and mapping data */
_ppdCacheCreateWithPPD(ppd_file_t *ppd)	/* I - PPD file */
{
  int			i, j, k;	/* Looping vars */
  _ppd_cache_t		*pc;		/* PWG mapping data */
  ppd_option_t		*input_slot,	/* InputSlot option */
			*media_type,	/* MediaType option */
			*output_bin,	/* OutputBin option */
			*color_model,	/* ColorModel option */
			*duplex,	/* Duplex option */
			*ppd_option;	/* Other PPD option */
  ppd_choice_t		*choice;	/* Current InputSlot/MediaType */
  pwg_map_t		*map;		/* Current source/type map */
  int                   preset_added = 0; /* Preset definition found in PPD? */
  ppd_attr_t		*ppd_attr;	/* Current PPD preset attribute */
  int			num_options;	/* Number of preset options and props */
  cups_option_t		*options;	/* Preset options and properties */
  ppd_size_t		*ppd_size;	/* Current PPD size */
  pwg_size_t		*pwg_size;	/* Current PWG size */
  char			pwg_keyword[3 + PPD_MAX_NAME + 1 + 12 + 1 + 12 + 3],
					/* PWG keyword string */
			ppd_name[PPD_MAX_NAME];
					/* Normalized PPD name */
  const char		*pwg_name;	/* Standard PWG media name */
  pwg_media_t		*pwg_media;	/* PWG media data */
  _pwg_print_color_mode_t pwg_print_color_mode;
					/* print-color-mode index */
  _pwg_print_quality_t	pwg_print_quality;
					/* print-quality index */
  int			similar;	/* Are the old and new size similar? */
  pwg_size_t		*old_size;	/* Current old size */
  int			old_imageable,	/* Old imageable length in 2540ths */
			old_borderless,	/* Old borderless state */
			old_known_pwg;	/* Old PWG name is well-known */
  int			new_width,	/* New width in 2540ths */
			new_length,	/* New length in 2540ths */
			new_left,	/* New left margin in 2540ths */
			new_bottom,	/* New bottom margin in 2540ths */
			new_right,	/* New right margin in 2540ths */
			new_top,	/* New top margin in 2540ths */
			new_imageable,	/* New imageable length in 2540ths */
			new_borderless,	/* New borderless state */
			new_known_pwg;	/* New PWG name is well-known */
  pwg_size_t		*new_size;	/* New size to add, if any */
  const char		*filter;	/* Current filter */
  _pwg_finishings_t	*finishings;	/* Current finishings value */
  char			msg_id[256];	/* Message identifier */


  DEBUG_printf(("_ppdCacheCreateWithPPD(ppd=%p)", ppd));

 /*
  * Range check input...
  */

  if (!ppd)
    return (NULL);

 /*
  * Allocate memory...
  */

  if ((pc = calloc(1, sizeof(_ppd_cache_t))) == NULL)
  {
    DEBUG_puts("_ppdCacheCreateWithPPD: Unable to allocate _ppd_cache_t.");
    goto create_error;
  }

  pc->strings = _cupsMessageNew(NULL);

 /*
  * Copy and convert size data...
  */

  if (ppd->num_sizes > 0)
  {
    if ((pc->sizes = calloc((size_t)ppd->num_sizes, sizeof(pwg_size_t))) == NULL)
    {
      DEBUG_printf(("_ppdCacheCreateWithPPD: Unable to allocate %d "
		    "pwg_size_t's.", ppd->num_sizes));
      goto create_error;
    }

    for (i = ppd->num_sizes, pwg_size = pc->sizes, ppd_size = ppd->sizes;
	 i > 0;
	 i --, ppd_size ++)
    {
     /*
      * Don't copy over custom size...
      */

      if (!_cups_strcasecmp(ppd_size->name, "Custom"))
	continue;

     /*
      * Convert the PPD size name to the corresponding PWG keyword name.
      */

      if ((pwg_media = pwgMediaForSize(PWG_FROM_POINTS(ppd_size->width), PWG_FROM_POINTS(ppd_size->length))) != NULL)
      {
       /*
	* Standard name, do we have conflicts?
	*/

	for (j = 0; j < pc->num_sizes; j ++)
	  if (!strcmp(pc->sizes[j].map.pwg, pwg_media->pwg))
	  {
	    pwg_media = NULL;
	    break;
	  }
      }

      if (pwg_media)
      {
       /*
	* Standard name and no conflicts, use it!
	*/

	pwg_name      = pwg_media->pwg;
	new_known_pwg = 1;
      }
      else
      {
       /*
	* Not a standard name; convert it to a PWG vendor name of the form:
	*
	*     pp_lowerppd_WIDTHxHEIGHTuu
	*/

	pwg_name      = pwg_keyword;
	new_known_pwg = 0;

	pwg_unppdize_name(ppd_size->name, ppd_name, sizeof(ppd_name), "_.");
	pwgFormatSizeName(pwg_keyword, sizeof(pwg_keyword), NULL, ppd_name,
			  PWG_FROM_POINTS(ppd_size->width),
			  PWG_FROM_POINTS(ppd_size->length), NULL);
      }

     /*
      * If we have a similar paper with non-zero margins then we only want to
      * keep it if it has a larger imageable area length.  The NULL check is for
      * dimensions that are <= 0...
      */

      if ((pwg_media = _pwgMediaNearSize(PWG_FROM_POINTS(ppd_size->width),
					PWG_FROM_POINTS(ppd_size->length),
					0)) == NULL)
	continue;

      new_width      = pwg_media->width;
      new_length     = pwg_media->length;
      new_left       = PWG_FROM_POINTS(ppd_size->left);
      new_bottom     = PWG_FROM_POINTS(ppd_size->bottom);
      new_right      = PWG_FROM_POINTS(ppd_size->width - ppd_size->right);
      new_top        = PWG_FROM_POINTS(ppd_size->length - ppd_size->top);
      new_imageable  = new_length - new_top - new_bottom;
      new_borderless = new_bottom == 0 && new_top == 0 &&
		       new_left == 0 && new_right == 0;

      for (k = pc->num_sizes, similar = 0, old_size = pc->sizes, new_size = NULL;
	   k > 0 && !similar;
	   k --, old_size ++)
      {
	old_imageable  = old_size->length - old_size->top - old_size->bottom;
	old_borderless = old_size->left == 0 && old_size->bottom == 0 &&
			 old_size->right == 0 && old_size->top == 0;
	old_known_pwg  = strncmp(old_size->map.pwg, "oe_", 3) &&
			 strncmp(old_size->map.pwg, "om_", 3);

	similar = old_borderless == new_borderless &&
		  _PWG_EQUIVALENT(old_size->width, new_width) &&
		  _PWG_EQUIVALENT(old_size->length, new_length);

	if (similar &&
	    (new_known_pwg || (!old_known_pwg && new_imageable > old_imageable)))
	{
	 /*
	  * The new paper has a larger imageable area so it could replace
	  * the older paper.  Regardless of the imageable area, we always
	  * prefer the size with a well-known PWG name.
	  */

	  new_size = old_size;
	  free(old_size->map.ppd);
	  free(old_size->map.pwg);
	}
      }

      if (!similar)
      {
       /*
	* The paper was unique enough to deserve its own entry so add it to the
	* end.
	*/

	new_size = pwg_size ++;
	pc->num_sizes ++;
      }

      if (new_size)
      {
       /*
	* Save this size...
	*/

	new_size->map.ppd = strdup(ppd_size->name);
	new_size->map.pwg = strdup(pwg_name);
	new_size->width   = new_width;
	new_size->length  = new_length;
	new_size->left    = new_left;
	new_size->bottom  = new_bottom;
	new_size->right   = new_right;
	new_size->top     = new_top;
      }
    }
  }

  if (ppd->variable_sizes)
  {
   /*
    * Generate custom size data...
    */

    pwgFormatSizeName(pwg_keyword, sizeof(pwg_keyword), "custom", "max",
		      PWG_FROM_POINTS(ppd->custom_max[0]),
		      PWG_FROM_POINTS(ppd->custom_max[1]), NULL);
    pc->custom_max_keyword = strdup(pwg_keyword);
    pc->custom_max_width   = PWG_FROM_POINTS(ppd->custom_max[0]);
    pc->custom_max_length  = PWG_FROM_POINTS(ppd->custom_max[1]);

    pwgFormatSizeName(pwg_keyword, sizeof(pwg_keyword), "custom", "min",
		      PWG_FROM_POINTS(ppd->custom_min[0]),
		      PWG_FROM_POINTS(ppd->custom_min[1]), NULL);
    pc->custom_min_keyword = strdup(pwg_keyword);
    pc->custom_min_width   = PWG_FROM_POINTS(ppd->custom_min[0]);
    pc->custom_min_length  = PWG_FROM_POINTS(ppd->custom_min[1]);

    pc->custom_size.left   = PWG_FROM_POINTS(ppd->custom_margins[0]);
    pc->custom_size.bottom = PWG_FROM_POINTS(ppd->custom_margins[1]);
    pc->custom_size.right  = PWG_FROM_POINTS(ppd->custom_margins[2]);
    pc->custom_size.top    = PWG_FROM_POINTS(ppd->custom_margins[3]);
  }

 /*
  * Copy and convert InputSlot data...
  */

  if ((input_slot = ppdFindOption(ppd, "InputSlot")) == NULL)
    input_slot = ppdFindOption(ppd, "HPPaperSource");

  if (input_slot)
  {
    pc->source_option = strdup(input_slot->keyword);

    if ((pc->sources = calloc((size_t)input_slot->num_choices, sizeof(pwg_map_t))) == NULL)
    {
      DEBUG_printf(("_ppdCacheCreateWithPPD: Unable to allocate %d "
                    "pwg_map_t's for InputSlot.", input_slot->num_choices));
      goto create_error;
    }

    pc->num_sources = input_slot->num_choices;

    for (i = input_slot->num_choices, choice = input_slot->choices,
             map = pc->sources;
	 i > 0;
	 i --, choice ++, map ++)
    {
      if (!_cups_strncasecmp(choice->choice, "Auto", 4) ||
          !_cups_strcasecmp(choice->choice, "Default"))
        pwg_name = "auto";
      else if (!_cups_strcasecmp(choice->choice, "Cassette"))
        pwg_name = "main";
      else if (!_cups_strcasecmp(choice->choice, "PhotoTray"))
        pwg_name = "photo";
      else if (!_cups_strcasecmp(choice->choice, "CDTray"))
        pwg_name = "disc";
      else if (!_cups_strncasecmp(choice->choice, "Multipurpose", 12) ||
               !_cups_strcasecmp(choice->choice, "MP") ||
               !_cups_strcasecmp(choice->choice, "MPTray"))
        pwg_name = "by-pass-tray";
      else if (!_cups_strcasecmp(choice->choice, "LargeCapacity"))
        pwg_name = "large-capacity";
      else if (!_cups_strncasecmp(choice->choice, "Lower", 5))
        pwg_name = "bottom";
      else if (!_cups_strncasecmp(choice->choice, "Middle", 6))
        pwg_name = "middle";
      else if (!_cups_strncasecmp(choice->choice, "Upper", 5))
        pwg_name = "top";
      else if (!_cups_strncasecmp(choice->choice, "Side", 4))
        pwg_name = "side";
      else if (!_cups_strcasecmp(choice->choice, "Roll"))
        pwg_name = "main-roll";
      else
      {
       /*
        * Convert PPD name to lowercase...
	*/

        pwg_name = pwg_keyword;
	pwg_unppdize_name(choice->choice, pwg_keyword, sizeof(pwg_keyword),
	                  "_");
      }

      map->pwg = strdup(pwg_name);
      map->ppd = strdup(choice->choice);

     /*
      * Add localized text for PWG keyword to message catalog...
      */

      snprintf(msg_id, sizeof(msg_id), "media-source.%s", pwg_name);
      pwg_add_message(pc->strings, msg_id, choice->text);
    }
  }

 /*
  * Copy and convert MediaType data...
  */

  if ((media_type = ppdFindOption(ppd, "MediaType")) != NULL)
  {
    if ((pc->types = calloc((size_t)media_type->num_choices, sizeof(pwg_map_t))) == NULL)
    {
      DEBUG_printf(("_ppdCacheCreateWithPPD: Unable to allocate %d "
                    "pwg_map_t's for MediaType.", media_type->num_choices));
      goto create_error;
    }

    pc->num_types = media_type->num_choices;

    for (i = media_type->num_choices, choice = media_type->choices,
             map = pc->types;
	 i > 0;
	 i --, choice ++, map ++)
    {
      if (!_cups_strncasecmp(choice->choice, "Auto", 4) ||
          !_cups_strcasecmp(choice->choice, "Any") ||
          !_cups_strcasecmp(choice->choice, "Default"))
        pwg_name = "auto";
      else if (!_cups_strncasecmp(choice->choice, "Card", 4))
        pwg_name = "cardstock";
      else if (!_cups_strncasecmp(choice->choice, "Env", 3))
        pwg_name = "envelope";
      else if (!_cups_strncasecmp(choice->choice, "Gloss", 5))
        pwg_name = "photographic-glossy";
      else if (!_cups_strcasecmp(choice->choice, "HighGloss"))
        pwg_name = "photographic-high-gloss";
      else if (!_cups_strcasecmp(choice->choice, "Matte"))
        pwg_name = "photographic-matte";
      else if (!_cups_strncasecmp(choice->choice, "Plain", 5))
        pwg_name = "stationery";
      else if (!_cups_strncasecmp(choice->choice, "Coated", 6))
        pwg_name = "stationery-coated";
      else if (!_cups_strcasecmp(choice->choice, "Inkjet"))
        pwg_name = "stationery-inkjet";
      else if (!_cups_strcasecmp(choice->choice, "Letterhead"))
        pwg_name = "stationery-letterhead";
      else if (!_cups_strncasecmp(choice->choice, "Preprint", 8))
        pwg_name = "stationery-preprinted";
      else if (!_cups_strcasecmp(choice->choice, "Recycled"))
        pwg_name = "stationery-recycled";
      else if (!_cups_strncasecmp(choice->choice, "Transparen", 10))
        pwg_name = "transparency";
      else
      {
       /*
        * Convert PPD name to lowercase...
	*/

        pwg_name = pwg_keyword;
	pwg_unppdize_name(choice->choice, pwg_keyword, sizeof(pwg_keyword),
	                  "_");
      }

      map->pwg = strdup(pwg_name);
      map->ppd = strdup(choice->choice);

     /*
      * Add localized text for PWG keyword to message catalog...
      */

      snprintf(msg_id, sizeof(msg_id), "media-type.%s", pwg_name);
      pwg_add_message(pc->strings, msg_id, choice->text);
    }
  }

 /*
  * Copy and convert OutputBin data...
  */

  if ((output_bin = ppdFindOption(ppd, "OutputBin")) != NULL)
  {
    if ((pc->bins = calloc((size_t)output_bin->num_choices, sizeof(pwg_map_t))) == NULL)
    {
      DEBUG_printf(("_ppdCacheCreateWithPPD: Unable to allocate %d "
                    "pwg_map_t's for OutputBin.", output_bin->num_choices));
      goto create_error;
    }

    pc->num_bins = output_bin->num_choices;

    for (i = output_bin->num_choices, choice = output_bin->choices,
             map = pc->bins;
	 i > 0;
	 i --, choice ++, map ++)
    {
      pwg_unppdize_name(choice->choice, pwg_keyword, sizeof(pwg_keyword), "_");

      map->pwg = strdup(pwg_keyword);
      map->ppd = strdup(choice->choice);

     /*
      * Add localized text for PWG keyword to message catalog...
      */

      snprintf(msg_id, sizeof(msg_id), "output-bin.%s", pwg_keyword);
      pwg_add_message(pc->strings, msg_id, choice->text);
    }
  }

  if ((ppd_attr = ppdFindAttr(ppd, "APPrinterPreset", NULL)) != NULL)
  {
   /*
    * "Classic" Mac OS approach
    */

   /*
    * Copy and convert APPrinterPreset (output-mode + print-quality) data...
    */

    const char	*quality,		/* com.apple.print.preset.quality value */
		*output_mode,		/* com.apple.print.preset.output-mode value */
		*color_model_val,	/* ColorModel choice */
		*graphicsType,		/* com.apple.print.preset.graphicsType value */
		*media_front_coating;	/* com.apple.print.preset.media-front-coating value */

    do
    {
     /*
      * Add localized text for PWG keyword to message catalog...
      */

      snprintf(msg_id, sizeof(msg_id), "preset-name.%s", ppd_attr->spec);
      pwg_add_message(pc->strings, msg_id, ppd_attr->text);

     /*
      * Get the options for this preset...
      */

      num_options = _ppdParseOptions(ppd_attr->value, 0, &options,
                                     _PPD_PARSE_ALL);

      if ((quality = cupsGetOption("com.apple.print.preset.quality",
                                   num_options, options)) != NULL)
      {
       /*
        * Get the print-quality for this preset...
	*/

	if (!strcmp(quality, "low"))
	  pwg_print_quality = _PWG_PRINT_QUALITY_DRAFT;
	else if (!strcmp(quality, "high"))
	  pwg_print_quality = _PWG_PRINT_QUALITY_HIGH;
	else
	  pwg_print_quality = _PWG_PRINT_QUALITY_NORMAL;

       /*
	* Ignore graphicsType "Photo" presets that are not high quality.
	*/

	graphicsType = cupsGetOption("com.apple.print.preset.graphicsType",
				      num_options, options);

	if (pwg_print_quality != _PWG_PRINT_QUALITY_HIGH && graphicsType &&
	    !strcmp(graphicsType, "Photo"))
	  continue;

       /*
	* Ignore presets for normal and draft quality where the coating
	* isn't "none" or "autodetect".
	*/

	media_front_coating = cupsGetOption(
	                          "com.apple.print.preset.media-front-coating",
			          num_options, options);

        if (pwg_print_quality != _PWG_PRINT_QUALITY_HIGH &&
	    media_front_coating &&
	    strcmp(media_front_coating, "none") &&
	    strcmp(media_front_coating, "autodetect"))
	  continue;

       /*
        * Get the output mode for this preset...
	*/

        output_mode     = cupsGetOption("com.apple.print.preset.output-mode",
	                                num_options, options);
        color_model_val = cupsGetOption("ColorModel", num_options, options);

        if (output_mode)
	{
	  if (!strcmp(output_mode, "monochrome"))
	    pwg_print_color_mode = _PWG_PRINT_COLOR_MODE_MONOCHROME;
	  else
	    pwg_print_color_mode = _PWG_PRINT_COLOR_MODE_COLOR;
	}
	else if (color_model_val)
	{
	  if (!_cups_strcasecmp(color_model_val, "Gray"))
	    pwg_print_color_mode = _PWG_PRINT_COLOR_MODE_MONOCHROME;
	  else
	    pwg_print_color_mode = _PWG_PRINT_COLOR_MODE_COLOR;
	}
	else
	  pwg_print_color_mode = _PWG_PRINT_COLOR_MODE_COLOR;

       /*
        * Save the options for this combination as needed...
	*/

        if (!pc->num_presets[pwg_print_color_mode][pwg_print_quality])
	  pc->num_presets[pwg_print_color_mode][pwg_print_quality] =
	      _ppdParseOptions(ppd_attr->value, 0,
	                       pc->presets[pwg_print_color_mode] +
			           pwg_print_quality, _PPD_PARSE_OPTIONS);
	preset_added = 1;
      }

      cupsFreeOptions(num_options, options);
    }
    while ((ppd_attr = ppdFindNextAttr(ppd, "APPrinterPreset", NULL)) != NULL);

    if (preset_added &&
	!pc->num_presets[_PWG_PRINT_COLOR_MODE_MONOCHROME][_PWG_PRINT_QUALITY_DRAFT] &&
	!pc->num_presets[_PWG_PRINT_COLOR_MODE_MONOCHROME][_PWG_PRINT_QUALITY_NORMAL] &&
	!pc->num_presets[_PWG_PRINT_COLOR_MODE_MONOCHROME][_PWG_PRINT_QUALITY_HIGH])
    {
     /*
      * Try adding some common color options to create grayscale presets. These
      * are listed in order of popularity...
      */

      const char	*color_option = NULL,	/* Color control option */
	                *gray_choice = NULL;	/* Choice to select grayscale */

      if ((color_model = ppdFindOption(ppd, "ColorModel")) != NULL &&
	  ppdFindChoice(color_model, "Gray"))
      {
	color_option = "ColorModel";
	gray_choice  = "Gray";
      }
      else if ((color_model = ppdFindOption(ppd, "HPColorMode")) != NULL &&
	       ppdFindChoice(color_model, "grayscale"))
      {
	color_option = "HPColorMode";
	gray_choice  = "grayscale";
      }
      else if ((color_model = ppdFindOption(ppd, "BRMonoColor")) != NULL &&
	       ppdFindChoice(color_model, "Mono"))
      {
	color_option = "BRMonoColor";
	gray_choice  = "Mono";
      }
      else if ((color_model = ppdFindOption(ppd, "CNIJSGrayScale")) != NULL &&
	       ppdFindChoice(color_model, "1"))
      {
	color_option = "CNIJSGrayScale";
	gray_choice  = "1";
      }
      else if ((color_model = ppdFindOption(ppd, "HPColorAsGray")) != NULL &&
	       ppdFindChoice(color_model, "True"))
      {
	color_option = "HPColorAsGray";
	gray_choice  = "True";
      }

      if (color_option && gray_choice)
      {
       /*
	* Copy and convert ColorModel (output-mode) data...
	*/

	cups_option_t	*coption,	/* Color option */
			*moption;	/* Monochrome option */

	for (pwg_print_quality = _PWG_PRINT_QUALITY_DRAFT;
	     pwg_print_quality < _PWG_PRINT_QUALITY_MAX;
	     pwg_print_quality ++)
        {
	  if (pc->num_presets[_PWG_PRINT_COLOR_MODE_COLOR][pwg_print_quality])
	  {
	   /*
	    * Copy the color options...
	    */

	    num_options = pc->num_presets[_PWG_PRINT_COLOR_MODE_COLOR]
	                                 [pwg_print_quality];
	    options     = calloc(sizeof(cups_option_t), (size_t)num_options);

	    if (options)
	    {
	      for (i = num_options, moption = options,
		       coption = pc->presets[_PWG_PRINT_COLOR_MODE_COLOR]
					    [pwg_print_quality];
		   i > 0;
		   i --, moption ++, coption ++)
	      {
		moption->name  = _cupsStrRetain(coption->name);
		moption->value = _cupsStrRetain(coption->value);
	      }

	      pc->num_presets[_PWG_PRINT_COLOR_MODE_MONOCHROME][pwg_print_quality] =
		num_options;
	      pc->presets[_PWG_PRINT_COLOR_MODE_MONOCHROME][pwg_print_quality] =
		options;
	    }
	  }
	  else if (pwg_print_quality != _PWG_PRINT_QUALITY_NORMAL)
	    continue;

	  /*
	   * Add the grayscale option to the preset...
	   */

	  pc->num_presets[_PWG_PRINT_COLOR_MODE_MONOCHROME][pwg_print_quality] =
	      cupsAddOption(color_option, gray_choice,
			    pc->num_presets[_PWG_PRINT_COLOR_MODE_MONOCHROME]
					   [pwg_print_quality],
			    pc->presets[_PWG_PRINT_COLOR_MODE_MONOCHROME] +
			      pwg_print_quality);
	}
      }
    }
  }

  if (!preset_added)
  {
   /*
    * Auto-association of PPD file option settings with the IPP job attributes
    * print-color-mode, print-quality, and print-content-optimize
    *
    * This is used to retro-fit PPD files and classic CUPS drivers into
    * Printer Applications, which are IPP printers for the clients and so
    * should get controlled by standard IPP attributes as far as possible
    *
    * Note that settings assigned to print-content-optimize are only used
    * when printing with "high" print-quality
    */

    _ppdCacheAssignPresets(ppd, pc);
  }

 /*
  * Copy and convert Duplex (sides) data...
  */

  if ((duplex = ppdFindOption(ppd, "Duplex")) == NULL)
    if ((duplex = ppdFindOption(ppd, "JCLDuplex")) == NULL)
      if ((duplex = ppdFindOption(ppd, "EFDuplex")) == NULL)
        if ((duplex = ppdFindOption(ppd, "EFDuplexing")) == NULL)
	  duplex = ppdFindOption(ppd, "KD03Duplex");

  if (duplex)
  {
    pc->sides_option = strdup(duplex->keyword);

    for (i = duplex->num_choices, choice = duplex->choices;
         i > 0;
	 i --, choice ++)
    {
      if ((!_cups_strcasecmp(choice->choice, "None") ||
	   !_cups_strcasecmp(choice->choice, "False")) && !pc->sides_1sided)
        pc->sides_1sided = strdup(choice->choice);
      else if ((!_cups_strcasecmp(choice->choice, "DuplexNoTumble") ||
	        !_cups_strcasecmp(choice->choice, "LongEdge") ||
	        !_cups_strcasecmp(choice->choice, "Top")) && !pc->sides_2sided_long)
        pc->sides_2sided_long = strdup(choice->choice);
      else if ((!_cups_strcasecmp(choice->choice, "DuplexTumble") ||
	        !_cups_strcasecmp(choice->choice, "ShortEdge") ||
	        !_cups_strcasecmp(choice->choice, "Bottom")) &&
	       !pc->sides_2sided_short)
        pc->sides_2sided_short = strdup(choice->choice);
    }
  }

 /*
  * Copy filters and pre-filters...
  */

  pc->filters = cupsArrayNew3(NULL, NULL, NULL, 0, (cups_acopy_func_t)strdup, (cups_afree_func_t)free);

  cupsArrayAdd(pc->filters,
               "application/vnd.cups-raw application/octet-stream 0 -");

  if ((ppd_attr = ppdFindAttr(ppd, "cupsFilter2", NULL)) != NULL)
  {
    do
    {
      cupsArrayAdd(pc->filters, ppd_attr->value);
    }
    while ((ppd_attr = ppdFindNextAttr(ppd, "cupsFilter2", NULL)) != NULL);
  }
  else if (ppd->num_filters > 0)
  {
    for (i = 0; i < ppd->num_filters; i ++)
      cupsArrayAdd(pc->filters, ppd->filters[i]);
  }
  else
    cupsArrayAdd(pc->filters, "application/vnd.cups-postscript 0 -");

 /*
  * See if we have a command filter...
  */

  for (filter = (const char *)cupsArrayFirst(pc->filters);
       filter;
       filter = (const char *)cupsArrayNext(pc->filters))
    if (!_cups_strncasecmp(filter, "application/vnd.cups-command", 28) &&
        _cups_isspace(filter[28]))
      break;

  if (!filter &&
      ((ppd_attr = ppdFindAttr(ppd, "cupsCommands", NULL)) == NULL ||
       _cups_strcasecmp(ppd_attr->value, "none")))
  {
   /*
    * No command filter and no cupsCommands keyword telling us not to use one.
    * See if this is a PostScript printer, and if so add a PostScript command
    * filter...
    */

    for (filter = (const char *)cupsArrayFirst(pc->filters);
	 filter;
	 filter = (const char *)cupsArrayNext(pc->filters))
      if (!_cups_strncasecmp(filter, "application/vnd.cups-postscript", 31) &&
	  _cups_isspace(filter[31]))
	break;

    if (filter)
      cupsArrayAdd(pc->filters,
                   "application/vnd.cups-command application/postscript 100 "
                   "commandtops");
  }

  if ((ppd_attr = ppdFindAttr(ppd, "cupsPreFilter", NULL)) != NULL)
  {
    pc->prefilters = cupsArrayNew3(NULL, NULL, NULL, 0, (cups_acopy_func_t)strdup, (cups_afree_func_t)free);

    do
    {
      cupsArrayAdd(pc->prefilters, ppd_attr->value);
    }
    while ((ppd_attr = ppdFindNextAttr(ppd, "cupsPreFilter", NULL)) != NULL);
  }

  if ((ppd_attr = ppdFindAttr(ppd, "cupsSingleFile", NULL)) != NULL)
    pc->single_file = !_cups_strcasecmp(ppd_attr->value, "true");

 /*
  * Copy the product string, if any...
  */

  if (ppd->product)
    pc->product = strdup(ppd->product);

 /*
  * Copy finishings mapping data...
  */

  if ((ppd_attr = ppdFindAttr(ppd, "cupsIPPFinishings", NULL)) != NULL)
  {
   /*
    * Have proper vendor mapping of IPP finishings values to PPD options...
    */

    pc->finishings = cupsArrayNew3((cups_array_func_t)pwg_compare_finishings,
                                   NULL, NULL, 0, NULL,
                                   (cups_afree_func_t)pwg_free_finishings);

    do
    {
      if ((finishings = calloc(1, sizeof(_pwg_finishings_t))) == NULL)
        goto create_error;

      finishings->value       = (ipp_finishings_t)atoi(ppd_attr->spec);
      finishings->num_options = _ppdParseOptions(ppd_attr->value, 0,
                                                 &(finishings->options),
                                                 _PPD_PARSE_OPTIONS);

      cupsArrayAdd(pc->finishings, finishings);
    }
    while ((ppd_attr = ppdFindNextAttr(ppd, "cupsIPPFinishings",
                                       NULL)) != NULL);
  }
  else
  {
   /*
    * No IPP mapping data, try to map common/standard PPD keywords...
    */

    pc->finishings = cupsArrayNew3((cups_array_func_t)pwg_compare_finishings, NULL, NULL, 0, NULL, (cups_afree_func_t)pwg_free_finishings);

    if ((ppd_option = ppdFindOption(ppd, "StapleLocation")) != NULL)
    {
     /*
      * Add staple finishings...
      */

      if (ppdFindChoice(ppd_option, "SinglePortrait"))
        pwg_add_finishing(pc->finishings, IPP_FINISHINGS_STAPLE_TOP_LEFT, "StapleLocation", "SinglePortrait");
      if (ppdFindChoice(ppd_option, "UpperLeft")) /* Ricoh extension */
        pwg_add_finishing(pc->finishings, IPP_FINISHINGS_STAPLE_TOP_LEFT, "StapleLocation", "UpperLeft");
      if (ppdFindChoice(ppd_option, "UpperRight")) /* Ricoh extension */
        pwg_add_finishing(pc->finishings, IPP_FINISHINGS_STAPLE_TOP_RIGHT, "StapleLocation", "UpperRight");
      if (ppdFindChoice(ppd_option, "SingleLandscape"))
        pwg_add_finishing(pc->finishings, IPP_FINISHINGS_STAPLE_BOTTOM_LEFT, "StapleLocation", "SingleLandscape");
      if (ppdFindChoice(ppd_option, "DualLandscape"))
        pwg_add_finishing(pc->finishings, IPP_FINISHINGS_STAPLE_DUAL_LEFT, "StapleLocation", "DualLandscape");
    }

    if ((ppd_option = ppdFindOption(ppd, "RIPunch")) != NULL)
    {
     /*
      * Add (Ricoh) punch finishings...
      */

      if (ppdFindChoice(ppd_option, "Left2"))
        pwg_add_finishing(pc->finishings, IPP_FINISHINGS_PUNCH_DUAL_LEFT, "RIPunch", "Left2");
      if (ppdFindChoice(ppd_option, "Left3"))
        pwg_add_finishing(pc->finishings, IPP_FINISHINGS_PUNCH_TRIPLE_LEFT, "RIPunch", "Left3");
      if (ppdFindChoice(ppd_option, "Left4"))
        pwg_add_finishing(pc->finishings, IPP_FINISHINGS_PUNCH_QUAD_LEFT, "RIPunch", "Left4");
      if (ppdFindChoice(ppd_option, "Right2"))
        pwg_add_finishing(pc->finishings, IPP_FINISHINGS_PUNCH_DUAL_RIGHT, "RIPunch", "Right2");
      if (ppdFindChoice(ppd_option, "Right3"))
        pwg_add_finishing(pc->finishings, IPP_FINISHINGS_PUNCH_TRIPLE_RIGHT, "RIPunch", "Right3");
      if (ppdFindChoice(ppd_option, "Right4"))
        pwg_add_finishing(pc->finishings, IPP_FINISHINGS_PUNCH_QUAD_RIGHT, "RIPunch", "Right4");
      if (ppdFindChoice(ppd_option, "Upper2"))
        pwg_add_finishing(pc->finishings, IPP_FINISHINGS_PUNCH_DUAL_TOP, "RIPunch", "Upper2");
      if (ppdFindChoice(ppd_option, "Upper3"))
        pwg_add_finishing(pc->finishings, IPP_FINISHINGS_PUNCH_TRIPLE_TOP, "RIPunch", "Upper3");
      if (ppdFindChoice(ppd_option, "Upper4"))
        pwg_add_finishing(pc->finishings, IPP_FINISHINGS_PUNCH_QUAD_TOP, "RIPunch", "Upper4");
    }

    if ((ppd_option = ppdFindOption(ppd, "BindEdge")) != NULL)
    {
     /*
      * Add bind finishings...
      */

      if (ppdFindChoice(ppd_option, "Left"))
        pwg_add_finishing(pc->finishings, IPP_FINISHINGS_BIND_LEFT, "BindEdge", "Left");
      if (ppdFindChoice(ppd_option, "Right"))
        pwg_add_finishing(pc->finishings, IPP_FINISHINGS_BIND_RIGHT, "BindEdge", "Right");
      if (ppdFindChoice(ppd_option, "Top"))
        pwg_add_finishing(pc->finishings, IPP_FINISHINGS_BIND_TOP, "BindEdge", "Top");
      if (ppdFindChoice(ppd_option, "Bottom"))
        pwg_add_finishing(pc->finishings, IPP_FINISHINGS_BIND_BOTTOM, "BindEdge", "Bottom");
    }

    if ((ppd_option = ppdFindOption(ppd, "FoldType")) != NULL)
    {
     /*
      * Add (Adobe) fold finishings...
      */

      if (ppdFindChoice(ppd_option, "ZFold"))
        pwg_add_finishing(pc->finishings, IPP_FINISHINGS_FOLD_Z, "FoldType", "ZFold");
      if (ppdFindChoice(ppd_option, "Saddle"))
        pwg_add_finishing(pc->finishings, IPP_FINISHINGS_FOLD_HALF, "FoldType", "Saddle");
      if (ppdFindChoice(ppd_option, "DoubleGate"))
        pwg_add_finishing(pc->finishings, IPP_FINISHINGS_FOLD_DOUBLE_GATE, "FoldType", "DoubleGate");
      if (ppdFindChoice(ppd_option, "LeftGate"))
        pwg_add_finishing(pc->finishings, IPP_FINISHINGS_FOLD_LEFT_GATE, "FoldType", "LeftGate");
      if (ppdFindChoice(ppd_option, "RightGate"))
        pwg_add_finishing(pc->finishings, IPP_FINISHINGS_FOLD_RIGHT_GATE, "FoldType", "RightGate");
      if (ppdFindChoice(ppd_option, "Letter"))
        pwg_add_finishing(pc->finishings, IPP_FINISHINGS_FOLD_LETTER, "FoldType", "Letter");
      if (ppdFindChoice(ppd_option, "XFold"))
        pwg_add_finishing(pc->finishings, IPP_FINISHINGS_FOLD_POSTER, "FoldType", "XFold");
    }

    if ((ppd_option = ppdFindOption(ppd, "RIFoldType")) != NULL)
    {
     /*
      * Add (Ricoh) fold finishings...
      */

      if (ppdFindChoice(ppd_option, "OutsideTwoFold"))
        pwg_add_finishing(pc->finishings, IPP_FINISHINGS_FOLD_LETTER, "RIFoldType", "OutsideTwoFold");
    }

    if (cupsArrayCount(pc->finishings) == 0)
    {
      cupsArrayDelete(pc->finishings);
      pc->finishings = NULL;
    }
  }

  if ((ppd_option = ppdFindOption(ppd, "cupsFinishingTemplate")) != NULL)
  {
    pc->templates = cupsArrayNew3((cups_array_func_t)strcmp, NULL, NULL, 0, (cups_acopy_func_t)strdup, (cups_afree_func_t)free);

    for (choice = ppd_option->choices, i = ppd_option->num_choices; i > 0; choice ++, i --)
    {
      cupsArrayAdd(pc->templates, (void *)choice->choice);

     /*
      * Add localized text for PWG keyword to message catalog...
      */

      snprintf(msg_id, sizeof(msg_id), "finishing-template.%s", choice->choice);
      pwg_add_message(pc->strings, msg_id, choice->text);
    }
  }

 /*
  * Max copies...
  */

  if ((ppd_attr = ppdFindAttr(ppd, "cupsMaxCopies", NULL)) != NULL)
    pc->max_copies = atoi(ppd_attr->value);
  else if (ppd->manual_copies)
    pc->max_copies = 1;
  else
    pc->max_copies = 9999;

 /*
  * cupsChargeInfoURI, cupsJobAccountId, cupsJobAccountingUserId,
  * cupsJobPassword, and cupsMandatory.
  */

  if ((ppd_attr = ppdFindAttr(ppd, "cupsChargeInfoURI", NULL)) != NULL)
    pc->charge_info_uri = strdup(ppd_attr->value);

  if ((ppd_attr = ppdFindAttr(ppd, "cupsJobAccountId", NULL)) != NULL)
    pc->account_id = !_cups_strcasecmp(ppd_attr->value, "true");

  if ((ppd_attr = ppdFindAttr(ppd, "cupsJobAccountingUserId", NULL)) != NULL)
    pc->accounting_user_id = !_cups_strcasecmp(ppd_attr->value, "true");

  if ((ppd_attr = ppdFindAttr(ppd, "cupsJobPassword", NULL)) != NULL)
    pc->password = strdup(ppd_attr->value);

  if ((ppd_attr = ppdFindAttr(ppd, "cupsMandatory", NULL)) != NULL)
    pc->mandatory = _cupsArrayNewStrings(ppd_attr->value, ' ');

 /*
  * Support files...
  */

  pc->support_files = cupsArrayNew3(NULL, NULL, NULL, 0, (cups_acopy_func_t)strdup, (cups_afree_func_t)free);

  for (ppd_attr = ppdFindAttr(ppd, "cupsICCProfile", NULL);
       ppd_attr;
       ppd_attr = ppdFindNextAttr(ppd, "cupsICCProfile", NULL))
    cupsArrayAdd(pc->support_files, ppd_attr->value);

#ifdef HAVE_APPLICATIONSERVICES_H
  if ((ppd_attr = ppdFindAttr(ppd, "APPrinterIconPath", NULL)) != NULL)
    cupsArrayAdd(pc->support_files, ppd_attr->value);
#endif

 /*
  * Return the cache data...
  */

  return (pc);

 /*
  * If we get here we need to destroy the PWG mapping data and return NULL...
  */

  create_error:

  _cupsSetError(IPP_STATUS_ERROR_INTERNAL, _("Out of memory."), 1);
  _ppdCacheDestroy(pc);

  return (NULL);
}


/*
 * '_ppdCacheAssignPresets()' - Go through all the options and choices in
 *                              the PPD to find out which influence
 *                              color/bw, print quality, and content
 *                              optimizations to assign them to the prsets
 *                              so that jobs can easily be controlled with
 *                              standard IPP attributes
 */

void
_ppdCacheAssignPresets(ppd_file_t *ppd,
		       _ppd_cache_t *pc)
{
  /* properties and scores for each choice of the option under evaluation */
  typedef struct choice_properties_s
  {
    int sets_mono,     /* Does this choice switch to monochrome printing? */
        sets_color,    /*                     ... to color printing? */
        sets_draft,    /*                     ... to draft/lower quality? */
        sets_normal,   /*                     ... to standard/normal quality? */
        sets_high,     /*                     ... to high/better quality? */
        for_photo,     /* Does this choice improve photo printing? */
        for_graphics,  /*                      ... graphics printing? */
        for_text,      /*                      ... text printing? */
        for_tg,        /*                      ... text & graphics printing? */
        is_default;    /* Is this choice the PPD default? */
    unsigned int res_x,/* Does this choice set resolution (0 if not)? */
                 res_y;
  } choice_properties_t;
  int                    i, j, k, l;
  unsigned int           m;                /* Ratio for lowering or improving
					      resolution */
  int                    pass;             /* Passes to go through to find best
					      choice */
  ppd_group_t            *group;           /* PPD option group */
  ppd_option_t	         *option;          /* PPD option */
  int                    is_color;         /* Is this PPD for a color printer */
  unsigned int           base_res_x = 0,   /* Base resolution of the pPD file */
                         base_res_y = 0;
  cups_page_header2_t    header,           /* CUPS Raster header to investigate
					      embedded code in PPD */
                         optheader;        /* CUPS Raster header to investigate
					      embedded code in one PPD option */
  int                    preferred_bits;   /* for _cupsRasterExecPS() function
					      call */
  ppd_attr_t             *ppd_attr;        /* PPD attribute */
  int                    res_factor = 1;   /* Weights of the scores for the */
  int                    name_factor = 10; /* print quality */
  int                    color_factor = 1000;

  /* Do we have a color printer ? */
  is_color = (ppd->color_device ? 1 : 0);

  /* what is the base/default resolution for this PPD? */
  ppdMarkDefaults(ppd);
  cupsRasterInterpretPPD(&header, ppd, 0, NULL, NULL);
  if (header.HWResolution[0] != 100 || header.HWResolution[1] != 100)
  {
    base_res_x = header.HWResolution[0];
    base_res_y = header.HWResolution[1];
  }
  else if ((ppd_attr = ppdFindAttr(ppd, "DefaultResolution", NULL)) != NULL)
  {
    /* Use the PPD-defined default resolution... */
    if (sscanf(ppd_attr->value, "%dx%d", &base_res_x, &base_res_y) == 1)
      base_res_y = base_res_x;
  }

  /* Go through all options of the PPD file */
  for (i = ppd->num_groups, group = ppd->groups;
       i > 0;
       i --, group ++)
  {
    /* Skip the "Installable Options" group */
    if (_cups_strncasecmp(group->name, "Installable", 11) == 0)
      continue;

    for (j = group->num_options, option = group->options;
         j > 0;
         j --, option ++)
    {
      int sets_color_mode = 0,         /* Scores for current choice */
	  sets_quality = 0,
	  sets_optimization = 0;
      int best_mono_draft = 0,         /* Best score for each preset for this
				          option */
          best_mono_normal = 0,
          best_mono_high = 0,
          best_color_draft = 0,
          best_color_normal = 0,
          best_color_high = 0,
          best_photo = 0,
          best_graphics = 0,
          best_text = 0,
	  best_tg = 0;
      int default_ch = -1,             /* Index of default choice */
	  best_mono_draft_ch = -1,     /* Index of choice with best score */
          best_mono_normal_ch = -1,
          best_mono_high_ch = -1,
          best_color_draft_ch = -1,
          best_color_normal_ch = -1,
          best_color_high_ch = -1,
          best_photo_ch = -1,
          best_graphics_ch = -1,
          best_text_ch = -1,
	  best_tg_ch = -1;
      cups_array_t *choice_properties; /* Array of properties of all choices
					  of this option */
      choice_properties_t *properties; /* Properties of current choice */
      char *o,                         /* Name of current option */
	   *c,                         /* Name of current choice */
	   *p;                         /* Pointer into string */
      int  score;                      /* Temp variable for score
					  calculations */

      o = option->keyword;

      /* Skip options which do not change color mode and quality or
         generally do not make sense in presets */
      if (_cups_strcasecmp(o, "PageSize") == 0 ||
	  _cups_strcasecmp(o, "PageRegion") == 0 ||
	  _cups_strcasecmp(o, "InputSlot") == 0 ||
	  _cups_strcasecmp(o, "MediaSource") == 0 ||
	  _cups_strcasecmp(o, "MediaType") == 0 ||
	  _cups_strcasecmp(o, "OutputBin") == 0 ||
	  _cups_strcasecmp(o, "Duplex") == 0 ||
	  _cups_strcasecmp(o, "JCLDuplex") == 0 ||
	  _cups_strcasecmp(o, "EFDuplex") == 0 ||
	  _cups_strcasecmp(o, "EFDuplexing") == 0 ||
	  _cups_strcasecmp(o, "ARDuplex") == 0 ||
	  _cups_strcasecmp(o, "KD03Duplex") == 0 ||
	  _cups_strcasecmp(o, "Collate") == 0)
	continue;

      /* Set members options of composite options in Foomatic to stay
         controlled by the composite option */

      /* Composite options in Foomatic are options which set a number
	 of other options, so each choice of them is the same as a
	 preset in CUPS.  In addition, some PPDs in Foomatic have a
	 composite option named "PrintoutMode" with 6 choices, exactly
	 the 6 of the grid of CUPS presets, color/mono in draft,
	 mediaum, and high quality. The composite options are created
	 by hand, so they surely do for what they are intended for and
	 so they are safer as this preset auto-generation
	 algorithm. Therefore we only let the composite option be set
	 in our presets and set the member options to leave the
	 control at the composite option */

      if (strstr(ppd->nickname, "Foomatic") &&
	  !strncmp(option->choices[0].choice, "From", 4) &&
	  ppdFindOption(ppd, option->choices[0].choice + 4))
      {
	for (k = 0; k < 2; k ++)
	  for (l = 0; l < 3; l ++)
	    if (cupsGetOption(option->choices[0].choice + 4,
			      pc->num_presets[k][l], pc->presets[k][l]))
	      pc->num_presets[k][l] =
		cupsAddOption(o, option->choices[0].choice,
			      pc->num_presets[k][l], &(pc->presets[k][l]));
	for (k = 0; k < 5; k ++)
	  if (cupsGetOption(option->choices[0].choice + 4,
			    pc->num_optimize_presets[k],
			    pc->optimize_presets[k]))
	    pc->num_optimize_presets[k] =
	      cupsAddOption(o, option->choices[0].choice,
			    pc->num_optimize_presets[k],
			    &(pc->optimize_presets[k]));
	continue;
      }

      /* Array for properties of the choices */
      choice_properties = cupsArrayNew(NULL, NULL);

      /*
       * Gather the data for each choice
       */

      for (k = 0; k < option->num_choices; k ++)
      {
	properties =
	  (choice_properties_t *)calloc(1, sizeof(choice_properties_t));

	c = option->choices[k].choice;

	/* Is this the default choice? (preferred for "normal" quality,
	   used for color if no choice name suggests being color */
	if (strcmp(c, option->defchoice) == 0)
	{
	  properties->is_default = 1;
	  default_ch = k;
	}

       /*
	* Color/Gray - print-color-mode
	*/

	/* If we have a color device, check whether this option sets mono or
	   color printing */
	if (is_color)
	{
	  if (_cups_strcasecmp(o, "CNIJSGrayScale") == 0)
	  {
	    if (_cups_strcasecmp(c, "1") == 0)
	      properties->sets_mono = 2;
	    else
	      properties->sets_color = 1;
	  }
<<<<<<< HEAD
	  else if (_cups_strcasecmp(o, "HPColorAsGray") == 0) /* HP PostScript */
	  {
	    if (_cups_strcasecmp(c, "True") == 0)
=======
	  else if (_cups_strcasecmp(o, "HPColorAsGray") == 0 ||  /* HP PostScript */
		   _cups_strcasecmp(o, "HPPJLColorAsGray") == 0) /* HP PostScript */
	  {
	    if (_cups_strcasecmp(c, "True") == 0 ||
		_cups_strcasecmp(c, "yes") == 0)
>>>>>>> e12826b9
	      properties->sets_mono = 2;
	    else
	      properties->sets_color = 1;
	  }
	  else if (_cups_strcasecmp(o, "ColorModel") == 0 ||
		   _cups_strcasecmp(o, "ColorMode") == 0 ||
		   _cups_strcasecmp(o, "OutputMode") == 0 ||
		   _cups_strcasecmp(o, "PrintoutMode") == 0 ||
		   _cups_strcasecmp(o, "ARCMode") == 0 || /* Sharp */
		   _cups_strcasestr(o, "ColorMode") ||
		   _cups_strcasecmp(o, "ColorResType") == 0 || /* Toshiba */
		   _cups_strcasestr(o, "MonoColor")) /* Brother */
	  {
	    /* Monochrome/grayscale printing */
	    if (_cups_strcasestr(c, "Mono") ||
		_cups_strcasecmp(c, "Black") == 0 ||
		((p = _cups_strcasestr(c, "Black")) && _cups_strcasestr(p, "White")) ||
		(_cups_strncasecmp(c, "BW", 2) == 0 && !isalpha(c[2])))
	      properties->sets_mono = 2;
	    else if (_cups_strcasestr(c, "Gray") ||
		     _cups_strcasestr(c, "Grey") ||
		     _cups_strcasecmp(c, "BlackOnly") == 0) /* Lexmark */
	      properties->sets_mono = 3;

	    /* Color printing */
	    if (((p = _cups_strcasestr(c, "CMY")) && !_cups_strcasestr(p, "Gray")) ||
		_cups_strcasecmp(c, "ColorOnly") == 0 || /* Lexmark */
		((p = _cups_strcasestr(c, "Adobe")) && _cups_strcasestr(p, "RGB")))
	      properties->sets_color = 2;
	    else if (_cups_strcasestr(c, "sRGB"))
	      properties->sets_color = 4;
	    else if (_cups_strcasestr(c, "RGB") ||
		     _cups_strcasestr(c, "Color"))
	      properties->sets_color = 3;
	  }

	  /* This option actually sets color mode */
	  if (properties->sets_mono || properties->sets_color)
	    sets_color_mode = 1;
	}

       /*
	* Output Quality - print-quality
	*/

	/* check whether this option affects print quality or content
	   optimization */

	/* Determine influence of the options and choices on the print
	   quality by their names */

	/* Vendor-specific option and choice names */
	if (_cups_strcasecmp(o, "ARCPPriority") == 0) /* Sharp */
	{
	  if (_cups_strcasecmp(c, "Quality") == 0)
	    properties->sets_high = 10;
	  else if (_cups_strcasecmp(c, "Speed") == 0)
	    properties->sets_draft = 10;
	}
	else if (_cups_strcasecmp(o, "BRJpeg") == 0) /* Brother */
	{
	  if (_cups_strcasecmp(c, "QualityPrior") == 0)
	    properties->sets_high = 10;
	  else if (_cups_strcasecmp(c, "SpeedPrior") == 0)
	    properties->sets_draft = 10;
	}
	else if (_cups_strcasecmp(o, "RIPrintMode") == 0) /* Ricoh & OEM */
	{
	  if (_cups_strcasecmp(c, "1rhit") == 0)
	    properties->sets_high = 7;
	  else if (_cups_strcasecmp(c, "6rhit") == 0)
	    properties->sets_high = 10;
	  else if (_cups_strcasecmp(c, "3rhit") == 0 ||
		   _cups_strcasecmp(c, "4rhit") == 0 ||
		   _cups_strcasecmp(c, "5rhit") == 0)
	    properties->sets_draft = 10;
	  else if (_cups_strcasecmp(c, "0rhit") == 0)
	    properties->sets_normal = 10;
	}
	else if (_cups_strcasecmp(o, "EconoMode") == 0 || /* Foomatic */
		 _cups_strcasecmp(o, "EconoFast") == 0)   /* Foomatic (HP PPA) */
	{
	  if (_cups_strcasecmp(c, "Off") == 0 ||
	      _cups_strcasecmp(c, "False") == 0)
	    properties->sets_high = 1;
	  else if (_cups_strcasecmp(c, "On") == 0 ||
		   _cups_strcasecmp(c, "True") == 0 ||
		   _cups_strcasecmp(c, "Low") == 0)
	    properties->sets_draft = 10;
	  else if (_cups_strcasecmp(c, "High") == 0)
	    properties->sets_draft = 11;
	}
	else if (_cups_strcasestr(o, "ColorPrecision")) /* Gutenprint */
	{
	  if (_cups_strcasecmp(c, "best") == 0)
	    properties->sets_high = 10;
	}
	/* Generic boolean options which enhance quality if true */
	else if (((p = _cups_strcasestr(o, "slow")) && _cups_strcasestr(p, "dry")) ||
		 ((p = _cups_strcasestr(o, "color")) && _cups_strcasestr(p, "enhance")) ||
		 ((p = _cups_strcasestr(o, "resolution")) &&
		  !_cups_strcasestr(p, "enhance")) ||
		 _cups_strcasecmp(o, "RET") == 0 ||
<<<<<<< HEAD
=======
		 _cups_strcasecmp(o, "Smoothing") == 0 || /* HPLIP */
>>>>>>> e12826b9
		 ((p = _cups_strcasestr(o, "uni")) && _cups_strcasestr(p, "direction")))
	{
	  if (_cups_strcasecmp(c, "True") == 0 ||
	      _cups_strcasecmp(c, "On") == 0 ||
	      _cups_strcasecmp(c, "Yes") == 0 ||
	      _cups_strcasecmp(c, "1") == 0 ||
	      _cups_strcasecmp(c, "Medium") == 0) /* Resolution Enhancement/RET (HP)*/
	    properties->sets_high = 3;
	  else if (_cups_strcasecmp(c, "False") == 0 ||
		   _cups_strcasecmp(c, "Off") == 0 ||
		   _cups_strcasecmp(c, "No") == 0 ||
		   _cups_strcasecmp(c, "0") == 0)
	    properties->sets_draft = 3;
	}
	/* Generic boolean options which reduce quality if true */
	else if (_cups_strcasestr(o, "draft") ||
		 _cups_strcasestr(o, "economy") ||
		 ((p = _cups_strcasestr(o, "eco")) && _cups_strcasestr(p, "mode")) ||
		 ((p = _cups_strcasestr(o, "toner")) && _cups_strcasestr(p, "sav")) ||
		 ((p = _cups_strcasestr(o, "bi")) && _cups_strcasestr(p, "direction")) ||
		 _cups_strcasecmp(o, "EcoBlack") == 0 || /* Foomatic (Alps) */
		 _cups_strcasecmp(o, "bidi") == 0 ||
		 _cups_strcasecmp(o, "bi-di") == 0)
	{
	  if (_cups_strcasecmp(c, "True") == 0 ||
	      _cups_strcasecmp(c, "On") == 0 ||
	      _cups_strcasecmp(c, "Yes") == 0 ||
	      _cups_strcasecmp(c, "1") == 0 ||
	      _cups_strcasecmp(c, "Medium") == 0) /* EconomyMode (Brother) */
	    properties->sets_draft = 3;
	  else if (_cups_strcasecmp(c, "False") == 0 ||
		   _cups_strcasecmp(c, "Off") == 0 ||
		   _cups_strcasecmp(c, "No") == 0 ||
		   _cups_strcasecmp(c, "0") == 0)
	    properties->sets_high = 3;
	}
	/* Generic enumerated choice option and choice names */
	else if (_cups_strcasecmp(o, "ColorModel") == 0 ||
		 _cups_strcasecmp(o, "ColorMode") == 0 ||
		 _cups_strcasecmp(o, "OutputMode") == 0 || /* HPLIP hpcups */
		 _cups_strcasecmp(o, "PrintoutMode") == 0 || /* Foomatic */
		 _cups_strcasecmp(o, "PrintQuality") == 0 ||
		 _cups_strcasecmp(o, "PrintMode") == 0 ||
		 _cups_strcasestr(o, "ColorMode") ||
<<<<<<< HEAD
		 _cups_strcasecmp(o, "ColorResType") == 0 || /* Toshiba */
		 _cups_strcasestr(o, "MonoColor") || /* Brother */
		 _cups_strcasestr(o, "Quality") ||
=======
		 _cups_strcasestr(o, "HalfTone") || /* HPLIP */
		 _cups_strcasecmp(o, "ColorResType") == 0 || /* Toshiba */
		 _cups_strcasestr(o, "MonoColor") || /* Brother */
		 _cups_strcasestr(o, "Quality") ||
		 _cups_strcasestr(o, "Resolution") ||
>>>>>>> e12826b9
		 _cups_strcasestr(o, "Precision") || /* ex. stpColorPrecision
						  in Gutenprint */
		 _cups_strcasestr(o, "PrintingDirection")) /* Gutenprint */
	{
	  /* High quality */
	  if (_cups_strcasecmp(c, "Quality") == 0 ||
	      _cups_strcasecmp(c, "5") == 0)
	    properties->sets_high = 1;
	  else if (_cups_strcasestr(c, "Photo") ||
		   _cups_strcasestr(c, "Enhance") ||
		   _cups_strcasestr(c, "slow") ||
<<<<<<< HEAD
=======
		   _cups_strncasecmp(c, "ProRes", 6) == 0 || /* HPLIP */
>>>>>>> e12826b9
		   _cups_strncasecmp(c, "ImageREt", 8) == 0 || /* HPLIP */
		   ((p = _cups_strcasestr(c, "low")) && _cups_strcasestr(p, "speed")))
	    properties->sets_high = 2;
	  else if (_cups_strcasestr(c, "fine") ||
		   _cups_strcasestr(c, "deep") ||
		   ((p = _cups_strcasestr(c, "high")) && !_cups_strcasestr(p, "speed")) ||
		   _cups_strcasestr(c, "HQ") ||
<<<<<<< HEAD
=======
		   _cups_strcasecmp(c, "ProRes600") == 0 || /* HPLIP */
>>>>>>> e12826b9
		   _cups_strcasecmp(c, "ImageREt1200") == 0 || /* HPLIP */
		   _cups_strcasecmp(c, "Enhanced") == 0)
	    properties->sets_high = 3;
	  else if (_cups_strcasestr(c, "best") ||
		   _cups_strcasecmp(c, "high") == 0 ||
		   _cups_strcasecmp(c, "fine") == 0 ||
		   _cups_strcasecmp(c, "HQ") == 0 ||
		   _cups_strcasecmp(c, "CMYGray") == 0 || /* HPLIP */
<<<<<<< HEAD
=======
		   _cups_strcasecmp(c, "ProRes1200") == 0 || /* HPLIP */
>>>>>>> e12826b9
		   _cups_strcasecmp(c, "ImageREt2400") == 0 || /* HPLIP */
		   _cups_strcasestr(c, "unidir"))
	    properties->sets_high = 4;
	  else if (_cups_strcasecmp(c, "best") == 0 ||
<<<<<<< HEAD
=======
		   _cups_strcasecmp(c, "ProRes2400") == 0 || /* HPLIP */
>>>>>>> e12826b9
		   _cups_strcasecmp(c, "monolowdetail") == 0) /* Toshiba */
	    properties->sets_high = 5;

	  /* Low/Draft quality */
	  if (_cups_strcasecmp(c, "monolowdetail") == 0 || /* Toshiba */
	      _cups_strcasecmp(c, "3") == 0)
	    properties->sets_draft = 1;
	  else if (((p = _cups_strcasestr(c, "fast")) && _cups_strcasestr(p, "draft")) ||
		   ((p = _cups_strcasestr(c, "high")) && _cups_strcasestr(p, "speed")) ||
		   (_cups_strcasestr(c, "speed") && !_cups_strcasestr(c, "low")))
	    properties->sets_draft = 2;
	  else if (_cups_strcasestr(c, "quick") ||
		   (_cups_strcasestr(c, "fast") &&
		    !(_cups_strncasecmp(c, "FastRes", 7) == 0 && isdigit(*(c + 7)))))
	    /* HPLIP has FastRes600, FastRes1200, ... which are not draft */
	    properties->sets_draft = 3;
	  else if (_cups_strcasecmp(c, "quick") == 0 ||
		   _cups_strcasecmp(c, "fast") == 0 ||
		   _cups_strcasestr(c, "draft") ||
		   (_cups_strcasestr(c, "low") && !_cups_strcasestr(c, "slow")) ||
		   _cups_strcasestr(c, "coarse"))
	    properties->sets_draft = 4;
	  else if (_cups_strcasecmp(c, "draft") == 0 ||
		   _cups_strcasecmp(c, "low") == 0 ||
		   _cups_strcasecmp(c, "coarse") == 0 ||
		   _cups_strcasestr(c, "bidir"))
	    properties->sets_draft = 5;

	  /* Use high or low quality but not the extremes */
	  if (_cups_strcasestr(c, "ultra") ||
	      _cups_strcasestr(c, "very") ||
	      _cups_strcasestr(c, "super"))
	  {
	    if (properties->sets_high > 1)
	      properties->sets_high --;
	    if (properties->sets_draft > 1)
	      properties->sets_draft --;
	  }

	  /* Normal quality */
	  if (_cups_strcasestr(c, "automatic") ||
	      _cups_strcasecmp(c, "none") == 0 ||
	      _cups_strcasecmp(c, "4") == 0 ||
	      _cups_strcasecmp(c, "FastRes1200") == 0) /* HPLIP */
	    properties->sets_normal = 1;
	  else if (_cups_strcasestr(c, "normal") ||
		   _cups_strcasestr(c, "standard") ||
		   _cups_strcasestr(c, "default") ||
		   _cups_strcasecmp(c, "FastRes600") == 0) /* HPLIP */
	    properties->sets_normal = 2;
	  else if (_cups_strcasecmp(c, "normal") == 0 ||
		   _cups_strcasecmp(c, "standard") == 0 ||
		   _cups_strcasecmp(c, "default") == 0)
	    properties->sets_normal = 4;
	}

	/* Apply the weight factor for option/choice-name-related scores */
	properties->sets_high *= name_factor;
	properties->sets_draft *= name_factor;
	properties->sets_normal *= name_factor;

	/* Determine influence of the options and choices on the print
	   quality by how they change the output resolution compared to
	   the base/default resolution */
	if (base_res_x && base_res_y)
	{
	  /* First, analyse the code snippet (PostScript, PJL) assigned
	     to each choice of the option whether it sets resolution */
	  if (option->choices[k].code && option->choices[k].code[0])
	  {
	    /* Assume code to be PostScript (also used for CUPS Raster) */
	    preferred_bits = 0;
	    optheader = header;
	    if (_cupsRasterExecPS(&optheader, &preferred_bits,
				  option->choices[k].code) == 0)
	    {
	      properties->res_x = optheader.HWResolution[0];
	      properties->res_y = optheader.HWResolution[1];
	    }
	    else
	      properties->res_x = properties->res_y = 0; /* invalid */
	    if (properties->res_x == 0 || properties->res_y == 0)
	    {
	      /* Now try PJL */
	      if ((p = strstr(option->choices[k].code, "SET")) &&
		  isspace(*(p + 3)) && (p = strstr(p + 4, "RESOLUTION=")))
	      {
		p += 11;
		if (sscanf(p, "%dX%d",
			   &(properties->res_x), &(properties->res_y)) == 1)
		    properties->res_y = properties->res_x;
	      }
	    }
	    if (properties->res_x == 100 && properties->res_y == 100)
	      properties->res_x = properties->res_y = 0; /* Code does not
							    set resolution */
	  }
	  else
	    properties->res_x = properties->res_y = 0; /* invalid */

	  /* Then parse the choice name whether it contains a
	     resolution value (Must have "dpi", as otherwise can be
	     something else, like a page size */
	  if ((properties->res_x == 0 || properties->res_y == 0) &&
	      (p = _cups_strcasestr(c, "dpi")) != NULL)
	  {
	    if (p > c)
	    {
	      p --;
	      while (p > c && isspace(*p))
		p --;
	      if (p > c && isdigit(*p))
	      {
		char x;
		while (p > c && isdigit(*p))
		  p --;
		if (p > c && (*p == 'x' || *p == 'X'))
		  p --;
		while (p > c && isdigit(*p))
		  p --;
		while (!isdigit(*p))
		  p ++;
		if (sscanf(p, "%d%c%d",
			   &(properties->res_x), &x, &(properties->res_y)) == 2)
		    properties->res_y = properties->res_x;
	      }
	    }
	  }

	  if (properties->res_x != 0 && properties->res_y != 0)
	  {
	    /* Choice suggests to set the resolution */
	    /* Raising resolution compared to default? */
	    m = (properties->res_x * properties->res_y) /
	        (base_res_x * base_res_y);
	    /* No or small change -> Normal quality */
	    if (m == 1)
	      properties->sets_normal += res_factor * 4;
	    /* At least double the pixels -> High quality */
	    else if (m == 2)
	      properties->sets_high += res_factor * 3;
	    else if (m > 2 && m <= 8)
	      properties->sets_high += res_factor * 4;
	    else if (m > 8 && m <= 32)
	      properties->sets_high += res_factor * 2;
	    else if (m > 32)
	      properties->sets_high += res_factor * 1;
	    else if (m < 1)
	    {
	      /* Reducing resolution compared to default? */
	      m = (base_res_x * base_res_y) /
		  (properties->res_x * properties->res_y);
	      /* No or small change -> Normal quality */
	      if (m == 1)
		properties->sets_normal += res_factor * 1;
	      /* At most half the pixels -> Draft quality */
	      else if (m == 2)
		properties->sets_draft += res_factor * 3;
	      else if (m > 2 && m < 8)
		properties->sets_draft += res_factor * 4;
	      else if (m >= 8 && m < 32)
		properties->sets_draft += res_factor * 2;
	      else if (m >= 32)
		properties->sets_draft += res_factor * 1;
	    }
	  }
	}

	/* This option actually sets print quality */
	if (properties->sets_draft || properties->sets_high)
	  sets_quality = 1;

	/* Add the properties of this choice */
	cupsArrayAdd(choice_properties, properties);
      }

     /*
      * Find the best choice for each field of the color/quality preset
      * grid
      */

      for (pass = 0; pass < 3; pass ++)
      {
	for (k = 0; k < option->num_choices; k ++)
        {
	  properties = cupsArrayIndex(choice_properties, k);

	  /* presets[0][0]: Mono/Draft */
	  if (best_mono_draft >= 0 &&
	      !properties->sets_color &&
	      (!properties->sets_high || pass > 0))
	  {
	    score = color_factor * properties->sets_mono +
	      properties->sets_draft;
	    if (score > best_mono_draft)
	    {
	      best_mono_draft = score;
	      best_mono_draft_ch = k;
	    }
	  }

	  /* presets[0][1]: Mono/Normal */
	  if (best_mono_normal >= 0 &&
	      !properties->sets_color &&
	      (!properties->sets_draft || pass > 1) &&
	      (!properties->sets_high  || pass > 0))
	  {
	    score = color_factor * properties->sets_mono +
	      properties->sets_normal;
	    if (score > best_mono_normal)
	    {
	      best_mono_normal = score;
	      best_mono_normal_ch = k;
	    }
	  }

	  /* presets[0][2]: Mono/High */
	  if (best_mono_high >= 0 &&
	      !properties->sets_color &&
	      (!properties->sets_draft || pass > 0))
	  {
	    score = color_factor * properties->sets_mono +
	      properties->sets_high;
	    if (score > best_mono_high)
	    {
	      best_mono_high = score;
	      best_mono_high_ch = k;
	    }
	  }

	  /* presets[1][0]: Color/Draft */
	  if (best_color_draft >= 0 &&
	      !properties->sets_mono &&
	      (!properties->sets_high || pass > 0))
	  {
	    score = color_factor * properties->sets_color +
	      properties->sets_draft;
	    if (score > best_color_draft)
	    {
	      best_color_draft = score;
	      best_color_draft_ch = k;
	    }
	  }

	  /* presets[1][1]: Color/Normal */
	  if (best_color_normal >= 0 &&
	      !properties->sets_mono &&
	      (!properties->sets_draft || pass > 1) &&
	      (!properties->sets_high  || pass > 0))
	  {
	    score = color_factor * properties->sets_color +
	      properties->sets_normal;
	    if (score > best_color_normal)
	    {
	      best_color_normal = score;
	      best_color_normal_ch = k;
	    }
	  }

	  /* presets[1][2]: Color/High */
	  if (best_color_high >= 0 &&
	      !properties->sets_mono &&
	      (!properties->sets_draft || pass > 0))
	  {
	    score = color_factor * properties->sets_color +
	      properties->sets_high;
	    if (score > best_color_high)
	    {
	      best_color_high = score;
	      best_color_high_ch = k;
	    }
	  }
	}
	/* Block next passes for the presets where we are done */
	if (best_mono_draft_ch >= 0)
	  best_mono_draft = -1;
	if (best_mono_normal_ch >= 0)
	  best_mono_normal = -1;
	if (best_mono_high_ch >= 0)
	  best_mono_high = -1;
	if (best_color_draft_ch >= 0)
	  best_color_draft = -1;
	if (best_color_normal_ch >= 0)
	  best_color_normal = -1;
	if (best_color_high_ch >= 0)
	  best_color_high = -1;
      }

     /*
      * Content Optimization - print-content-optimize
      */

      for (k = 0; k < option->num_choices; k ++)
      {
	properties = cupsArrayIndex(choice_properties, k);
	c = option->choices[k].choice;

	/* Vendor-specific options */
	if (_cups_strcasecmp(o, "ARCOType") == 0) /* Sharp */
	{
	  if (_cups_strcasecmp(c, "COTDrawing") == 0)
	  {
	    properties->for_text = 3;
	    properties->for_graphics = 2;
	    properties->for_tg = 2;
	  }
	  else if (_cups_strcasecmp(c, "COTGraphics") == 0)
	  {
	    properties->for_graphics = 3;
	    properties->for_tg = 3;
	  }
	  else if (_cups_strcasecmp(c, "COTPhoto") == 0)
	    properties->for_photo = 3;
	}
	else if (_cups_strcasecmp(o, "HPRGBEmulation") == 0) /* HP */
	{
	  if (_cups_strcasecmp(c, "DefaultSRGB") == 0)
	    properties->for_text = 3;
	  else if (_cups_strcasecmp(c, "VividSRGB") == 0)
	  {
	    properties->for_graphics = 3;
	    properties->for_tg = 3;
	  }
	  else if (_cups_strcasecmp(c, "PhotoSRGB") == 0)
	    properties->for_photo = 3;
	}
	else
	/* Generic choice names */
	{
	  if (_cups_strcasestr(c, "photo"))
	    properties->for_photo = 6;
	  else if (_cups_strcasecmp(c, "photo") == 0)
	    properties->for_photo = 7;

	  if (_cups_strcasestr(c, "graphic"))
	    properties->for_graphics = 6;
	  else if (_cups_strcasecmp(c, "graphic") == 0 ||
		   _cups_strcasecmp(c, "graphics") == 0)
	    properties->for_graphics = 7;

	  if (_cups_strcasestr(c, "text"))
	  {
	    if (_cups_strcasestr(c, "graphic"))
	      properties->for_tg = 7;
	    else
	      properties->for_text = 6;
	  }
	  else if (_cups_strcasecmp(c, "text") == 0)
	    properties->for_text = 7;

	  if (_cups_strcasestr(c, "presentation"))
	  {
	    properties->for_text = 4;
	    properties->for_graphics = 4;
	    properties->for_tg = 4;
	  }
	  else if (_cups_strcasecmp(c, "presentation") == 0)
	  {
	    properties->for_text = 5;
	    properties->for_graphics = 5;
	    properties->for_tg = 5;
	  }

	  if (_cups_strcasestr(c, "lineart"))
	  {
	    properties->for_graphics = 2;
	    properties->for_tg = 2;
	  }
	  else if (_cups_strcasecmp(c, "lineart") == 0)
	  {
	    properties->for_graphics = 3;
	    properties->for_tg = 3;
	  }

	  if (_cups_strcasestr(c, "drawing"))
	  {
	    properties->for_graphics = 4;
	    properties->for_tg = 4;
	  }
	  else if (_cups_strcasecmp(c, "drawing") == 0)
	  {
	    properties->for_graphics = 5;
	    properties->for_tg = 5;
	  }

	  if (_cups_strcasestr(c, "natural"))
	    properties->for_photo = 2;
	  else if (_cups_strcasecmp(c, "natural") == 0)
	    properties->for_photo = 3;

	  if (_cups_strcasestr(c, "vivid"))
	  {
	    properties->for_text = 2;
	    properties->for_graphics = 2;
	    properties->for_tg = 2;
	  }
	  else if (_cups_strcasecmp(c, "vivid") == 0)
	  {
	    properties->for_text = 3;
	    properties->for_graphics = 3;
	    properties->for_tg = 3;
	  }
	}

	/* We apply these optimizations only in high quality mode
	   therefore we prefer settings for high quality */
	if (properties->sets_high && !properties->sets_draft)
	{
	  if (properties->for_photo)
	    properties->for_photo += 10;
	  if (properties->for_graphics)
	    properties->for_graphics += 10;
	  if (properties->for_text)
	    properties->for_text += 10;
	  if (properties->for_tg)
	    properties->for_tg += 10;
	}

       /*
	* Find the best choice for each field of the content optimize presets
	*/

	/* Find best choice for each task */
	/* optimize_presets[1]: Photo */
	if (properties->for_photo > best_photo)
	{
	  best_photo = properties->for_photo;
	  best_photo_ch = k;
	}
	/* optimize_presets[2]: Graphics */
	if (properties->for_graphics > best_graphics)
	{
	  best_graphics = properties->for_graphics;
	  best_graphics_ch = k;
	}
	/* optimize_presets[3]: Text */
	if (properties->for_text > best_text)
	{
	  best_text = properties->for_text;
	  best_text_ch = k;
	}
	/* optimize_presets[4]: Text and Graphics */
	if (properties->for_tg > best_tg)
	{
	  best_tg = properties->for_tg;
	  best_tg_ch = k;
	}

	/* This option actually does content optimization */
	if (properties->for_text || properties->for_graphics ||
	    properties->for_tg || properties->for_photo)
	  sets_optimization = 1;
      }

     /*
      * Fill in the presets
      */

      if (sets_color_mode || sets_quality)
      {
	/* presets[0][0]: Mono/Draft */
	if (best_mono_draft_ch < 0)
	  best_mono_draft_ch = default_ch;
	if (best_mono_draft_ch >= 0)
	  pc->num_presets[_PWG_PRINT_COLOR_MODE_MONOCHROME]
	                 [_PWG_PRINT_QUALITY_DRAFT] =
	    cupsAddOption(o, option->choices[best_mono_draft_ch].choice,
			  pc->num_presets[_PWG_PRINT_COLOR_MODE_MONOCHROME]
			                 [_PWG_PRINT_QUALITY_DRAFT],
			  &(pc->presets[_PWG_PRINT_COLOR_MODE_MONOCHROME]
			               [_PWG_PRINT_QUALITY_DRAFT]));

	/* presets[0][1]: Mono/Normal */
	if (best_mono_normal_ch < 0)
	  best_mono_normal_ch = default_ch;
	if (best_mono_normal_ch >= 0)
	  pc->num_presets[_PWG_PRINT_COLOR_MODE_MONOCHROME]
	                 [_PWG_PRINT_QUALITY_NORMAL] =
	    cupsAddOption(o, option->choices[best_mono_normal_ch].choice,
			  pc->num_presets[_PWG_PRINT_COLOR_MODE_MONOCHROME]
			                 [_PWG_PRINT_QUALITY_NORMAL],
			  &(pc->presets[_PWG_PRINT_COLOR_MODE_MONOCHROME]
			               [_PWG_PRINT_QUALITY_NORMAL]));

	/* presets[0][2]: Mono/High */
	if (best_mono_high_ch < 0)
	  best_mono_high_ch = default_ch;
	if (best_mono_high_ch >= 0)
	  pc->num_presets[_PWG_PRINT_COLOR_MODE_MONOCHROME]
	                 [_PWG_PRINT_QUALITY_HIGH] =
	    cupsAddOption(o, option->choices[best_mono_high_ch].choice,
			  pc->num_presets[_PWG_PRINT_COLOR_MODE_MONOCHROME]
			                 [_PWG_PRINT_QUALITY_HIGH],
			  &(pc->presets[_PWG_PRINT_COLOR_MODE_MONOCHROME]
			               [_PWG_PRINT_QUALITY_HIGH]));

	/* presets[1][0]: Color/Draft */
	if (best_color_draft_ch < 0)
	  best_color_draft_ch = default_ch;
	if (best_color_draft_ch >= 0)
	  pc->num_presets[_PWG_PRINT_COLOR_MODE_COLOR]
	                 [_PWG_PRINT_QUALITY_DRAFT] =
	    cupsAddOption(o, option->choices[best_color_draft_ch].choice,
			  pc->num_presets[_PWG_PRINT_COLOR_MODE_COLOR]
			                 [_PWG_PRINT_QUALITY_DRAFT],
			  &(pc->presets[_PWG_PRINT_COLOR_MODE_COLOR]
			               [_PWG_PRINT_QUALITY_DRAFT]));

	/* presets[1][1]: Color/Normal */
	if (best_color_normal_ch < 0)
	  best_color_normal_ch = default_ch;
	if (best_color_normal_ch >= 0)
	  pc->num_presets[_PWG_PRINT_COLOR_MODE_COLOR]
	                 [_PWG_PRINT_QUALITY_NORMAL] =
	    cupsAddOption(o, option->choices[best_color_normal_ch].choice,
			  pc->num_presets[_PWG_PRINT_COLOR_MODE_COLOR]
			                 [_PWG_PRINT_QUALITY_NORMAL],
			  &(pc->presets[_PWG_PRINT_COLOR_MODE_COLOR]
			               [_PWG_PRINT_QUALITY_NORMAL]));

	/* presets[1][2]: Color/High */
	if (best_color_high_ch < 0)
	  best_color_high_ch = default_ch;
	if (best_color_high_ch >= 0)
	  pc->num_presets[_PWG_PRINT_COLOR_MODE_COLOR]
	                 [_PWG_PRINT_QUALITY_HIGH] =
	    cupsAddOption(o, option->choices[best_color_high_ch].choice,
			  pc->num_presets[_PWG_PRINT_COLOR_MODE_COLOR]
			                 [_PWG_PRINT_QUALITY_HIGH],
			  &(pc->presets[_PWG_PRINT_COLOR_MODE_COLOR]
			               [_PWG_PRINT_QUALITY_HIGH]));

      }

      if (sets_optimization)
      {

	/* optimize_presets[1]: Photo */
	if (best_photo_ch >= 0)
	  pc->num_optimize_presets[_PWG_PRINT_CONTENT_OPTIMIZE_PHOTO] =
	    cupsAddOption
	      (o, option->choices[best_photo_ch].choice,
	       pc->num_optimize_presets[_PWG_PRINT_CONTENT_OPTIMIZE_PHOTO],
	       &(pc->optimize_presets[_PWG_PRINT_CONTENT_OPTIMIZE_PHOTO]));

	/* optimize_presets[2]: Graphics */
	if (best_graphics_ch >= 0)
	  pc->num_optimize_presets[_PWG_PRINT_CONTENT_OPTIMIZE_GRAPHICS] =
	    cupsAddOption
	      (o, option->choices[best_graphics_ch].choice,
	       pc->num_optimize_presets
	         [_PWG_PRINT_CONTENT_OPTIMIZE_GRAPHICS],
	       &(pc->optimize_presets
		 [_PWG_PRINT_CONTENT_OPTIMIZE_GRAPHICS]));

	/* optimize_presets[1]: Text */
	if (best_text_ch >= 0)
	  pc->num_optimize_presets[_PWG_PRINT_CONTENT_OPTIMIZE_TEXT] =
	    cupsAddOption
	      (o, option->choices[best_text_ch].choice,
	       pc->num_optimize_presets[_PWG_PRINT_CONTENT_OPTIMIZE_TEXT],
	       &(pc->optimize_presets[_PWG_PRINT_CONTENT_OPTIMIZE_TEXT]));

	/* optimize_presets[1]: Text and Graphics */
	if (best_tg_ch >= 0)
	  pc->num_optimize_presets
	    [_PWG_PRINT_CONTENT_OPTIMIZE_TEXT_AND_GRAPHICS] =
	    cupsAddOption
	      (o, option->choices[best_tg_ch].choice,
	       pc->num_optimize_presets
	         [_PWG_PRINT_CONTENT_OPTIMIZE_TEXT_AND_GRAPHICS],
	       &(pc->optimize_presets
		   [_PWG_PRINT_CONTENT_OPTIMIZE_TEXT_AND_GRAPHICS]));

      }

      for (k = 0; k < option->num_choices; k ++)
	free(cupsArrayIndex(choice_properties, k));
      cupsArrayDelete(choice_properties);
    }
  }
}

/*
 * '_ppdCacheDestroy()' - Free all memory used for PWG mapping data.
 */

void
_ppdCacheDestroy(_ppd_cache_t *pc)	/* I - PPD cache and mapping data */
{
  int		i, j;			/* Looping vars */
  pwg_map_t	*map;			/* Current map */
  pwg_size_t	*size;			/* Current size */


 /*
  * Range check input...
  */

  if (!pc)
    return;

 /*
  * Free memory as needed...
  */

  if (pc->bins)
  {
    for (i = pc->num_bins, map = pc->bins; i > 0; i --, map ++)
    {
      free(map->pwg);
      free(map->ppd);
    }

    free(pc->bins);
  }

  if (pc->sizes)
  {
    for (i = pc->num_sizes, size = pc->sizes; i > 0; i --, size ++)
    {
      free(size->map.pwg);
      free(size->map.ppd);
    }

    free(pc->sizes);
  }

  free(pc->source_option);

  if (pc->sources)
  {
    for (i = pc->num_sources, map = pc->sources; i > 0; i --, map ++)
    {
      free(map->pwg);
      free(map->ppd);
    }

    free(pc->sources);
  }

  if (pc->types)
  {
    for (i = pc->num_types, map = pc->types; i > 0; i --, map ++)
    {
      free(map->pwg);
      free(map->ppd);
    }

    free(pc->types);
  }

  free(pc->custom_max_keyword);
  free(pc->custom_min_keyword);

  free(pc->product);
  cupsArrayDelete(pc->filters);
  cupsArrayDelete(pc->prefilters);
  cupsArrayDelete(pc->finishings);

  free(pc->charge_info_uri);
  free(pc->password);

  cupsArrayDelete(pc->mandatory);

  cupsArrayDelete(pc->support_files);

  cupsArrayDelete(pc->strings);

  for (i = _PWG_PRINT_COLOR_MODE_MONOCHROME; i < _PWG_PRINT_COLOR_MODE_MAX; i ++)
    for (j = _PWG_PRINT_QUALITY_DRAFT; j < _PWG_PRINT_QUALITY_MAX; j ++)
      if (pc->num_presets[i][j])
	cupsFreeOptions(pc->num_presets[i][j], pc->presets[i][j]);

  for (i = _PWG_PRINT_CONTENT_OPTIMIZE_AUTO; i < _PWG_PRINT_CONTENT_OPTIMIZE_MAX; i ++)
    if (pc->num_optimize_presets[i])
      cupsFreeOptions(pc->num_optimize_presets[i], pc->optimize_presets[i]);

  free(pc);
}


/*
 * '_ppdCacheGetBin()' - Get the PWG output-bin keyword associated with a PPD
 *                  OutputBin.
 */

const char *				/* O - output-bin or NULL */
_ppdCacheGetBin(
    _ppd_cache_t *pc,			/* I - PPD cache and mapping data */
    const char   *output_bin)		/* I - PPD OutputBin string */
{
  int	i;				/* Looping var */


 /*
  * Range check input...
  */

  if (!pc || !output_bin)
    return (NULL);

 /*
  * Look up the OutputBin string...
  */


  for (i = 0; i < pc->num_bins; i ++)
    if (!_cups_strcasecmp(output_bin, pc->bins[i].ppd))
      return (pc->bins[i].pwg);

  return (NULL);
}


/*
 * '_ppdCacheGetFinishingOptions()' - Get PPD finishing options for the given
 *                                    IPP finishings value(s).
 */

int					/* O  - New number of options */
_ppdCacheGetFinishingOptions(
    _ppd_cache_t     *pc,		/* I  - PPD cache and mapping data */
    ipp_t            *job,		/* I  - Job attributes or NULL */
    ipp_finishings_t value,		/* I  - IPP finishings value of IPP_FINISHINGS_NONE */
    int              num_options,	/* I  - Number of options */
    cups_option_t    **options)		/* IO - Options */
{
  int			i;		/* Looping var */
  _pwg_finishings_t	*f,		/* PWG finishings options */
			key;		/* Search key */
  ipp_attribute_t	*attr;		/* Finishings attribute */
  cups_option_t		*option;	/* Current finishings option */


 /*
  * Range check input...
  */

  if (!pc || cupsArrayCount(pc->finishings) == 0 || !options ||
      (!job && value == IPP_FINISHINGS_NONE))
    return (num_options);

 /*
  * Apply finishing options...
  */

  if (job && (attr = ippFindAttribute(job, "finishings", IPP_TAG_ENUM)) != NULL)
  {
    int	num_values = ippGetCount(attr);	/* Number of values */

    for (i = 0; i < num_values; i ++)
    {
      key.value = (ipp_finishings_t)ippGetInteger(attr, i);

      if ((f = cupsArrayFind(pc->finishings, &key)) != NULL)
      {
        int	j;			/* Another looping var */

        for (j = f->num_options, option = f->options; j > 0; j --, option ++)
          num_options = cupsAddOption(option->name, option->value,
                                      num_options, options);
      }
    }
  }
  else if (value != IPP_FINISHINGS_NONE)
  {
    key.value = value;

    if ((f = cupsArrayFind(pc->finishings, &key)) != NULL)
    {
      int	j;			/* Another looping var */

      for (j = f->num_options, option = f->options; j > 0; j --, option ++)
	num_options = cupsAddOption(option->name, option->value,
				    num_options, options);
    }
  }

  return (num_options);
}


/*
 * '_ppdCacheGetFinishingValues()' - Get IPP finishings value(s) from the given
 *                                   PPD options.
 */

int					/* O - Number of finishings values */
_ppdCacheGetFinishingValues(
    ppd_file_t    *ppd,			/* I - Marked PPD file */
    _ppd_cache_t  *pc,			/* I - PPD cache and mapping data */
    int           max_values,		/* I - Maximum number of finishings values */
    int           *values)		/* O - Finishings values */
{
  int			i,		/* Looping var */
			num_values = 0;	/* Number of values */
  _pwg_finishings_t	*f;		/* Current finishings option */
  cups_option_t		*option;	/* Current option */
  ppd_choice_t		*choice;	/* Marked PPD choice */


 /*
  * Range check input...
  */

  DEBUG_printf(("_ppdCacheGetFinishingValues(ppd=%p, pc=%p, max_values=%d, values=%p)", ppd, pc, max_values, values));

  if (!ppd || !pc || max_values < 1 || !values)
  {
    DEBUG_puts("_ppdCacheGetFinishingValues: Bad arguments, returning 0.");
    return (0);
  }
  else if (!pc->finishings)
  {
    DEBUG_puts("_ppdCacheGetFinishingValues: No finishings support, returning 0.");
    return (0);
  }

 /*
  * Go through the finishings options and see what is set...
  */

  for (f = (_pwg_finishings_t *)cupsArrayFirst(pc->finishings);
       f;
       f = (_pwg_finishings_t *)cupsArrayNext(pc->finishings))
  {
    DEBUG_printf(("_ppdCacheGetFinishingValues: Checking %d (%s)", (int)f->value, ippEnumString("finishings", (int)f->value)));

    for (i = f->num_options, option = f->options; i > 0; i --, option ++)
    {
      DEBUG_printf(("_ppdCacheGetFinishingValues: %s=%s?", option->name, option->value));

      if ((choice = ppdFindMarkedChoice(ppd, option->name)) == NULL || _cups_strcasecmp(option->value, choice->choice))
      {
        DEBUG_puts("_ppdCacheGetFinishingValues: NO");
        break;
      }
    }

    if (i == 0)
    {
      DEBUG_printf(("_ppdCacheGetFinishingValues: Adding %d (%s)", (int)f->value, ippEnumString("finishings", (int)f->value)));

      values[num_values ++] = (int)f->value;

      if (num_values >= max_values)
        break;
    }
  }

  if (num_values == 0)
  {
   /*
    * Always have at least "finishings" = 'none'...
    */

    DEBUG_puts("_ppdCacheGetFinishingValues: Adding 3 (none).");
    values[0] = IPP_FINISHINGS_NONE;
    num_values ++;
  }

  DEBUG_printf(("_ppdCacheGetFinishingValues: Returning %d.", num_values));

  return (num_values);
}


/*
 * '_ppdCacheGetInputSlot()' - Get the PPD InputSlot associated with the job
 *                        attributes or a keyword string.
 */

const char *				/* O - PPD InputSlot or NULL */
_ppdCacheGetInputSlot(
    _ppd_cache_t *pc,			/* I - PPD cache and mapping data */
    ipp_t        *job,			/* I - Job attributes or NULL */
    const char   *keyword)		/* I - Keyword string or NULL */
{
 /*
  * Range check input...
  */

  if (!pc || pc->num_sources == 0 || (!job && !keyword))
    return (NULL);

  if (job && !keyword)
  {
   /*
    * Lookup the media-col attribute and any media-source found there...
    */

    ipp_attribute_t	*media_col,	/* media-col attribute */
			*media_source;	/* media-source attribute */
    pwg_size_t		size;		/* Dimensional size */
    int			margins_set;	/* Were the margins set? */

    media_col = ippFindAttribute(job, "media-col", IPP_TAG_BEGIN_COLLECTION);
    if (media_col &&
        (media_source = ippFindAttribute(ippGetCollection(media_col, 0),
                                         "media-source",
	                                 IPP_TAG_KEYWORD)) != NULL)
    {
     /*
      * Use the media-source value from media-col...
      */

      keyword = ippGetString(media_source, 0, NULL);
    }
    else if (pwgInitSize(&size, job, &margins_set))
    {
     /*
      * For media <= 5x7, look for a photo tray...
      */

      if (size.width <= (5 * 2540) && size.length <= (7 * 2540))
        keyword = "photo";
    }
  }

  if (keyword)
  {
    int	i;				/* Looping var */

    for (i = 0; i < pc->num_sources; i ++)
      if (!_cups_strcasecmp(keyword, pc->sources[i].pwg))
        return (pc->sources[i].ppd);
  }

  return (NULL);
}


/*
 * '_ppdCacheGetMediaType()' - Get the PPD MediaType associated with the job
 *                        attributes or a keyword string.
 */

const char *				/* O - PPD MediaType or NULL */
_ppdCacheGetMediaType(
    _ppd_cache_t *pc,			/* I - PPD cache and mapping data */
    ipp_t        *job,			/* I - Job attributes or NULL */
    const char   *keyword)		/* I - Keyword string or NULL */
{
 /*
  * Range check input...
  */

  if (!pc || pc->num_types == 0 || (!job && !keyword))
    return (NULL);

  if (job && !keyword)
  {
   /*
    * Lookup the media-col attribute and any media-source found there...
    */

    ipp_attribute_t	*media_col,	/* media-col attribute */
			*media_type;	/* media-type attribute */

    media_col = ippFindAttribute(job, "media-col", IPP_TAG_BEGIN_COLLECTION);
    if (media_col)
    {
      if ((media_type = ippFindAttribute(media_col->values[0].collection,
                                         "media-type",
	                                 IPP_TAG_KEYWORD)) == NULL)
	media_type = ippFindAttribute(media_col->values[0].collection,
				      "media-type", IPP_TAG_NAME);

      if (media_type)
	keyword = media_type->values[0].string.text;
    }
  }

  if (keyword)
  {
    int	i;				/* Looping var */

    for (i = 0; i < pc->num_types; i ++)
      if (!_cups_strcasecmp(keyword, pc->types[i].pwg))
        return (pc->types[i].ppd);
  }

  return (NULL);
}


/*
 * '_ppdCacheGetOutputBin()' - Get the PPD OutputBin associated with the keyword
 *                        string.
 */

const char *				/* O - PPD OutputBin or NULL */
_ppdCacheGetOutputBin(
    _ppd_cache_t *pc,			/* I - PPD cache and mapping data */
    const char   *output_bin)		/* I - Keyword string */
{
  int	i;				/* Looping var */


 /*
  * Range check input...
  */

  if (!pc || !output_bin)
    return (NULL);

 /*
  * Look up the OutputBin string...
  */


  for (i = 0; i < pc->num_bins; i ++)
    if (!_cups_strcasecmp(output_bin, pc->bins[i].pwg))
      return (pc->bins[i].ppd);

  return (NULL);
}


/*
 * '_ppdCacheGetPageSize()' - Get the PPD PageSize associated with the job
 *                       attributes or a keyword string.
 */

const char *				/* O - PPD PageSize or NULL */
_ppdCacheGetPageSize(
    _ppd_cache_t *pc,			/* I - PPD cache and mapping data */
    ipp_t        *job,			/* I - Job attributes or NULL */
    const char   *keyword,		/* I - Keyword string or NULL */
    int          *exact)		/* O - 1 if exact match, 0 otherwise */
{
  int		i;			/* Looping var */
  pwg_size_t	*size,			/* Current size */
		*closest,		/* Closest size */
		jobsize;		/* Size data from job */
  int		margins_set,		/* Were the margins set? */
		dwidth,			/* Difference in width */
		dlength,		/* Difference in length */
		dleft,			/* Difference in left margins */
		dright,			/* Difference in right margins */
		dbottom,		/* Difference in bottom margins */
		dtop,			/* Difference in top margins */
		dmin,			/* Minimum difference */
		dclosest;		/* Closest difference */
  const char	*ppd_name;		/* PPD media name */


  DEBUG_printf(("_ppdCacheGetPageSize(pc=%p, job=%p, keyword=\"%s\", exact=%p)",
	        pc, job, keyword, exact));

 /*
  * Range check input...
  */

  if (!pc || (!job && !keyword))
    return (NULL);

  if (exact)
    *exact = 0;

  ppd_name = keyword;

  if (job)
  {
   /*
    * Try getting the PPD media name from the job attributes...
    */

    ipp_attribute_t	*attr;		/* Job attribute */

    if ((attr = ippFindAttribute(job, "PageSize", IPP_TAG_ZERO)) == NULL)
      if ((attr = ippFindAttribute(job, "PageRegion", IPP_TAG_ZERO)) == NULL)
        attr = ippFindAttribute(job, "media", IPP_TAG_ZERO);

#ifdef DEBUG
    if (attr)
      DEBUG_printf(("1_ppdCacheGetPageSize: Found attribute %s (%s)",
                    attr->name, ippTagString(attr->value_tag)));
    else
      DEBUG_puts("1_ppdCacheGetPageSize: Did not find media attribute.");
#endif /* DEBUG */

    if (attr && (attr->value_tag == IPP_TAG_NAME ||
                 attr->value_tag == IPP_TAG_KEYWORD))
      ppd_name = attr->values[0].string.text;
  }

  DEBUG_printf(("1_ppdCacheGetPageSize: ppd_name=\"%s\"", ppd_name));

  if (ppd_name)
  {
   /*
    * Try looking up the named PPD size first...
    */

    for (i = pc->num_sizes, size = pc->sizes; i > 0; i --, size ++)
    {
      DEBUG_printf(("2_ppdCacheGetPageSize: size[%d]=[\"%s\" \"%s\"]",
                    (int)(size - pc->sizes), size->map.pwg, size->map.ppd));

      if (!_cups_strcasecmp(ppd_name, size->map.ppd) ||
          !_cups_strcasecmp(ppd_name, size->map.pwg))
      {
	if (exact)
	  *exact = 1;

        DEBUG_printf(("1_ppdCacheGetPageSize: Returning \"%s\"", ppd_name));

        return (size->map.ppd);
      }
    }
  }

  if (job && !keyword)
  {
   /*
    * Get the size using media-col or media, with the preference being
    * media-col.
    */

    if (!pwgInitSize(&jobsize, job, &margins_set))
      return (NULL);
  }
  else
  {
   /*
    * Get the size using a media keyword...
    */

    pwg_media_t	*media;		/* Media definition */


    if ((media = pwgMediaForPWG(keyword)) == NULL)
      if ((media = pwgMediaForLegacy(keyword)) == NULL)
        if ((media = pwgMediaForPPD(keyword)) == NULL)
	  return (NULL);

    jobsize.width  = media->width;
    jobsize.length = media->length;
    margins_set    = 0;
  }

 /*
  * Now that we have the dimensions and possibly the margins, look at the
  * available sizes and find the match...
  */

  closest  = NULL;
  dclosest = 999999999;

  if (!ppd_name || _cups_strncasecmp(ppd_name, "Custom.", 7) ||
      _cups_strncasecmp(ppd_name, "custom_", 7))
  {
    for (i = pc->num_sizes, size = pc->sizes; i > 0; i --, size ++)
    {
     /*
      * Adobe uses a size matching algorithm with an epsilon of 5 points, which
      * is just about 176/2540ths...
      */

      dwidth  = size->width - jobsize.width;
      dlength = size->length - jobsize.length;

      if (dwidth <= -176 || dwidth >= 176 || dlength <= -176 || dlength >= 176)
	continue;

      if (margins_set)
      {
       /*
	* Use a tighter epsilon of 1 point (35/2540ths) for margins...
	*/

	dleft   = size->left - jobsize.left;
	dright  = size->right - jobsize.right;
	dtop    = size->top - jobsize.top;
	dbottom = size->bottom - jobsize.bottom;

	if (dleft <= -35 || dleft >= 35 || dright <= -35 || dright >= 35 ||
	    dtop <= -35 || dtop >= 35 || dbottom <= -35 || dbottom >= 35)
	{
	  dleft   = dleft < 0 ? -dleft : dleft;
	  dright  = dright < 0 ? -dright : dright;
	  dbottom = dbottom < 0 ? -dbottom : dbottom;
	  dtop    = dtop < 0 ? -dtop : dtop;
	  dmin    = dleft + dright + dbottom + dtop;

	  if (dmin < dclosest)
	  {
	    dclosest = dmin;
	    closest  = size;
	  }

	  continue;
	}
      }

      if (exact)
	*exact = 1;

      DEBUG_printf(("1_ppdCacheGetPageSize: Returning \"%s\"", size->map.ppd));

      return (size->map.ppd);
    }
  }

  if (closest)
  {
    DEBUG_printf(("1_ppdCacheGetPageSize: Returning \"%s\" (closest)",
                  closest->map.ppd));

    return (closest->map.ppd);
  }

 /*
  * If we get here we need to check for custom page size support...
  */

  if (jobsize.width >= pc->custom_min_width &&
      jobsize.width <= pc->custom_max_width &&
      jobsize.length >= pc->custom_min_length &&
      jobsize.length <= pc->custom_max_length)
  {
   /*
    * In range, format as Custom.WWWWxLLLL (points).
    */

    snprintf(pc->custom_ppd_size, sizeof(pc->custom_ppd_size), "Custom.%dx%d",
             (int)PWG_TO_POINTS(jobsize.width), (int)PWG_TO_POINTS(jobsize.length));

    if (margins_set && exact)
    {
      dleft   = pc->custom_size.left - jobsize.left;
      dright  = pc->custom_size.right - jobsize.right;
      dtop    = pc->custom_size.top - jobsize.top;
      dbottom = pc->custom_size.bottom - jobsize.bottom;

      if (dleft > -35 && dleft < 35 && dright > -35 && dright < 35 &&
          dtop > -35 && dtop < 35 && dbottom > -35 && dbottom < 35)
	*exact = 1;
    }
    else if (exact)
      *exact = 1;

    DEBUG_printf(("1_ppdCacheGetPageSize: Returning \"%s\" (custom)",
                  pc->custom_ppd_size));

    return (pc->custom_ppd_size);
  }

 /*
  * No custom page size support or the size is out of range - return NULL.
  */

  DEBUG_puts("1_ppdCacheGetPageSize: Returning NULL");

  return (NULL);
}


/*
 * '_ppdCacheGetSize()' - Get the PWG size associated with a PPD PageSize.
 */

pwg_size_t *				/* O - PWG size or NULL */
_ppdCacheGetSize(
    _ppd_cache_t *pc,			/* I - PPD cache and mapping data */
    const char   *page_size)		/* I - PPD PageSize */
{
  int		i;			/* Looping var */
  pwg_media_t	*media;			/* Media */
  pwg_size_t	*size;			/* Current size */


 /*
  * Range check input...
  */

  if (!pc || !page_size)
    return (NULL);

  if (!_cups_strncasecmp(page_size, "Custom.", 7))
  {
   /*
    * Custom size; size name can be one of the following:
    *
    *    Custom.WIDTHxLENGTHin    - Size in inches
    *    Custom.WIDTHxLENGTHft    - Size in feet
    *    Custom.WIDTHxLENGTHcm    - Size in centimeters
    *    Custom.WIDTHxLENGTHmm    - Size in millimeters
    *    Custom.WIDTHxLENGTHm     - Size in meters
    *    Custom.WIDTHxLENGTH[pt]  - Size in points
    */

    double		w, l;		/* Width and length of page */
    char		*ptr;		/* Pointer into PageSize */
    struct lconv	*loc;		/* Locale data */

    loc = localeconv();
    w   = (float)_cupsStrScand(page_size + 7, &ptr, loc);
    if (!ptr || *ptr != 'x')
      return (NULL);

    l = (float)_cupsStrScand(ptr + 1, &ptr, loc);
    if (!ptr)
      return (NULL);

    if (!_cups_strcasecmp(ptr, "in"))
    {
      w *= 2540.0;
      l *= 2540.0;
    }
    else if (!_cups_strcasecmp(ptr, "ft"))
    {
      w *= 12.0 * 2540.0;
      l *= 12.0 * 2540.0;
    }
    else if (!_cups_strcasecmp(ptr, "mm"))
    {
      w *= 100.0;
      l *= 100.0;
    }
    else if (!_cups_strcasecmp(ptr, "cm"))
    {
      w *= 1000.0;
      l *= 1000.0;
    }
    else if (!_cups_strcasecmp(ptr, "m"))
    {
      w *= 100000.0;
      l *= 100000.0;
    }
    else
    {
      w *= 2540.0 / 72.0;
      l *= 2540.0 / 72.0;
    }

    pc->custom_size.width  = (int)w;
    pc->custom_size.length = (int)l;

    return (&(pc->custom_size));
  }

 /*
  * Not a custom size - look it up...
  */

  for (i = pc->num_sizes, size = pc->sizes; i > 0; i --, size ++)
    if (!_cups_strcasecmp(page_size, size->map.ppd) ||
        !_cups_strcasecmp(page_size, size->map.pwg))
      return (size);

 /*
  * Look up standard sizes...
  */

  if ((media = pwgMediaForPPD(page_size)) == NULL)
    if ((media = pwgMediaForLegacy(page_size)) == NULL)
      media = pwgMediaForPWG(page_size);

  if (media)
  {
    pc->custom_size.width  = media->width;
    pc->custom_size.length = media->length;

    return (&(pc->custom_size));
  }

  return (NULL);
}


/*
 * '_ppdCacheGetSource()' - Get the PWG media-source associated with a PPD
 *                          InputSlot.
 */

const char *				/* O - PWG media-source keyword */
_ppdCacheGetSource(
    _ppd_cache_t *pc,			/* I - PPD cache and mapping data */
    const char   *input_slot)		/* I - PPD InputSlot */
{
  int		i;			/* Looping var */
  pwg_map_t	*source;		/* Current source */


 /*
  * Range check input...
  */

  if (!pc || !input_slot)
    return (NULL);

  for (i = pc->num_sources, source = pc->sources; i > 0; i --, source ++)
    if (!_cups_strcasecmp(input_slot, source->ppd))
      return (source->pwg);

  return (NULL);
}


/*
 * '_ppdCacheGetType()' - Get the PWG media-type associated with a PPD
 *                        MediaType.
 */

const char *				/* O - PWG media-type keyword */
_ppdCacheGetType(
    _ppd_cache_t *pc,			/* I - PPD cache and mapping data */
    const char   *media_type)		/* I - PPD MediaType */
{
  int		i;			/* Looping var */
  pwg_map_t	*type;			/* Current type */


 /*
  * Range check input...
  */

  if (!pc || !media_type)
    return (NULL);

  for (i = pc->num_types, type = pc->types; i > 0; i --, type ++)
    if (!_cups_strcasecmp(media_type, type->ppd))
      return (type->pwg);

  return (NULL);
}


/*
 * '_ppdCacheWriteFile()' - Write PWG mapping data to a file.
 */

int					/* O - 1 on success, 0 on failure */
_ppdCacheWriteFile(
    _ppd_cache_t *pc,			/* I - PPD cache and mapping data */
    const char   *filename,		/* I - File to write */
    ipp_t        *attrs)		/* I - Attributes to write, if any */
{
  int			i, j, k;	/* Looping vars */
  cups_file_t		*fp;		/* Output file */
  pwg_size_t		*size;		/* Current size */
  pwg_map_t		*map;		/* Current map */
  _pwg_finishings_t	*f;		/* Current finishing option */
  cups_option_t		*option;	/* Current option */
  const char		*value;		/* String value */
  char			newfile[1024];	/* New filename */


 /*
  * Range check input...
  */

  if (!pc || !filename)
  {
    _cupsSetError(IPP_STATUS_ERROR_INTERNAL, strerror(EINVAL), 0);
    return (0);
  }

 /*
  * Open the file and write with compression...
  */

  snprintf(newfile, sizeof(newfile), "%s.N", filename);
  if ((fp = cupsFileOpen(newfile, "w9")) == NULL)
  {
    _cupsSetError(IPP_STATUS_ERROR_INTERNAL, strerror(errno), 0);
    return (0);
  }

 /*
  * Standard header...
  */

  cupsFilePrintf(fp, "#CUPS-PPD-CACHE-%d\n", _PPD_CACHE_VERSION);

 /*
  * Output bins...
  */

  if (pc->num_bins > 0)
  {
    cupsFilePrintf(fp, "NumBins %d\n", pc->num_bins);
    for (i = pc->num_bins, map = pc->bins; i > 0; i --, map ++)
      cupsFilePrintf(fp, "Bin %s %s\n", map->pwg, map->ppd);
  }

 /*
  * Media sizes...
  */

  cupsFilePrintf(fp, "NumSizes %d\n", pc->num_sizes);
  for (i = pc->num_sizes, size = pc->sizes; i > 0; i --, size ++)
    cupsFilePrintf(fp, "Size %s %s %d %d %d %d %d %d\n", size->map.pwg,
		   size->map.ppd, size->width, size->length, size->left,
		   size->bottom, size->right, size->top);
  if (pc->custom_max_width > 0)
    cupsFilePrintf(fp, "CustomSize %d %d %d %d %d %d %d %d\n",
                   pc->custom_max_width, pc->custom_max_length,
		   pc->custom_min_width, pc->custom_min_length,
		   pc->custom_size.left, pc->custom_size.bottom,
		   pc->custom_size.right, pc->custom_size.top);

 /*
  * Media sources...
  */

  if (pc->source_option)
    cupsFilePrintf(fp, "SourceOption %s\n", pc->source_option);

  if (pc->num_sources > 0)
  {
    cupsFilePrintf(fp, "NumSources %d\n", pc->num_sources);
    for (i = pc->num_sources, map = pc->sources; i > 0; i --, map ++)
      cupsFilePrintf(fp, "Source %s %s\n", map->pwg, map->ppd);
  }

 /*
  * Media types...
  */

  if (pc->num_types > 0)
  {
    cupsFilePrintf(fp, "NumTypes %d\n", pc->num_types);
    for (i = pc->num_types, map = pc->types; i > 0; i --, map ++)
      cupsFilePrintf(fp, "Type %s %s\n", map->pwg, map->ppd);
  }

 /*
  * Presets...
  */

  for (i = _PWG_PRINT_COLOR_MODE_MONOCHROME; i < _PWG_PRINT_COLOR_MODE_MAX; i ++)
    for (j = _PWG_PRINT_QUALITY_DRAFT; j < _PWG_PRINT_QUALITY_MAX; j ++)
      if (pc->num_presets[i][j])
      {
	cupsFilePrintf(fp, "Preset %d %d", i, j);
	for (k = pc->num_presets[i][j], option = pc->presets[i][j];
	     k > 0;
	     k --, option ++)
	  cupsFilePrintf(fp, " %s=%s", option->name, option->value);
	cupsFilePutChar(fp, '\n');
      }

 /*
  * Optimization Presets...
  */

  for (i = _PWG_PRINT_CONTENT_OPTIMIZE_AUTO; i < _PWG_PRINT_CONTENT_OPTIMIZE_MAX; i ++)
    if (pc->num_optimize_presets[i])
    {
      cupsFilePrintf(fp, "OptimizePreset %d", i);
      for (k = pc->num_optimize_presets[i], option = pc->optimize_presets[i];
	   k > 0;
	   k --, option ++)
	cupsFilePrintf(fp, " %s=%s", option->name, option->value);
      cupsFilePutChar(fp, '\n');
    }

 /*
  * Duplex/sides...
  */

  if (pc->sides_option)
    cupsFilePrintf(fp, "SidesOption %s\n", pc->sides_option);

  if (pc->sides_1sided)
    cupsFilePrintf(fp, "Sides1Sided %s\n", pc->sides_1sided);

  if (pc->sides_2sided_long)
    cupsFilePrintf(fp, "Sides2SidedLong %s\n", pc->sides_2sided_long);

  if (pc->sides_2sided_short)
    cupsFilePrintf(fp, "Sides2SidedShort %s\n", pc->sides_2sided_short);

 /*
  * Product, cupsFilter, cupsFilter2, and cupsPreFilter...
  */

  if (pc->product)
    cupsFilePutConf(fp, "Product", pc->product);

  for (value = (const char *)cupsArrayFirst(pc->filters);
       value;
       value = (const char *)cupsArrayNext(pc->filters))
    cupsFilePutConf(fp, "Filter", value);

  for (value = (const char *)cupsArrayFirst(pc->prefilters);
       value;
       value = (const char *)cupsArrayNext(pc->prefilters))
    cupsFilePutConf(fp, "PreFilter", value);

  cupsFilePrintf(fp, "SingleFile %s\n", pc->single_file ? "true" : "false");

 /*
  * Finishing options...
  */

  for (f = (_pwg_finishings_t *)cupsArrayFirst(pc->finishings);
       f;
       f = (_pwg_finishings_t *)cupsArrayNext(pc->finishings))
  {
    cupsFilePrintf(fp, "Finishings %d", f->value);
    for (i = f->num_options, option = f->options; i > 0; i --, option ++)
      cupsFilePrintf(fp, " %s=%s", option->name, option->value);
    cupsFilePutChar(fp, '\n');
  }

  for (value = (const char *)cupsArrayFirst(pc->templates); value; value = (const char *)cupsArrayNext(pc->templates))
    cupsFilePutConf(fp, "FinishingTemplate", value);

 /*
  * Max copies...
  */

  cupsFilePrintf(fp, "MaxCopies %d\n", pc->max_copies);

 /*
  * Accounting/quota/PIN/managed printing values...
  */

  if (pc->charge_info_uri)
    cupsFilePutConf(fp, "ChargeInfoURI", pc->charge_info_uri);

  cupsFilePrintf(fp, "JobAccountId %s\n", pc->account_id ? "true" : "false");
  cupsFilePrintf(fp, "JobAccountingUserId %s\n",
                 pc->accounting_user_id ? "true" : "false");

  if (pc->password)
    cupsFilePutConf(fp, "JobPassword", pc->password);

  for (value = (char *)cupsArrayFirst(pc->mandatory);
       value;
       value = (char *)cupsArrayNext(pc->mandatory))
    cupsFilePutConf(fp, "Mandatory", value);

 /*
  * Support files...
  */

  for (value = (char *)cupsArrayFirst(pc->support_files);
       value;
       value = (char *)cupsArrayNext(pc->support_files))
    cupsFilePutConf(fp, "SupportFile", value);

 /*
  * IPP attributes, if any...
  */

  if (attrs)
  {
    cupsFilePrintf(fp, "IPP " CUPS_LLFMT "\n", CUPS_LLCAST ippLength(attrs));

    attrs->state = IPP_STATE_IDLE;
    ippWriteIO(fp, (ipp_iocb_t)cupsFileWrite, 1, NULL, attrs);
  }

 /*
  * Close and return...
  */

  if (cupsFileClose(fp))
  {
    unlink(newfile);
    return (0);
  }

  unlink(filename);
  return (!rename(newfile, filename));
}


/*
 * '_ppdCreateFromIPP()' - Create a PPD file describing the capabilities
 *                         of an IPP printer.
 */

char *					/* O - PPD filename or @code NULL@ on error */
_ppdCreateFromIPP(char   *buffer,	/* I - Filename buffer */
                  size_t bufsize,	/* I - Size of filename buffer */
		  ipp_t  *response)	/* I - Get-Printer-Attributes response */
{
  cups_file_t		*fp;		/* PPD file */
  cups_array_t		*sizes;		/* Media sizes supported by printer */
  cups_size_t		*size;		/* Current media size */
  ipp_attribute_t	*attr,		/* xxx-supported */
			*defattr,	/* xxx-default */
                        *quality,	/* print-quality-supported */
			*x_dim, *y_dim;	/* Media dimensions */
  ipp_t			*media_col,	/* Media collection */
			*media_size;	/* Media size collection */
  char			make[256],	/* Make and model */
			*model,		/* Model name */
			ppdname[PPD_MAX_NAME];
		    			/* PPD keyword */
  int			i, j,		/* Looping vars */
			count,		/* Number of values */
			bottom,		/* Largest bottom margin */
			left,		/* Largest left margin */
			right,		/* Largest right margin */
			top,		/* Largest top margin */
			max_length = 0,	/* Maximum custom size */
			max_width = 0,
			min_length = INT_MAX,
					/* Minimum custom size */
			min_width = INT_MAX,
			is_apple = 0,	/* Does the printer support Apple raster? */
			is_pdf = 0,	/* Does the printer support PDF? */
			is_pwg = 0;	/* Does the printer support PWG Raster? */
  pwg_media_t		*pwg;		/* PWG media size */
  int			xres, yres;	/* Resolution values */
  int                   resolutions[1000];
                                        /* Array of resolution indices */
  char			msgid[256];	/* Message identifier (attr.value) */
  const char		*keyword,	/* Keyword value */
			*msgstr;	/* Localized string */
  cups_lang_t		*lang = cupsLangDefault();
					/* Localization info */
  cups_array_t		*strings = NULL;/* Printer strings file */
  struct lconv		*loc = localeconv();
					/* Locale data */
  cups_array_t		*fin_options = NULL;
					/* Finishing options */


 /*
  * Range check input...
  */

  if (buffer)
    *buffer = '\0';

  if (!buffer || bufsize < 1)
  {
    _cupsSetError(IPP_STATUS_ERROR_INTERNAL, strerror(EINVAL), 0);
    return (NULL);
  }

  if (!response)
  {
    _cupsSetError(IPP_STATUS_ERROR_INTERNAL, _("No IPP attributes."), 1);
    return (NULL);
  }

 /*
  * Open a temporary file for the PPD...
  */

  if ((fp = cupsTempFile2(buffer, (int)bufsize)) == NULL)
  {
    _cupsSetError(IPP_STATUS_ERROR_INTERNAL, strerror(errno), 0);
    return (NULL);
  }

 /*
  * Standard stuff for PPD file...
  */

  cupsFilePuts(fp, "*PPD-Adobe: \"4.3\"\n");
  cupsFilePuts(fp, "*FormatVersion: \"4.3\"\n");
  cupsFilePrintf(fp, "*FileVersion: \"%d.%d\"\n", CUPS_VERSION_MAJOR, CUPS_VERSION_MINOR);
  cupsFilePuts(fp, "*LanguageVersion: English\n");
  cupsFilePuts(fp, "*LanguageEncoding: ISOLatin1\n");
  cupsFilePuts(fp, "*PSVersion: \"(3010.000) 0\"\n");
  cupsFilePuts(fp, "*LanguageLevel: \"3\"\n");
  cupsFilePuts(fp, "*FileSystem: False\n");
  cupsFilePuts(fp, "*PCFileName: \"ippeve.ppd\"\n");

  if ((attr = ippFindAttribute(response, "printer-make-and-model", IPP_TAG_TEXT)) != NULL)
    strlcpy(make, ippGetString(attr, 0, NULL), sizeof(make));
  else
    strlcpy(make, "Unknown Printer", sizeof(make));

  if (!_cups_strncasecmp(make, "Hewlett Packard ", 16) ||
      !_cups_strncasecmp(make, "Hewlett-Packard ", 16))
  {
    model = make + 16;
    strlcpy(make, "HP", sizeof(make));
  }
  else if ((model = strchr(make, ' ')) != NULL)
    *model++ = '\0';
  else
    model = make;

  cupsFilePrintf(fp, "*Manufacturer: \"%s\"\n", make);
  cupsFilePrintf(fp, "*ModelName: \"%s\"\n", model);
  cupsFilePrintf(fp, "*Product: \"(%s)\"\n", model);
  cupsFilePrintf(fp, "*NickName: \"%s - IPP Everywhere\"\n", model);
  cupsFilePrintf(fp, "*ShortNickName: \"%s - IPP Everywhere\"\n", model);

  if ((attr = ippFindAttribute(response, "color-supported", IPP_TAG_BOOLEAN)) != NULL && ippGetBoolean(attr, 0))
    cupsFilePuts(fp, "*ColorDevice: True\n");
  else
    cupsFilePuts(fp, "*ColorDevice: False\n");

  cupsFilePrintf(fp, "*cupsVersion: %d.%d\n", CUPS_VERSION_MAJOR, CUPS_VERSION_MINOR);
  cupsFilePuts(fp, "*cupsSNMPSupplies: False\n");
  cupsFilePrintf(fp, "*cupsLanguages: \"%s\"\n", lang->language);

  if ((attr = ippFindAttribute(response, "printer-more-info", IPP_TAG_URI)) != NULL)
    cupsFilePrintf(fp, "*APSupplies: \"%s\"\n", ippGetString(attr, 0, NULL));

  if ((attr = ippFindAttribute(response, "printer-charge-info-uri", IPP_TAG_URI)) != NULL)
    cupsFilePrintf(fp, "*cupsChargeInfoURI: \"%s\"\n", ippGetString(attr, 0, NULL));

  if ((attr = ippFindAttribute(response, "printer-strings-uri", IPP_TAG_URI)) != NULL)
  {
    http_t	*http = NULL;		/* Connection to printer */
    char	stringsfile[1024];	/* Temporary strings file */

    if (cups_get_url(&http, ippGetString(attr, 0, NULL), stringsfile, sizeof(stringsfile)))
    {
      cupsFilePrintf(fp, "*cupsStringsURI: \"%s\"\n", ippGetString(attr, 0, NULL));

      strings = _cupsMessageLoad(stringsfile, _CUPS_MESSAGE_STRINGS | _CUPS_MESSAGE_UNQUOTE);

      unlink(stringsfile);
    }

    if (http)
      httpClose(http);
  }

 /*
  * Accounting...
  */

  if (ippGetBoolean(ippFindAttribute(response, "job-account-id-supported", IPP_TAG_BOOLEAN), 0))
    cupsFilePuts(fp, "*cupsJobAccountId: True\n");

  if (ippGetBoolean(ippFindAttribute(response, "job-accounting-user-id-supported", IPP_TAG_BOOLEAN), 0))
    cupsFilePuts(fp, "*cupsJobAccountingUserId: True\n");

 /*
  * Password/PIN printing...
  */

  if ((attr = ippFindAttribute(response, "job-password-supported", IPP_TAG_INTEGER)) != NULL)
  {
    char	pattern[33];		/* Password pattern */
    int		maxlen = ippGetInteger(attr, 0);
					/* Maximum length */
    const char	*repertoire = ippGetString(ippFindAttribute(response, "job-password-repertoire-configured", IPP_TAG_KEYWORD), 0, NULL);
					/* Type of password */

    if (maxlen > (int)(sizeof(pattern) - 1))
      maxlen = (int)sizeof(pattern) - 1;

    if (!repertoire || !strcmp(repertoire, "iana_us-ascii_digits"))
      memset(pattern, '1', (size_t)maxlen);
    else if (!strcmp(repertoire, "iana_us-ascii_letters"))
      memset(pattern, 'A', (size_t)maxlen);
    else if (!strcmp(repertoire, "iana_us-ascii_complex"))
      memset(pattern, 'C', (size_t)maxlen);
    else if (!strcmp(repertoire, "iana_us-ascii_any"))
      memset(pattern, '.', (size_t)maxlen);
    else if (!strcmp(repertoire, "iana_utf-8_digits"))
      memset(pattern, 'N', (size_t)maxlen);
    else if (!strcmp(repertoire, "iana_utf-8_letters"))
      memset(pattern, 'U', (size_t)maxlen);
    else
      memset(pattern, '*', (size_t)maxlen);

    pattern[maxlen] = '\0';

    cupsFilePrintf(fp, "*cupsJobPassword: \"%s\"\n", pattern);
  }

 /*
  * Filters...
  */

  if ((attr = ippFindAttribute(response, "document-format-supported", IPP_TAG_MIMETYPE)) != NULL)
  {
    is_apple = ippContainsString(attr, "image/urf");
    is_pdf   = ippContainsString(attr, "application/pdf");
    is_pwg   = ippContainsString(attr, "image/pwg-raster") && !is_apple;

    if (ippContainsString(attr, "image/jpeg"))
      cupsFilePuts(fp, "*cupsFilter2: \"image/jpeg image/jpeg 0 -\"\n");
    if (ippContainsString(attr, "image/png"))
      cupsFilePuts(fp, "*cupsFilter2: \"image/png image/png 0 -\"\n");
    if (is_pdf)
    {
     /*
      * Don't locally filter PDF content when printing to a CUPS shared
      * printer, otherwise the options will be applied twice...
      */

      if (ippContainsString(attr, "application/vnd.cups-pdf"))
        cupsFilePuts(fp, "*cupsFilter2: \"application/pdf application/pdf 0 -\"\n");
      else
        cupsFilePuts(fp, "*cupsFilter2: \"application/vnd.cups-pdf application/pdf 10 -\"\n");
    }
    else
      cupsFilePuts(fp, "*cupsManualCopies: True\n");
    if (is_apple)
      cupsFilePuts(fp, "*cupsFilter2: \"image/urf image/urf 100 -\"\n");
    if (is_pwg)
      cupsFilePuts(fp, "*cupsFilter2: \"image/pwg-raster image/pwg-raster 100 -\"\n");
  }

  if (!is_apple && !is_pdf && !is_pwg)
    goto bad_ppd;

 /*
  * PageSize/PageRegion/ImageableArea/PaperDimension
  */

  if ((attr = ippFindAttribute(response, "media-bottom-margin-supported", IPP_TAG_INTEGER)) != NULL)
  {
    for (i = 1, bottom = ippGetInteger(attr, 0), count = ippGetCount(attr); i < count; i ++)
      if (ippGetInteger(attr, i) > bottom)
        bottom = ippGetInteger(attr, i);
  }
  else
    bottom = 1270;

  if ((attr = ippFindAttribute(response, "media-left-margin-supported", IPP_TAG_INTEGER)) != NULL)
  {
    for (i = 1, left = ippGetInteger(attr, 0), count = ippGetCount(attr); i < count; i ++)
      if (ippGetInteger(attr, i) > left)
        left = ippGetInteger(attr, i);
  }
  else
    left = 635;

  if ((attr = ippFindAttribute(response, "media-right-margin-supported", IPP_TAG_INTEGER)) != NULL)
  {
    for (i = 1, right = ippGetInteger(attr, 0), count = ippGetCount(attr); i < count; i ++)
      if (ippGetInteger(attr, i) > right)
        right = ippGetInteger(attr, i);
  }
  else
    right = 635;

  if ((attr = ippFindAttribute(response, "media-top-margin-supported", IPP_TAG_INTEGER)) != NULL)
  {
    for (i = 1, top = ippGetInteger(attr, 0), count = ippGetCount(attr); i < count; i ++)
      if (ippGetInteger(attr, i) > top)
        top = ippGetInteger(attr, i);
  }
  else
    top = 1270;

  if ((defattr = ippFindAttribute(response, "media-col-default", IPP_TAG_BEGIN_COLLECTION)) != NULL)
  {
    if ((attr = ippFindAttribute(ippGetCollection(defattr, 0), "media-size", IPP_TAG_BEGIN_COLLECTION)) != NULL)
    {
      media_size = ippGetCollection(attr, 0);
      x_dim      = ippFindAttribute(media_size, "x-dimension", IPP_TAG_INTEGER);
      y_dim      = ippFindAttribute(media_size, "y-dimension", IPP_TAG_INTEGER);

      if (x_dim && y_dim && (pwg = pwgMediaForSize(ippGetInteger(x_dim, 0), ippGetInteger(y_dim, 0))) != NULL)
	strlcpy(ppdname, pwg->ppd, sizeof(ppdname));
      else
	strlcpy(ppdname, "Unknown", sizeof(ppdname));
    }
    else
      strlcpy(ppdname, "Unknown", sizeof(ppdname));
  }
  else if ((pwg = pwgMediaForPWG(ippGetString(ippFindAttribute(response, "media-default", IPP_TAG_ZERO), 0, NULL))) != NULL)
    strlcpy(ppdname, pwg->ppd, sizeof(ppdname));
  else
    strlcpy(ppdname, "Unknown", sizeof(ppdname));

  sizes = cupsArrayNew3((cups_array_func_t)pwg_compare_sizes, NULL, NULL, 0, (cups_acopy_func_t)pwg_copy_size, (cups_afree_func_t)free);

  if ((attr = ippFindAttribute(response, "media-col-database", IPP_TAG_BEGIN_COLLECTION)) != NULL)
  {
    for (i = 0, count = ippGetCount(attr); i < count; i ++)
    {
      cups_size_t	temp;		/* Current size */
      ipp_attribute_t	*margin;	/* media-xxx-margin attribute */

      media_col   = ippGetCollection(attr, i);
      media_size  = ippGetCollection(ippFindAttribute(media_col, "media-size", IPP_TAG_BEGIN_COLLECTION), 0);
      x_dim       = ippFindAttribute(media_size, "x-dimension", IPP_TAG_ZERO);
      y_dim       = ippFindAttribute(media_size, "y-dimension", IPP_TAG_ZERO);
      pwg         = pwgMediaForSize(ippGetInteger(x_dim, 0), ippGetInteger(y_dim, 0));

      if (pwg)
      {
	temp.width  = pwg->width;
	temp.length = pwg->length;

	if ((margin = ippFindAttribute(media_col, "media-bottom-margin", IPP_TAG_INTEGER)) != NULL)
	  temp.bottom = ippGetInteger(margin, 0);
	else
	  temp.bottom = bottom;

	if ((margin = ippFindAttribute(media_col, "media-left-margin", IPP_TAG_INTEGER)) != NULL)
	  temp.left = ippGetInteger(margin, 0);
	else
	  temp.left = left;

	if ((margin = ippFindAttribute(media_col, "media-right-margin", IPP_TAG_INTEGER)) != NULL)
	  temp.right = ippGetInteger(margin, 0);
	else
	  temp.right = right;

	if ((margin = ippFindAttribute(media_col, "media-top-margin", IPP_TAG_INTEGER)) != NULL)
	  temp.top = ippGetInteger(margin, 0);
	else
	  temp.top = top;

	if (temp.bottom == 0 && temp.left == 0 && temp.right == 0 && temp.top == 0)
	  snprintf(temp.media, sizeof(temp.media), "%s.Borderless", pwg->ppd);
	else
	  strlcpy(temp.media, pwg->ppd, sizeof(temp.media));

	if (!cupsArrayFind(sizes, &temp))
	  cupsArrayAdd(sizes, &temp);
      }
      else if (ippGetValueTag(x_dim) == IPP_TAG_RANGE || ippGetValueTag(y_dim) == IPP_TAG_RANGE)
      {
       /*
	* Custom size - record the min/max values...
	*/

	int lower, upper;		/* Range values */

	if (ippGetValueTag(x_dim) == IPP_TAG_RANGE)
	  lower = ippGetRange(x_dim, 0, &upper);
	else
	  lower = upper = ippGetInteger(x_dim, 0);

	if (lower < min_width)
	  min_width = lower;
	if (upper > max_width)
	  max_width = upper;

	if (ippGetValueTag(y_dim) == IPP_TAG_RANGE)
	  lower = ippGetRange(y_dim, 0, &upper);
	else
	  lower = upper = ippGetInteger(y_dim, 0);

	if (lower < min_length)
	  min_length = lower;
	if (upper > max_length)
	  max_length = upper;
      }
    }

    if ((max_width == 0 || max_length == 0) && (attr = ippFindAttribute(response, "media-size-supported", IPP_TAG_BEGIN_COLLECTION)) != NULL)
    {
     /*
      * Some printers don't list custom size support in media-col-database...
      */

      for (i = 0, count = ippGetCount(attr); i < count; i ++)
      {
	media_size  = ippGetCollection(attr, i);
	x_dim       = ippFindAttribute(media_size, "x-dimension", IPP_TAG_ZERO);
	y_dim       = ippFindAttribute(media_size, "y-dimension", IPP_TAG_ZERO);

	if (ippGetValueTag(x_dim) == IPP_TAG_RANGE || ippGetValueTag(y_dim) == IPP_TAG_RANGE)
	{
	 /*
	  * Custom size - record the min/max values...
	  */

	  int lower, upper;		/* Range values */

	  if (ippGetValueTag(x_dim) == IPP_TAG_RANGE)
	    lower = ippGetRange(x_dim, 0, &upper);
	  else
	    lower = upper = ippGetInteger(x_dim, 0);

	  if (lower < min_width)
	    min_width = lower;
	  if (upper > max_width)
	    max_width = upper;

	  if (ippGetValueTag(y_dim) == IPP_TAG_RANGE)
	    lower = ippGetRange(y_dim, 0, &upper);
	  else
	    lower = upper = ippGetInteger(y_dim, 0);

	  if (lower < min_length)
	    min_length = lower;
	  if (upper > max_length)
	    max_length = upper;
	}
      }
    }
  }
  else if ((attr = ippFindAttribute(response, "media-size-supported", IPP_TAG_BEGIN_COLLECTION)) != NULL)
  {
    for (i = 0, count = ippGetCount(attr); i < count; i ++)
    {
      cups_size_t	temp;		/* Current size */

      media_size  = ippGetCollection(attr, i);
      x_dim       = ippFindAttribute(media_size, "x-dimension", IPP_TAG_ZERO);
      y_dim       = ippFindAttribute(media_size, "y-dimension", IPP_TAG_ZERO);
      pwg         = pwgMediaForSize(ippGetInteger(x_dim, 0), ippGetInteger(y_dim, 0));

      if (pwg)
      {
	temp.width  = pwg->width;
	temp.length = pwg->length;
	temp.bottom = bottom;
	temp.left   = left;
	temp.right  = right;
	temp.top    = top;

	if (temp.bottom == 0 && temp.left == 0 && temp.right == 0 && temp.top == 0)
	  snprintf(temp.media, sizeof(temp.media), "%s.Borderless", pwg->ppd);
	else
	  strlcpy(temp.media, pwg->ppd, sizeof(temp.media));

	if (!cupsArrayFind(sizes, &temp))
	  cupsArrayAdd(sizes, &temp);
      }
      else if (ippGetValueTag(x_dim) == IPP_TAG_RANGE || ippGetValueTag(y_dim) == IPP_TAG_RANGE)
      {
       /*
	* Custom size - record the min/max values...
	*/

	int lower, upper;		/* Range values */

	if (ippGetValueTag(x_dim) == IPP_TAG_RANGE)
	  lower = ippGetRange(x_dim, 0, &upper);
	else
	  lower = upper = ippGetInteger(x_dim, 0);

	if (lower < min_width)
	  min_width = lower;
	if (upper > max_width)
	  max_width = upper;

	if (ippGetValueTag(y_dim) == IPP_TAG_RANGE)
	  lower = ippGetRange(y_dim, 0, &upper);
	else
	  lower = upper = ippGetInteger(y_dim, 0);

	if (lower < min_length)
	  min_length = lower;
	if (upper > max_length)
	  max_length = upper;
      }
    }
  }
  else if ((attr = ippFindAttribute(response, "media-supported", IPP_TAG_ZERO)) != NULL)
  {
    for (i = 0, count = ippGetCount(attr); i < count; i ++)
    {
      const char	*pwg_size = ippGetString(attr, i, NULL);
    					/* PWG size name */
      cups_size_t	temp;		/* Current size */

      if ((pwg = pwgMediaForPWG(pwg_size)) != NULL)
      {
        if (strstr(pwg_size, "_max_") || strstr(pwg_size, "_max."))
        {
          if (pwg->width > max_width)
            max_width = pwg->width;
          if (pwg->length > max_length)
            max_length = pwg->length;
        }
        else if (strstr(pwg_size, "_min_") || strstr(pwg_size, "_min."))
        {
          if (pwg->width < min_width)
            min_width = pwg->width;
          if (pwg->length < min_length)
            min_length = pwg->length;
        }
        else
        {
	  temp.width  = pwg->width;
	  temp.length = pwg->length;
	  temp.bottom = bottom;
	  temp.left   = left;
	  temp.right  = right;
	  temp.top    = top;

	  if (temp.bottom == 0 && temp.left == 0 && temp.right == 0 && temp.top == 0)
	    snprintf(temp.media, sizeof(temp.media), "%s.Borderless", pwg->ppd);
	  else
	    strlcpy(temp.media, pwg->ppd, sizeof(temp.media));

	  if (!cupsArrayFind(sizes, &temp))
	    cupsArrayAdd(sizes, &temp);
	}
      }
    }
  }

  if (cupsArrayCount(sizes) > 0)
  {
   /*
    * List all of the standard sizes...
    */

    char	tleft[256],		/* Left string */
		tbottom[256],		/* Bottom string */
		tright[256],		/* Right string */
		ttop[256],		/* Top string */
		twidth[256],		/* Width string */
		tlength[256];		/* Length string */

    cupsFilePrintf(fp, "*OpenUI *PageSize: PickOne\n"
		       "*OrderDependency: 10 AnySetup *PageSize\n"
                       "*DefaultPageSize: %s\n", ppdname);
    for (size = (cups_size_t *)cupsArrayFirst(sizes); size; size = (cups_size_t *)cupsArrayNext(sizes))
    {
      _cupsStrFormatd(twidth, twidth + sizeof(twidth), size->width * 72.0 / 2540.0, loc);
      _cupsStrFormatd(tlength, tlength + sizeof(tlength), size->length * 72.0 / 2540.0, loc);

      cupsFilePrintf(fp, "*PageSize %s: \"<</PageSize[%s %s]>>setpagedevice\"\n", size->media, twidth, tlength);
    }
    cupsFilePuts(fp, "*CloseUI: *PageSize\n");

    cupsFilePrintf(fp, "*OpenUI *PageRegion: PickOne\n"
                       "*OrderDependency: 10 AnySetup *PageRegion\n"
                       "*DefaultPageRegion: %s\n", ppdname);
    for (size = (cups_size_t *)cupsArrayFirst(sizes); size; size = (cups_size_t *)cupsArrayNext(sizes))
    {
      _cupsStrFormatd(twidth, twidth + sizeof(twidth), size->width * 72.0 / 2540.0, loc);
      _cupsStrFormatd(tlength, tlength + sizeof(tlength), size->length * 72.0 / 2540.0, loc);

      cupsFilePrintf(fp, "*PageRegion %s: \"<</PageSize[%s %s]>>setpagedevice\"\n", size->media, twidth, tlength);
    }
    cupsFilePuts(fp, "*CloseUI: *PageRegion\n");

    cupsFilePrintf(fp, "*DefaultImageableArea: %s\n"
		       "*DefaultPaperDimension: %s\n", ppdname, ppdname);

    for (size = (cups_size_t *)cupsArrayFirst(sizes); size; size = (cups_size_t *)cupsArrayNext(sizes))
    {
      _cupsStrFormatd(tleft, tleft + sizeof(tleft), size->left * 72.0 / 2540.0, loc);
      _cupsStrFormatd(tbottom, tbottom + sizeof(tbottom), size->bottom * 72.0 / 2540.0, loc);
      _cupsStrFormatd(tright, tright + sizeof(tright), (size->width - size->right) * 72.0 / 2540.0, loc);
      _cupsStrFormatd(ttop, ttop + sizeof(ttop), (size->length - size->top) * 72.0 / 2540.0, loc);
      _cupsStrFormatd(twidth, twidth + sizeof(twidth), size->width * 72.0 / 2540.0, loc);
      _cupsStrFormatd(tlength, tlength + sizeof(tlength), size->length * 72.0 / 2540.0, loc);

      cupsFilePrintf(fp, "*ImageableArea %s: \"%s %s %s %s\"\n", size->media, tleft, tbottom, tright, ttop);
      cupsFilePrintf(fp, "*PaperDimension %s: \"%s %s\"\n", size->media, twidth, tlength);
    }

    cupsArrayDelete(sizes);

   /*
    * Custom size support...
    */

    if (max_width > 0 && min_width < INT_MAX && max_length > 0 && min_length < INT_MAX)
    {
      char	tmax[256], tmin[256];	/* Min/max values */

      _cupsStrFormatd(tleft, tleft + sizeof(tleft), left * 72.0 / 2540.0, loc);
      _cupsStrFormatd(tbottom, tbottom + sizeof(tbottom), bottom * 72.0 / 2540.0, loc);
      _cupsStrFormatd(tright, tright + sizeof(tright), right * 72.0 / 2540.0, loc);
      _cupsStrFormatd(ttop, ttop + sizeof(ttop), top * 72.0 / 2540.0, loc);

      cupsFilePrintf(fp, "*HWMargins: \"%s %s %s %s\"\n", tleft, tbottom, tright, ttop);

      _cupsStrFormatd(tmax, tmax + sizeof(tmax), max_width * 72.0 / 2540.0, loc);
      _cupsStrFormatd(tmin, tmin + sizeof(tmin), min_width * 72.0 / 2540.0, loc);
      cupsFilePrintf(fp, "*ParamCustomPageSize Width: 1 points %s %s\n", tmin, tmax);

      _cupsStrFormatd(tmax, tmax + sizeof(tmax), max_length * 72.0 / 2540.0, loc);
      _cupsStrFormatd(tmin, tmin + sizeof(tmin), min_length * 72.0 / 2540.0, loc);
      cupsFilePrintf(fp, "*ParamCustomPageSize Height: 2 points %s %s\n", tmin, tmax);

      cupsFilePuts(fp, "*ParamCustomPageSize WidthOffset: 3 points 0 0\n");
      cupsFilePuts(fp, "*ParamCustomPageSize HeightOffset: 4 points 0 0\n");
      cupsFilePuts(fp, "*ParamCustomPageSize Orientation: 5 int 0 3\n");
      cupsFilePuts(fp, "*CustomPageSize True: \"pop pop pop <</PageSize[5 -2 roll]/ImagingBBox null>>setpagedevice\"\n");
    }
  }
  else
  {
    cupsArrayDelete(sizes);
    goto bad_ppd;
  }

 /*
  * InputSlot...
  */

  if ((attr = ippFindAttribute(ippGetCollection(defattr, 0), "media-source", IPP_TAG_ZERO)) != NULL)
    pwg_ppdize_name(ippGetString(attr, 0, NULL), ppdname, sizeof(ppdname));
  else
    ppdname[0] = '\0';

  if ((attr = ippFindAttribute(response, "media-source-supported", IPP_TAG_ZERO)) != NULL && (count = ippGetCount(attr)) > 1)
  {
    int have_default = ppdname[0] != '\0';
					/* Do we have a default InputSlot? */
    static const char * const sources[] =
    {					/* Standard "media-source" strings */
      "auto",
      "main",
      "alternate",
      "large-capacity",
      "manual",
      "envelope",
      "disc",
      "photo",
      "hagaki",
      "main-roll",
      "alternate-roll",
      "top",
      "middle",
      "bottom",
      "side",
      "left",
      "right",
      "center",
      "rear",
      "by-pass-tray",
      "tray-1",
      "tray-2",
      "tray-3",
      "tray-4",
      "tray-5",
      "tray-6",
      "tray-7",
      "tray-8",
      "tray-9",
      "tray-10",
      "tray-11",
      "tray-12",
      "tray-13",
      "tray-14",
      "tray-15",
      "tray-16",
      "tray-17",
      "tray-18",
      "tray-19",
      "tray-20",
      "roll-1",
      "roll-2",
      "roll-3",
      "roll-4",
      "roll-5",
      "roll-6",
      "roll-7",
      "roll-8",
      "roll-9",
      "roll-10"
    };

    cupsFilePuts(fp, "*OpenUI *InputSlot: PickOne\n"
                     "*OrderDependency: 10 AnySetup *InputSlot\n");
    if (have_default)
      cupsFilePrintf(fp, "*DefaultInputSlot: %s\n", ppdname);

    for (i = 0, count = ippGetCount(attr); i < count; i ++)
    {
      keyword = ippGetString(attr, i, NULL);

      pwg_ppdize_name(keyword, ppdname, sizeof(ppdname));

      if (i == 0 && !have_default)
	cupsFilePrintf(fp, "*DefaultInputSlot: %s\n", ppdname);

      for (j = 0; j < (int)(sizeof(sources) / sizeof(sources[0])); j ++)
        if (!strcmp(sources[j], keyword))
	{
	  snprintf(msgid, sizeof(msgid), "media-source.%s", keyword);
	  cupsFilePrintf(fp, "*InputSlot %s: \"<</MediaPosition %d>>setpagedevice\"\n", ppdname, j);
	  cupsFilePrintf(fp, "*%s.InputSlot %s/%s: \"\"\n", lang->language, ppdname, _cupsLangString(lang, msgid));
	  break;
	}
    }
    cupsFilePuts(fp, "*CloseUI: *InputSlot\n");
  }

 /*
  * MediaType...
  */

  if ((attr = ippFindAttribute(ippGetCollection(defattr, 0), "media-type", IPP_TAG_ZERO)) != NULL)
    pwg_ppdize_name(ippGetString(attr, 0, NULL), ppdname, sizeof(ppdname));
  else
    strlcpy(ppdname, "Unknown", sizeof(ppdname));

  if ((attr = ippFindAttribute(response, "media-type-supported", IPP_TAG_ZERO)) != NULL && (count = ippGetCount(attr)) > 1)
  {
    cupsFilePrintf(fp, "*OpenUI *MediaType: PickOne\n"
                       "*OrderDependency: 10 AnySetup *MediaType\n"
                       "*DefaultMediaType: %s\n", ppdname);
    for (i = 0; i < count; i ++)
    {
      keyword = ippGetString(attr, i, NULL);

      pwg_ppdize_name(keyword, ppdname, sizeof(ppdname));

      snprintf(msgid, sizeof(msgid), "media-type.%s", keyword);
      if ((msgstr = _cupsLangString(lang, msgid)) == msgid || !strcmp(msgid, msgstr))
	if ((msgstr = _cupsMessageLookup(strings, msgid)) == msgid)
	  msgstr = keyword;

      cupsFilePrintf(fp, "*MediaType %s: \"<</MediaType(%s)>>setpagedevice\"\n", ppdname, ppdname);
      cupsFilePrintf(fp, "*%s.MediaType %s/%s: \"\"\n", lang->language, ppdname, msgstr);
    }
    cupsFilePuts(fp, "*CloseUI: *MediaType\n");
  }

 /*
  * ColorModel...
  */

  if ((attr = ippFindAttribute(response, "urf-supported", IPP_TAG_KEYWORD)) == NULL)
    if ((attr = ippFindAttribute(response, "pwg-raster-document-type-supported", IPP_TAG_KEYWORD)) == NULL)
      if ((attr = ippFindAttribute(response, "print-color-mode-supported", IPP_TAG_KEYWORD)) == NULL)
        attr = ippFindAttribute(response, "output-mode-supported", IPP_TAG_KEYWORD);

  if (attr)
  {
    int wrote_color = 0;
    const char *default_color = NULL;	/* Default */

    cupsFilePrintf(fp, "*%% ColorModel from %s\n", ippGetName(attr));

    for (i = 0, count = ippGetCount(attr); i < count; i ++)
    {
      keyword = ippGetString(attr, i, NULL);

#define PRINTF_COLORMODEL if (!wrote_color) { cupsFilePrintf(fp, "*OpenUI *ColorModel: PickOne\n*OrderDependency: 10 AnySetup *ColorModel\n*%s.Translation ColorModel/%s: \"\"\n", lang->language, _cupsLangString(lang, _("Color Mode"))); wrote_color = 1; }
#define PRINTF_COLOROPTION(name,text,cspace,bpp) { cupsFilePrintf(fp, "*ColorModel %s: \"<</cupsColorSpace %d/cupsBitsPerColor %d/cupsColorOrder 0/cupsCompression 0>>setpagedevice\"\n", name, cspace, bpp); cupsFilePrintf(fp, "*%s.ColorModel %s/%s: \"\"\n", lang->language, name, _cupsLangString(lang, text)); }

      if (!strcasecmp(keyword, "black_1") || !strcmp(keyword, "bi-level") || !strcmp(keyword, "process-bi-level"))
      {
	PRINTF_COLORMODEL

	PRINTF_COLOROPTION("FastGray", _("Fast Grayscale"), CUPS_CSPACE_K, 1)

	if (!default_color)
	  default_color = "FastGray";
      }
      else if (!strcasecmp(keyword, "sgray_8") || !strcmp(keyword, "W8") || !strcmp(keyword, "monochrome") || !strcmp(keyword, "process-monochrome"))
      {
	PRINTF_COLORMODEL

	PRINTF_COLOROPTION("Gray", _("Grayscale"), CUPS_CSPACE_SW, 8)

	if (!default_color || !strcmp(default_color, "FastGray"))
	  default_color = "Gray";
      }
      else if (!strcasecmp(keyword, "sgray_16") || !strcmp(keyword, "W8-16"))
      {
	PRINTF_COLORMODEL

	if (!strcmp(keyword, "W8-16"))
	{
	  PRINTF_COLOROPTION("Gray", _("Grayscale"), CUPS_CSPACE_SW, 8)

	  if (!default_color || !strcmp(default_color, "FastGray"))
	    default_color = "Gray";
	}

	PRINTF_COLOROPTION("Gray16", _("Deep Gray"), CUPS_CSPACE_SW, 16)
      }
      else if (!strcasecmp(keyword, "srgb_8") || !strncmp(keyword, "SRGB24", 7) || !strcmp(keyword, "color"))
      {
	PRINTF_COLORMODEL

	PRINTF_COLOROPTION("RGB", _("Color"), CUPS_CSPACE_SRGB, 8)

	default_color = "RGB";

        // Apparently some printers only advertise color support, so make sure
        // we also do grayscale for these printers...
	if (!ippContainsString(attr, "sgray_8") && !ippContainsString(attr, "black_1") && !ippContainsString(attr, "black_8") && !ippContainsString(attr, "W8") && !ippContainsString(attr, "W8-16"))
	  PRINTF_COLOROPTION("Gray", _("GrayScale"), CUPS_CSPACE_SW, 8)
      }
      else if (!strcasecmp(keyword, "adobe-rgb_16") || !strcmp(keyword, "ADOBERGB48") || !strcmp(keyword, "ADOBERGB24-48"))
      {
	PRINTF_COLORMODEL

	PRINTF_COLOROPTION("AdobeRGB", _("Deep Color"), CUPS_CSPACE_ADOBERGB, 16)

	if (!default_color)
	  default_color = "AdobeRGB";
      }
      else if ((!strcasecmp(keyword, "adobe-rgb_8") && !ippContainsString(attr, "adobe-rgb_16")) || !strcmp(keyword, "ADOBERGB24"))
      {
	PRINTF_COLORMODEL

	PRINTF_COLOROPTION("AdobeRGB", _("Deep Color"), CUPS_CSPACE_ADOBERGB, 8)

	if (!default_color)
	  default_color = "AdobeRGB";
      }
      else if ((!strcasecmp(keyword, "black_8") && !ippContainsString(attr, "black_16")) || !strcmp(keyword, "DEVW8"))
      {
	PRINTF_COLORMODEL

	PRINTF_COLOROPTION("DeviceGray", _("Device Gray"), CUPS_CSPACE_W, 8)
      }
      else if (!strcasecmp(keyword, "black_16") || !strcmp(keyword, "DEVW16") || !strcmp(keyword, "DEVW8-16"))
      {
	PRINTF_COLORMODEL

	PRINTF_COLOROPTION("DeviceGray", _("Device Gray"), CUPS_CSPACE_W, 16)
      }
      else if ((!strcasecmp(keyword, "cmyk_8") && !ippContainsString(attr, "cmyk_16")) || !strcmp(keyword, "DEVCMYK32"))
      {
	PRINTF_COLORMODEL

	PRINTF_COLOROPTION("CMYK", _("Device CMYK"), CUPS_CSPACE_CMYK, 8)
      }
      else if (!strcasecmp(keyword, "cmyk_16") || !strcmp(keyword, "DEVCMYK32-64") || !strcmp(keyword, "DEVCMYK64"))
      {
	PRINTF_COLORMODEL

	PRINTF_COLOROPTION("CMYK", _("Device CMYK"), CUPS_CSPACE_CMYK, 16)
      }
      else if ((!strcasecmp(keyword, "rgb_8") && ippContainsString(attr, "rgb_16")) || !strcmp(keyword, "DEVRGB24"))
      {
	PRINTF_COLORMODEL

	PRINTF_COLOROPTION("DeviceRGB", _("Device RGB"), CUPS_CSPACE_RGB, 8)
      }
      else if (!strcasecmp(keyword, "rgb_16") || !strcmp(keyword, "DEVRGB24-48") || !strcmp(keyword, "DEVRGB48"))
      {
	PRINTF_COLORMODEL

	PRINTF_COLOROPTION("DeviceRGB", _("Device RGB"), CUPS_CSPACE_RGB, 16)
      }
    }

    if (default_color)
      cupsFilePrintf(fp, "*DefaultColorModel: %s\n", default_color);
    if (wrote_color)
      cupsFilePuts(fp, "*CloseUI: *ColorModel\n");
  }

 /*
  * Duplex...
  */

  if ((attr = ippFindAttribute(response, "sides-supported", IPP_TAG_KEYWORD)) != NULL && ippContainsString(attr, "two-sided-long-edge"))
  {
    cupsFilePrintf(fp, "*OpenUI *Duplex: PickOne\n"
		       "*OrderDependency: 10 AnySetup *Duplex\n"
		       "*%s.Translation Duplex/%s: \"\"\n"
		       "*DefaultDuplex: None\n"
		       "*Duplex None: \"<</Duplex false>>setpagedevice\"\n"
		       "*%s.Duplex None/%s: \"\"\n"
		       "*Duplex DuplexNoTumble: \"<</Duplex true/Tumble false>>setpagedevice\"\n"
		       "*%s.Duplex DuplexNoTumble/%s: \"\"\n"
		       "*Duplex DuplexTumble: \"<</Duplex true/Tumble true>>setpagedevice\"\n"
		       "*%s.Duplex DuplexTumble/%s: \"\"\n"
		       "*CloseUI: *Duplex\n", lang->language, _cupsLangString(lang, _("2-Sided Printing")), lang->language, _cupsLangString(lang, _("Off (1-Sided)")), lang->language, _cupsLangString(lang, _("Long-Edge (Portrait)")), lang->language, _cupsLangString(lang, _("Short-Edge (Landscape)")));

    if ((attr = ippFindAttribute(response, "urf-supported", IPP_TAG_KEYWORD)) != NULL)
    {
      for (i = 0, count = ippGetCount(attr); i < count; i ++)
      {
        const char *dm = ippGetString(attr, i, NULL);
                                        /* DM value */

        if (!_cups_strcasecmp(dm, "DM1"))
        {
          cupsFilePuts(fp, "*cupsBackSide: Normal\n");
          break;
        }
        else if (!_cups_strcasecmp(dm, "DM2"))
        {
          cupsFilePuts(fp, "*cupsBackSide: Flipped\n");
          break;
        }
        else if (!_cups_strcasecmp(dm, "DM3"))
        {
          cupsFilePuts(fp, "*cupsBackSide: Rotated\n");
          break;
        }
        else if (!_cups_strcasecmp(dm, "DM4"))
        {
          cupsFilePuts(fp, "*cupsBackSide: ManualTumble\n");
          break;
        }
      }
    }
    else if ((attr = ippFindAttribute(response, "pwg-raster-document-sheet-back", IPP_TAG_KEYWORD)) != NULL)
    {
      keyword = ippGetString(attr, 0, NULL);

      if (!strcmp(keyword, "flipped"))
        cupsFilePuts(fp, "*cupsBackSide: Flipped\n");
      else if (!strcmp(keyword, "manual-tumble"))
        cupsFilePuts(fp, "*cupsBackSide: ManualTumble\n");
      else if (!strcmp(keyword, "normal"))
        cupsFilePuts(fp, "*cupsBackSide: Normal\n");
      else
        cupsFilePuts(fp, "*cupsBackSide: Rotated\n");
    }
  }

 /*
  * Output bin...
  */

  if ((attr = ippFindAttribute(response, "output-bin-default", IPP_TAG_ZERO)) != NULL)
    pwg_ppdize_name(ippGetString(attr, 0, NULL), ppdname, sizeof(ppdname));
  else
    strlcpy(ppdname, "Unknown", sizeof(ppdname));

  if ((attr = ippFindAttribute(response, "output-bin-supported", IPP_TAG_ZERO)) != NULL && (count = ippGetCount(attr)) > 0)
  {
    ipp_attribute_t	*trays = ippFindAttribute(response, "printer-output-tray", IPP_TAG_STRING);
					/* printer-output-tray attribute, if any */
    const char		*tray_ptr;	/* printer-output-tray value */
    int			tray_len;	/* Len of printer-output-tray value */
    char		tray[IPP_MAX_OCTETSTRING];
					/* printer-output-tray string value */

    cupsFilePrintf(fp, "*OpenUI *OutputBin: PickOne\n"
                       "*OrderDependency: 10 AnySetup *OutputBin\n"
                       "*DefaultOutputBin: %s\n", ppdname);
    if (!strcmp(ppdname, "FaceUp"))
      cupsFilePuts(fp, "*DefaultOutputOrder: Reverse\n");
    else
      cupsFilePuts(fp, "*DefaultOutputOrder: Normal\n");

    for (i = 0; i < count; i ++)
    {
      keyword = ippGetString(attr, i, NULL);

      pwg_ppdize_name(keyword, ppdname, sizeof(ppdname));

      snprintf(msgid, sizeof(msgid), "output-bin.%s", keyword);
      if ((msgstr = _cupsLangString(lang, msgid)) == msgid || !strcmp(msgid, msgstr))
	if ((msgstr = _cupsMessageLookup(strings, msgid)) == msgid)
	  msgstr = keyword;

      cupsFilePrintf(fp, "*OutputBin %s: \"\"\n", ppdname);
      cupsFilePrintf(fp, "*%s.OutputBin %s/%s: \"\"\n", lang->language, ppdname, msgstr);

      if ((tray_ptr = ippGetOctetString(trays, i, &tray_len)) != NULL)
      {
        if (tray_len >= (int)sizeof(tray))
          tray_len = (int)sizeof(tray) - 1;

        memcpy(tray, tray_ptr, (size_t)tray_len);
        tray[tray_len] = '\0';

        if (strstr(tray, "stackingorder=lastToFirst;"))
          cupsFilePrintf(fp, "*PageStackOrder %s: Reverse\n", ppdname);
        else
          cupsFilePrintf(fp, "*PageStackOrder %s: Normal\n", ppdname);
      }
      else if (!strcmp(ppdname, "FaceUp"))
	cupsFilePrintf(fp, "*PageStackOrder %s: Reverse\n", ppdname);
      else
	cupsFilePrintf(fp, "*PageStackOrder %s: Normal\n", ppdname);
    }
    cupsFilePuts(fp, "*CloseUI: *OutputBin\n");
  }

 /*
  * Finishing options...
  */

  if ((attr = ippFindAttribute(response, "finishings-supported", IPP_TAG_ENUM)) != NULL)
  {
    int			value;		/* Enum value */
    const char		*ppd_keyword;	/* PPD keyword for enum */
    cups_array_t	*names;		/* Names we've added */
    static const char * const base_keywords[] =
    {					/* Base STD 92 keywords */
      NULL,				/* none */
      "SingleAuto",			/* staple */
      "SingleAuto",			/* punch */
      NULL,				/* cover */
      "BindAuto",			/* bind */
      "SaddleStitch",			/* saddle-stitch */
      "EdgeStitchAuto",			/* edge-stitch */
      "Auto",				/* fold */
      NULL,				/* trim */
      NULL,				/* bale */
      NULL,				/* booklet-maker */
      NULL,				/* jog-offset */
      NULL,				/* coat */
      NULL				/* laminate */
    };

    count       = ippGetCount(attr);
    names       = cupsArrayNew3((cups_array_func_t)strcmp, NULL, NULL, 0, (cups_acopy_func_t)strdup, (cups_afree_func_t)free);
    fin_options = cupsArrayNew((cups_array_func_t)strcmp, NULL);

   /*
    * Staple/Bind/Stitch
    */

    for (i = 0; i < count; i ++)
    {
      value   = ippGetInteger(attr, i);
      keyword = ippEnumString("finishings", value);

      if (!strncmp(keyword, "staple-", 7) || !strncmp(keyword, "bind-", 5) || !strncmp(keyword, "edge-stitch-", 12) || !strcmp(keyword, "saddle-stitch"))
        break;
    }

    if (i < count)
    {
      static const char * const staple_keywords[] =
      {					/* StapleLocation keywords */
	"SinglePortrait",
	"SingleRevLandscape",
	"SingleLandscape",
	"SingleRevPortrait",
	"EdgeStitchPortrait",
	"EdgeStitchLandscape",
	"EdgeStitchRevPortrait",
	"EdgeStitchRevLandscape",
	"DualPortrait",
	"DualLandscape",
	"DualRevPortrait",
	"DualRevLandscape",
	"TriplePortrait",
	"TripleLandscape",
	"TripleRevPortrait",
	"TripleRevLandscape"
      };
      static const char * const bind_keywords[] =
      {					/* StapleLocation binding keywords */
	"BindPortrait",
	"BindLandscape",
	"BindRevPortrait",
	"BindRevLandscape"
      };

      cupsArrayAdd(fin_options, "*StapleLocation");

      cupsFilePuts(fp, "*OpenUI *StapleLocation: PickOne\n");
      cupsFilePuts(fp, "*OrderDependency: 10 AnySetup *StapleLocation\n");
      cupsFilePrintf(fp, "*%s.Translation StapleLocation/%s: \"\"\n", lang->language, _cupsLangString(lang, _("Staple")));
      cupsFilePuts(fp, "*DefaultStapleLocation: None\n");
      cupsFilePuts(fp, "*StapleLocation None: \"\"\n");
      cupsFilePrintf(fp, "*%s.StapleLocation None/%s: \"\"\n", lang->language, _cupsLangString(lang, _("None")));

      for (; i < count; i ++)
      {
        value   = ippGetInteger(attr, i);
        keyword = ippEnumString("finishings", value);

        if (strncmp(keyword, "staple-", 7) && strncmp(keyword, "bind-", 5) && strncmp(keyword, "edge-stitch-", 12) && strcmp(keyword, "saddle-stitch"))
          continue;

        if (cupsArrayFind(names, (char *)keyword))
          continue;			/* Already did this finishing template */

        cupsArrayAdd(names, (char *)keyword);

	snprintf(msgid, sizeof(msgid), "finishings.%d", value);
	if ((msgstr = _cupsLangString(lang, msgid)) == msgid || !strcmp(msgid, msgstr))
	  if ((msgstr = _cupsMessageLookup(strings, msgid)) == msgid)
	    msgstr = keyword;

        if (value >= IPP_FINISHINGS_NONE && value <= IPP_FINISHINGS_LAMINATE)
          ppd_keyword = base_keywords[value - IPP_FINISHINGS_NONE];
        else if (value >= IPP_FINISHINGS_STAPLE_TOP_LEFT && value <= IPP_FINISHINGS_STAPLE_TRIPLE_BOTTOM)
          ppd_keyword = staple_keywords[value - IPP_FINISHINGS_STAPLE_TOP_LEFT];
        else if (value >= IPP_FINISHINGS_BIND_LEFT && value <= IPP_FINISHINGS_BIND_BOTTOM)
          ppd_keyword = bind_keywords[value - IPP_FINISHINGS_BIND_LEFT];
        else
          ppd_keyword = NULL;

        if (!ppd_keyword)
          continue;

	cupsFilePrintf(fp, "*StapleLocation %s: \"\"\n", ppd_keyword);
	cupsFilePrintf(fp, "*%s.StapleLocation %s/%s: \"\"\n", lang->language, ppd_keyword, msgstr);
	cupsFilePrintf(fp, "*cupsIPPFinishings %d/%s: \"*StapleLocation %s\"\n", value, keyword, ppd_keyword);
      }

      cupsFilePuts(fp, "*CloseUI: *StapleLocation\n");
    }

   /*
    * Fold
    */

    for (i = 0; i < count; i ++)
    {
      value   = ippGetInteger(attr, i);
      keyword = ippEnumString("finishings", value);

      if (!strncmp(keyword, "cups-fold-", 10) || !strcmp(keyword, "fold") || !strncmp(keyword, "fold-", 5))
        break;
    }

    if (i < count)
    {
      static const char * const fold_keywords[] =
      {					/* FoldType keywords */
	"Accordion",
	"DoubleGate",
	"Gate",
	"Half",
	"HalfZ",
	"LeftGate",
	"Letter",
	"Parallel",
	"XFold",
	"RightGate",
	"ZFold",
	"EngineeringZ"
      };

      cupsArrayAdd(fin_options, "*FoldType");

      cupsFilePuts(fp, "*OpenUI *FoldType: PickOne\n");
      cupsFilePuts(fp, "*OrderDependency: 10 AnySetup *FoldType\n");
      cupsFilePrintf(fp, "*%s.Translation FoldType/%s: \"\"\n", lang->language, _cupsLangString(lang, _("Fold")));
      cupsFilePuts(fp, "*DefaultFoldType: None\n");
      cupsFilePuts(fp, "*FoldType None: \"\"\n");
      cupsFilePrintf(fp, "*%s.FoldType None/%s: \"\"\n", lang->language, _cupsLangString(lang, _("None")));

      for (; i < count; i ++)
      {
        value   = ippGetInteger(attr, i);
        keyword = ippEnumString("finishings", value);

        if (!strncmp(keyword, "cups-fold-", 10))
          keyword += 5;
        else if (strcmp(keyword, "fold") && strncmp(keyword, "fold-", 5))
          continue;

        if (cupsArrayFind(names, (char *)keyword))
          continue;			/* Already did this finishing template */

        cupsArrayAdd(names, (char *)keyword);

	snprintf(msgid, sizeof(msgid), "finishings.%d", value);
	if ((msgstr = _cupsLangString(lang, msgid)) == msgid || !strcmp(msgid, msgstr))
	  if ((msgstr = _cupsMessageLookup(strings, msgid)) == msgid)
	    msgstr = keyword;

        if (value >= IPP_FINISHINGS_NONE && value <= IPP_FINISHINGS_LAMINATE)
          ppd_keyword = base_keywords[value - IPP_FINISHINGS_NONE];
        else if (value >= IPP_FINISHINGS_FOLD_ACCORDION && value <= IPP_FINISHINGS_FOLD_ENGINEERING_Z)
          ppd_keyword = fold_keywords[value - IPP_FINISHINGS_FOLD_ACCORDION];
        else if (value >= IPP_FINISHINGS_CUPS_FOLD_ACCORDION && value <= IPP_FINISHINGS_CUPS_FOLD_Z)
          ppd_keyword = fold_keywords[value - IPP_FINISHINGS_CUPS_FOLD_ACCORDION];
        else
          ppd_keyword = NULL;

        if (!ppd_keyword)
          continue;

	cupsFilePrintf(fp, "*FoldType %s: \"\"\n", ppd_keyword);
	cupsFilePrintf(fp, "*%s.FoldType %s/%s: \"\"\n", lang->language, ppd_keyword, msgstr);
	cupsFilePrintf(fp, "*cupsIPPFinishings %d/%s: \"*FoldType %s\"\n", value, keyword, ppd_keyword);
      }

      cupsFilePuts(fp, "*CloseUI: *FoldType\n");
    }

   /*
    * Punch
    */

    for (i = 0; i < count; i ++)
    {
      value   = ippGetInteger(attr, i);
      keyword = ippEnumString("finishings", value);

      if (!strncmp(keyword, "cups-punch-", 11) || !strncmp(keyword, "punch-", 6))
        break;
    }

    if (i < count)
    {
      static const char * const punch_keywords[] =
      {					/* PunchMedia keywords */
	"SinglePortrait",
	"SingleRevLandscape",
	"SingleLandscape",
	"SingleRevPortrait",
	"DualPortrait",
	"DualLandscape",
	"DualRevPortrait",
	"DualRevLandscape",
	"TriplePortrait",
	"TripleLandscape",
	"TripleRevPortrait",
	"TripleRevLandscape",
	"QuadPortrait",
	"QuadLandscape",
	"QuadRevPortrait",
	"QuadRevLandscape",
	"MultiplePortrait",
	"MultipleLandscape",
	"MultipleRevPortrait",
	"MultipleRevLandscape"
      };

      cupsArrayAdd(fin_options, "*PunchMedia");

      cupsFilePuts(fp, "*OpenUI *PunchMedia: PickOne\n");
      cupsFilePuts(fp, "*OrderDependency: 10 AnySetup *PunchMedia\n");
      cupsFilePrintf(fp, "*%s.Translation PunchMedia/%s: \"\"\n", lang->language, _cupsLangString(lang, _("Punch")));
      cupsFilePuts(fp, "*DefaultPunchMedia: None\n");
      cupsFilePuts(fp, "*PunchMedia None: \"\"\n");
      cupsFilePrintf(fp, "*%s.PunchMedia None/%s: \"\"\n", lang->language, _cupsLangString(lang, _("None")));

      for (i = 0; i < count; i ++)
      {
        value   = ippGetInteger(attr, i);
        keyword = ippEnumString("finishings", value);

        if (!strncmp(keyword, "cups-punch-", 11))
          keyword += 5;
        else if (strncmp(keyword, "punch-", 6))
          continue;

        if (cupsArrayFind(names, (char *)keyword))
          continue;			/* Already did this finishing template */

        cupsArrayAdd(names, (char *)keyword);

	snprintf(msgid, sizeof(msgid), "finishings.%d", value);
	if ((msgstr = _cupsLangString(lang, msgid)) == msgid || !strcmp(msgid, msgstr))
	  if ((msgstr = _cupsMessageLookup(strings, msgid)) == msgid)
	    msgstr = keyword;

        if (value >= IPP_FINISHINGS_NONE && value <= IPP_FINISHINGS_LAMINATE)
          ppd_keyword = base_keywords[value - IPP_FINISHINGS_NONE];
        else if (value >= IPP_FINISHINGS_PUNCH_TOP_LEFT && value <= IPP_FINISHINGS_PUNCH_MULTIPLE_BOTTOM)
          ppd_keyword = punch_keywords[value - IPP_FINISHINGS_PUNCH_TOP_LEFT];
        else if (value >= IPP_FINISHINGS_CUPS_PUNCH_TOP_LEFT && value <= IPP_FINISHINGS_CUPS_PUNCH_QUAD_BOTTOM)
          ppd_keyword = punch_keywords[value - IPP_FINISHINGS_CUPS_PUNCH_TOP_LEFT];
        else
          ppd_keyword = NULL;

        if (!ppd_keyword)
          continue;

	cupsFilePrintf(fp, "*PunchMedia %s: \"\"\n", ppd_keyword);
	cupsFilePrintf(fp, "*%s.PunchMedia %s/%s: \"\"\n", lang->language, ppd_keyword, msgstr);
	cupsFilePrintf(fp, "*cupsIPPFinishings %d/%s: \"*PunchMedia %s\"\n", value, keyword, ppd_keyword);
      }

      cupsFilePuts(fp, "*CloseUI: *PunchMedia\n");
    }

   /*
    * Booklet
    */

    if (ippContainsInteger(attr, IPP_FINISHINGS_BOOKLET_MAKER))
    {
      cupsArrayAdd(fin_options, "*Booklet");

      cupsFilePuts(fp, "*OpenUI *Booklet: Boolean\n");
      cupsFilePuts(fp, "*OrderDependency: 10 AnySetup *Booklet\n");
      cupsFilePrintf(fp, "*%s.Translation Booklet/%s: \"\"\n", lang->language, _cupsLangString(lang, _("Booklet")));
      cupsFilePuts(fp, "*DefaultBooklet: False\n");
      cupsFilePuts(fp, "*Booklet False: \"\"\n");
      cupsFilePuts(fp, "*Booklet True: \"\"\n");
      cupsFilePrintf(fp, "*cupsIPPFinishings %d/booklet-maker: \"*Booklet True\"\n", IPP_FINISHINGS_BOOKLET_MAKER);
      cupsFilePuts(fp, "*CloseUI: *Booklet\n");
    }

   /*
    * CutMedia
    */

    for (i = 0; i < count; i ++)
    {
      value   = ippGetInteger(attr, i);
      keyword = ippEnumString("finishings", value);

      if (!strcmp(keyword, "trim") || !strncmp(keyword, "trim-", 5))
        break;
    }

    if (i < count)
    {
      static const char * const trim_keywords[] =
      {				/* CutMedia keywords */
        "EndOfPage",
        "EndOfDoc",
        "EndOfSet",
        "EndOfJob"
      };

      cupsArrayAdd(fin_options, "*CutMedia");

      cupsFilePuts(fp, "*OpenUI *CutMedia: PickOne\n");
      cupsFilePuts(fp, "*OrderDependency: 10 AnySetup *CutMedia\n");
      cupsFilePrintf(fp, "*%s.Translation CutMedia/%s: \"\"\n", lang->language, _cupsLangString(lang, _("Cut")));
      cupsFilePuts(fp, "*DefaultCutMedia: None\n");
      cupsFilePuts(fp, "*CutMedia None: \"\"\n");
      cupsFilePrintf(fp, "*%s.CutMedia None/%s: \"\"\n", lang->language, _cupsLangString(lang, _("None")));

      for (i = 0; i < count; i ++)
      {
        value   = ippGetInteger(attr, i);
        keyword = ippEnumString("finishings", value);

	if (strcmp(keyword, "trim") && strncmp(keyword, "trim-", 5))
          continue;

        if (cupsArrayFind(names, (char *)keyword))
          continue;			/* Already did this finishing template */

        cupsArrayAdd(names, (char *)keyword);

	snprintf(msgid, sizeof(msgid), "finishings.%d", value);
	if ((msgstr = _cupsLangString(lang, msgid)) == msgid || !strcmp(msgid, msgstr))
	  if ((msgstr = _cupsMessageLookup(strings, msgid)) == msgid)
	    msgstr = keyword;

        if (value == IPP_FINISHINGS_TRIM)
          ppd_keyword = "Auto";
	else
	  ppd_keyword = trim_keywords[value - IPP_FINISHINGS_TRIM_AFTER_PAGES];

	cupsFilePrintf(fp, "*CutMedia %s: \"\"\n", ppd_keyword);
	cupsFilePrintf(fp, "*%s.CutMedia %s/%s: \"\"\n", lang->language, ppd_keyword, msgstr);
	cupsFilePrintf(fp, "*cupsIPPFinishings %d/%s: \"*CutMedia %s\"\n", value, keyword, ppd_keyword);
      }

      cupsFilePuts(fp, "*CloseUI: *CutMedia\n");
    }

    cupsArrayDelete(names);
  }

  if ((attr = ippFindAttribute(response, "finishings-col-database", IPP_TAG_BEGIN_COLLECTION)) != NULL)
  {
    ipp_t	*finishing_col;		/* Current finishing collection */
    ipp_attribute_t *finishing_attr;	/* Current finishing member attribute */
    cups_array_t *templates;		/* Finishing templates */

    cupsFilePuts(fp, "*OpenUI *cupsFinishingTemplate: PickOne\n");
    cupsFilePuts(fp, "*OrderDependency: 10 AnySetup *cupsFinishingTemplate\n");
    cupsFilePrintf(fp, "*%s.Translation cupsFinishingTemplate/%s: \"\"\n", lang->language, _cupsLangString(lang, _("Finishing Preset")));
    cupsFilePuts(fp, "*DefaultcupsFinishingTemplate: none\n");
    cupsFilePuts(fp, "*cupsFinishingTemplate none: \"\"\n");
    cupsFilePrintf(fp, "*%s.cupsFinishingTemplate none/%s: \"\"\n", lang->language, _cupsLangString(lang, _("None")));

    templates = cupsArrayNew((cups_array_func_t)strcmp, NULL);
    count     = ippGetCount(attr);

    for (i = 0; i < count; i ++)
    {
      finishing_col = ippGetCollection(attr, i);
      keyword       = ippGetString(ippFindAttribute(finishing_col, "finishing-template", IPP_TAG_ZERO), 0, NULL);

      if (!keyword || cupsArrayFind(templates, (void *)keyword))
        continue;

      if (!strcmp(keyword, "none"))
        continue;

      cupsArrayAdd(templates, (void *)keyword);

      snprintf(msgid, sizeof(msgid), "finishing-template.%s", keyword);
      if ((msgstr = _cupsLangString(lang, msgid)) == msgid || !strcmp(msgid, msgstr))
	if ((msgstr = _cupsMessageLookup(strings, msgid)) == msgid)
	  msgstr = keyword;

      cupsFilePrintf(fp, "*cupsFinishingTemplate %s: \"\n", keyword);
      for (finishing_attr = ippFirstAttribute(finishing_col); finishing_attr; finishing_attr = ippNextAttribute(finishing_col))
      {
        if (ippGetValueTag(finishing_attr) == IPP_TAG_BEGIN_COLLECTION)
        {
	  const char *name = ippGetName(finishing_attr);
					/* Member attribute name */

          if (strcmp(name, "media-size"))
            cupsFilePrintf(fp, "%% %s\n", name);
	}
      }
      cupsFilePuts(fp, "\"\n");
      cupsFilePrintf(fp, "*%s.cupsFinishingTemplate %s/%s: \"\"\n", lang->language, keyword, msgstr);
      cupsFilePuts(fp, "*End\n");
    }

    cupsFilePuts(fp, "*CloseUI: *cupsFinishingTemplate\n");

    if (cupsArrayCount(fin_options))
    {
      const char	*fin_option;	/* Current finishing option */

      cupsFilePuts(fp, "*cupsUIConstraint finishing-template: \"*cupsFinishingTemplate");
      for (fin_option = (const char *)cupsArrayFirst(fin_options); fin_option; fin_option = (const char *)cupsArrayNext(fin_options))
        cupsFilePrintf(fp, " %s", fin_option);
      cupsFilePuts(fp, "\"\n");

      cupsFilePuts(fp, "*cupsUIResolver finishing-template: \"*cupsFinishingTemplate None");
      for (fin_option = (const char *)cupsArrayFirst(fin_options); fin_option; fin_option = (const char *)cupsArrayNext(fin_options))
        cupsFilePrintf(fp, " %s None", fin_option);
      cupsFilePuts(fp, "\"\n");
    }

    cupsArrayDelete(templates);
  }

  cupsArrayDelete(fin_options);

 /*
  * cupsPrintQuality and DefaultResolution...
  */

  quality = ippFindAttribute(response, "print-quality-supported", IPP_TAG_ENUM);

  if ((attr = ippFindAttribute(response, "urf-supported", IPP_TAG_KEYWORD)) != NULL)
  {
    int lowdpi = 0, hidpi = 0;    /* Lower and higher resolution */

    for (i = 0, count = ippGetCount(attr); i < count; i ++)
    {
      const char *rs = ippGetString(attr, i, NULL);
          /* RS value */

      if (_cups_strncasecmp(rs, "RS", 2))
        continue;

      lowdpi = atoi(rs + 2);
      if ((rs = strrchr(rs, '-')) != NULL)
        hidpi = atoi(rs + 1);
      else
        hidpi = lowdpi;
      break;
    }

    if (lowdpi == 0)
    {
     /*
      * Invalid "urf-supported" value...
      */

      goto bad_ppd;
    }
    else
    {
     /*
      * Generate print qualities based on low and high DPIs...
      */

      cupsFilePrintf(fp, "*DefaultResolution: %ddpi\n", lowdpi);

      cupsFilePrintf(fp, "*OpenUI *cupsPrintQuality: PickOne\n"
			 "*OrderDependency: 10 AnySetup *cupsPrintQuality\n"
			 "*%s.Translation cupsPrintQuality/%s: \"\"\n"
			 "*DefaultcupsPrintQuality: Normal\n", lang->language, _cupsLangString(lang, _("Print Quality")));
      if ((lowdpi & 1) == 0)
	cupsFilePrintf(fp, "*cupsPrintQuality Draft: \"<</HWResolution[%d %d]>>setpagedevice\"\n*%s.cupsPrintQuality Draft/%s: \"\"\n", lowdpi, lowdpi / 2, lang->language, _cupsLangString(lang, _("Draft")));
      else if (ippContainsInteger(quality, IPP_QUALITY_DRAFT))
	cupsFilePrintf(fp, "*cupsPrintQuality Draft: \"<</HWResolution[%d %d]>>setpagedevice\"\n*%s.cupsPrintQuality Draft/%s: \"\"\n", lowdpi, lowdpi, lang->language, _cupsLangString(lang, _("Draft")));

      cupsFilePrintf(fp, "*cupsPrintQuality Normal: \"<</HWResolution[%d %d]>>setpagedevice\"\n*%s.cupsPrintQuality Normal/%s: \"\"\n", lowdpi, lowdpi, lang->language, _cupsLangString(lang, _("Normal")));

      if (hidpi > lowdpi || ippContainsInteger(quality, IPP_QUALITY_HIGH))
  cupsFilePrintf(fp, "*cupsPrintQuality High: \"<</HWResolution[%d %d]>>setpagedevice\"\n*%s.cupsPrintQuality High/%s: \"\"\n", hidpi, hidpi, lang->language, _cupsLangString(lang, _("High")));
      cupsFilePuts(fp, "*CloseUI: *cupsPrintQuality\n");
    }
  }
  else if ((attr = ippFindAttribute(response, "pwg-raster-document-resolution-supported", IPP_TAG_RESOLUTION)) != NULL)
  {
   /*
    * Make a sorted list of resolutions.
    */

    count = ippGetCount(attr);
    if (count > (int)(sizeof(resolutions) / sizeof(resolutions[0])))
      count = (int)(sizeof(resolutions) / sizeof(resolutions[0]));

    resolutions[0] = 0; /* Not in loop to silence Clang static analyzer... */
    for (i = 1; i < count; i ++)
      resolutions[i] = i;

    for (i = 0; i < (count - 1); i ++)
    {
      for (j = i + 1; j < count; j ++)
      {
        int       ix, iy,               /* First X and Y resolution */
                  jx, jy,               /* Second X and Y resolution */
                  temp;                 /* Swap variable */
        ipp_res_t units;                /* Resolution units */

        ix = ippGetResolution(attr, resolutions[i], &iy, &units);
        jx = ippGetResolution(attr, resolutions[j], &jy, &units);

        if (ix > jx || (ix == jx && iy > jy))
        {
         /*
          * Swap these two resolutions...
          */

          temp           = resolutions[i];
          resolutions[i] = resolutions[j];
          resolutions[j] = temp;
        }
      }
    }

   /*
    * Generate print quality options...
    */

    pwg_ppdize_resolution(attr, resolutions[count / 2], &xres, &yres, ppdname, sizeof(ppdname));
    cupsFilePrintf(fp, "*DefaultResolution: %s\n", ppdname);

    cupsFilePrintf(fp, "*OpenUI *cupsPrintQuality: PickOne\n"
		       "*OrderDependency: 10 AnySetup *cupsPrintQuality\n"
		       "*%s.Translation cupsPrintQuality/%s: \"\"\n"
		       "*DefaultcupsPrintQuality: Normal\n", lang->language, _cupsLangString(lang, _("Print Quality")));
    if (count > 2 || ippContainsInteger(quality, IPP_QUALITY_DRAFT))
    {
      pwg_ppdize_resolution(attr, resolutions[0], &xres, &yres, NULL, 0);
      cupsFilePrintf(fp, "*cupsPrintQuality Draft: \"<</HWResolution[%d %d]>>setpagedevice\"\n", xres, yres);
      cupsFilePrintf(fp, "*%s.cupsPrintQuality Draft/%s: \"\"\n", lang->language, _cupsLangString(lang, _("Draft")));
    }

    pwg_ppdize_resolution(attr, resolutions[count / 2], &xres, &yres, NULL, 0);
    cupsFilePrintf(fp, "*cupsPrintQuality Normal: \"<</HWResolution[%d %d]>>setpagedevice\"\n", xres, yres);
    cupsFilePrintf(fp, "*%s.cupsPrintQuality Normal/%s: \"\"\n", lang->language, _cupsLangString(lang, _("Normal")));

    if (count > 1 || ippContainsInteger(quality, IPP_QUALITY_HIGH))
    {
      pwg_ppdize_resolution(attr, resolutions[count - 1], &xres, &yres, NULL, 0);
      cupsFilePrintf(fp, "*cupsPrintQuality High: \"<</HWResolution[%d %d]>>setpagedevice\"\n", xres, yres);
      cupsFilePrintf(fp, "*%s.cupsPrintQuality High/%s: \"\"\n", lang->language, _cupsLangString(lang, _("High")));
    }

    cupsFilePuts(fp, "*CloseUI: *cupsPrintQuality\n");
  }
  else if (is_apple || is_pwg)
    goto bad_ppd;
  else
  {
    if ((attr = ippFindAttribute(response, "printer-resolution-default", IPP_TAG_RESOLUTION)) != NULL)
    {
      pwg_ppdize_resolution(attr, 0, &xres, &yres, ppdname, sizeof(ppdname));
    }
    else
    {
      xres = yres = 300;
      strlcpy(ppdname, "300dpi", sizeof(ppdname));
    }

    cupsFilePrintf(fp, "*DefaultResolution: %s\n", ppdname);

    cupsFilePrintf(fp, "*OpenUI *cupsPrintQuality: PickOne\n"
                       "*OrderDependency: 10 AnySetup *cupsPrintQuality\n"
                       "*%s.Translation cupsPrintQuality/%s: \"\"\n"
                       "*DefaultcupsPrintQuality: Normal\n", lang->language, _cupsLangString(lang, _("Print Quality")));
    if (ippContainsInteger(quality, IPP_QUALITY_DRAFT))
      cupsFilePrintf(fp, "*cupsPrintQuality Draft: \"<</HWResolution[%d %d]>>setpagedevice\"\n*%s.cupsPrintQuality Draft/%s: \"\"\n", xres, yres, lang->language, _cupsLangString(lang, _("Draft")));

    cupsFilePrintf(fp, "*cupsPrintQuality Normal: \"<</HWResolution[%d %d]>>setpagedevice\"\n*%s.cupsPrintQuality Normal/%s: \"\"\n", xres, yres, lang->language, _cupsLangString(lang, _("Normal")));

    if (ippContainsInteger(quality, IPP_QUALITY_HIGH))
      cupsFilePrintf(fp, "*cupsPrintQuality High: \"<</HWResolution[%d %d]>>setpagedevice\"\n*%s.cupsPrintQuality High/%s: \"\"\n", xres, yres, lang->language, _cupsLangString(lang, _("High")));
    cupsFilePuts(fp, "*CloseUI: *cupsPrintQuality\n");
  }

 /*
  * Presets...
  */

  if ((attr = ippFindAttribute(response, "job-presets-supported", IPP_TAG_BEGIN_COLLECTION)) != NULL)
  {
    for (i = 0, count = ippGetCount(attr); i < count; i ++)
    {
      ipp_t	*preset = ippGetCollection(attr, i);
					/* Preset collection */
      const char *preset_name = ippGetString(ippFindAttribute(preset, "preset-name", IPP_TAG_ZERO), 0, NULL),
					/* Preset name */
		*localized_name;	/* Localized preset name */
      ipp_attribute_t *member;		/* Member attribute in preset */
      const char *member_name;		/* Member attribute name */
      char      	member_value[256];	/* Member attribute value */

      if (!preset || !preset_name)
        continue;

      cupsFilePrintf(fp, "*APPrinterPreset %s: \"\n", preset_name);
      for (member = ippFirstAttribute(preset); member; member = ippNextAttribute(preset))
      {
        member_name = ippGetName(member);

        if (!member_name || !strcmp(member_name, "preset-name"))
          continue;

        if (!strcmp(member_name, "finishings"))
        {
	  for (i = 0, count = ippGetCount(member); i < count; i ++)
	  {
	    const char *option = NULL;	/* PPD option name */

	    keyword = ippEnumString("finishings", ippGetInteger(member, i));

	    if (!strcmp(keyword, "booklet-maker"))
	    {
	      option  = "Booklet";
	      keyword = "True";
	    }
	    else if (!strncmp(keyword, "fold-", 5))
	      option = "FoldType";
	    else if (!strncmp(keyword, "punch-", 6))
	      option = "PunchMedia";
	    else if (!strncmp(keyword, "bind-", 5) || !strncmp(keyword, "edge-stitch-", 12) || !strcmp(keyword, "saddle-stitch") || !strncmp(keyword, "staple-", 7))
	      option = "StapleLocation";

	    if (option && keyword)
	      cupsFilePrintf(fp, "*%s %s\n", option, keyword);
	  }
        }
        else if (!strcmp(member_name, "finishings-col"))
        {
          ipp_t *fin_col;		/* finishings-col value */

          for (i = 0, count = ippGetCount(member); i < count; i ++)
          {
            fin_col = ippGetCollection(member, i);

            if ((keyword = ippGetString(ippFindAttribute(fin_col, "finishing-template", IPP_TAG_ZERO), 0, NULL)) != NULL)
              cupsFilePrintf(fp, "*cupsFinishingTemplate %s\n", keyword);
          }
        }
        else if (!strcmp(member_name, "media"))
        {
         /*
          * Map media to PageSize...
          */

          if ((pwg = pwgMediaForPWG(ippGetString(member, 0, NULL))) != NULL && pwg->ppd)
            cupsFilePrintf(fp, "*PageSize %s\n", pwg->ppd);
        }
        else if (!strcmp(member_name, "media-col"))
        {
          media_col = ippGetCollection(member, 0);

          if ((media_size = ippGetCollection(ippFindAttribute(media_col, "media-size", IPP_TAG_BEGIN_COLLECTION), 0)) != NULL)
          {
            x_dim = ippFindAttribute(media_size, "x-dimension", IPP_TAG_INTEGER);
            y_dim = ippFindAttribute(media_size, "y-dimension", IPP_TAG_INTEGER);
            if ((pwg = pwgMediaForSize(ippGetInteger(x_dim, 0), ippGetInteger(y_dim, 0))) != NULL && pwg->ppd)
	      cupsFilePrintf(fp, "*PageSize %s\n", pwg->ppd);
          }

          if ((keyword = ippGetString(ippFindAttribute(media_col, "media-source", IPP_TAG_ZERO), 0, NULL)) != NULL)
          {
            pwg_ppdize_name(keyword, ppdname, sizeof(ppdname));
            cupsFilePrintf(fp, "*InputSlot %s\n", keyword);
	  }

          if ((keyword = ippGetString(ippFindAttribute(media_col, "media-type", IPP_TAG_ZERO), 0, NULL)) != NULL)
          {
            pwg_ppdize_name(keyword, ppdname, sizeof(ppdname));
            cupsFilePrintf(fp, "*MediaType %s\n", keyword);
	  }
        }
        else if (!strcmp(member_name, "print-quality"))
        {
	 /*
	  * Map print-quality to cupsPrintQuality...
	  */

          int qval = ippGetInteger(member, 0);
					/* print-quality value */
	  static const char * const qualities[] = { "Draft", "Normal", "High" };
					/* cupsPrintQuality values */

          if (qval >= IPP_QUALITY_DRAFT && qval <= IPP_QUALITY_HIGH)
            cupsFilePrintf(fp, "*cupsPrintQuality %s\n", qualities[qval - IPP_QUALITY_DRAFT]);
        }
        else if (!strcmp(member_name, "output-bin"))
        {
          pwg_ppdize_name(ippGetString(member, 0, NULL), ppdname, sizeof(ppdname));
          cupsFilePrintf(fp, "*OutputBin %s\n", ppdname);
        }
        else if (!strcmp(member_name, "sides"))
        {
          keyword = ippGetString(member, 0, NULL);
          if (keyword && !strcmp(keyword, "one-sided"))
            cupsFilePuts(fp, "*Duplex None\n");
	  else if (keyword && !strcmp(keyword, "two-sided-long-edge"))
	    cupsFilePuts(fp, "*Duplex DuplexNoTumble\n");
	  else if (keyword && !strcmp(keyword, "two-sided-short-edge"))
	    cupsFilePuts(fp, "*Duplex DuplexTumble\n");
        }
        else
        {
         /*
          * Add attribute name and value as-is...
          */

          ippAttributeString(member, member_value, sizeof(member_value));
          cupsFilePrintf(fp, "*%s %s\n", member_name, member_value);
	}
      }

      cupsFilePuts(fp, "\"\n*End\n");

      if ((localized_name = _cupsMessageLookup(strings, preset_name)) != preset_name)
        cupsFilePrintf(fp, "*%s.APPrinterPreset %s/%s: \"\"\n", lang->language, preset_name, localized_name);
    }
  }

 /*
  * Close up and return...
  */

  cupsFileClose(fp);

  return (buffer);

 /*
  * If we get here then there was a problem creating the PPD...
  */

  bad_ppd:

  cupsFileClose(fp);
  unlink(buffer);
  *buffer = '\0';

  _cupsSetError(IPP_STATUS_ERROR_INTERNAL, _("Printer does not support required IPP attributes or document formats."), 1);

  return (NULL);
}


/*
 * '_pwgInputSlotForSource()' - Get the InputSlot name for the given PWG
 *                              media-source.
 */

const char *				/* O - InputSlot name */
_pwgInputSlotForSource(
    const char *media_source,		/* I - PWG media-source */
    char       *name,			/* I - Name buffer */
    size_t     namesize)		/* I - Size of name buffer */
{
 /*
  * Range check input...
  */

  if (!media_source || !name || namesize < PPD_MAX_NAME)
    return (NULL);

  if (_cups_strcasecmp(media_source, "main"))
    strlcpy(name, "Cassette", namesize);
  else if (_cups_strcasecmp(media_source, "alternate"))
    strlcpy(name, "Multipurpose", namesize);
  else if (_cups_strcasecmp(media_source, "large-capacity"))
    strlcpy(name, "LargeCapacity", namesize);
  else if (_cups_strcasecmp(media_source, "bottom"))
    strlcpy(name, "Lower", namesize);
  else if (_cups_strcasecmp(media_source, "middle"))
    strlcpy(name, "Middle", namesize);
  else if (_cups_strcasecmp(media_source, "top"))
    strlcpy(name, "Upper", namesize);
  else if (_cups_strcasecmp(media_source, "rear"))
    strlcpy(name, "Rear", namesize);
  else if (_cups_strcasecmp(media_source, "side"))
    strlcpy(name, "Side", namesize);
  else if (_cups_strcasecmp(media_source, "envelope"))
    strlcpy(name, "Envelope", namesize);
  else if (_cups_strcasecmp(media_source, "main-roll"))
    strlcpy(name, "Roll", namesize);
  else if (_cups_strcasecmp(media_source, "alternate-roll"))
    strlcpy(name, "Roll2", namesize);
  else
    pwg_ppdize_name(media_source, name, namesize);

  return (name);
}


/*
 * '_pwgMediaTypeForType()' - Get the MediaType name for the given PWG
 *                            media-type.
 */

const char *				/* O - MediaType name */
_pwgMediaTypeForType(
    const char *media_type,		/* I - PWG media-type */
    char       *name,			/* I - Name buffer */
    size_t     namesize)		/* I - Size of name buffer */
{
 /*
  * Range check input...
  */

  if (!media_type || !name || namesize < PPD_MAX_NAME)
    return (NULL);

  if (_cups_strcasecmp(media_type, "auto"))
    strlcpy(name, "Auto", namesize);
  else if (_cups_strcasecmp(media_type, "cardstock"))
    strlcpy(name, "Cardstock", namesize);
  else if (_cups_strcasecmp(media_type, "envelope"))
    strlcpy(name, "Envelope", namesize);
  else if (_cups_strcasecmp(media_type, "photographic-glossy"))
    strlcpy(name, "Glossy", namesize);
  else if (_cups_strcasecmp(media_type, "photographic-high-gloss"))
    strlcpy(name, "HighGloss", namesize);
  else if (_cups_strcasecmp(media_type, "photographic-matte"))
    strlcpy(name, "Matte", namesize);
  else if (_cups_strcasecmp(media_type, "stationery"))
    strlcpy(name, "Plain", namesize);
  else if (_cups_strcasecmp(media_type, "stationery-coated"))
    strlcpy(name, "Coated", namesize);
  else if (_cups_strcasecmp(media_type, "stationery-inkjet"))
    strlcpy(name, "Inkjet", namesize);
  else if (_cups_strcasecmp(media_type, "stationery-letterhead"))
    strlcpy(name, "Letterhead", namesize);
  else if (_cups_strcasecmp(media_type, "stationery-preprinted"))
    strlcpy(name, "Preprinted", namesize);
  else if (_cups_strcasecmp(media_type, "transparency"))
    strlcpy(name, "Transparency", namesize);
  else
    pwg_ppdize_name(media_type, name, namesize);

  return (name);
}


/*
 * '_pwgPageSizeForMedia()' - Get the PageSize name for the given media.
 */

const char *				/* O - PageSize name */
_pwgPageSizeForMedia(
    pwg_media_t *media,			/* I - Media */
    char        *name,			/* I - PageSize name buffer */
    size_t      namesize)		/* I - Size of name buffer */
{
  const char	*sizeptr,		/* Pointer to size in PWG name */
		*dimptr;		/* Pointer to dimensions in PWG name */


 /*
  * Range check input...
  */

  if (!media || !name || namesize < PPD_MAX_NAME)
    return (NULL);

 /*
  * Copy or generate a PageSize name...
  */

  if (media->ppd)
  {
   /*
    * Use a standard Adobe name...
    */

    strlcpy(name, media->ppd, namesize);
  }
  else if (!media->pwg || !strncmp(media->pwg, "custom_", 7) ||
           (sizeptr = strchr(media->pwg, '_')) == NULL ||
	   (dimptr = strchr(sizeptr + 1, '_')) == NULL ||
	   (size_t)(dimptr - sizeptr) > namesize)
  {
   /*
    * Use a name of the form "wNNNhNNN"...
    */

    snprintf(name, namesize, "w%dh%d", (int)PWG_TO_POINTS(media->width),
             (int)PWG_TO_POINTS(media->length));
  }
  else
  {
   /*
    * Copy the size name from class_sizename_dimensions...
    */

    memcpy(name, sizeptr + 1, (size_t)(dimptr - sizeptr - 1));
    name[dimptr - sizeptr - 1] = '\0';
  }

  return (name);
}


/*
 * 'cups_get_url()' - Get a copy of the file at the given URL.
 */

static int				/* O  - 1 on success, 0 on failure */
cups_get_url(http_t     **http,		/* IO - Current HTTP connection */
             const char *url,		/* I  - URL to get */
             char       *name,		/* I  - Temporary filename */
             size_t     namesize)	/* I  - Size of temporary filename buffer */
{
  char			scheme[32],	/* URL scheme */
			userpass[256],	/* URL username:password */
			host[256],	/* URL host */
			curhost[256],	/* Current host */
			resource[256];	/* URL resource */
  int			port;		/* URL port */
  http_encryption_t	encryption;	/* Type of encryption to use */
  http_status_t		status;		/* Status of GET request */
  int			fd;		/* Temporary file */


  if (httpSeparateURI(HTTP_URI_CODING_ALL, url, scheme, sizeof(scheme), userpass, sizeof(userpass), host, sizeof(host), &port, resource, sizeof(resource)) < HTTP_URI_STATUS_OK)
    return (0);

  if (port == 443 || !strcmp(scheme, "https"))
    encryption = HTTP_ENCRYPTION_ALWAYS;
  else
    encryption = HTTP_ENCRYPTION_IF_REQUESTED;

  if (!*http || strcasecmp(host, httpGetHostname(*http, curhost, sizeof(curhost))) || httpAddrPort(httpGetAddress(*http)) != port)
  {
    httpClose(*http);
    *http = httpConnect2(host, port, NULL, AF_UNSPEC, encryption, 1, 5000, NULL);
  }

  if (!*http)
    return (0);

  if ((fd = cupsTempFd(name, (int)namesize)) < 0)
    return (0);

  status = cupsGetFd(*http, resource, fd);

  close(fd);

  if (status != HTTP_STATUS_OK)
  {
    unlink(name);
    *name = '\0';
    return (0);
  }

  return (1);
}


/*
 * 'pwg_add_finishing()' - Add a finishings value.
 */

static void
pwg_add_finishing(
    cups_array_t     *finishings,	/* I - Finishings array */
    ipp_finishings_t template,		/* I - Finishing template */
    const char       *name,		/* I - PPD option */
    const char       *value)		/* I - PPD choice */
{
  _pwg_finishings_t	*f;		/* New finishings value */


  if ((f = (_pwg_finishings_t *)calloc(1, sizeof(_pwg_finishings_t))) != NULL)
  {
    f->value       = template;
    f->num_options = cupsAddOption(name, value, 0, &f->options);

    cupsArrayAdd(finishings, f);
  }
}


/*
 * 'pwg_add_message()' - Add a message to the PPD cached strings.
 */

static void
pwg_add_message(cups_array_t *a,	/* I - Message catalog */
                const char   *msg,	/* I - Message identifier */
                const char   *str)	/* I - Localized string */
{
  _cups_message_t	*m;		/* New message */


  if ((m = calloc(1, sizeof(_cups_message_t))) != NULL)
  {
    m->msg = strdup(msg);
    m->str = strdup(str);
    cupsArrayAdd(a, m);
  }
}


/*
 * 'pwg_compare_finishings()' - Compare two finishings values.
 */

static int				/* O - Result of comparison */
pwg_compare_finishings(
    _pwg_finishings_t *a,		/* I - First finishings value */
    _pwg_finishings_t *b)		/* I - Second finishings value */
{
  return ((int)b->value - (int)a->value);
}


/*
 * 'pwg_compare_sizes()' - Compare two media sizes...
 */

static int				/* O - Result of comparison */
pwg_compare_sizes(cups_size_t *a,	/* I - First media size */
                  cups_size_t *b)	/* I - Second media size */
{
  return (strcmp(a->media, b->media));
}


/*
 * 'pwg_copy_size()' - Copy a media size.
 */

static cups_size_t *			/* O - New media size */
pwg_copy_size(cups_size_t *size)	/* I - Media size to copy */
{
  cups_size_t	*newsize = (cups_size_t *)calloc(1, sizeof(cups_size_t));
					/* New media size */

  if (newsize)
    memcpy(newsize, size, sizeof(cups_size_t));

  return (newsize);
}


/*
 * 'pwg_free_finishings()' - Free a finishings value.
 */

static void
pwg_free_finishings(
    _pwg_finishings_t *f)		/* I - Finishings value */
{
  cupsFreeOptions(f->num_options, f->options);
  free(f);
}


/*
 * 'pwg_ppdize_name()' - Convert an IPP keyword to a PPD keyword.
 */

static void
pwg_ppdize_name(const char *ipp,	/* I - IPP keyword */
                char       *name,	/* I - Name buffer */
		size_t     namesize)	/* I - Size of name buffer */
{
  char	*ptr,				/* Pointer into name buffer */
	*end;				/* End of name buffer */


  if (!ipp)
  {
    *name = '\0';
    return;
  }

  *name = (char)toupper(*ipp++);

  for (ptr = name + 1, end = name + namesize - 1; *ipp && ptr < end;)
  {
    if (*ipp == '-' && _cups_isalnum(ipp[1]))
    {
      ipp ++;
      *ptr++ = (char)toupper(*ipp++ & 255);
    }
    else
      *ptr++ = *ipp++;
  }

  *ptr = '\0';
}


/*
 * 'pwg_ppdize_resolution()' - Convert PWG resolution values to PPD values.
 */

static void
pwg_ppdize_resolution(
    ipp_attribute_t *attr,		/* I - Attribute to convert */
    int             element,		/* I - Element to convert */
    int             *xres,		/* O - X resolution in DPI */
    int             *yres,		/* O - Y resolution in DPI */
    char            *name,		/* I - Name buffer */
    size_t          namesize)		/* I - Size of name buffer */
{
  ipp_res_t units;			/* Units for resolution */


  *xres = ippGetResolution(attr, element, yres, &units);

  if (units == IPP_RES_PER_CM)
  {
    *xres = (int)(*xres * 2.54);
    *yres = (int)(*yres * 2.54);
  }

  if (name && namesize > 4)
  {
    if (*xres == *yres)
      snprintf(name, namesize, "%ddpi", *xres);
    else
      snprintf(name, namesize, "%dx%ddpi", *xres, *yres);
  }
}


/*
 * 'pwg_unppdize_name()' - Convert a PPD keyword to a lowercase IPP keyword.
 */

static void
pwg_unppdize_name(const char *ppd,	/* I - PPD keyword */
		  char       *name,	/* I - Name buffer */
                  size_t     namesize,	/* I - Size of name buffer */
                  const char *dashchars)/* I - Characters to be replaced by dashes */
{
  char	*ptr,				/* Pointer into name buffer */
	*end;				/* End of name buffer */
  int   nodash = 1;                     /* Next char in IPP name cannot be a
                                           dash (first char or after a dash) */


  if (_cups_islower(*ppd))
  {
   /*
    * Already lowercase name, use as-is?
    */

    const char *ppdptr;			/* Pointer into PPD keyword */

    for (ppdptr = ppd + 1; *ppdptr; ppdptr ++)
      if (_cups_isupper(*ppdptr) || strchr(dashchars, *ppdptr) ||
	  (*ppdptr == '-' && *(ppdptr - 1) == '-') ||
	  (*ppdptr == '-' && *(ppdptr + 1) == '\0'))
        break;

    if (!*ppdptr)
    {
      strlcpy(name, ppd, namesize);
      return;
    }
  }

  for (ptr = name, end = name + namesize - 1; *ppd && ptr < end; ppd ++)
  {
    if (_cups_isalnum(*ppd))
    {
      *ptr++ = (char)tolower(*ppd & 255);
      nodash = 0;
    }
    else if (*ppd == '-' || strchr(dashchars, *ppd))
    {
      if (nodash == 0)
      {
	*ptr++ = '-';
	nodash = 1;
      }
    }
    else
    {
      *ptr++ = *ppd;
      nodash = 0;
    }

    if (nodash == 0)
    {
      if (!_cups_isupper(*ppd) && _cups_isalnum(*ppd) &&
	  _cups_isupper(ppd[1]) && ptr < end)
      {
	*ptr++ = '-';
	nodash = 1;
      }
      else if (!isdigit(*ppd & 255) && isdigit(ppd[1] & 255))
      {
	*ptr++ = '-';
	nodash = 1;
      }
    }
  }

  /* Remove trailing dashes */
  while (ptr > name && *(ptr - 1) == '-')
    ptr --;

  *ptr = '\0';
}<|MERGE_RESOLUTION|>--- conflicted
+++ resolved
@@ -2196,17 +2196,11 @@
 	    else
 	      properties->sets_color = 1;
 	  }
-<<<<<<< HEAD
-	  else if (_cups_strcasecmp(o, "HPColorAsGray") == 0) /* HP PostScript */
-	  {
-	    if (_cups_strcasecmp(c, "True") == 0)
-=======
 	  else if (_cups_strcasecmp(o, "HPColorAsGray") == 0 ||  /* HP PostScript */
 		   _cups_strcasecmp(o, "HPPJLColorAsGray") == 0) /* HP PostScript */
 	  {
 	    if (_cups_strcasecmp(c, "True") == 0 ||
 		_cups_strcasecmp(c, "yes") == 0)
->>>>>>> e12826b9
 	      properties->sets_mono = 2;
 	    else
 	      properties->sets_color = 1;
@@ -2310,10 +2304,7 @@
 		 ((p = _cups_strcasestr(o, "resolution")) &&
 		  !_cups_strcasestr(p, "enhance")) ||
 		 _cups_strcasecmp(o, "RET") == 0 ||
-<<<<<<< HEAD
-=======
 		 _cups_strcasecmp(o, "Smoothing") == 0 || /* HPLIP */
->>>>>>> e12826b9
 		 ((p = _cups_strcasestr(o, "uni")) && _cups_strcasestr(p, "direction")))
 	{
 	  if (_cups_strcasecmp(c, "True") == 0 ||
@@ -2358,17 +2349,11 @@
 		 _cups_strcasecmp(o, "PrintQuality") == 0 ||
 		 _cups_strcasecmp(o, "PrintMode") == 0 ||
 		 _cups_strcasestr(o, "ColorMode") ||
-<<<<<<< HEAD
-		 _cups_strcasecmp(o, "ColorResType") == 0 || /* Toshiba */
-		 _cups_strcasestr(o, "MonoColor") || /* Brother */
-		 _cups_strcasestr(o, "Quality") ||
-=======
 		 _cups_strcasestr(o, "HalfTone") || /* HPLIP */
 		 _cups_strcasecmp(o, "ColorResType") == 0 || /* Toshiba */
 		 _cups_strcasestr(o, "MonoColor") || /* Brother */
 		 _cups_strcasestr(o, "Quality") ||
 		 _cups_strcasestr(o, "Resolution") ||
->>>>>>> e12826b9
 		 _cups_strcasestr(o, "Precision") || /* ex. stpColorPrecision
 						  in Gutenprint */
 		 _cups_strcasestr(o, "PrintingDirection")) /* Gutenprint */
@@ -2380,10 +2365,7 @@
 	  else if (_cups_strcasestr(c, "Photo") ||
 		   _cups_strcasestr(c, "Enhance") ||
 		   _cups_strcasestr(c, "slow") ||
-<<<<<<< HEAD
-=======
 		   _cups_strncasecmp(c, "ProRes", 6) == 0 || /* HPLIP */
->>>>>>> e12826b9
 		   _cups_strncasecmp(c, "ImageREt", 8) == 0 || /* HPLIP */
 		   ((p = _cups_strcasestr(c, "low")) && _cups_strcasestr(p, "speed")))
 	    properties->sets_high = 2;
@@ -2391,10 +2373,7 @@
 		   _cups_strcasestr(c, "deep") ||
 		   ((p = _cups_strcasestr(c, "high")) && !_cups_strcasestr(p, "speed")) ||
 		   _cups_strcasestr(c, "HQ") ||
-<<<<<<< HEAD
-=======
 		   _cups_strcasecmp(c, "ProRes600") == 0 || /* HPLIP */
->>>>>>> e12826b9
 		   _cups_strcasecmp(c, "ImageREt1200") == 0 || /* HPLIP */
 		   _cups_strcasecmp(c, "Enhanced") == 0)
 	    properties->sets_high = 3;
@@ -2403,18 +2382,12 @@
 		   _cups_strcasecmp(c, "fine") == 0 ||
 		   _cups_strcasecmp(c, "HQ") == 0 ||
 		   _cups_strcasecmp(c, "CMYGray") == 0 || /* HPLIP */
-<<<<<<< HEAD
-=======
 		   _cups_strcasecmp(c, "ProRes1200") == 0 || /* HPLIP */
->>>>>>> e12826b9
 		   _cups_strcasecmp(c, "ImageREt2400") == 0 || /* HPLIP */
 		   _cups_strcasestr(c, "unidir"))
 	    properties->sets_high = 4;
 	  else if (_cups_strcasecmp(c, "best") == 0 ||
-<<<<<<< HEAD
-=======
 		   _cups_strcasecmp(c, "ProRes2400") == 0 || /* HPLIP */
->>>>>>> e12826b9
 		   _cups_strcasecmp(c, "monolowdetail") == 0) /* Toshiba */
 	    properties->sets_high = 5;
 
