//
// Utility to find IPP printers via Bonjour/DNS-SD and optionally run
// commands such as IPP and Bonjour conformance tests.  This tool is
// inspired by the UNIX "find" command, thus its name.
//
// Copyright © 2020-2024 by OpenPrinting.
// Copyright © 2020 by the IEEE-ISTO Printer Working Group
// Copyright © 2008-2018 by Apple Inc.
//
// Licensed under Apache License v2.0.  See the file "LICENSE" for more
// information.
//

#define _CUPS_NO_DEPRECATED
#include <cups/cups-private.h>
#ifdef _WIN32
#  include <process.h>
#  include <sys/timeb.h>
#else
#  include <sys/wait.h>
#endif // _WIN32
#include <regex.h>
#include <cups/dnssd.h>

#ifndef _WIN32
extern char **environ;			// Process environment variables
#endif // !_WIN32


//
// Structures...
//

typedef enum ippfind_exit_e		// Exit codes
{
  IPPFIND_EXIT_TRUE = 0,		// OK and result is true
  IPPFIND_EXIT_FALSE,			// OK but result is false
  IPPFIND_EXIT_BONJOUR,			// Browse/resolve failure
  IPPFIND_EXIT_SYNTAX,			// Bad option or syntax error
  IPPFIND_EXIT_MEMORY			// Out of memory
} ippfind_exit_t;

typedef enum ippfind_op_e		// Operations for expressions
{
  // "Evaluation" operations
  IPPFIND_OP_NONE,			// No operation
  IPPFIND_OP_AND,			// Logical AND of all children
  IPPFIND_OP_OR,			// Logical OR of all children
  IPPFIND_OP_TRUE,			// Always true
  IPPFIND_OP_FALSE,			// Always false
  IPPFIND_OP_IS_LOCAL,			// Is a local service
  IPPFIND_OP_IS_REMOTE,			// Is a remote service
  IPPFIND_OP_DOMAIN_REGEX,		// Domain matches regular expression
  IPPFIND_OP_NAME_REGEX,		// Name matches regular expression
  IPPFIND_OP_NAME_LITERAL,		// Name matches literal string
  IPPFIND_OP_HOST_REGEX,		// Hostname matches regular expression
  IPPFIND_OP_PORT_RANGE,		// Port matches range
  IPPFIND_OP_PATH_REGEX,		// Path matches regular expression
  IPPFIND_OP_TXT_EXISTS,		// TXT record key exists
  IPPFIND_OP_TXT_REGEX,			// TXT record key matches regular expression
  IPPFIND_OP_URI_REGEX,			// URI matches regular expression

  // "Output" operations
  IPPFIND_OP_EXEC,			// Execute when true
  IPPFIND_OP_LIST,			// List when true
  IPPFIND_OP_PRINT_NAME,		// Print URI when true
  IPPFIND_OP_PRINT_URI,			// Print name when true
  IPPFIND_OP_QUIET			// No output when true
} ippfind_op_t;

typedef struct ippfind_expr_s		// Expression
{
  struct ippfind_expr_s
		*prev,			// Previous expression
		*next,			// Next expression
		*parent,		// Parent expressions
		*child;			// Child expressions
  ippfind_op_t	op;			// Operation code (see above)
  bool		invert;			// Invert the result?
  char		*name;			// TXT record key or literal name
  regex_t	re;			// Regular expression for matching
  int		range[2];		// Port number range
  size_t	num_args;		// Number of arguments for exec
  char		**args;			// Arguments for exec
} ippfind_expr_t;

typedef struct ippfind_srvs_s		// Services array
{
  cups_rwlock_t	rwlock;			// R/W lock
  cups_array_t	*services;		// Services array
} ippfind_srvs_t;

typedef struct ippfind_srv_s		// Service information
{
  cups_dnssd_resolve_t *resolve;	// Resolve request
  char		*name,			// Service name
		*domain,		// Domain name
		*regtype,		// Registration type
		*fullName,		// Full name
		*host,			// Hostname
		*resource,		// Resource path
		*uri;			// URI
  int		num_txt;		// Number of TXT record keys
  cups_option_t	*txt;			// TXT record keys
  int		port;			// Port number
  bool		is_local,		// Is a local service?
		is_processed,		// Did we process the service?
		is_resolved;		// Got the resolve data?
} ippfind_srv_t;


//
// Local globals...
//

static cups_dnssd_t *dnssd;		// DNS-SD context
static int	address_family = AF_UNSPEC;
					// Address family for LIST
static int	bonjour_error = 0;	// Error browsing/resolving?
static double	bonjour_timeout = 1.0;	// Timeout in seconds
static int	ipp_version = 20;	// IPP version for LIST

<<<<<<< HEAD
static int		compare_services(ippfind_srv_t *a, ippfind_srv_t *b, void *data);
static const char	*dnssd_error_string(int error);
static int		eval_expr(ippfind_srv_t *service,
			          ippfind_expr_t *expressions);
static int		exec_program(ippfind_srv_t *service, int num_args,
			             char **args);
static ippfind_srv_t	*get_service(cups_array_t *services, const char *serviceName, const char *regtype, const char *replyDomain) _CUPS_NONNULL(1,2,3,4);
=======

//
// Local functions...
//

static void		browse_callback(cups_dnssd_browse_t *browse, void *context, cups_dnssd_flags_t flags, uint32_t if_index, const char *serviceName, const char *regtype, const char *replyDomain);
static int		compare_services(ippfind_srv_t *a, ippfind_srv_t *b);
static int		eval_expr(ippfind_srv_t *service, ippfind_expr_t *expressions);
static int		exec_program(ippfind_srv_t *service, int num_args, char **args);
static ippfind_srv_t	*get_service(ippfind_srvs_t *services, const char *serviceName, const char *regtype, const char *replyDomain) _CUPS_NONNULL(1,2,3,4);
>>>>>>> 9bd3c11e
static double		get_time(void);
static int		list_service(ippfind_srv_t *service);
static ippfind_expr_t	*new_expr(ippfind_op_t op, bool invert, const char *value, const char *regex, char **args);
static void		resolve_callback(cups_dnssd_resolve_t *resolve, void *context, cups_dnssd_flags_t flags, uint32_t if_index, const char *fullName, const char *hostTarget, uint16_t port, int num_txt, cups_option_t *txt);
static void		set_service_uri(ippfind_srv_t *service);
static void		show_usage(void) _CUPS_NORETURN;
static void		show_version(void) _CUPS_NORETURN;
#if _WIN32
static char		*win32_escape_dup(const char *s);
#endif // _WIN32


//
// 'main()' - Browse for printers.
//

int					// O - Exit status
main(int  argc,				// I - Number of command-line args
     char *argv[])			// I - Command-line arguments
{
  int			i,		// Looping var
			have_output = 0,// Have output expression
			status = IPPFIND_EXIT_FALSE;
					// Exit status
  const char		*opt,		// Option character
			*search;	// Current browse/resolve string
  cups_array_t		*searches;	// Things to browse/resolve
  ippfind_srvs_t	services;	// Services array
  ippfind_srv_t		*service;	// Current service
  ippfind_expr_t	*expressions = NULL,
					// Expression tree
			*temp = NULL,	// New expression
			*parent = NULL,	// Parent expression
			*current = NULL,// Current expression
			*parens[100];	// Markers for parenthesis
  int			num_parens = 0;	// Number of parenthesis
  ippfind_op_t		logic = IPPFIND_OP_AND;
					// Logic for next expression
  int			invert = 0;	// Invert expression?
  double		endtime;	// End time
  static const char * const ops[] =	// Node operation names
  {
    "NONE",
    "AND",
    "OR",
    "TRUE",
    "FALSE",
    "IS_LOCAL",
    "IS_REMOTE",
    "DOMAIN_REGEX",
    "NAME_REGEX",
    "NAME_LITERAL",
    "HOST_REGEX",
    "PORT_RANGE",
    "PATH_REGEX",
    "TXT_EXISTS",
    "TXT_REGEX",
    "URI_REGEX",
    "EXEC",
    "LIST",
    "PRINT_NAME",
    "PRINT_URI",
    "QUIET"
  };


  // Initialize the locale...
  _cupsSetLocale(argv);

  // Create arrays to track services and things we want to browse/resolve...
  searches = cupsArrayNew3(NULL, NULL, NULL, 0, NULL, NULL);

  cupsRWInit(&services.rwlock);
  services.services = cupsArrayNew3((cups_array_cb_t)compare_services, NULL, NULL, 0, NULL, NULL);

  // Parse command-line...
  if (getenv("IPPFIND_DEBUG"))
  {
    for (i = 1; i < argc; i ++)
      fprintf(stderr, "argv[%d]=\"%s\"\n", i, argv[i]);
  }

  for (i = 1; i < argc; i ++)
  {
    if (argv[i][0] == '-')
    {
      if (argv[i][1] == '-')
      {
        // Parse --option options...
        if (!strcmp(argv[i], "--and"))
        {
          if (logic == IPPFIND_OP_OR)
          {
            _cupsLangPuts(stderr, _("ippfind: Cannot use --and after --or."));
            show_usage();
          }

          if (!current)
          {
            _cupsLangPuts(stderr,
                          _("ippfind: Missing expression before \"--and\"."));
            show_usage();
          }

	  temp = NULL;
        }
        else if (!strcmp(argv[i], "--domain"))
        {
          i ++;
          if (i >= argc)
          {
            _cupsLangPrintf(stderr,
                            _("ippfind: Missing regular expression after %s."),
                            "--domain");
            show_usage();
          }

          if ((temp = new_expr(IPPFIND_OP_DOMAIN_REGEX, invert, NULL, argv[i],
                               NULL)) == NULL)
            exit(IPPFIND_EXIT_MEMORY);
        }
        else if (!strcmp(argv[i], "--exec"))
        {
          i ++;
          if (i >= argc)
          {
            _cupsLangPrintf(stderr, _("ippfind: Expected program after %s."),
                            "--exec");
            show_usage();
          }

          if ((temp = new_expr(IPPFIND_OP_EXEC, invert, NULL, NULL,
                               argv + i)) == NULL)
            exit(IPPFIND_EXIT_MEMORY);

          while (i < argc)
            if (!strcmp(argv[i], ";"))
              break;
            else
              i ++;

          if (i >= argc)
          {
            _cupsLangPrintf(stderr, _("ippfind: Expected semi-colon after %s."),
                            "--exec");
            show_usage();
          }

          have_output = 1;
        }
        else if (!strcmp(argv[i], "--false"))
        {
          if ((temp = new_expr(IPPFIND_OP_FALSE, invert, NULL, NULL,
                               NULL)) == NULL)
            exit(IPPFIND_EXIT_MEMORY);
        }
        else if (!strcmp(argv[i], "--help"))
        {
          show_usage();
        }
        else if (!strcmp(argv[i], "--host"))
        {
          i ++;
          if (i >= argc)
          {
            _cupsLangPrintf(stderr,
                            _("ippfind: Missing regular expression after %s."),
                            "--host");
            show_usage();
          }

          if ((temp = new_expr(IPPFIND_OP_HOST_REGEX, invert, NULL, argv[i],
                               NULL)) == NULL)
            exit(IPPFIND_EXIT_MEMORY);
        }
        else if (!strcmp(argv[i], "--ls"))
        {
          if ((temp = new_expr(IPPFIND_OP_LIST, invert, NULL, NULL,
                               NULL)) == NULL)
            exit(IPPFIND_EXIT_MEMORY);

          have_output = 1;
        }
        else if (!strcmp(argv[i], "--local"))
        {
          if ((temp = new_expr(IPPFIND_OP_IS_LOCAL, invert, NULL, NULL,
                               NULL)) == NULL)
            exit(IPPFIND_EXIT_MEMORY);
        }
        else if (!strcmp(argv[i], "--literal-name"))
        {
          i ++;
          if (i >= argc)
          {
            _cupsLangPrintf(stderr, _("ippfind: Missing name after %s."), "--literal-name");
            show_usage();
          }

          if ((temp = new_expr(IPPFIND_OP_NAME_LITERAL, invert, argv[i], NULL, NULL)) == NULL)
            exit(IPPFIND_EXIT_MEMORY);
        }
        else if (!strcmp(argv[i], "--name"))
        {
          i ++;
          if (i >= argc)
          {
            _cupsLangPrintf(stderr,
                            _("ippfind: Missing regular expression after %s."),
                            "--name");
            show_usage();
          }

          if ((temp = new_expr(IPPFIND_OP_NAME_REGEX, invert, NULL, argv[i],
                               NULL)) == NULL)
            exit(IPPFIND_EXIT_MEMORY);
        }
        else if (!strcmp(argv[i], "--not"))
        {
          invert = 1;
        }
        else if (!strcmp(argv[i], "--or"))
        {
          if (!current)
          {
            _cupsLangPuts(stderr,
                          _("ippfind: Missing expression before \"--or\"."));
            show_usage();
          }

          logic = IPPFIND_OP_OR;

          if (parent && parent->op == IPPFIND_OP_OR)
          {
            // Already setup to do "foo --or bar --or baz"...
            temp = NULL;
          }
          else if (!current->prev && parent)
          {
            // Change parent node into an OR node...
            parent->op = IPPFIND_OP_OR;
            temp       = NULL;
          }
          else if (!current->prev)
          {
            // Need to group "current" in a new OR node...
	    if ((temp = new_expr(IPPFIND_OP_OR, 0, NULL, NULL, NULL)) == NULL)
	      exit(IPPFIND_EXIT_MEMORY);

            temp->parent    = parent;
            temp->child     = current;
            current->parent = temp;

            if (parent)
              parent->child = temp;
            else
              expressions = temp;

	    parent = temp;
	    temp   = NULL;
	  }
	  else
	  {
	    // Need to group previous expressions in an AND node, and then put that in an OR node...
	    if ((temp = new_expr(IPPFIND_OP_AND, 0, NULL, NULL, NULL)) == NULL)
	      exit(IPPFIND_EXIT_MEMORY);

	    while (current->prev)
	    {
	      current->parent = temp;
	      current         = current->prev;
	    }

	    current->parent = temp;
	    temp->child     = current;
	    current         = temp;

	    if ((temp = new_expr(IPPFIND_OP_OR, 0, NULL, NULL, NULL)) == NULL)
	      exit(IPPFIND_EXIT_MEMORY);

            temp->parent    = parent;
            current->parent = temp;

            if (parent)
              parent->child = temp;
            else
              expressions = temp;

	    parent = temp;
	    temp   = NULL;
	  }
        }
        else if (!strcmp(argv[i], "--path"))
        {
          i ++;
          if (i >= argc)
          {
            _cupsLangPrintf(stderr,
                            _("ippfind: Missing regular expression after %s."),
                            "--path");
            show_usage();
          }

          if ((temp = new_expr(IPPFIND_OP_PATH_REGEX, invert, NULL, argv[i],
                               NULL)) == NULL)
            exit(IPPFIND_EXIT_MEMORY);
        }
        else if (!strcmp(argv[i], "--port"))
        {
          i ++;
          if (i >= argc)
          {
            _cupsLangPrintf(stderr,
                            _("ippfind: Expected port range after %s."),
                            "--port");
            show_usage();
          }

          if ((temp = new_expr(IPPFIND_OP_PORT_RANGE, invert, argv[i], NULL,
                               NULL)) == NULL)
            exit(IPPFIND_EXIT_MEMORY);
        }
        else if (!strcmp(argv[i], "--print"))
        {
          if ((temp = new_expr(IPPFIND_OP_PRINT_URI, invert, NULL, NULL,
                               NULL)) == NULL)
            exit(IPPFIND_EXIT_MEMORY);

          have_output = 1;
        }
        else if (!strcmp(argv[i], "--print-name"))
        {
          if ((temp = new_expr(IPPFIND_OP_PRINT_NAME, invert, NULL, NULL,
                               NULL)) == NULL)
            exit(IPPFIND_EXIT_MEMORY);

          have_output = 1;
        }
        else if (!strcmp(argv[i], "--quiet"))
        {
          if ((temp = new_expr(IPPFIND_OP_QUIET, invert, NULL, NULL,
                               NULL)) == NULL)
            exit(IPPFIND_EXIT_MEMORY);

          have_output = 1;
        }
        else if (!strcmp(argv[i], "--remote"))
        {
          if ((temp = new_expr(IPPFIND_OP_IS_REMOTE, invert, NULL, NULL,
                               NULL)) == NULL)
            exit(IPPFIND_EXIT_MEMORY);
        }
        else if (!strcmp(argv[i], "--true"))
        {
          if ((temp = new_expr(IPPFIND_OP_TRUE, invert, NULL, argv[i],
                               NULL)) == NULL)
            exit(IPPFIND_EXIT_MEMORY);
        }
        else if (!strcmp(argv[i], "--txt"))
        {
          i ++;
          if (i >= argc)
          {
            _cupsLangPrintf(stderr, _("ippfind: Expected key name after %s."),
                            "--txt");
            show_usage();
          }

          if ((temp = new_expr(IPPFIND_OP_TXT_EXISTS, invert, argv[i], NULL,
                               NULL)) == NULL)
            exit(IPPFIND_EXIT_MEMORY);
        }
        else if (!strncmp(argv[i], "--txt-", 6))
        {
          const char *key = argv[i] + 6;// TXT key

          i ++;
          if (i >= argc)
          {
            _cupsLangPrintf(stderr,
                            _("ippfind: Missing regular expression after %s."),
                            argv[i - 1]);
            show_usage();
          }

          if ((temp = new_expr(IPPFIND_OP_TXT_REGEX, invert, key, argv[i],
                               NULL)) == NULL)
            exit(IPPFIND_EXIT_MEMORY);
        }
        else if (!strcmp(argv[i], "--uri"))
        {
          i ++;
          if (i >= argc)
          {
            _cupsLangPrintf(stderr,
                            _("ippfind: Missing regular expression after %s."),
                            "--uri");
            show_usage();
          }

          if ((temp = new_expr(IPPFIND_OP_URI_REGEX, invert, NULL, argv[i],
                               NULL)) == NULL)
            exit(IPPFIND_EXIT_MEMORY);
        }
        else if (!strcmp(argv[i], "--version"))
        {
          show_version();
        }
        else
        {
	  _cupsLangPrintf(stderr, _("%s: Unknown option \"%s\"."),
			  "ippfind", argv[i]);
	  show_usage();
	}

        if (temp)
        {
          // Add new expression...
	  if (logic == IPPFIND_OP_AND && current && current->prev && parent && parent->op != IPPFIND_OP_AND)
          {
            // Need to re-group "current" in a new AND node...
            ippfind_expr_t *tempand;	// Temporary AND node

	    if ((tempand = new_expr(IPPFIND_OP_AND, 0, NULL, NULL, NULL)) == NULL)
	      exit(IPPFIND_EXIT_MEMORY);

            // Replace "current" with new AND node at the end of this list...
            current->prev->next = tempand;
            tempand->prev       = current->prev;
            tempand->parent     = parent;

            // Add "current to the new AND node...
            tempand->child  = current;
            current->parent = tempand;
            current->prev   = NULL;
	    parent          = tempand;
	  }

          // Add the new node at current level...
	  temp->parent = parent;
	  temp->prev   = current;

	  if (current)
	    current->next = temp;
	  else if (parent)
	    parent->child = temp;
	  else
	    expressions = temp;

	  current = temp;
          invert  = 0;
          logic   = IPPFIND_OP_AND;
          temp    = NULL;
        }
      }
      else
      {
        // Parse -o options
        for (opt = argv[i] + 1; *opt; opt ++)
        {
          switch (*opt)
          {
            case '4' :
                address_family = AF_INET;
                break;

            case '6' :
                address_family = AF_INET6;
                break;

            case 'N' : // Literal name
		i ++;
		if (i >= argc)
		{
		  _cupsLangPrintf(stderr, _("ippfind: Missing name after %s."), "-N");
		  show_usage();
		}

		if ((temp = new_expr(IPPFIND_OP_NAME_LITERAL, invert, argv[i], NULL, NULL)) == NULL)
		  exit(IPPFIND_EXIT_MEMORY);
		break;

            case 'P' :
		i ++;
		if (i >= argc)
		{
		  _cupsLangPrintf(stderr,
				  _("ippfind: Expected port range after %s."),
				  "-P");
		  show_usage();
		}

		if ((temp = new_expr(IPPFIND_OP_PORT_RANGE, invert, argv[i],
		                     NULL, NULL)) == NULL)
		  exit(IPPFIND_EXIT_MEMORY);
		break;

            case 'T' :
                i ++;
                if (i >= argc)
		{
		  _cupsLangPrintf(stderr,
				  _("%s: Missing timeout for \"-T\"."),
				  "ippfind");
		  show_usage();
		}

                bonjour_timeout = atof(argv[i]);
                break;

            case 'V' :
                i ++;
                if (i >= argc)
		{
		  _cupsLangPrintf(stderr,
				  _("%s: Missing version for \"-V\"."),
				  "ippfind");
		  show_usage();
		}

                if (!strcmp(argv[i], "1.1"))
                  ipp_version = 11;
                else if (!strcmp(argv[i], "2.0"))
                  ipp_version = 20;
                else if (!strcmp(argv[i], "2.1"))
                  ipp_version = 21;
                else if (!strcmp(argv[i], "2.2"))
                  ipp_version = 22;
                else
                {
                  _cupsLangPrintf(stderr, _("%s: Bad version %s for \"-V\"."),
                                  "ippfind", argv[i]);
                  show_usage();
                }
                break;

            case 'd' :
		i ++;
		if (i >= argc)
		{
		  _cupsLangPrintf(stderr,
				  _("ippfind: Missing regular expression after "
				    "%s."), "-d");
		  show_usage();
		}

		if ((temp = new_expr(IPPFIND_OP_DOMAIN_REGEX, invert, NULL,
		                     argv[i], NULL)) == NULL)
		  exit(IPPFIND_EXIT_MEMORY);
                break;

            case 'h' :
		i ++;
		if (i >= argc)
		{
		  _cupsLangPrintf(stderr,
				  _("ippfind: Missing regular expression after "
				    "%s."), "-h");
		  show_usage();
		}

		if ((temp = new_expr(IPPFIND_OP_HOST_REGEX, invert, NULL,
		                     argv[i], NULL)) == NULL)
		  exit(IPPFIND_EXIT_MEMORY);
                break;

            case 'l' :
		if ((temp = new_expr(IPPFIND_OP_LIST, invert, NULL, NULL,
				     NULL)) == NULL)
		  exit(IPPFIND_EXIT_MEMORY);

		have_output = 1;
                break;

            case 'n' :
		i ++;
		if (i >= argc)
		{
		  _cupsLangPrintf(stderr,
				  _("ippfind: Missing regular expression after "
				    "%s."), "-n");
		  show_usage();
		}

		if ((temp = new_expr(IPPFIND_OP_NAME_REGEX, invert, NULL,
		                     argv[i], NULL)) == NULL)
		  exit(IPPFIND_EXIT_MEMORY);
                break;

            case 'p' :
		if ((temp = new_expr(IPPFIND_OP_PRINT_URI, invert, NULL, NULL,
				     NULL)) == NULL)
		  exit(IPPFIND_EXIT_MEMORY);

		have_output = 1;
                break;

            case 'q' :
		if ((temp = new_expr(IPPFIND_OP_QUIET, invert, NULL, NULL,
				     NULL)) == NULL)
		  exit(IPPFIND_EXIT_MEMORY);

		have_output = 1;
                break;

            case 'r' :
		if ((temp = new_expr(IPPFIND_OP_IS_REMOTE, invert, NULL, NULL,
				     NULL)) == NULL)
		  exit(IPPFIND_EXIT_MEMORY);
                break;

            case 's' :
		if ((temp = new_expr(IPPFIND_OP_PRINT_NAME, invert, NULL, NULL,
				     NULL)) == NULL)
		  exit(IPPFIND_EXIT_MEMORY);

		have_output = 1;
                break;

            case 't' :
		i ++;
		if (i >= argc)
		{
		  _cupsLangPrintf(stderr,
				  _("ippfind: Missing key name after %s."),
				  "-t");
		  show_usage();
		}

		if ((temp = new_expr(IPPFIND_OP_TXT_EXISTS, invert, argv[i],
		                     NULL, NULL)) == NULL)
		  exit(IPPFIND_EXIT_MEMORY);
                break;

            case 'u' :
		i ++;
		if (i >= argc)
		{
		  _cupsLangPrintf(stderr,
				  _("ippfind: Missing regular expression after "
				    "%s."), "-u");
		  show_usage();
		}

		if ((temp = new_expr(IPPFIND_OP_URI_REGEX, invert, NULL,
		                     argv[i], NULL)) == NULL)
		  exit(IPPFIND_EXIT_MEMORY);
                break;

            case 'x' :
		i ++;
		if (i >= argc)
		{
		  _cupsLangPrintf(stderr,
				  _("ippfind: Missing program after %s."),
				  "-x");
		  show_usage();
		}

		if ((temp = new_expr(IPPFIND_OP_EXEC, invert, NULL, NULL,
				     argv + i)) == NULL)
		  exit(IPPFIND_EXIT_MEMORY);

		while (i < argc)
		  if (!strcmp(argv[i], ";"))
		    break;
		  else
		    i ++;

		if (i >= argc)
		{
		  _cupsLangPrintf(stderr,
				  _("ippfind: Missing semi-colon after %s."),
				  "-x");
		  show_usage();
		}

		have_output = 1;
                break;

            default :
                _cupsLangPrintf(stderr, _("%s: Unknown option \"-%c\"."),
                                "ippfind", *opt);
                show_usage();
          }

	  if (temp)
	  {
	    // Add new expression...
	    if (logic == IPPFIND_OP_AND && current && current->prev && parent && parent->op != IPPFIND_OP_AND)
	    {
	      // Need to re-group "current" in a new AND node...
	      ippfind_expr_t *tempand;	// Temporary AND node

	      if ((tempand = new_expr(IPPFIND_OP_AND, 0, NULL, NULL, NULL)) == NULL)
		exit(IPPFIND_EXIT_MEMORY);

	      // Replace "current" with new AND node at the end of this list...
	      current->prev->next = tempand;
	      tempand->prev       = current->prev;
	      tempand->parent     = parent;

	      // Add "current to the new AND node...
	      tempand->child  = current;
	      current->parent = tempand;
	      current->prev   = NULL;
	      parent          = tempand;
	    }

	    // Add the new node at current level...
	    temp->parent = parent;
	    temp->prev   = current;

	    if (current)
	      current->next = temp;
	    else if (parent)
	      parent->child = temp;
	    else
	      expressions = temp;

	    current = temp;
	    invert  = 0;
	    logic   = IPPFIND_OP_AND;
	    temp    = NULL;
	  }
        }
      }
    }
    else if (!strcmp(argv[i], "("))
    {
      if (num_parens >= 100)
      {
        _cupsLangPuts(stderr, _("ippfind: Too many parenthesis."));
        show_usage();
      }

      if ((temp = new_expr(IPPFIND_OP_AND, invert, NULL, NULL, NULL)) == NULL)
	exit(IPPFIND_EXIT_MEMORY);

      parens[num_parens++] = temp;

      if (current)
      {
	temp->parent  = current->parent;
	current->next = temp;
	temp->prev    = current;
      }
      else
	expressions = temp;

      parent  = temp;
      current = NULL;
      invert  = 0;
      logic   = IPPFIND_OP_AND;
    }
    else if (!strcmp(argv[i], ")"))
    {
      if (num_parens <= 0)
      {
        _cupsLangPuts(stderr, _("ippfind: Missing open parenthesis."));
        show_usage();
      }

      current = parens[--num_parens];
      parent  = current->parent;
      invert  = 0;
      logic   = IPPFIND_OP_AND;
    }
    else if (!strcmp(argv[i], "!"))
    {
      invert = 1;
    }
    else
    {
      // _regtype._tcp[,subtype][.domain]
      //
      // OR
      //
      // service-name[._regtype._tcp[.domain]]
      cupsArrayAdd(searches, argv[i]);
    }
  }

  if (num_parens > 0)
  {
    _cupsLangPuts(stderr, _("ippfind: Missing close parenthesis."));
    show_usage();
  }

  if (!have_output)
  {
    // Add an implicit --print-uri to the end...
    if ((temp = new_expr(IPPFIND_OP_PRINT_URI, 0, NULL, NULL, NULL)) == NULL)
      exit(IPPFIND_EXIT_MEMORY);

    if (current)
    {
      while (current->parent)
	current = current->parent;

      current->next = temp;
      temp->prev    = current;
    }
    else
      expressions = temp;
  }

  if (cupsArrayGetCount(searches) == 0)
  {
    // Add an implicit browse for IPP printers ("_ipp._tcp")...
    cupsArrayAdd(searches, "_ipp._tcp");
  }

  if (getenv("IPPFIND_DEBUG"))
  {
    int		indent = 4;		// Indentation

    puts("Expression tree:");
    current = expressions;
    while (current)
    {
      // Print the current node...
      printf("%*s%s%s\n", indent, "", current->invert ? "!" : "", ops[current->op]);

      // Advance to the next node...
      if (current->child)
      {
        current = current->child;
        indent += 4;
      }
      else if (current->next)
      {
        current = current->next;
      }
      else if (current->parent)
      {
        while (current->parent)
        {
	  indent -= 4;
          current = current->parent;
          if (current->next)
            break;
        }

        current = current->next;
      }
      else
      {
        current = NULL;
      }
    }

    puts("\nSearch items:");
    for (search = (const char *)cupsArrayGetFirst(searches); search; search = (const char *)cupsArrayGetNext(searches))
      printf("    %s\n", search);
  }

  // Start up browsing/resolving...
  if ((dnssd = cupsDNSSDNew(NULL, NULL)) == NULL)
    exit(IPPFIND_EXIT_BONJOUR);

  for (search = (const char *)cupsArrayGetFirst(searches); search; search = (const char *)cupsArrayGetNext(searches))
  {
    char	buf[1024],		// Full name string
		*name = NULL,		// Service instance name
		*regtype,		// Registration type
		*domain;		// Domain, if any

    cupsCopyString(buf, search, sizeof(buf));

    if (!strncmp(buf, "_http._", 7) || !strncmp(buf, "_https._", 8) || !strncmp(buf, "_ipp._", 6) || !strncmp(buf, "_ipps._", 7))
    {
      regtype = buf;
    }
    else if ((regtype = strstr(buf, "._")) != NULL)
    {
      if (strcmp(regtype, "._tcp"))
      {
        // "something._protocol._tcp" -> search for something with the given protocol...
	name = buf;
	*regtype++ = '\0';
      }
      else
      {
        // "_protocol._tcp" -> search for everything with the given protocol...
        // name = NULL;
        regtype = buf;
      }
    }
    else
    {
      // "something" -> search for something with IPP protocol...
      name    = buf;
      regtype = "_ipp._tcp";
    }

    for (domain = regtype; *domain; domain ++)
    {
      if (*domain == '.' && domain[1] != '_')
      {
	*domain++ = '\0';
	break;
      }
    }

    if (!*domain)
      domain = NULL;

    if (name)
    {
      // Resolve the given service instance name, regtype, and domain...
      if (!domain)
        domain = "local.";

      service = get_service(&services, name, regtype, domain);

      if (getenv("IPPFIND_DEBUG"))
        fprintf(stderr, "Resolving name=\"%s\", regtype=\"%s\", domain=\"%s\"\n", name, regtype, domain);

      if ((service->resolve = cupsDNSSDResolveNew(dnssd, CUPS_DNSSD_IF_INDEX_ANY, name, regtype, domain, resolve_callback, service)) == NULL)
        exit(IPPFIND_EXIT_BONJOUR);
    }
    else
    {
      // Browse for services of the given type...
      if (getenv("IPPFIND_DEBUG"))
        fprintf(stderr, "Browsing for regtype=\"%s\", domain=\"%s\"\n", regtype, domain);

      if (!cupsDNSSDBrowseNew(dnssd, CUPS_DNSSD_IF_INDEX_ANY, regtype, domain, browse_callback, &services))
	exit(IPPFIND_EXIT_BONJOUR);
    }
  }

  // Process browse/resolve requests...
  if (bonjour_timeout > 1.0)
    endtime = get_time() + bonjour_timeout;
  else
    endtime = get_time() + 300.0;

  while (get_time() < endtime)
  {
    // Process any services that we have found...
    int		j,			// Looping var
		count,			// Number of services
		active = 0,		// Number of active resolves
		resolved = 0,		// Number of resolved services
		processed = 0;		// Number of processed services

    cupsRWLockRead(&services.rwlock);
    for (j = 0, count = cupsArrayGetCount(services.services); j < count; j ++)
    {
      service = (ippfind_srv_t *)cupsArrayGetElement(services.services, j);

      if (service->is_processed)
	processed ++;

      if (service->is_resolved)
	resolved ++;

      if (!service->resolve && !service->is_resolved)
      {
        // Found a service, now resolve it (but limit to 50 active resolves...)
	if (active < 50)
	{
	  if ((service->resolve = cupsDNSSDResolveNew(dnssd, CUPS_DNSSD_IF_INDEX_ANY, service->name, service->regtype, service->domain, resolve_callback, service)) == NULL)
	    exit(IPPFIND_EXIT_BONJOUR);

	  active ++;
	}
      }
      else if (service->is_resolved && !service->is_processed)
      {
        // Resolved, not process this service against the expressions...
	cupsDNSSDResolveDelete(service->resolve);
	service->resolve = NULL;

        if (getenv("IPPFIND_DEBUG"))
          fprintf(stderr, "EVAL %s\n", service->uri);

	if (eval_expr(service, expressions))
	  status = IPPFIND_EXIT_TRUE;

	service->is_processed = true;
      }
      else if (service->resolve)
	active ++;
    }
    cupsRWUnlock(&services.rwlock);

    // If we have processed all services we have discovered, then we are done.
    if (getenv("IPPFIND_DEBUG"))
      fprintf(stderr, "STATUS processed=%u, resolved=%u, count=%u\n", (unsigned)processed, (unsigned)resolved, (unsigned)count);

    if (processed > 0 && processed == cupsArrayGetCount(services.services) && bonjour_timeout <= 1.0)
      break;

    // Give the browsers/resolvers some time...
    usleep(250000);
  }

  if (bonjour_error)
    exit(IPPFIND_EXIT_BONJOUR);
  else
    exit(status);
}


//
// 'browse_callback()' - Browse devices.
//

static void
browse_callback(
    cups_dnssd_browse_t *browse,	// I - Browse request
    void                *context,	// I - Services array
    cups_dnssd_flags_t  flags,		// I - Flags
    uint32_t            if_index,	// I - Interface
    const char          *serviceName,	// I - Name of service/device
    const char          *regtype,	// I - Type of service
    const char          *replyDomain)	// I - Service domain
{
  ippfind_srv_t	*service;		// Service

  if (getenv("IPPFIND_DEBUG"))
    fprintf(stderr, "B flags=0x%04X, if_index=%u, serviceName=\"%s\", regtype=\"%s\", replyDomain=\"%s\"\n", flags, if_index, serviceName, regtype, replyDomain);

  (void)browse;

  // Only process "add" data...
  if ((flags & CUPS_DNSSD_FLAGS_ERROR) || !(flags & CUPS_DNSSD_FLAGS_ADD))
    return;

  // Get the device...
  service = get_service((ippfind_srvs_t *)context, serviceName, regtype, replyDomain);
  if (if_index == CUPS_DNSSD_IF_INDEX_LOCAL)
    service->is_local = 1;
}


//
// 'compare_services()' - Compare two devices.
//

<<<<<<< HEAD
static int                         /* O - Result of comparison */
compare_services(ippfind_srv_t *a, /* I - First device */
                 ippfind_srv_t *b, /* I - Second device */
                 void *data)       /* Unused */
{
  (void)data;
  return (strcmp(a->name, b->name));
=======
static int				// O - Result of comparison
compare_services(ippfind_srv_t *a,	// I - First device
                 ippfind_srv_t *b)	// I - Second device
{
  return (_cups_strcasecmp(a->name, b->name));
>>>>>>> 9bd3c11e
}


//
// 'eval_expr()' - Evaluate the expressions against the specified service.
//
// Returns 1 for true and 0 for false.
//

static int				// O - Result of evaluation
eval_expr(ippfind_srv_t  *service,	// I - Service
	  ippfind_expr_t *expressions)	// I - Expressions
{
  ippfind_op_t		logic;		// Logical operation
  int			result;		// Result of current expression
  ippfind_expr_t	*expression;	// Current expression
  const char		*val;		// TXT value

  // Loop through the expressions...
  if (expressions && expressions->parent)
    logic = expressions->parent->op;
  else
    logic = IPPFIND_OP_AND;

  for (expression = expressions; expression; expression = expression->next)
  {
    switch (expression->op)
    {
      default :
      case IPPFIND_OP_AND :
      case IPPFIND_OP_OR :
          if (expression->child)
            result = eval_expr(service, expression->child);
          else
            result = expression->op == IPPFIND_OP_AND;
          break;
      case IPPFIND_OP_TRUE :
          result = 1;
          break;
      case IPPFIND_OP_FALSE :
          result = 0;
          break;
      case IPPFIND_OP_IS_LOCAL :
          result = service->is_local;
          break;
      case IPPFIND_OP_IS_REMOTE :
          result = !service->is_local;
          break;
      case IPPFIND_OP_DOMAIN_REGEX :
          result = !regexec(&(expression->re), service->domain, 0, NULL, 0);
          break;
      case IPPFIND_OP_NAME_REGEX :
          result = !regexec(&(expression->re), service->name, 0, NULL, 0);
          break;
      case IPPFIND_OP_NAME_LITERAL :
          result = !_cups_strcasecmp(expression->name, service->name);
          break;
      case IPPFIND_OP_HOST_REGEX :
          result = !regexec(&(expression->re), service->host, 0, NULL, 0);
          break;
      case IPPFIND_OP_PORT_RANGE :
          result = service->port >= expression->range[0] &&
                   service->port <= expression->range[1];
          break;
      case IPPFIND_OP_PATH_REGEX :
          result = !regexec(&(expression->re), service->resource, 0, NULL, 0);
          break;
      case IPPFIND_OP_TXT_EXISTS :
          result = cupsGetOption(expression->name, service->num_txt, service->txt) != NULL;
          break;
      case IPPFIND_OP_TXT_REGEX :
          val = cupsGetOption(expression->name, service->num_txt, service->txt);
	  if (val)
	    result = !regexec(&(expression->re), val, 0, NULL, 0);
	  else
	    result = 0;

	  if (getenv("IPPFIND_DEBUG"))
	    printf("TXT_REGEX of \"%s\": %d\n", val, result);
          break;
      case IPPFIND_OP_URI_REGEX :
          result = !regexec(&(expression->re), service->uri, 0, NULL, 0);
          break;
      case IPPFIND_OP_EXEC :
          result = exec_program(service, expression->num_args,
				expression->args);
          break;
      case IPPFIND_OP_LIST :
          result = list_service(service);
          break;
      case IPPFIND_OP_PRINT_NAME :
          _cupsLangPuts(stdout, service->name);
          result = 1;
          break;
      case IPPFIND_OP_PRINT_URI :
          _cupsLangPuts(stdout, service->uri);
          result = 1;
          break;
      case IPPFIND_OP_QUIET :
          result = 1;
          break;
    }

    if (expression->invert)
      result = !result;

    if (logic == IPPFIND_OP_AND && !result)
      return (0);
    else if (logic == IPPFIND_OP_OR && result)
      return (1);
  }

  return (logic == IPPFIND_OP_AND);
}


//
// 'exec_program()' - Execute a program for a service.
//

static int				// O - 1 if program terminated successfully, 0 otherwise
exec_program(ippfind_srv_t *service,	// I - Service
             int           num_args,	// I - Number of command-line args
             char          **args)	// I - Command-line arguments
{
  char		**myargv,		// Command-line arguments
		**myenvp,		// Environment variables
		*ptr,			// Pointer into variable
		domain[1024],		// IPPFIND_SERVICE_DOMAIN
		hostname[1024],		// IPPFIND_SERVICE_HOSTNAME
		name[256],		// IPPFIND_SERVICE_NAME
		port[32],		// IPPFIND_SERVICE_PORT
		regtype[256],		// IPPFIND_SERVICE_REGTYPE
		scheme[128],		// IPPFIND_SERVICE_SCHEME
		uri[1024],		// IPPFIND_SERVICE_URI
		txt[100][256];		// IPPFIND_TXT_foo
  int		i,			// Looping var
		myenvc;			// Number of environment variables
  int		status;			// Exit status of program
#ifndef _WIN32
  char		program[1024];		// Program to execute
  int		pid;			// Process ID
#endif // !_WIN32


  // Environment variables...
  snprintf(domain, sizeof(domain), "IPPFIND_SERVICE_DOMAIN=%s", service->domain);
  snprintf(hostname, sizeof(hostname), "IPPFIND_SERVICE_HOSTNAME=%s", service->host);
  snprintf(name, sizeof(name), "IPPFIND_SERVICE_NAME=%s", service->name);
  snprintf(port, sizeof(port), "IPPFIND_SERVICE_PORT=%d", service->port);
  snprintf(regtype, sizeof(regtype), "IPPFIND_SERVICE_REGTYPE=%s", service->regtype);
  snprintf(scheme, sizeof(scheme), "IPPFIND_SERVICE_SCHEME=%s", !strncmp(service->regtype, "_http._tcp", 10) ? "http" : !strncmp(service->regtype, "_https._tcp", 11) ? "https" : !strncmp(service->regtype, "_ipp._tcp", 9) ? "ipp" : !strncmp(service->regtype, "_ipps._tcp", 10) ? "ipps" : "lpd");
  snprintf(uri, sizeof(uri), "IPPFIND_SERVICE_URI=%s", service->uri);
  for (i = 0; i < service->num_txt && i < 100; i ++)
  {
    snprintf(txt[i], sizeof(txt[i]), "IPPFIND_TXT_%s=%s", service->txt[i].name, service->txt[i].value);
    for (ptr = txt[i] + 12; *ptr && *ptr != '='; ptr ++)
      *ptr = (char)_cups_toupper(*ptr);
  }

  for (i = 0, myenvc = 7 + service->num_txt; environ[i]; i ++)
  {
    if (strncmp(environ[i], "IPPFIND_", 8))
      myenvc ++;
  }

  if ((myenvp = calloc(sizeof(char *), (size_t)(myenvc + 1))) == NULL)
  {
    _cupsLangPuts(stderr, _("ippfind: Out of memory."));
    exit(IPPFIND_EXIT_MEMORY);
  }

  for (i = 0, myenvc = 0; environ[i]; i ++)
  {
    if (strncmp(environ[i], "IPPFIND_", 8))
      myenvp[myenvc++] = environ[i];
  }

  myenvp[myenvc++] = domain;
  myenvp[myenvc++] = hostname;
  myenvp[myenvc++] = name;
  myenvp[myenvc++] = port;
  myenvp[myenvc++] = regtype;
  myenvp[myenvc++] = scheme;
  myenvp[myenvc++] = uri;

  for (i = 0; i < service->num_txt && i < 100; i ++)
    myenvp[myenvc++] = txt[i];

  // Allocate and copy command-line arguments...
  if ((myargv = calloc(sizeof(char *), (size_t)(num_args + 1))) == NULL)
  {
    _cupsLangPuts(stderr, _("ippfind: Out of memory."));
    exit(IPPFIND_EXIT_MEMORY);
  }

  for (i = 0; i < num_args; i ++)
  {
    if (strchr(args[i], '{'))
    {
      char	temp[2048],		// Temporary string
		*tptr,			// Pointer into temporary string
		keyword[256],		// {keyword}
		*kptr;			// Pointer into keyword

      for (ptr = args[i], tptr = temp; *ptr; ptr ++)
      {
        if (*ptr == '{')
        {
          // Do a {var} substitution...
          for (kptr = keyword, ptr ++; *ptr && *ptr != '}'; ptr ++)
          {
            if (kptr < (keyword + sizeof(keyword) - 1))
              *kptr++ = *ptr;
          }

          if (*ptr != '}')
          {
            _cupsLangPuts(stderr, _("ippfind: Missing close brace in substitution."));
            exit(IPPFIND_EXIT_SYNTAX);
          }

          *kptr = '\0';
          if (!keyword[0] || !strcmp(keyword, "service_uri"))
	    cupsCopyString(tptr, service->uri, sizeof(temp) - (size_t)(tptr - temp));
	  else if (!strcmp(keyword, "service_domain"))
	    cupsCopyString(tptr, service->domain, sizeof(temp) - (size_t)(tptr - temp));
	  else if (!strcmp(keyword, "service_hostname"))
	    cupsCopyString(tptr, service->host, sizeof(temp) - (size_t)(tptr - temp));
	  else if (!strcmp(keyword, "service_name"))
	    cupsCopyString(tptr, service->name, sizeof(temp) - (size_t)(tptr - temp));
	  else if (!strcmp(keyword, "service_path"))
	    cupsCopyString(tptr, service->resource, sizeof(temp) - (size_t)(tptr - temp));
	  else if (!strcmp(keyword, "service_port"))
	    cupsCopyString(tptr, port + 21, sizeof(temp) - (size_t)(tptr - temp));
	  else if (!strcmp(keyword, "service_scheme"))
	    cupsCopyString(tptr, scheme + 22, sizeof(temp) - (size_t)(tptr - temp));
	  else if (!strncmp(keyword, "txt_", 4))
	  {
	    const char *val = cupsGetOption(keyword + 4, service->num_txt, service->txt);
	    if (val)
	      cupsCopyString(tptr, val, sizeof(temp) - (size_t)(tptr - temp));
	    else
	      *tptr = '\0';
	  }
	  else
	  {
	    _cupsLangPrintf(stderr, _("ippfind: Unknown variable \"{%s}\"."),
	                    keyword);
	    exit(IPPFIND_EXIT_SYNTAX);
	  }

	  tptr += strlen(tptr);
	}
	else if (tptr < (temp + sizeof(temp) - 1))
	  *tptr++ = *ptr;
      }

      *tptr = '\0';
#if _WIN32
      myargv[i] = win32_escape_dup(temp);
    }
    else
      myargv[i] = win32_escape_dup(args[i]);
#else
      myargv[i] = strdup(temp);
    }
    else
      myargv[i] = strdup(args[i]);
#endif // _WIN32
  }

#if _WIN32
  if (getenv("IPPFIND_DEBUG"))
  {
    printf("\nProgram:\n    %s\n", args[0]);
    puts("\nArguments:");
    for (i = 0; i < num_args; i ++)
      printf("    %s\n", myargv[i]);
    puts("\nEnvironment:");
    for (i = 0; i < myenvc; i ++)
      printf("    %s\n", myenvp[i]);
  }

  status = _spawnvpe(_P_WAIT, args[0], myargv, myenvp);

#else
  // Execute the program...
  if (strchr(args[0], '/') && !access(args[0], X_OK))
  {
    cupsCopyString(program, args[0], sizeof(program));
  }
  else if (!cupsFileFind(args[0], getenv("PATH"), 1, program, sizeof(program)))
  {
    _cupsLangPrintf(stderr, _("ippfind: Unable to execute \"%s\": %s"),
                    args[0], strerror(ENOENT));
    exit(IPPFIND_EXIT_SYNTAX);
  }

  if (getenv("IPPFIND_DEBUG"))
  {
    printf("\nProgram:\n    %s\n", program);
    puts("\nArguments:");
    for (i = 0; i < num_args; i ++)
      printf("    %s\n", myargv[i]);
    puts("\nEnvironment:");
    for (i = 0; i < myenvc; i ++)
      printf("    %s\n", myenvp[i]);
  }

  if ((pid = fork()) == 0)
  {
    // Child comes here...
    execve(program, myargv, myenvp);
    exit(1);
  }
  else if (pid < 0)
  {
    _cupsLangPrintf(stderr, _("ippfind: Unable to execute \"%s\": %s"),
                    args[0], strerror(errno));
    exit(IPPFIND_EXIT_SYNTAX);
  }
  else
  {
    // Wait for it to complete...
    while (wait(&status) != pid)
      ;
  }
#endif // _WIN32

  // Free memory...
  for (i = 0; i < num_args; i ++)
    free(myargv[i]);

  free(myargv);
  free(myenvp);

  // Return whether the program succeeded or crashed...
  if (getenv("IPPFIND_DEBUG"))
  {
#ifdef _WIN32
    printf("Exit Status: %d\n", status);
#else
    if (WIFEXITED(status))
      printf("Exit Status: %d\n", WEXITSTATUS(status));
    else
      printf("Terminating Signal: %d\n", WTERMSIG(status));
#endif // _WIN32
  }

  return (status == 0);
}


//
// 'get_service()' - Create or update a device.
//

static ippfind_srv_t *			// O - Service
get_service(ippfind_srvs_t *services,	// I - Service array
	    const char     *serviceName,// I - Name of service/device
	    const char     *regtype,	// I - Type of service
	    const char     *replyDomain)// I - Service domain
{
  int		i,			// Looping var
		count;			// Number of services
  ippfind_srv_t	key,			// Search key
		*service;		// Service
  char		fullName[1024];		// Full name for query


  // See if this is a new device...
  key.name    = (char *)serviceName;
  key.regtype = (char *)regtype;

  cupsRWLockRead(&services->rwlock);
  for (i = 0, count = cupsArrayGetCount(services->services); i < count; i ++)
  {
    service = (ippfind_srv_t *)cupsArrayGetElement(services->services, i);

    if (!_cups_strcasecmp(service->name, key.name) && !strcmp(service->regtype, key.regtype))
    {
      cupsRWUnlock(&services->rwlock);
      return (service);
    }
    else if (_cups_strcasecmp(service->name, key.name) > 0)
    {
      break;
    }
  }
  cupsRWUnlock(&services->rwlock);

  // Yes, add the service...
  if ((service = calloc(sizeof(ippfind_srv_t), 1)) == NULL)
    return (NULL);

  service->name     = strdup(serviceName);
  service->domain   = strdup(replyDomain);
  service->regtype  = strdup(regtype);

  cupsRWLockWrite(&services->rwlock);
  cupsArrayAdd(services->services, service);
  cupsRWUnlock(&services->rwlock);

  // Set the "full name" of this service, which is used for queries and resolves...
  cupsDNSSDAssembleFullName(fullName, sizeof(fullName), serviceName, regtype, replyDomain);
  service->fullName = strdup(fullName);

  return (service);
}


//
// 'get_time()' - Get the current time-of-day in seconds.
//

static double
get_time(void)
{
#ifdef _WIN32
  struct _timeb curtime;		// Current Windows time

  _ftime(&curtime);

  return (curtime.time + 0.001 * curtime.millitm);

#else
  struct timeval	curtime;	// Current UNIX time

  if (gettimeofday(&curtime, NULL))
    return (0.0);
  else
    return (curtime.tv_sec + 0.000001 * curtime.tv_usec);
#endif // _WIN32
}


//
// 'list_service()' - List the contents of a service.
//

static int				// O - 1 if successful, 0 otherwise
list_service(ippfind_srv_t *service)	// I - Service
{
  http_addrlist_t	*addrlist;	// Address(es) of service
  char			port[10];	// Port number of service


  snprintf(port, sizeof(port), "%d", service->port);

  if ((addrlist = httpAddrGetList(service->host, address_family, port)) == NULL)
  {
    _cupsLangPrintf(stdout, "%s unreachable", service->uri);
    return (0);
  }

  if (!strncmp(service->regtype, "_ipp._tcp", 9) ||
      !strncmp(service->regtype, "_ipps._tcp", 10))
  {
    // IPP/IPPS printer
    http_t		*http;		// HTTP connection
    ipp_t		*request,	// IPP request
			*response;	// IPP response
    ipp_attribute_t	*attr;		// IPP attribute
    int			i,		// Looping var
			count;		// Number of values
    int			version;	// IPP version
    bool		paccepting;	// printer-is-accepting-jobs value
    ipp_pstate_t	pstate;		// printer-state value
    char		preasons[1024],	// Comma-delimited printer-state-reasons
			*ptr,		// Pointer into reasons
			*end;		// End of reasons buffer
    static const char * const rattrs[] =// Requested attributes
    {
      "printer-is-accepting-jobs",
      "printer-state",
      "printer-state-reasons"
    };

    // Connect to the printer...
    http = httpConnect2(service->host, service->port, addrlist, address_family, !strncmp(service->regtype, "_ipps._tcp", 10) ? HTTP_ENCRYPTION_ALWAYS : HTTP_ENCRYPTION_IF_REQUESTED, 1, 30000, NULL);

    httpAddrFreeList(addrlist);

    if (!http)
    {
      _cupsLangPrintf(stdout, "%s unavailable", service->uri);
      return (0);
    }

    // Get the current printer state...
    response = NULL;
    version  = ipp_version;

    do
    {
      request = ippNewRequest(IPP_OP_GET_PRINTER_ATTRIBUTES);
      ippSetVersion(request, version / 10, version % 10);
      ippAddString(request, IPP_TAG_OPERATION, IPP_TAG_URI, "printer-uri", NULL, service->uri);
      ippAddString(request, IPP_TAG_OPERATION, IPP_TAG_NAME, "requesting-user-name", NULL, cupsGetUser());
      ippAddStrings(request, IPP_TAG_OPERATION, IPP_TAG_KEYWORD, "requested-attributes", sizeof(rattrs) / sizeof(rattrs[0]), NULL, rattrs);

      response = cupsDoRequest(http, request, service->resource);

      if (cupsGetError() == IPP_STATUS_ERROR_BAD_REQUEST && version > 11)
        version = 11;
    }
    while (cupsGetError() > IPP_STATUS_OK_EVENTS_COMPLETE && version > 11);

    // Show results...
    if (cupsGetError() > IPP_STATUS_OK_EVENTS_COMPLETE)
    {
      _cupsLangPrintf(stdout, "%s: unavailable", service->uri);
      return (0);
    }

    if ((attr = ippFindAttribute(response, "printer-state", IPP_TAG_ENUM)) != NULL)
      pstate = (ipp_pstate_t)ippGetInteger(attr, 0);
    else
      pstate = IPP_PSTATE_STOPPED;

    if ((attr = ippFindAttribute(response, "printer-is-accepting-jobs", IPP_TAG_BOOLEAN)) != NULL)
      paccepting = ippGetBoolean(attr, 0);
    else
      paccepting = 0;

    if ((attr = ippFindAttribute(response, "printer-state-reasons", IPP_TAG_KEYWORD)) != NULL)
    {
      cupsCopyString(preasons, ippGetString(attr, 0, NULL), sizeof(preasons));

      for (i = 1, count = ippGetCount(attr), ptr = preasons + strlen(preasons), end = preasons + sizeof(preasons) - 1; i < count && ptr < end; i ++, ptr += strlen(ptr))
      {
        *ptr++ = ',';
        cupsCopyString(ptr, ippGetString(attr, i, NULL), (size_t)(end - ptr + 1));
      }
    }
    else
    {
      cupsCopyString(preasons, "none", sizeof(preasons));
    }

    ippDelete(response);
    httpClose(http);

    _cupsLangPrintf(stdout, "%s %s %s %s", service->uri, ippEnumString("printer-state", (int)pstate), paccepting ? "accepting-jobs" : "not-accepting-jobs", preasons);
  }
  else if (!strncmp(service->regtype, "_http._tcp", 10) || !strncmp(service->regtype, "_https._tcp", 11))
  {
    // HTTP/HTTPS web page
    http_t		*http;		// HTTP connection
    http_status_t	status;		// HEAD status

    // Connect to the web server...
    http = httpConnect2(service->host, service->port, addrlist, address_family, !strncmp(service->regtype, "_ipps._tcp", 10) ? HTTP_ENCRYPTION_ALWAYS : HTTP_ENCRYPTION_IF_REQUESTED, 1, 30000, NULL);

    httpAddrFreeList(addrlist);

    if (!http)
    {
      _cupsLangPrintf(stdout, "%s unavailable", service->uri);
      return (0);
    }

    if (!httpWriteRequest(http, "GET", service->resource))
    {
      _cupsLangPrintf(stdout, "%s unavailable", service->uri);
      return (0);
    }

    do
    {
      status = httpUpdate(http);
    }
    while (status == HTTP_STATUS_CONTINUE);

    httpFlush(http);
    httpClose(http);

    if (status >= HTTP_STATUS_BAD_REQUEST)
    {
      _cupsLangPrintf(stdout, "%s unavailable", service->uri);
      return (0);
    }

    _cupsLangPrintf(stdout, "%s available", service->uri);
  }
  else if (!strncmp(service->regtype, "_printer._tcp", 13))
  {
    // LPD printer
    int	sock;				// Socket

    if (!httpAddrConnect2(addrlist, &sock, 30000, NULL))
    {
      _cupsLangPrintf(stdout, "%s unavailable", service->uri);
      httpAddrFreeList(addrlist);
      return (0);
    }

    _cupsLangPrintf(stdout, "%s available", service->uri);
    httpAddrFreeList(addrlist);

    httpAddrClose(NULL, sock);
  }
  else
  {
    _cupsLangPrintf(stdout, "%s unsupported", service->uri);
    httpAddrFreeList(addrlist);
    return (0);
  }

  return (1);
}


//
// 'new_expr()' - Create a new expression.
//

static ippfind_expr_t *			// O - New expression
new_expr(ippfind_op_t op,		// I - Operation
         bool         invert,		// I - Invert result?
         const char   *value,		// I - TXT key or port range
	 const char   *regex,		// I - Regular expression
	 char         **args)		// I - Pointer to argument strings
{
  ippfind_expr_t	*temp;		// New expression


  if ((temp = calloc(1, sizeof(ippfind_expr_t))) == NULL)
    return (NULL);

  temp->op     = op;
  temp->invert = invert;

  if (op == IPPFIND_OP_TXT_EXISTS || op == IPPFIND_OP_TXT_REGEX || op == IPPFIND_OP_NAME_LITERAL)
  {
    temp->name = (char *)value;
  }
  else if (op == IPPFIND_OP_PORT_RANGE)
  {
    // Pull port number range of the form "number", "-number" (0-number),
    // "number-" (number-65535), and "number-number".
    if (*value == '-')
    {
      temp->range[1] = atoi(value + 1);
    }
    else if (strchr(value, '-'))
    {
      if (sscanf(value, "%d-%d", temp->range, temp->range + 1) == 1)
        temp->range[1] = 65535;
    }
    else
    {
      temp->range[0] = temp->range[1] = atoi(value);
    }
  }

  if (regex)
  {
    int err = regcomp(&(temp->re), regex, REG_NOSUB | REG_ICASE | REG_EXTENDED);

    if (err)
    {
      char	message[256];		// Error message

      regerror(err, &(temp->re), message, sizeof(message));
      _cupsLangPrintf(stderr, _("ippfind: Bad regular expression: %s"), message);
      exit(IPPFIND_EXIT_SYNTAX);
    }
  }

  if (args)
  {
    size_t	num_args;		// Number of arguments

    for (num_args = 1; args[num_args]; num_args ++)
    {
      if (!strcmp(args[num_args], ";"))
        break;
    }

    temp->num_args = num_args;
    if ((temp->args = malloc(num_args * sizeof(char *))) == NULL)
    {
      regfree(&temp->re);
      free(temp);
      return (NULL);
    }
    memcpy(temp->args, args, (size_t)num_args * sizeof(char *));
  }

  return (temp);
}


//
// 'resolve_callback()' - Process resolve data.
//

static void
resolve_callback(
    cups_dnssd_resolve_t *resolve,	// I - Resolver
    void                 *context,	// I - Service
    cups_dnssd_flags_t   flags,		// I - Flags
    uint32_t             if_index,	// I - Interface index
    const char           *fullName,	// I - Full service name
    const char           *hostTarget,	// I - Hostname
    uint16_t             port,		// I - Port number
    int                  num_txt,	// I - Number of TXT key/value pairs
    cups_option_t        *txt)		// I - TXT key/value pairs
{
  ippfind_srv_t		*service = (ippfind_srv_t *)context;
					// Service
  int			i;		// Looping var
  char			*value;		// Pointer into value


  if (getenv("IPPFIND_DEBUG"))
    fprintf(stderr, "R flags=0x%04X, if_index=%u, fullName=\"%s\", hostTarget=\"%s\", port=%u, num_txt=%d, txt=%p\n", flags, if_index, fullName, hostTarget, port, num_txt, (void *)txt);

  (void)resolve;
  (void)if_index;
  (void)fullName;

  // Only process "add" data...
  if (flags & CUPS_DNSSD_FLAGS_ERROR)
  {
    bonjour_error = 1;
    return;
  }

  service->is_resolved = true;
  service->host        = strdup(hostTarget);
  service->port        = port;

  value = service->host + strlen(service->host) - 1;
  if (value >= service->host && *value == '.')
    *value = '\0';

  // Loop through the TXT key/value pairs and add them to an array...
  for (i = 0; i < num_txt; i ++)
    service->num_txt = cupsAddOption(txt[i].name, txt[i].value, service->num_txt, &service->txt);

  set_service_uri(service);
}


//
// 'set_service_uri()' - Set the URI of the service.
//

static void
set_service_uri(ippfind_srv_t *service)	// I - Service
{
  char		uri[1024];		// URI
  const char	*path,			// Resource path
		*scheme;		// URI scheme


  if (!strncmp(service->regtype, "_http.", 6))
  {
    scheme = "http";
    path   = cupsGetOption("path", service->num_txt, service->txt);
  }
  else if (!strncmp(service->regtype, "_https.", 7))
  {
    scheme = "https";
    path   = cupsGetOption("path", service->num_txt, service->txt);
  }
  else if (!strncmp(service->regtype, "_ipp.", 5))
  {
    scheme = "ipp";
    path   = cupsGetOption("rp", service->num_txt, service->txt);
  }
  else if (!strncmp(service->regtype, "_ipps.", 6))
  {
    scheme = "ipps";
    path   = cupsGetOption("rp", service->num_txt, service->txt);
  }
  else if (!strncmp(service->regtype, "_printer.", 9))
  {
    scheme = "lpd";
    path   = cupsGetOption("rp", service->num_txt, service->txt);
  }
  else
    return;

  if (!path || !*path)
    path = "/";

  if (*path == '/')
  {
    service->resource = strdup(path);
  }
  else
  {
    snprintf(uri, sizeof(uri), "/%s", path);
    service->resource = strdup(uri);
  }

  httpAssembleURI(HTTP_URI_CODING_ALL, uri, sizeof(uri), scheme, NULL, service->host, service->port, service->resource);
  service->uri = strdup(uri);
}


//
// 'show_usage()' - Show program usage.
//

static void
show_usage(void)
{
  _cupsLangPuts(stderr, _("Usage: ippfind [options] regtype[,subtype]"
                          "[.domain.] ... [expression]\n"
                          "       ippfind [options] name[.regtype[.domain.]] "
                          "... [expression]\n"
                          "       ippfind --help\n"
                          "       ippfind --version"));
  _cupsLangPuts(stderr, _("Options:"));
  _cupsLangPuts(stderr, _("-4                      Connect using IPv4"));
  _cupsLangPuts(stderr, _("-6                      Connect using IPv6"));
  _cupsLangPuts(stderr, _("-T seconds              Set the browse timeout in seconds"));
  _cupsLangPuts(stderr, _("-V version              Set default IPP version"));
  _cupsLangPuts(stderr, _("--version               Show program version"));
  _cupsLangPuts(stderr, _("Expressions:"));
  _cupsLangPuts(stderr, _("-P number[-number]      Match port to number or range"));
  _cupsLangPuts(stderr, _("-d regex                Match domain to regular expression"));
  _cupsLangPuts(stderr, _("-h regex                Match hostname to regular expression"));
  _cupsLangPuts(stderr, _("-l                      List attributes"));
  _cupsLangPuts(stderr, _("-n regex                Match service name to regular expression"));
  _cupsLangPuts(stderr, _("-N name                 Match service name to literal name value"));
  _cupsLangPuts(stderr, _("-p                      Print URI if true"));
  _cupsLangPuts(stderr, _("-q                      Quietly report match via exit code"));
  _cupsLangPuts(stderr, _("-r                      True if service is remote"));
  _cupsLangPuts(stderr, _("-s                      Print service name if true"));
  _cupsLangPuts(stderr, _("-t key                  True if the TXT record contains the key"));
  _cupsLangPuts(stderr, _("-u regex                Match URI to regular expression"));
  _cupsLangPuts(stderr, _("-x utility [argument ...] ;\n"
                          "                        Execute program if true"));
  _cupsLangPuts(stderr, _("--domain regex          Match domain to regular expression"));
  _cupsLangPuts(stderr, _("--exec utility [argument ...] ;\n"
                          "                        Execute program if true"));
  _cupsLangPuts(stderr, _("--host regex            Match hostname to regular expression"));
  _cupsLangPuts(stderr, _("--literal-name name     Match service name to literal name value"));
  _cupsLangPuts(stderr, _("--local                 True if service is local"));
  _cupsLangPuts(stderr, _("--ls                    List attributes"));
  _cupsLangPuts(stderr, _("--name regex            Match service name to regular expression"));
  _cupsLangPuts(stderr, _("--path regex            Match resource path to regular expression"));
  _cupsLangPuts(stderr, _("--port number[-number]  Match port to number or range"));
  _cupsLangPuts(stderr, _("--print                 Print URI if true"));
  _cupsLangPuts(stderr, _("--print-name            Print service name if true"));
  _cupsLangPuts(stderr, _("--quiet                 Quietly report match via exit code"));
  _cupsLangPuts(stderr, _("--remote                True if service is remote"));
  _cupsLangPuts(stderr, _("--txt key               True if the TXT record contains the key"));
  _cupsLangPuts(stderr, _("--txt-* regex           Match TXT record key to regular expression"));
  _cupsLangPuts(stderr, _("--uri regex             Match URI to regular expression"));
  _cupsLangPuts(stderr, _("Modifiers:"));
  _cupsLangPuts(stderr, _("( expressions )         Group expressions"));
  _cupsLangPuts(stderr, _("! expression            Unary NOT of expression"));
  _cupsLangPuts(stderr, _("--not expression        Unary NOT of expression"));
  _cupsLangPuts(stderr, _("--false                 Always false"));
  _cupsLangPuts(stderr, _("--true                  Always true"));
  _cupsLangPuts(stderr, _("expression expression   Logical AND"));
  _cupsLangPuts(stderr, _("expression --and expression\n"
                          "                        Logical AND"));
  _cupsLangPuts(stderr, _("expression --or expression\n"
                          "                        Logical OR"));
  _cupsLangPuts(stderr, _("Substitutions:"));
  _cupsLangPuts(stderr, _("{}                      URI"));
  _cupsLangPuts(stderr, _("{service_domain}        Domain name"));
  _cupsLangPuts(stderr, _("{service_hostname}      Fully-qualified domain name"));
  _cupsLangPuts(stderr, _("{service_name}          Service instance name"));
  _cupsLangPuts(stderr, _("{service_port}          Port number"));
  _cupsLangPuts(stderr, _("{service_regtype}       DNS-SD registration type"));
  _cupsLangPuts(stderr, _("{service_scheme}        URI scheme"));
  _cupsLangPuts(stderr, _("{service_uri}           URI"));
  _cupsLangPuts(stderr, _("{txt_*}                 Value of TXT record key"));
  _cupsLangPuts(stderr, _("Environment Variables:"));
  _cupsLangPuts(stderr, _("IPPFIND_SERVICE_DOMAIN  Domain name"));
  _cupsLangPuts(stderr, _("IPPFIND_SERVICE_HOSTNAME\n"
                          "                        Fully-qualified domain name"));
  _cupsLangPuts(stderr, _("IPPFIND_SERVICE_NAME    Service instance name"));
  _cupsLangPuts(stderr, _("IPPFIND_SERVICE_PORT    Port number"));
  _cupsLangPuts(stderr, _("IPPFIND_SERVICE_REGTYPE DNS-SD registration type"));
  _cupsLangPuts(stderr, _("IPPFIND_SERVICE_SCHEME  URI scheme"));
  _cupsLangPuts(stderr, _("IPPFIND_SERVICE_URI     URI"));
  _cupsLangPuts(stderr, _("IPPFIND_TXT_*           Value of TXT record key"));

  exit(IPPFIND_EXIT_TRUE);
}


//
// 'show_version()' - Show program version.
//

static void
show_version(void)
{
  _cupsLangPuts(stderr, CUPS_SVERSION);

  exit(IPPFIND_EXIT_TRUE);
}


//
// 'win32_escape_dup()' - Escape and duplicate a string.
//
// This function puts the string in double quotes, escaping characters in the
// string as needed using Windows' insane command-line argument parsing rules.
//

#if _WIN32
static char *				// O - Duplicated string
win32_escape_dup(const char *s)		// I - Original string
{
  char		*d,			// Output string
		*dptr;			// Pointer into output string
  size_t	dlen;			// Length of output string
  const char	*sptr;			// Pointer into original string


  // Figure out the length of the escaped string...
  for (dlen = 2, sptr = s; *sptr; sptr ++)
  {
    if (*sptr == '\\')
    {
      if (sptr[1] == '\"' || sptr[1] == '\\')
      {
        // \" and \\ need to be converted to \\\" or \\\\...
        dlen += 4;
        sptr ++;
      }
      else
      {
        // A lone \ can stand on its own...
        dlen ++;
      }
    }
    else if (*sptr == '\"')
    {
      // Need to replace " with ""...
      dlen += 2;
    }
    else
    {
      // Not a special character so it is fine on its own...
      dlen ++;
    }
  }

  // Allocate memory (plus nul)...
  if ((d = calloc(1, dlen + 1)) == NULL)
    return (NULL);

  // Copy and escape...
  *d = '\"';
  for (dptr = d + 1, sptr = s; *sptr; sptr ++)
  {
    if (*sptr == '\\')
    {
      if (sptr[1] == '\"' || sptr[1] == '\\')
      {
        // \" and \\ need to be converted to \\\" or \\\\...
        sptr ++;

        *dptr++ = '\\';
        *dptr++ = '\\';
        *dptr++ = '\\';
        *dptr++ = *sptr;
      }
      else
      {
        // A lone \ can stand on its own...
        *dptr++ = '\\';
      }
    }
    else if (*sptr == '\"')
    {
      // Need to replace " with ""...
      *dptr++ = '\"';
      *dptr++ = '\"';
    }
    else
    {
      // Not a special character so it is fine on its own...
      *dptr++ = *sptr;
    }
  }

  *dptr++ = '\"';
  *dptr   = '\0';

  return (d);
}
#endif // _WIN32<|MERGE_RESOLUTION|>--- conflicted
+++ resolved
@@ -120,26 +120,16 @@
 static double	bonjour_timeout = 1.0;	// Timeout in seconds
 static int	ipp_version = 20;	// IPP version for LIST
 
-<<<<<<< HEAD
+
+//
+// Local functions...
+//
+
+static void		browse_callback(cups_dnssd_browse_t *browse, void *context, cups_dnssd_flags_t flags, uint32_t if_index, const char *serviceName, const char *regtype, const char *replyDomain);
 static int		compare_services(ippfind_srv_t *a, ippfind_srv_t *b, void *data);
-static const char	*dnssd_error_string(int error);
-static int		eval_expr(ippfind_srv_t *service,
-			          ippfind_expr_t *expressions);
-static int		exec_program(ippfind_srv_t *service, int num_args,
-			             char **args);
-static ippfind_srv_t	*get_service(cups_array_t *services, const char *serviceName, const char *regtype, const char *replyDomain) _CUPS_NONNULL(1,2,3,4);
-=======
-
-//
-// Local functions...
-//
-
-static void		browse_callback(cups_dnssd_browse_t *browse, void *context, cups_dnssd_flags_t flags, uint32_t if_index, const char *serviceName, const char *regtype, const char *replyDomain);
-static int		compare_services(ippfind_srv_t *a, ippfind_srv_t *b);
 static int		eval_expr(ippfind_srv_t *service, ippfind_expr_t *expressions);
 static int		exec_program(ippfind_srv_t *service, int num_args, char **args);
 static ippfind_srv_t	*get_service(ippfind_srvs_t *services, const char *serviceName, const char *regtype, const char *replyDomain) _CUPS_NONNULL(1,2,3,4);
->>>>>>> 9bd3c11e
 static double		get_time(void);
 static int		list_service(ippfind_srv_t *service);
 static ippfind_expr_t	*new_expr(ippfind_op_t op, bool invert, const char *value, const char *regex, char **args);
@@ -1182,21 +1172,14 @@
 // 'compare_services()' - Compare two devices.
 //
 
-<<<<<<< HEAD
-static int                         /* O - Result of comparison */
-compare_services(ippfind_srv_t *a, /* I - First device */
-                 ippfind_srv_t *b, /* I - Second device */
-                 void *data)       /* Unused */
+static int				// O - Result of comparison
+compare_services(ippfind_srv_t *a,	// I - First device
+                 ippfind_srv_t *b,	// I - Second device
+                 void          *data) // I - Callback data (unused)
 {
   (void)data;
-  return (strcmp(a->name, b->name));
-=======
-static int				// O - Result of comparison
-compare_services(ippfind_srv_t *a,	// I - First device
-                 ippfind_srv_t *b)	// I - Second device
-{
+
   return (_cups_strcasecmp(a->name, b->name));
->>>>>>> 9bd3c11e
 }
 
 
