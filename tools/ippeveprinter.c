//
// IPP Everywhere printer application for CUPS.
//
// Copyright © 2020-2024 by OpenPrinting.
// Copyright © 2020 by the IEEE-ISTO Printer Working Group.
// Copyright © 2010-2021 by Apple Inc.
//
// Licensed under Apache License v2.0.  See the file "LICENSE" for more
// information.
//
// Note: This program began life as the "ippserver" sample code that first
// appeared in CUPS 1.4.  The name has been changed in order to distinguish it
// from the PWG's much more ambitious "ippserver" program, which supports
// different kinds of IPP services and multiple services per instance - the
// "ippeveprinter" program exposes a single print service conforming to the
// current IPP Everywhere specification, thus the new name.
//

#include <cups/cups-private.h>
#include <cups/dnssd.h>

#include <limits.h>
#include <sys/stat.h>

#ifdef _WIN32
#  include <fcntl.h>
#  include <io.h>
#  include <process.h>
#  define WEXITSTATUS(s) (s)
#  include <winsock2.h>
typedef ULONG nfds_t;
#  define poll WSAPoll
#else
extern char **environ;

#  include <spawn.h>
#  include <sys/fcntl.h>
#  include <sys/wait.h>
#  include <poll.h>
#endif // _WIN32

#ifndef O_BINARY
#  define O_BINARY 0			// Windows "binary file" nonsense
#endif // !O_BINARY

#ifdef HAVE_SYS_MOUNT_H
#  include <sys/mount.h>
#endif // HAVE_SYS_MOUNT_H
#ifdef HAVE_SYS_STATFS_H
#  include <sys/statfs.h>
#endif // HAVE_SYS_STATFS_H
#ifdef HAVE_SYS_STATVFS_H
#  include <sys/statvfs.h>
#endif // HAVE_SYS_STATVFS_H
#ifdef HAVE_SYS_VFS_H
#  include <sys/vfs.h>
#endif // HAVE_SYS_VFS_H

#if HAVE_LIBPAM
#  ifdef HAVE_PAM_PAM_APPL_H
#    include <pam/pam_appl.h>
#  else
#    include <security/pam_appl.h>
#  endif // HAVE_PAM_PAM_APPL_H
#endif // HAVE_LIBPAM

#include "printer-png.h"
#include "printer-lg-png.h"
#include "printer-sm-png.h"


//
// Constants...
//

enum ippeve_preason_e			// printer-state-reasons bit values
{
  IPPEVE_PREASON_NONE = 0x0000,		// none
  IPPEVE_PREASON_OTHER = 0x0001,	// other
  IPPEVE_PREASON_COVER_OPEN = 0x0002,	// cover-open
  IPPEVE_PREASON_INPUT_TRAY_MISSING = 0x0004,
					// input-tray-missing
  IPPEVE_PREASON_MARKER_SUPPLY_EMPTY = 0x0008,
					// marker-supply-empty
  IPPEVE_PREASON_MARKER_SUPPLY_LOW = 0x0010,
					// marker-supply-low
  IPPEVE_PREASON_MARKER_WASTE_ALMOST_FULL = 0x0020,
					// marker-waste-almost-full
  IPPEVE_PREASON_MARKER_WASTE_FULL = 0x0040,
					// marker-waste-full
  IPPEVE_PREASON_MEDIA_EMPTY = 0x0080,	// media-empty
  IPPEVE_PREASON_MEDIA_JAM = 0x0100,	// media-jam
  IPPEVE_PREASON_MEDIA_LOW = 0x0200,	// media-low
  IPPEVE_PREASON_MEDIA_NEEDED = 0x0400,	// media-needed
  IPPEVE_PREASON_MOVING_TO_PAUSED = 0x0800,
					// moving-to-paused
  IPPEVE_PREASON_PAUSED = 0x1000,	// paused
  IPPEVE_PREASON_SPOOL_AREA_FULL = 0x2000,// spool-area-full
  IPPEVE_PREASON_TONER_EMPTY = 0x4000,	// toner-empty
  IPPEVE_PREASON_TONER_LOW = 0x8000	// toner-low
};
typedef unsigned int ippeve_preason_t;	// Bitfield for printer-state-reasons
static const char * const ippeve_preason_strings[] =
{					// Strings for each bit
  // "none" is implied for no bits set
  "other",
  "cover-open",
  "input-tray-missing",
  "marker-supply-empty",
  "marker-supply-low",
  "marker-waste-almost-full",
  "marker-waste-full",
  "media-empty",
  "media-jam",
  "media-low",
  "media-needed",
  "moving-to-paused",
  "paused",
  "spool-area-full",
  "toner-empty",
  "toner-low"
};


//
// URL scheme for web resources...
//

#define WEB_SCHEME "https"


//
// Structures...
//

#if HAVE_LIBPAM
typedef struct ippeve_authdata_s	// Authentication data
{
  char	username[HTTP_MAX_VALUE],	// Username string
	*password;			// Password string
} ippeve_authdata_t;
#endif // HAVE_LIBPAM

typedef struct ippeve_filter_s		// Attribute filter
{
  cups_array_t		*ra;		// Requested attributes
  ipp_tag_t		group_tag;	// Group to copy
} ippeve_filter_t;

typedef struct ippeve_job_s ippeve_job_t;

typedef struct ippeve_printer_s		// Printer data
{
  // TODO: One IPv4 and one IPv6 listener are really not sufficient
  int			ipv4,		// IPv4 listener
			ipv6;		// IPv6 listener
  cups_dnssd_t		*dnssd;		// DNS-SD context
  cups_dnssd_service_t	*services;	// DNS-SD services
  char			*dnssd_subtypes;// DNS-SD subtypes
  int			dnssd_collision;// Name collision?
  char			*dnssd_name,	// printer-dns-sd-name
			*name,		// printer-name
			*icons[3],	// Icon filenames
			*strings,	// Strings filename
			*directory,	// Spool directory
			*hostname,	// Hostname
			*device_uri,	// Device URI (if any)
			*output_format,	// Output format
			*command;	// Command to run with job file
  int			port;		// Port
  bool			web_forms;	// Enable web interface forms?
  size_t		urilen;		// Length of printer URI
  ipp_t			*attrs;		// Static attributes
  time_t		start_time;	// Startup time
  time_t		config_time;	// printer-config-change-time
  ipp_pstate_t		state;		// printer-state value
  ippeve_preason_t	state_reasons;	// printer-state-reasons values
  time_t		state_time;	// printer-state-change-time
  cups_array_t		*jobs;		// Jobs
  ippeve_job_t		*active_job;	// Current active/pending job
  int			next_job_id;	// Next job-id value
  cups_rwlock_t		rwlock;		// Printer lock
} ippeve_printer_t;

struct ippeve_job_s			// Job data
{
  int			id;		// Job ID
  const char		*name,		// job-name
			*username,	// job-originating-user-name
			*format;	// document-format
  ipp_jstate_t		state;		// job-state value
  char			*message;	// job-state-message value
  int			msglevel;	// job-state-message log level (0=error, 1=info)
  time_t		created,	// time-at-creation value
			processing,	// time-at-processing value
			completed;	// time-at-completed value
  int			impressions,	// job-impressions value
			impcompleted;	// job-impressions-completed value
  ipp_t			*attrs;		// Static attributes
  int			cancel;		// Non-zero when job canceled
  char			*filename;	// Print file name
  int			fd;		// Print file descriptor
  ippeve_printer_t	*printer;	// Printer
};

typedef struct ippeve_client_s		// Client data
{
  http_t		*http;		// HTTP connection
  ipp_t			*request,	// IPP request
			*response;	// IPP response
  time_t		start;		// Request start time
  http_state_t		operation;	// Request operation
  ipp_op_t		operation_id;	// IPP operation-id
  char			uri[1024],	// Request URI
			*options,	// URI options
			host_field[HTTP_MAX_VALUE];
					// Host: header
  int			host_port;	// Port number from Host: header
  http_addr_t		addr;		// Client address
  char			hostname[256],	// Client hostname
			username[HTTP_MAX_VALUE];
					// Authenticated username, if any
  ippeve_printer_t	*printer;	// Printer
  ippeve_job_t		*job;		// Current job, if any
} ippeve_client_t;


//
// Local functions...
//

static http_status_t	authenticate_request(ippeve_client_t *client);
static void		clean_jobs(ippeve_printer_t *printer);
<<<<<<< HEAD
static int compare_jobs(ippeve_job_t *a, ippeve_job_t *b, void *data);
static void		copy_attributes(ipp_t *to, ipp_t *from, cups_array_t *ra, ipp_tag_t group_tag, int quickcopy);
=======
static int		compare_jobs(ippeve_job_t *a, ippeve_job_t *b);
static void		copy_attributes(ipp_t *to, ipp_t *from, cups_array_t *ra, ipp_tag_t group_tag, bool quickcopy);
>>>>>>> 9bd3c11e
static void		copy_job_attributes(ippeve_client_t *client, ippeve_job_t *job, cups_array_t *ra);
static ippeve_client_t	*create_client(ippeve_printer_t *printer, int sock);
static ippeve_job_t	*create_job(ippeve_client_t *client);
static int		create_job_file(ippeve_job_t *job, char *fname, size_t fnamesize, const char *dir, const char *ext);
static int		create_listener(const char *name, int port, int family);
static ipp_t		*create_media_col(const char *media, const char *source, const char *type, ipp_t *media_size, int bottom, int left, int right, int top);
static ipp_t		*create_media_size(int width, int length);
static ipp_t		*create_media_size_range(int min_width, int max_width, int min_length, int max_length);
static ippeve_printer_t	*create_printer(const char *servername, int serverport, const char *name, const char *location, const char *icons, const char *strings, cups_array_t *docformats, const char *subtypes, const char *directory, const char *command, const char *device_uri, const char *output_format, ipp_t *attrs);
static void		debug_attributes(const char *title, ipp_t *ipp, int response);
static void		delete_client(ippeve_client_t *client);
static void		delete_job(ippeve_job_t *job);
static void		delete_printer(ippeve_printer_t *printer);
static void		dnssd_callback(cups_dnssd_service_t *service, ippeve_printer_t *printer, cups_dnssd_flags_t flags);
static int		filter_cb(ippeve_filter_t *filter, ipp_t *dst, ipp_attribute_t *attr);
static ippeve_job_t	*find_job(ippeve_client_t *client);
static void		finish_document_data(ippeve_client_t *client, ippeve_job_t *job);
static void		finish_document_uri(ippeve_client_t *client, ippeve_job_t *job);
static void		flush_document_data(ippeve_client_t *client);
static bool		have_document_data(ippeve_client_t *client);
static bool		html_escape(ippeve_client_t *client, const char *s, size_t slen);
static bool		html_footer(ippeve_client_t *client);
static bool		html_header(ippeve_client_t *client, const char *title, int refresh);
static bool		html_printf(ippeve_client_t *client, const char *format, ...) _CUPS_FORMAT(2, 3);
static void		ipp_cancel_job(ippeve_client_t *client);
static void		ipp_cancel_my_jobs(ippeve_client_t *client);
static void		ipp_close_job(ippeve_client_t *client);
static void		ipp_create_job(ippeve_client_t *client);
static void		ipp_get_job_attributes(ippeve_client_t *client);
static void		ipp_get_jobs(ippeve_client_t *client);
static void		ipp_get_printer_attributes(ippeve_client_t *client);
static void		ipp_identify_printer(ippeve_client_t *client);
static void		ipp_print_job(ippeve_client_t *client);
static void		ipp_print_uri(ippeve_client_t *client);
static void		ipp_send_document(ippeve_client_t *client);
static void		ipp_send_uri(ippeve_client_t *client);
static void		ipp_validate_job(ippeve_client_t *client);
static ipp_t		*load_ippserver_attributes(const char *servername, int serverport, const char *filename, cups_array_t *docformats);
static ipp_t		*load_legacy_attributes(const char *make, const char *model, int ppm, int ppm_color, int duplex, cups_array_t *docformats);
#if HAVE_LIBPAM
static int		pam_func(int, const struct pam_message **, struct pam_response **, void *);
#endif // HAVE_LIBPAM
static int		parse_options(ippeve_client_t *client, cups_option_t **options);
static void		process_attr_message(ippeve_job_t *job, char *message);
static void		*process_client(ippeve_client_t *client);
static int		process_http(ippeve_client_t *client);
static int		process_ipp(ippeve_client_t *client);
static void		*process_job(ippeve_job_t *job);
static void		process_state_message(ippeve_job_t *job, char *message);
static bool		register_printer(ippeve_printer_t *printer);
static bool		respond_http(ippeve_client_t *client, http_status_t code, const char *content_coding, const char *type, size_t length);
static void		respond_ignored(ippeve_client_t *client, ipp_attribute_t *attr);
static void		respond_ipp(ippeve_client_t *client, ipp_status_t status, const char *message, ...) _CUPS_FORMAT(3, 4);
static void		respond_unsupported(ippeve_client_t *client, ipp_attribute_t *attr);
static void		run_printer(ippeve_printer_t *printer);
static int		show_media(ippeve_client_t *client);
static int		show_status(ippeve_client_t *client);
static int		show_supplies(ippeve_client_t *client);
#ifndef _WIN32
static void		signal_handler(int signum);
#endif // !_WIN32
static char		*time_string(time_t tv, char *buffer, size_t bufsize);
static void		usage(int status) _CUPS_NORETURN;
static bool		valid_doc_attributes(ippeve_client_t *client);
static bool		valid_job_attributes(ippeve_client_t *client);


//
// Globals...
//

static int		KeepFiles = 0,	// Keep spooled job files?
			MaxVersion = 20,// Maximum IPP version (20 = 2.0, 11 = 1.1, etc.)
			Verbosity = 0;	// Verbosity level
static const char	*PAMService = NULL;
					// PAM service
#ifndef _WIN32
static int		StopPrinter = 0;// Stop the printer server?
#endif // !_WIN32


//
// 'main()' - Main entry to the sample server.
//

int					// O - Exit status
main(int  argc,				// I - Number of command-line args
     char *argv[])			// I - Command-line arguments
{
  int		i;			// Looping var
  const char	*opt,			// Current option character
		*attrfile = NULL,	// ippserver attributes file
		*command = NULL,	// Command to run with job files
		*device_uri = NULL,	// Device URI
		*output_format = NULL,	// Output format
		*icon = NULL,		// Icon file
		*keypath = NULL,	// Keychain path
		*location = "",		// Location of printer
		*make = "Example",	// Manufacturer
		*model = "Printer",	// Model
		*name = NULL,		// Printer name
		*strings = NULL,	// Strings file
		*subtypes = "_print";	// DNS-SD service subtype
  bool		legacy = false,		// Legacy mode?
		duplex = false,		// Duplex mode
		web_forms = true;	// Enable web site forms?
  int		ppm = 10,		// Pages per minute for mono
		ppm_color = 0;		// Pages per minute for color
  ipp_t		*attrs = NULL;		// Printer attributes
  char		directory[1024] = "";	// Spool directory
  cups_array_t	*docformats = NULL;	// Supported formats
  const char	*servername = NULL;	// Server host name
  int		serverport = 0;		// Server port number (0 = auto)
  ippeve_printer_t *printer;		// Printer object


  _cupsSetLocale(argv);

  // Parse command-line arguments...
  for (i = 1; i < argc; i ++)
  {
    if (!strcmp(argv[i], "--help"))
    {
      usage(0);
    }
    else if (!strcmp(argv[i], "--no-web-forms"))
    {
      web_forms = false;
    }
    else if (!strcmp(argv[i], "--pam-service"))
    {
      i ++;
      if (i >= argc)
        usage(1);

      PAMService = argv[i];
    }
    else if (!strcmp(argv[i], "--version"))
    {
      puts(CUPS_SVERSION);
      return (0);
    }
    else if (!strncmp(argv[i], "--", 2))
    {
      _cupsLangPrintf(stderr, _("%s: Unknown option \"%s\"."), argv[0], argv[i]);
      usage(1);
    }
    else if (argv[i][0] == '-')
    {
      for (opt = argv[i] + 1; *opt; opt ++)
      {
        switch (*opt)
	{
	  case '2' : // -2 (enable 2-sided printing)
	      duplex = true;
	      legacy = true;
	      break;

          case 'A' : // -A (enable authentication)
              if (!PAMService)
                PAMService = "cups";
	      break;

          case 'D' : // -D device-uri
	      i ++;
	      if (i >= argc)
	        usage(1);

	      device_uri = argv[i];
	      break;

          case 'F' : // -F output/format
	      i ++;
	      if (i >= argc)
	        usage(1);

	      output_format = argv[i];
	      break;

	  case 'K' : // -K keypath
	      i ++;
	      if (i >= argc)
	        usage(1);

	      keypath = argv[i];
	      break;

	  case 'M' : // -M manufacturer
	      i ++;
	      if (i >= argc)
	        usage(1);

	      make   = argv[i];
	      legacy = true;
	      break;

	  case 'S' : // -S filename.strings
	      i ++;
	      if (i >= argc)
	        usage(1);

	      strings = argv[i];
	      break;

          case 'V' : // -V max-version
	      i ++;
	      if (i >= argc)
	        usage(1);

	      if (!strcmp(argv[i], "2.0"))
                MaxVersion = 20;
	      else if (!strcmp(argv[i], "1.1"))
                MaxVersion = 11;
	      else
	        usage(1);
              break;

	  case 'a' : // -a attributes-file
	      i ++;
	      if (i >= argc)
	        usage(1);

	      attrfile = argv[i];
	      break;

          case 'c' : // -c command
              i ++;
	      if (i >= argc)
	        usage(1);

	      command = argv[i];
	      break;

	  case 'd' : // -d spool-directory
	      i ++;
	      if (i >= argc)
	        usage(1);

	      cupsCopyString(directory, argv[i], sizeof(directory));
	      break;

	  case 'f' : // -f type/subtype[,...]
	      i ++;
	      if (i >= argc)
	        usage(1);

	      docformats = cupsArrayNewStrings(argv[i], ',');
	      legacy     = true;
	      break;

	  case 'i' : // -i icon.png
	      i ++;
	      if (i >= argc)
	        usage(1);

	      icon = argv[i];
	      break;

	  case 'k' : // -k (keep files)
	      KeepFiles = 1;
	      break;

	  case 'l' : // -l location
	      i ++;
	      if (i >= argc)
	        usage(1);

	      location = argv[i];
	      break;

	  case 'm' : // -m model
	      i ++;
	      if (i >= argc)
	        usage(1);

	      model  = argv[i];
	      legacy = true;
	      break;

	  case 'n' : // -n hostname
	      i ++;
	      if (i >= argc)
	        usage(1);

	      servername = argv[i];
	      break;

	  case 'p' : // -p port
	      i ++;
	      if (i >= argc || !isdigit(argv[i][0] & 255))
	        usage(1);

	      serverport = atoi(argv[i]);
	      break;

	  case 'r' : // -r subtype
	      i ++;
	      if (i >= argc)
	        usage(1);

	      subtypes = argv[i];
	      break;

	  case 's' : // -s speed[,color-speed]
	      i ++;
	      if (i >= argc)
	        usage(1);

	      if (sscanf(argv[i], "%d,%d", &ppm, &ppm_color) < 1)
	        usage(1);

	      legacy = true;
	      break;

	  case 'v' : // -v (be verbose)
	      Verbosity ++;
	      break;

          default : // Unknown
	      _cupsLangPrintf(stderr, _("%s: Unknown option \"-%c\"."), argv[0], *opt);
	      usage(1);
	}
      }
    }
    else if (!name)
    {
      name = argv[i];
    }
    else
    {
      _cupsLangPrintf(stderr, _("%s: Unknown option \"%s\"."), argv[0], argv[i]);
      usage(1);
    }
  }

  if (!name)
    usage(1);

  if (attrfile != NULL && legacy)
    usage(1);

  // Apply defaults as needed...
  if (!directory[0])
  {
    const char *tmpdir;			// Temporary directory

#ifdef _WIN32
    if ((tmpdir = getenv("TEMP")) == NULL)
      tmpdir = "C:/TEMP";
#elif defined(__APPLE__) && TARGET_OS_OSX
    if ((tmpdir = getenv("TMPDIR")) == NULL)
      tmpdir = "/private/tmp";
#else
    if ((tmpdir = getenv("TMPDIR")) == NULL)
      tmpdir = "/tmp";
#endif // _WIN32

    snprintf(directory, sizeof(directory), "%s/ippeveprinter.%d", tmpdir, (int)getpid());

    if (mkdir(directory, 0755) && errno != EEXIST)
    {
      _cupsLangPrintf(stderr, _("Unable to create spool directory \"%s\": %s"), directory, strerror(errno));
      usage(1);
    }

    if (Verbosity)
      _cupsLangPrintf(stderr, _("Using spool directory \"%s\"."), directory);
  }

  // Create the printer...
  if (attrfile)
    attrs = load_ippserver_attributes(servername, serverport, attrfile, docformats);
  else
    attrs = load_legacy_attributes(make, model, ppm, ppm_color, duplex, docformats);

  if (!docformats && !ippFindAttribute(attrs, "document-format-supported", IPP_TAG_MIMETYPE))
    docformats = cupsArrayNewStrings(ppm_color > 0 ? "image/jpeg,image/pwg-raster,image/urf": "image/pwg-raster,image/urf", ',');

  if ((printer = create_printer(servername, serverport, name, location, icon, strings, docformats, subtypes, directory, command, device_uri, output_format, attrs)) == NULL)
    return (1);

  printer->web_forms = web_forms;

  cupsSetServerCredentials(keypath, printer->hostname, 1);

  // Run the print service...
  run_printer(printer);

  // Destroy the printer and exit...
  delete_printer(printer);

  return (0);
}


//
// 'authenticate_request()' - Try to authenticate the request.
//

static http_status_t			// O - HTTP_STATUS_CONTINUE to keep going, otherwise status to return
authenticate_request(
    ippeve_client_t *client)		// I - Client
{
#if HAVE_LIBPAM
  // If PAM isn't enabled, return 'continue' now...
  const char		*authorization;	// Pointer into Authorization string
  int			userlen;	// Username:password length
  pam_handle_t		*pamh;		// PAM authentication handle
  int			pamerr;		// PAM error code
  struct pam_conv	pamdata;	// PAM conversation data
  ippeve_authdata_t	data;		// Authentication data


  if (!PAMService)
    return (HTTP_STATUS_CONTINUE);

  // Try authenticating using PAM...
  authorization = httpGetField(client->http, HTTP_FIELD_AUTHORIZATION);

  if (!*authorization)
    return (HTTP_STATUS_UNAUTHORIZED);

  if (strncmp(authorization, "Basic ", 6))
  {
    fputs("Unsupported scheme in Authorization header.\n", stderr);
    return (HTTP_STATUS_BAD_REQUEST);
  }

  authorization += 5;
  while (isspace(*authorization & 255))
    authorization ++;

  userlen = sizeof(data.username);
  httpDecode64_2(data.username, &userlen, authorization);

  if ((data.password = strchr(data.username, ':')) == NULL)
  {
    fputs("No password in Authorization header.\n", stderr);
    return (HTTP_STATUS_BAD_REQUEST);
  }

  *(data.password)++ = '\0';

  if (!data.username[0])
  {
    fputs("No username in Authorization header.\n", stderr);
    return (HTTP_STATUS_BAD_REQUEST);
  }

  pamdata.conv        = pam_func;
  pamdata.appdata_ptr = &data;

  if ((pamerr = pam_start(PAMService, data.username, &pamdata, &pamh)) != PAM_SUCCESS)
  {
    fprintf(stderr, "pam_start() returned %d (%s)\n", pamerr, pam_strerror(pamh, pamerr));
    return (HTTP_STATUS_SERVER_ERROR);
  }

  if ((pamerr = pam_authenticate(pamh, PAM_SILENT)) != PAM_SUCCESS)
  {
    fprintf(stderr, "pam_authenticate() returned %d (%s)\n", pamerr, pam_strerror(pamh, pamerr));
    pam_end(pamh, 0);
    return (HTTP_STATUS_UNAUTHORIZED);
  }

  if ((pamerr = pam_acct_mgmt(pamh, PAM_SILENT)) != PAM_SUCCESS)
  {
    fprintf(stderr, "pam_acct_mgmt() returned %d (%s)\n", pamerr, pam_strerror(pamh, pamerr));
    pam_end(pamh, 0);
    return (HTTP_STATUS_SERVER_ERROR);
  }

  cupsCopyString(client->username, data.username, sizeof(client->username));

  pam_end(pamh, PAM_SUCCESS);

  return (HTTP_STATUS_CONTINUE);

#else
  // No authentication support built-in, return 'continue'...
  (void)client;

  return (HTTP_STATUS_CONTINUE);
#endif // HAVE_LIBPAM
}


//
// 'clean_jobs()' - Clean out old (completed) jobs.
//

static void
clean_jobs(ippeve_printer_t *printer)	// I - Printer
{
  ippeve_job_t	*job;			// Current job
  time_t	cleantime;		// Clean time


  if (cupsArrayGetCount(printer->jobs) == 0)
    return;

  cleantime = time(NULL) - 60;

  cupsRWLockWrite(&(printer->rwlock));
  for (job = (ippeve_job_t *)cupsArrayGetFirst(printer->jobs);
       job;
       job = (ippeve_job_t *)cupsArrayGetNext(printer->jobs))
    if (job->completed && job->completed < cleantime)
    {
      cupsArrayRemove(printer->jobs, job);
      delete_job(job);
    }
    else
      break;
  cupsRWUnlock(&(printer->rwlock));
}


//
// 'compare_jobs()' - Compare two jobs.
//

<<<<<<< HEAD
static int                    /* O - Result of comparison */
compare_jobs(ippeve_job_t *a, /* I - First job */
             ippeve_job_t *b, /* I - Second job */
             void *data)      /* Unused */
=======
static int				// O - Result of comparison
compare_jobs(ippeve_job_t *a,		// I - First job
             ippeve_job_t *b)		// I - Second job
>>>>>>> 9bd3c11e
{
  (void)data;
  return (b->id - a->id);
}


//
// 'copy_attributes()' - Copy attributes from one request to another.
//

static void
copy_attributes(ipp_t        *to,	// I - Destination request
	        ipp_t        *from,	// I - Source request
	        cups_array_t *ra,	// I - Requested attributes
	        ipp_tag_t    group_tag,	// I - Group to copy
	        bool         quickcopy)	// I - Do a quick copy?
{
  ippeve_filter_t	filter;			// Filter data


  filter.ra        = ra;
  filter.group_tag = group_tag;

  ippCopyAttributes(to, from, quickcopy, (ipp_copy_cb_t)filter_cb, &filter);
}


//
// 'copy_job_attrs()' - Copy job attributes to the response.
//

static void
copy_job_attributes(
    ippeve_client_t *client,		// I - Client
    ippeve_job_t    *job,			// I - Job
    cups_array_t  *ra)			// I - requested-attributes
{
  copy_attributes(client->response, job->attrs, ra, IPP_TAG_JOB, 0);

  if (!ra || cupsArrayFind(ra, "date-time-at-completed"))
  {
    if (job->completed)
      ippAddDate(client->response, IPP_TAG_JOB, "date-time-at-completed", ippTimeToDate(job->completed));
    else
      ippAddOutOfBand(client->response, IPP_TAG_JOB, IPP_TAG_NOVALUE, "date-time-at-completed");
  }

  if (!ra || cupsArrayFind(ra, "date-time-at-processing"))
  {
    if (job->processing)
      ippAddDate(client->response, IPP_TAG_JOB, "date-time-at-processing", ippTimeToDate(job->processing));
    else
      ippAddOutOfBand(client->response, IPP_TAG_JOB, IPP_TAG_NOVALUE, "date-time-at-processing");
  }

  if (!ra || cupsArrayFind(ra, "job-impressions"))
    ippAddInteger(client->response, IPP_TAG_JOB, IPP_TAG_INTEGER, "job-impressions", job->impressions);

  if (!ra || cupsArrayFind(ra, "job-impressions-completed"))
    ippAddInteger(client->response, IPP_TAG_JOB, IPP_TAG_INTEGER, "job-impressions-completed", job->impcompleted);

  if (!ra || cupsArrayFind(ra, "job-printer-up-time"))
    ippAddInteger(client->response, IPP_TAG_JOB, IPP_TAG_INTEGER, "job-printer-up-time", (int)(time(NULL) - client->printer->start_time));

  if (!ra || cupsArrayFind(ra, "job-state"))
    ippAddInteger(client->response, IPP_TAG_JOB, IPP_TAG_ENUM, "job-state", (int)job->state);

  if (!ra || cupsArrayFind(ra, "job-state-message"))
  {
    if (job->message)
    {
      ippAddString(client->response, IPP_TAG_JOB, IPP_TAG_TEXT, "job-state-message", NULL, job->message);
    }
    else
    {
      switch (job->state)
      {
	case IPP_JSTATE_PENDING :
	    ippAddString(client->response, IPP_TAG_JOB, IPP_CONST_TAG(IPP_TAG_TEXT), "job-state-message", NULL, "Job pending.");
	    break;

	case IPP_JSTATE_HELD :
	    if (job->fd >= 0)
	      ippAddString(client->response, IPP_TAG_JOB, IPP_CONST_TAG(IPP_TAG_TEXT), "job-state-message", NULL, "Job incoming.");
	    else if (ippFindAttribute(job->attrs, "job-hold-until", IPP_TAG_ZERO))
	      ippAddString(client->response, IPP_TAG_JOB, IPP_CONST_TAG(IPP_TAG_TEXT), "job-state-message", NULL, "Job held.");
	    else
	      ippAddString(client->response, IPP_TAG_JOB, IPP_CONST_TAG(IPP_TAG_TEXT), "job-state-message", NULL, "Job created.");
	    break;

	case IPP_JSTATE_PROCESSING :
	    if (job->cancel)
	      ippAddString(client->response, IPP_TAG_JOB, IPP_CONST_TAG(IPP_TAG_TEXT), "job-state-message", NULL, "Job canceling.");
	    else
	      ippAddString(client->response, IPP_TAG_JOB, IPP_CONST_TAG(IPP_TAG_TEXT), "job-state-message", NULL, "Job printing.");
	    break;

	case IPP_JSTATE_STOPPED :
	    ippAddString(client->response, IPP_TAG_JOB, IPP_CONST_TAG(IPP_TAG_TEXT), "job-state-message", NULL, "Job stopped.");
	    break;

	case IPP_JSTATE_CANCELED :
	    ippAddString(client->response, IPP_TAG_JOB, IPP_CONST_TAG(IPP_TAG_TEXT), "job-state-message", NULL, "Job canceled.");
	    break;

	case IPP_JSTATE_ABORTED :
	    ippAddString(client->response, IPP_TAG_JOB, IPP_CONST_TAG(IPP_TAG_TEXT), "job-state-message", NULL, "Job aborted.");
	    break;

	case IPP_JSTATE_COMPLETED :
	    ippAddString(client->response, IPP_TAG_JOB, IPP_CONST_TAG(IPP_TAG_TEXT), "job-state-message", NULL, "Job completed.");
	    break;
      }
    }
  }

  if (!ra || cupsArrayFind(ra, "job-state-reasons"))
  {
    switch (job->state)
    {
      case IPP_JSTATE_PENDING :
	  ippAddString(client->response, IPP_TAG_JOB,
	               IPP_CONST_TAG(IPP_TAG_KEYWORD), "job-state-reasons",
		       NULL, "none");
	  break;

      case IPP_JSTATE_HELD :
          if (job->fd >= 0)
	    ippAddString(client->response, IPP_TAG_JOB,
	                 IPP_CONST_TAG(IPP_TAG_KEYWORD),
	                 "job-state-reasons", NULL, "job-incoming");
	  else if (ippFindAttribute(job->attrs, "job-hold-until", IPP_TAG_ZERO))
	    ippAddString(client->response, IPP_TAG_JOB,
	                 IPP_CONST_TAG(IPP_TAG_KEYWORD),
	                 "job-state-reasons", NULL, "job-hold-until-specified");
          else
	    ippAddString(client->response, IPP_TAG_JOB,
	                 IPP_CONST_TAG(IPP_TAG_KEYWORD),
	                 "job-state-reasons", NULL, "job-data-insufficient");
	  break;

      case IPP_JSTATE_PROCESSING :
	  if (job->cancel)
	    ippAddString(client->response, IPP_TAG_JOB,
	                 IPP_CONST_TAG(IPP_TAG_KEYWORD),
	                 "job-state-reasons", NULL, "processing-to-stop-point");
	  else
	    ippAddString(client->response, IPP_TAG_JOB,
	                 IPP_CONST_TAG(IPP_TAG_KEYWORD),
	                 "job-state-reasons", NULL, "job-printing");
	  break;

      case IPP_JSTATE_STOPPED :
	  ippAddString(client->response, IPP_TAG_JOB,
	               IPP_CONST_TAG(IPP_TAG_KEYWORD), "job-state-reasons",
		       NULL, "job-stopped");
	  break;

      case IPP_JSTATE_CANCELED :
	  ippAddString(client->response, IPP_TAG_JOB,
	               IPP_CONST_TAG(IPP_TAG_KEYWORD), "job-state-reasons",
		       NULL, "job-canceled-by-user");
	  break;

      case IPP_JSTATE_ABORTED :
	  ippAddString(client->response, IPP_TAG_JOB,
	               IPP_CONST_TAG(IPP_TAG_KEYWORD), "job-state-reasons",
		       NULL, "aborted-by-system");
	  break;

      case IPP_JSTATE_COMPLETED :
	  ippAddString(client->response, IPP_TAG_JOB,
	               IPP_CONST_TAG(IPP_TAG_KEYWORD), "job-state-reasons",
		       NULL, "job-completed-successfully");
	  break;
    }
  }

  if (!ra || cupsArrayFind(ra, "time-at-completed"))
    ippAddInteger(client->response, IPP_TAG_JOB,
                  job->completed ? IPP_TAG_INTEGER : IPP_TAG_NOVALUE,
                  "time-at-completed", (int)(job->completed - client->printer->start_time));

  if (!ra || cupsArrayFind(ra, "time-at-processing"))
    ippAddInteger(client->response, IPP_TAG_JOB,
                  job->processing ? IPP_TAG_INTEGER : IPP_TAG_NOVALUE,
                  "time-at-processing", (int)(job->processing - client->printer->start_time));
}


//
// 'create_client()' - Accept a new network connection and create a client
//                     object.
//

static ippeve_client_t *			// O - Client
create_client(ippeve_printer_t *printer,	// I - Printer
              int            sock)	// I - Listen socket
{
  ippeve_client_t	*client;		// Client


  if ((client = calloc(1, sizeof(ippeve_client_t))) == NULL)
  {
    perror("Unable to allocate memory for client");
    return (NULL);
  }

  client->printer = printer;

  // Accept the client and get the remote address...
  if ((client->http = httpAcceptConnection(sock, 1)) == NULL)
  {
    perror("Unable to accept client connection");

    free(client);

    return (NULL);
  }

  httpGetHostname(client->http, client->hostname, sizeof(client->hostname));

  if (Verbosity)
    fprintf(stderr, "Accepted connection from %s\n", client->hostname);

  return (client);
}


//
// 'create_job()' - Create a new job object from a Print-Job or Create-Job
//                  request.
//

static ippeve_job_t *			// O - Job
create_job(ippeve_client_t *client)	// I - Client
{
  ippeve_job_t		*job;		// Job
  ipp_attribute_t	*attr;		// Job attribute
  char			uri[1024],	// job-uri value
			uuid[64];	// job-uuid value


  cupsRWLockWrite(&(client->printer->rwlock));
  if (client->printer->active_job &&
      client->printer->active_job->state < IPP_JSTATE_CANCELED)
  {
    // Only accept a single job at a time...
    cupsRWUnlock(&(client->printer->rwlock));
    return (NULL);
  }

  // Allocate and initialize the job object...
  if ((job = calloc(1, sizeof(ippeve_job_t))) == NULL)
  {
    perror("Unable to allocate memory for job");
    cupsRWUnlock(&(client->printer->rwlock));
    return (NULL);
  }

  job->printer    = client->printer;
  job->attrs      = ippNew();
  job->state      = IPP_JSTATE_HELD;
  job->fd         = -1;

  // Copy all of the job attributes...
  copy_attributes(job->attrs, client->request, NULL, IPP_TAG_JOB, 0);

  // Get the requesting-user-name, document format, and priority...
  if ((attr = ippFindAttribute(client->request, "requesting-user-name", IPP_TAG_NAME)) != NULL)
    job->username = ippGetString(attr, 0, NULL);
  else
    job->username = "anonymous";

  ippAddString(job->attrs, IPP_TAG_JOB, IPP_TAG_NAME, "job-originating-user-name", NULL, job->username);

  if (ippGetOperation(client->request) != IPP_OP_CREATE_JOB)
  {
    if ((attr = ippFindAttribute(job->attrs, "document-format-detected", IPP_TAG_MIMETYPE)) != NULL)
      job->format = ippGetString(attr, 0, NULL);
    else if ((attr = ippFindAttribute(job->attrs, "document-format-supplied", IPP_TAG_MIMETYPE)) != NULL)
      job->format = ippGetString(attr, 0, NULL);
    else
      job->format = "application/octet-stream";
  }

  if ((attr = ippFindAttribute(client->request, "job-impressions", IPP_TAG_INTEGER)) != NULL)
    job->impressions = ippGetInteger(attr, 0);

  if ((attr = ippFindAttribute(client->request, "job-name", IPP_TAG_NAME)) != NULL)
    job->name = ippGetString(attr, 0, NULL);

  // Add job description attributes and add to the jobs array...
  job->id = client->printer->next_job_id ++;

  if ((attr = ippFindAttribute(client->request, "printer-uri", IPP_TAG_URI)) != NULL)
    snprintf(uri, sizeof(uri), "%s/%d", ippGetString(attr, 0, NULL), job->id);
  else
    httpAssembleURIf(HTTP_URI_CODING_ALL, uri, sizeof(uri), "ipp", NULL, client->printer->hostname, client->printer->port, "/ipp/print/%d", job->id);

  httpAssembleUUID(client->printer->hostname, client->printer->port, client->printer->name, job->id, uuid, sizeof(uuid));

  ippAddDate(job->attrs, IPP_TAG_JOB, "date-time-at-creation", ippTimeToDate(time(&job->created)));
  ippAddInteger(job->attrs, IPP_TAG_JOB, IPP_TAG_INTEGER, "job-id", job->id);
  ippAddString(job->attrs, IPP_TAG_JOB, IPP_TAG_URI, "job-uri", NULL, uri);
  ippAddString(job->attrs, IPP_TAG_JOB, IPP_TAG_URI, "job-uuid", NULL, uuid);
  if ((attr = ippFindAttribute(client->request, "printer-uri", IPP_TAG_URI)) != NULL)
  {
    ippAddString(job->attrs, IPP_TAG_JOB, IPP_TAG_URI, "job-printer-uri", NULL, ippGetString(attr, 0, NULL));
  }
  else
  {
    char printer_uri[1024];		// job-printer-uri value

    httpAssembleURI(HTTP_URI_CODING_ALL, printer_uri, sizeof(printer_uri), "ipp", NULL, client->printer->hostname, client->printer->port, "/ipp/print");
    ippAddString(job->attrs, IPP_TAG_JOB, IPP_TAG_URI, "job-printer-uri", NULL, printer_uri);
  }

  ippAddInteger(job->attrs, IPP_TAG_JOB, IPP_TAG_INTEGER, "time-at-creation", (int)(job->created - client->printer->start_time));

  cupsArrayAdd(client->printer->jobs, job);
  client->printer->active_job = job;

  cupsRWUnlock(&(client->printer->rwlock));

  return (job);
}


//
// 'create_job_file()' - Create a file for the document in a job.
//

static int				// O - File descriptor or -1 on error
create_job_file(
    ippeve_job_t     *job,		// I - Job
    char             *fname,		// I - Filename buffer
    size_t           fnamesize,		// I - Size of filename buffer
    const char       *directory,	// I - Directory to store in
    const char       *ext)		// I - Extension (`NULL` for default)
{
  char			name[256],	// "Safe" filename
			*nameptr;	// Pointer into filename
  const char		*job_name;	// job-name value


  // Make a name from the job-name attribute...
  if ((job_name = ippGetString(ippFindAttribute(job->attrs, "job-name", IPP_TAG_NAME), 0, NULL)) == NULL)
    job_name = "untitled";

  for (nameptr = name; *job_name && nameptr < (name + sizeof(name) - 1); job_name ++)
  {
    if (isalnum(*job_name & 255) || *job_name == '-')
    {
      *nameptr++ = (char)tolower(*job_name & 255);
    }
    else
    {
      *nameptr++ = '_';

      while (job_name[1] && !isalnum(job_name[1] & 255) && job_name[1] != '-')
        job_name ++;
    }
  }

  *nameptr = '\0';

  // Figure out the extension...
  if (!ext)
  {
    if (!strcasecmp(job->format, "image/jpeg"))
      ext = "jpg";
    else if (!strcasecmp(job->format, "image/png"))
      ext = "png";
    else if (!strcasecmp(job->format, "image/pwg-raster"))
      ext = "pwg";
    else if (!strcasecmp(job->format, "image/urf"))
      ext = "urf";
    else if (!strcasecmp(job->format, "application/pdf"))
      ext = "pdf";
    else if (!strcasecmp(job->format, "application/postscript"))
      ext = "ps";
    else if (!strcasecmp(job->format, "application/vnd.hp-pcl"))
      ext = "pcl";
    else
      ext = "dat";
  }

  // Create a filename with the job-id, job-name, and document-format (extension)...
  snprintf(fname, fnamesize, "%s/%d-%s.%s", directory, job->id, name, ext);

  return (open(fname, O_WRONLY | O_CREAT | O_TRUNC | O_BINARY, 0666));
}


//
// 'create_listener()' - Create a listener socket.
//

static int				// O - Listener socket or -1 on error
create_listener(const char *name,	// I - Host name (`NULL` for any address)
                int        port,	// I - Port number
                int        family)	// I - Address family
{
  int			sock;		// Listener socket
  http_addrlist_t	*addrlist;	// Listen address
  char			service[255];	// Service port


  snprintf(service, sizeof(service), "%d", port);
  if ((addrlist = httpAddrGetList(name, family, service)) == NULL)
    return (-1);

  sock = httpAddrListen(&(addrlist->addr), port);

  httpAddrFreeList(addrlist);

  return (sock);
}


//
// 'create_media_col()' - Create a media-col value.
//

static ipp_t *				// O - media-col collection
create_media_col(const char *media,	// I - Media name
		 const char *source,	// I - Media source, if any
		 const char *type,	// I - Media type, if any
		 ipp_t      *media_size,// I - media-size collection value
		 int        bottom,	// I - Bottom margin in 2540ths
		 int        left,	// I - Left margin in 2540ths
		 int        right,	// I - Right margin in 2540ths
		 int        top)	// I - Top margin in 2540ths
{
  ipp_t		*media_col = ippNew();	// media-col value
  char		media_key[256];		// media-key value
  const char	*media_key_suffix = "";	// media-key suffix


  if (bottom == 0 && left == 0 && right == 0 && top == 0)
    media_key_suffix = "_borderless";

  if (media)
  {
    if (type && source)
      snprintf(media_key, sizeof(media_key), "%s_%s_%s%s", media, source, type, media_key_suffix);
    else if (type)
      snprintf(media_key, sizeof(media_key), "%s__%s%s", media, type, media_key_suffix);
    else if (source)
      snprintf(media_key, sizeof(media_key), "%s_%s%s", media, source, media_key_suffix);
    else
      snprintf(media_key, sizeof(media_key), "%s%s", media, media_key_suffix);

    ippAddString(media_col, IPP_TAG_PRINTER, IPP_TAG_KEYWORD, "media-key", NULL, media_key);
  }
  ippAddCollection(media_col, IPP_TAG_PRINTER, "media-size", media_size);
  if (media)
    ippAddString(media_col, IPP_TAG_PRINTER, IPP_TAG_KEYWORD, "media-size-name", NULL, media);
  if (bottom >= 0)
    ippAddInteger(media_col, IPP_TAG_PRINTER, IPP_TAG_INTEGER, "media-bottom-margin", bottom);
  if (left >= 0)
    ippAddInteger(media_col, IPP_TAG_PRINTER, IPP_TAG_INTEGER, "media-left-margin", left);
  if (right >= 0)
    ippAddInteger(media_col, IPP_TAG_PRINTER, IPP_TAG_INTEGER, "media-right-margin", right);
  if (top >= 0)
    ippAddInteger(media_col, IPP_TAG_PRINTER, IPP_TAG_INTEGER, "media-top-margin", top);
  if (source)
    ippAddString(media_col, IPP_TAG_PRINTER, IPP_TAG_KEYWORD, "media-source", NULL, source);
  if (type)
    ippAddString(media_col, IPP_TAG_PRINTER, IPP_TAG_KEYWORD, "media-type", NULL, type);

  ippDelete(media_size);

  return (media_col);
}


//
// 'create_media_size()' - Create a media-size value.
//

static ipp_t *				// O - media-col collection
create_media_size(int width,		// I - x-dimension in 2540ths
		  int length)		// I - y-dimension in 2540ths
{
  ipp_t	*media_size = ippNew();		// media-size value


  ippAddInteger(media_size, IPP_TAG_ZERO, IPP_TAG_INTEGER, "x-dimension", width);
  ippAddInteger(media_size, IPP_TAG_ZERO, IPP_TAG_INTEGER, "y-dimension", length);

  return (media_size);
}


//
// 'create_media_size_range()' - Create a ranged media-size value.
//

static ipp_t *				// O - media-col collection
create_media_size_range(int min_width,	// I - Minimum x-dimension in 2540ths
			int max_width,	// I - Maximum x-dimension in 2540ths
			int min_length,	// I - Minimum x-dimension in 2540ths
			int max_length)	// I - Maximum y-dimension in 2540ths
{
  ipp_t	*media_size = ippNew();		// media-size value


  ippAddRange(media_size, IPP_TAG_ZERO, "x-dimension", min_width, max_width);
  ippAddRange(media_size, IPP_TAG_ZERO, "y-dimension", min_length, max_length);

  return (media_size);
}


//
// 'create_printer()' - Create, register, and listen for connections to a
//                      printer object.
//

static ippeve_printer_t *		// O - Printer
create_printer(
    const char   *servername,		// I - Server hostname (NULL for default)
    int          serverport,		// I - Server port
    const char   *name,			// I - printer-name
    const char   *location,		// I - printer-location
    const char   *icons,		// I - printer-icons
    const char   *strings,		// I - printer-strings-uri
    cups_array_t *docformats,		// I - document-format-supported
    const char   *subtypes,		// I - DNS-SD service subtype(s)
    const char   *directory,		// I - Spool directory
    const char   *command,		// I - Command to run on job files, if any
    const char   *device_uri,		// I - Output device, if any
    const char   *output_format,	// I - Output format, if any
    ipp_t        *attrs)		// I - Capability attributes
{
  ippeve_printer_t	*printer;	// Printer
  int			i;		// Looping var
#ifndef _WIN32
  char			path[1024];	// Full path to command
#endif // !_WIN32
  unsigned char		sha256[32];	// SHA-256 digest/sum
  char			uuid_data[1024],// Data to hash for printer-uuid
			uuid[128],	// printer-uuid
			*iconsptr;	// Pointer into icons string
  int			k_supported;	// Maximum file size supported
  size_t		num_formats = 0;// Number of supported document formats
  const char		*formats[100],	// Supported document formats
			*format;	// Current format
  size_t		num_sup_attrs;	// Number of supported attributes
  const char		*sup_attrs[100];// Supported attributes
  char			xxx_supported[256];
					// Name of -supported attribute
#ifdef HAVE_STATVFS
  struct statvfs	spoolinfo;	// FS info for spool directory
  double		spoolsize;	// FS size
#elif defined(HAVE_STATFS)
  struct statfs		spoolinfo;	// FS info for spool directory
  double		spoolsize;	// FS size
#endif // HAVE_STATVFS
  static const char * const versions[] =// ipp-versions-supported values
  {
    "1.1",
    "2.0"
  };
  static const char * const features[] =// ipp-features-supported values
  {
    "ipp-everywhere"
  };
  static const int	ops[] =		// operations-supported values
  {
    IPP_OP_PRINT_JOB,
    IPP_OP_PRINT_URI,
    IPP_OP_VALIDATE_JOB,
    IPP_OP_CREATE_JOB,
    IPP_OP_SEND_DOCUMENT,
    IPP_OP_SEND_URI,
    IPP_OP_CANCEL_JOB,
    IPP_OP_GET_JOB_ATTRIBUTES,
    IPP_OP_GET_JOBS,
    IPP_OP_GET_PRINTER_ATTRIBUTES,
    IPP_OP_CANCEL_MY_JOBS,
    IPP_OP_CLOSE_JOB,
    IPP_OP_IDENTIFY_PRINTER
  };
  static const char * const charsets[] =// charset-supported values
  {
    "us-ascii",
    "utf-8"
  };
  static const char * const compressions[] =// compression-supported values
  {
    "deflate",
    "gzip",
    "none"
  };
  static const char * const identify_actions[] =
  {
    "display",
    "sound"
  };
  static const char * const job_creation[] =
  {					// job-creation-attributes-supported values
    "copies",
    "document-access",
    "document-charset",
    "document-format",
    "document-message",
    "document-metadata",
    "document-name",
    "document-natural-language",
    "document-password",
    "finishings",
    "finishings-col",
    "ipp-attribute-fidelity",
    "job-account-id",
    "job-account-type",
    "job-accouunting-sheets",
    "job-accounting-user-id",
    "job-authorization-uri",
    "job-error-action",
    "job-error-sheet",
    "job-hold-until",
    "job-hold-until-time",
    "job-mandatory-attributes",
    "job-message-to-operator",
    "job-name",
    "job-pages-per-set",
    "job-password",
    "job-password-encryption",
    "job-phone-number",
    "job-priority",
    "job-recipient-name",
    "job-resource-ids",
    "job-sheet-message",
    "job-sheets",
    "job-sheets-col",
    "media",
    "media-col",
    "multiple-document-handling",
    "number-up",
    "orientation-requested",
    "output-bin",
    "output-device",
    "overrides",
    "page-delivery",
    "page-ranges",
    "presentation-direction-number-up",
    "print-color-mode",
    "print-content-optimize",
    "print-quality",
    "print-rendering-intent",
    "print-scaling",
    "printer-resolution",
    "proof-print",
    "separator-sheets",
    "sides",
    "x-image-position",
    "x-image-shift",
    "x-side1-image-shift",
    "x-side2-image-shift",
    "y-image-position",
    "y-image-shift",
    "y-side1-image-shift",
    "y-side2-image-shift"
  };
  static const char * const media_col_supported[] =
  {					// media-col-supported values
    "media-bottom-margin",
    "media-left-margin",
    "media-right-margin",
    "media-size",
    "media-size-name",
    "media-source",
    "media-top-margin",
    "media-type"
  };
  static const char * const multiple_document_handling[] =
  {					// multiple-document-handling-supported values
    "separate-documents-uncollated-copies",
    "separate-documents-collated-copies"
  };
  static const char * const reference_uri_schemes_supported[] =
  {					// reference-uri-schemes-supported
    "file",
    "ftp",
    "http",
    "https"
  };
  static const char * const uri_authentication_supported[] =
  {					// uri-authentication-supported values
    "none",
    "none"
  };
  static const char * const uri_authentication_basic[] =
  {					// uri-authentication-supported values with authentication
    "basic",
    "basic"
  };
  static const char * const uri_security_supported[] =
  {					// uri-security-supported values
    "none",
    "tls"
  };
  static const char * const which_jobs[] =
  {					// which-jobs-supported values
    "completed",
    "not-completed",
    "aborted",
    "all",
    "canceled",
    "pending",
    "pending-held",
    "processing",
    "processing-stopped"
  };


#ifndef _WIN32
  // If a command was specified, make sure it exists and is executable...
  if (command && access(command, X_OK))
  {
    if (cupsFileFind(command, getenv("PATH"), true, path, sizeof(path)))
    {
      // Found the command in the current path...
      command = path;
    }
    else
    {
      // No command...
      _cupsLangPrintf(stderr, _("Unable to execute command \"%s\": %s"), command, strerror(errno));
      return (NULL);
    }
  }
#endif // !_WIN32

  // Allocate memory for the printer...
  if ((printer = calloc(1, sizeof(ippeve_printer_t))) == NULL)
  {
    _cupsLangPrintf(stderr, _("Unable to allocate memory for printer: %s"), strerror(errno));
    return (NULL);
  }

  printer->ipv4           = -1;
  printer->ipv6           = -1;
  printer->name           = strdup(name);
  printer->dnssd          = cupsDNSSDNew(NULL, NULL);
  printer->dnssd_name     = strdup(name);
  printer->dnssd_subtypes = subtypes ? strdup(subtypes) : NULL;
  printer->command        = command ? strdup(command) : NULL;
  printer->device_uri     = device_uri ? strdup(device_uri) : NULL;
  printer->output_format  = output_format ? strdup(output_format) : NULL;
  printer->directory      = strdup(directory);
  printer->icons[0]       = icons ? strdup(icons) : NULL;
  printer->strings        = strings ? strdup(strings) : NULL;
  printer->port           = serverport;
  printer->start_time     = time(NULL);
  printer->config_time    = printer->start_time;
  printer->state          = IPP_PSTATE_IDLE;
  printer->state_reasons  = IPPEVE_PREASON_NONE;
  printer->state_time     = printer->start_time;
  printer->jobs           = cupsArrayNew3((cups_array_cb_t)compare_jobs, NULL, NULL, 0, NULL, NULL);
  printer->next_job_id    = 1;

  if (printer->icons[0])
  {
    // Extract up to 3 icons...
    for (i = 1, iconsptr = strchr(printer->icons[0], ','); iconsptr && i < 3; i ++, iconsptr = strchr(iconsptr, ','))
    {
      *iconsptr++ = '\0';
      printer->icons[i] = iconsptr;
    }

    if (iconsptr)
      *iconsptr = '\0';			// Strip any icons after the third...

    while (i < 3)
    {
      printer->icons[i] = printer->icons[i - 1];
      i ++;
    }
  }

  if (servername)
  {
    printer->hostname = strdup(servername);
  }
  else
  {
    char	temp[1024];		// Temporary string

    printer->hostname = strdup(cupsDNSSDCopyHostName(printer->dnssd, temp, sizeof(temp)));
  }

  cupsRWInit(&(printer->rwlock));

  // Create the listener sockets...
  if (printer->port)
  {
    if ((printer->ipv4 = create_listener(servername, printer->port, AF_INET)) < 0)
    {
      perror("Unable to create IPv4 listener");
      goto bad_printer;
    }
  }
  else
  {
#ifdef _WIN32
    // Windows is almost always used as a single user system, so use a default
    // port number of 8631.
    serverport = 8631;

#else
    // Use 8000 + UID mod 1000 for the default port number...
    serverport = 8000 + ((int)getuid() % 1000);
#endif // _WIN32

    while (serverport < 10000)
    {
      if ((printer->ipv4 = create_listener(servername, serverport, AF_INET)) >= 0)
        break;

      serverport ++;
    }

    if (serverport < 10000)
    {
      _cupsLangPrintf(stderr, _("Listening on port %d."), serverport);
      printer->port = serverport;
    }
    else
    {
      perror("Unable to create IPv4 listener");
      goto bad_printer;
    }
  }

  if ((printer->ipv6 = create_listener(servername, printer->port, AF_INET6)) < 0)
  {
    perror("Unable to create IPv6 listener");
    goto bad_printer;
  }

  // Prepare values for the printer attributes...
  snprintf(uuid_data, sizeof(uuid_data), "_IPPEVEPRINTER_:%s:%d:%s", printer->hostname, printer->port, printer->name);
  cupsHashData("sha2-256", (unsigned char *)uuid_data, strlen(uuid_data), sha256, sizeof(sha256));
  snprintf(uuid, sizeof(uuid), "urn:uuid:%02x%02x%02x%02x-%02x%02x-%02x%02x-%02x%02x-%02x%02x%02x%02x%02x%02x", sha256[0], sha256[1], sha256[3], sha256[4], sha256[5], sha256[6], (sha256[10] & 15) | 0x30, sha256[11], (sha256[15] & 0x3f) | 0x40, sha256[16], sha256[20], sha256[21], sha256[25], sha256[26], sha256[30], sha256[31]);

  if (Verbosity)
  {
    fprintf(stderr, "printer-uri-supported=\"ipp://%s:%d/ipp/print\",\"ipps://%s:%d/ipp/print\"\n", printer->hostname, printer->port, printer->hostname, printer->port);
    fprintf(stderr, "printer-uuid=\"%s\"\n", uuid);
  }

  // Get the maximum spool size based on the size of the filesystem used for
  // the spool directory.  If the host OS doesn't support the statfs call
  // or the filesystem is larger than 2TiB, always report INT_MAX.
#ifdef HAVE_STATVFS
  if (statvfs(printer->directory, &spoolinfo))
    k_supported = INT_MAX;
  else if ((spoolsize = (double)spoolinfo.f_frsize *
                        spoolinfo.f_blocks / 1024) > INT_MAX)
    k_supported = INT_MAX;
  else
    k_supported = (int)spoolsize;

#elif defined(HAVE_STATFS)
  if (statfs(printer->directory, &spoolinfo))
    k_supported = INT_MAX;
  else if ((spoolsize = (double)spoolinfo.f_bsize *
                        spoolinfo.f_blocks / 1024) > INT_MAX)
    k_supported = INT_MAX;
  else
    k_supported = (int)spoolsize;

#else
  k_supported = INT_MAX;
#endif // HAVE_STATVFS

  // Assemble the final list of document formats...
  if (docformats)
  {
    if (!cupsArrayFind(docformats, (void *)"application/octet-stream"))
      cupsArrayAdd(docformats, (void *)"application/octet-stream");

    for (format = (const char *)cupsArrayGetFirst(docformats); format && num_formats < (sizeof(formats) / sizeof(formats[0])); format = (const char *)cupsArrayGetNext(docformats))
      formats[num_formats ++] = format;
  }

  // Get the list of attributes that can be used when creating a job...
  num_sup_attrs = 0;
  sup_attrs[num_sup_attrs ++] = "document-access";
  sup_attrs[num_sup_attrs ++] = "document-charset";
  sup_attrs[num_sup_attrs ++] = "document-format";
  sup_attrs[num_sup_attrs ++] = "document-message";
  sup_attrs[num_sup_attrs ++] = "document-metadata";
  sup_attrs[num_sup_attrs ++] = "document-name";
  sup_attrs[num_sup_attrs ++] = "document-natural-language";
  sup_attrs[num_sup_attrs ++] = "ipp-attribute-fidelity";
  sup_attrs[num_sup_attrs ++] = "job-name";
  sup_attrs[num_sup_attrs ++] = "job-priority";

  for (i = 0; i < (int)(sizeof(job_creation) / sizeof(job_creation[0])) && num_sup_attrs < (int)(sizeof(sup_attrs) / sizeof(sup_attrs[0])); i ++)
  {
    snprintf(xxx_supported, sizeof(xxx_supported), "%s-supported", job_creation[i]);
    if (ippFindAttribute(attrs, xxx_supported, IPP_TAG_ZERO))
      sup_attrs[num_sup_attrs ++] = job_creation[i];
  }

  // Fill out the rest of the printer attributes.
  printer->attrs = attrs;

  // charset-configured
  ippAddString(printer->attrs, IPP_TAG_PRINTER, IPP_CONST_TAG(IPP_TAG_CHARSET), "charset-configured", NULL, "utf-8");

  // charset-supported
  ippAddStrings(printer->attrs, IPP_TAG_PRINTER, IPP_CONST_TAG(IPP_TAG_CHARSET), "charset-supported", sizeof(charsets) / sizeof(charsets[0]), NULL, charsets);

  // compression-supported
  if (!ippFindAttribute(printer->attrs, "compression-supported", IPP_TAG_ZERO))
    ippAddStrings(printer->attrs, IPP_TAG_PRINTER, IPP_CONST_TAG(IPP_TAG_KEYWORD), "compression-supported", (int)(sizeof(compressions) / sizeof(compressions[0])), NULL, compressions);

  if (docformats)
  {
    // document-format-default
    if (!ippFindAttribute(printer->attrs, "document-format-default", IPP_TAG_MIMETYPE))
      ippAddString(printer->attrs, IPP_TAG_PRINTER, IPP_CONST_TAG(IPP_TAG_MIMETYPE), "document-format-default", NULL, "application/octet-stream");

    // document-format-supported
    if (!ippFindAttribute(printer->attrs, "document-format-supported", IPP_TAG_MIMETYPE))
      ippAddStrings(printer->attrs, IPP_TAG_PRINTER, IPP_TAG_MIMETYPE, "document-format-supported", num_formats, NULL, formats);
  }

  // generated-natural-language-supported
  ippAddString(printer->attrs, IPP_TAG_PRINTER, IPP_CONST_TAG(IPP_TAG_LANGUAGE), "generated-natural-language-supported", NULL, "en");

  // identify-actions-default
  ippAddString (printer->attrs, IPP_TAG_PRINTER, IPP_CONST_TAG(IPP_TAG_KEYWORD), "identify-actions-default", NULL, "sound");

  // identify-actions-supported
  ippAddStrings(printer->attrs, IPP_TAG_PRINTER, IPP_CONST_TAG(IPP_TAG_KEYWORD), "identify-actions-supported", sizeof(identify_actions) / sizeof(identify_actions[0]), NULL, identify_actions);

  // ipp-features-supported
  ippAddStrings(printer->attrs, IPP_TAG_PRINTER, IPP_CONST_TAG(IPP_TAG_KEYWORD), "ipp-features-supported", sizeof(features) / sizeof(features[0]), NULL, features);

  // ipp-versions-supported
  if (MaxVersion == 11)
    ippAddString(printer->attrs, IPP_TAG_PRINTER, IPP_CONST_TAG(IPP_TAG_KEYWORD), "ipp-versions-supported", NULL, "1.1");
  else
    ippAddStrings(printer->attrs, IPP_TAG_PRINTER, IPP_CONST_TAG(IPP_TAG_KEYWORD), "ipp-versions-supported", (int)(sizeof(versions) / sizeof(versions[0])), NULL, versions);

  // job-creation-attributes-supported
  ippAddStrings(printer->attrs, IPP_TAG_PRINTER, IPP_CONST_TAG(IPP_TAG_KEYWORD), "job-creation-attributes-supported", num_sup_attrs, NULL, sup_attrs);

  // job-ids-supported
  ippAddBoolean(printer->attrs, IPP_TAG_PRINTER, "job-ids-supported", 1);

  // job-k-octets-supported
  ippAddRange(printer->attrs, IPP_TAG_PRINTER, "job-k-octets-supported", 0, k_supported);

  // job-priority-default
  ippAddInteger(printer->attrs, IPP_TAG_PRINTER, IPP_TAG_INTEGER, "job-priority-default", 50);

  // job-priority-supported
  ippAddInteger(printer->attrs, IPP_TAG_PRINTER, IPP_TAG_INTEGER, "job-priority-supported", 1);

  // job-sheets-default
  ippAddString(printer->attrs, IPP_TAG_PRINTER, IPP_CONST_TAG(IPP_TAG_NAME), "job-sheets-default", NULL, "none");

  // job-sheets-supported
  ippAddString(printer->attrs, IPP_TAG_PRINTER, IPP_CONST_TAG(IPP_TAG_NAME), "job-sheets-supported", NULL, "none");

  // media-col-supported
  ippAddStrings(printer->attrs, IPP_TAG_PRINTER, IPP_CONST_TAG(IPP_TAG_KEYWORD), "media-col-supported", (int)(sizeof(media_col_supported) / sizeof(media_col_supported[0])), NULL, media_col_supported);

  // multiple-document-handling-supported
  ippAddStrings(printer->attrs, IPP_TAG_PRINTER, IPP_CONST_TAG(IPP_TAG_KEYWORD), "multiple-document-handling-supported", sizeof(multiple_document_handling) / sizeof(multiple_document_handling[0]), NULL, multiple_document_handling);

  // multiple-document-jobs-supported
  ippAddBoolean(printer->attrs, IPP_TAG_PRINTER, "multiple-document-jobs-supported", 0);

  // multiple-operation-time-out
  ippAddInteger(printer->attrs, IPP_TAG_PRINTER, IPP_TAG_INTEGER, "multiple-operation-time-out", 60);

  // multiple-operation-time-out-action
  ippAddString(printer->attrs, IPP_TAG_PRINTER, IPP_CONST_TAG(IPP_TAG_KEYWORD), "multiple-operation-time-out-action", NULL, "abort-job");

  // natural-language-configured
  ippAddString(printer->attrs, IPP_TAG_PRINTER, IPP_CONST_TAG(IPP_TAG_LANGUAGE), "natural-language-configured", NULL, "en");

  // operations-supported
  ippAddIntegers(printer->attrs, IPP_TAG_PRINTER, IPP_TAG_ENUM, "operations-supported", sizeof(ops) / sizeof(ops[0]), ops);

  // pdl-override-supported
  ippAddString(printer->attrs, IPP_TAG_PRINTER, IPP_CONST_TAG(IPP_TAG_KEYWORD), "pdl-override-supported", NULL, "attempted");

  // preferred-attributes-supported
  ippAddBoolean(printer->attrs, IPP_TAG_PRINTER, "preferred-attributes-supported", 0);

  // printer-get-attributes-supported
  ippAddString(printer->attrs, IPP_TAG_PRINTER, IPP_CONST_TAG(IPP_TAG_KEYWORD), "printer-get-attributes-supported", NULL, "document-format");

  // printer-geo-location
  ippAddOutOfBand(printer->attrs, IPP_TAG_PRINTER, IPP_TAG_UNKNOWN, "printer-geo-location");

  // printer-is-accepting-jobs
  ippAddBoolean(printer->attrs, IPP_TAG_PRINTER, "printer-is-accepting-jobs", 1);

  // printer-info
  ippAddString(printer->attrs, IPP_TAG_PRINTER, IPP_TAG_TEXT, "printer-info", NULL, name);

  // printer-location
  ippAddString(printer->attrs, IPP_TAG_PRINTER, IPP_TAG_TEXT, "printer-location", NULL, location);

  // printer-name
  ippAddString(printer->attrs, IPP_TAG_PRINTER, IPP_TAG_NAME, "printer-name", NULL, name);

  // printer-organization
  ippAddString(printer->attrs, IPP_TAG_PRINTER, IPP_CONST_TAG(IPP_TAG_TEXT), "printer-organization", NULL, "");

  // printer-organizational-unit
  ippAddString(printer->attrs, IPP_TAG_PRINTER, IPP_CONST_TAG(IPP_TAG_TEXT), "printer-organizational-unit", NULL, "");

  // printer-strings-languages-supported
  ippAddString(printer->attrs, IPP_TAG_PRINTER, IPP_TAG_LANGUAGE, "printer-strings-languages-supported", NULL, "en");

  // printer-uuid
  ippAddString(printer->attrs, IPP_TAG_PRINTER, IPP_TAG_URI, "printer-uuid", NULL, uuid);

  // reference-uri-scheme-supported
  ippAddStrings(printer->attrs, IPP_TAG_PRINTER, IPP_CONST_TAG(IPP_TAG_URISCHEME), "reference-uri-schemes-supported", (int)(sizeof(reference_uri_schemes_supported) / sizeof(reference_uri_schemes_supported[0])), NULL, reference_uri_schemes_supported);

  // uri-authentication-supported
  if (PAMService)
    ippAddStrings(printer->attrs, IPP_TAG_PRINTER, IPP_CONST_TAG(IPP_TAG_KEYWORD), "uri-authentication-supported", 2, NULL, uri_authentication_basic);
  else
    ippAddStrings(printer->attrs, IPP_TAG_PRINTER, IPP_CONST_TAG(IPP_TAG_KEYWORD), "uri-authentication-supported", 2, NULL, uri_authentication_supported);

  // uri-security-supported
  ippAddStrings(printer->attrs, IPP_TAG_PRINTER, IPP_CONST_TAG(IPP_TAG_KEYWORD), "uri-security-supported", 2, NULL, uri_security_supported);

  // which-jobs-supported
  ippAddStrings(printer->attrs, IPP_TAG_PRINTER, IPP_CONST_TAG(IPP_TAG_KEYWORD), "which-jobs-supported", sizeof(which_jobs) / sizeof(which_jobs[0]), NULL, which_jobs);

  debug_attributes("Printer", printer->attrs, 0);

  // Register the printer with DNS-SD...
  if (!register_printer(printer))
    goto bad_printer;

  // Return it!
  return (printer);


  // If we get here we were unable to create the printer...
  bad_printer:

  delete_printer(printer);

  return (NULL);
}


//
// 'debug_attributes()' - Print attributes in a request or response.
//

static void
debug_attributes(const char *title,	// I - Title
                 ipp_t      *ipp,	// I - Request/response
                 int        type)	// I - 0 = object, 1 = request, 2 = response
{
  ipp_tag_t		group_tag;	// Current group
  ipp_attribute_t	*attr;		// Current attribute
  char			buffer[2048];	// String buffer for value
  int			major, minor;	// Version


  if (Verbosity <= 1)
    return;

  fprintf(stderr, "%s:\n", title);
  major = ippGetVersion(ipp, &minor);
  fprintf(stderr, "  version=%d.%d\n", major, minor);
  if (type == 1)
    fprintf(stderr, "  operation-id=%s(%04x)\n",
            ippOpString(ippGetOperation(ipp)), ippGetOperation(ipp));
  else if (type == 2)
    fprintf(stderr, "  status-code=%s(%04x)\n",
            ippErrorString(ippGetStatusCode(ipp)), ippGetStatusCode(ipp));
  fprintf(stderr, "  request-id=%d\n\n", ippGetRequestId(ipp));

  for (attr = ippGetFirstAttribute(ipp), group_tag = IPP_TAG_ZERO;
       attr;
       attr = ippGetNextAttribute(ipp))
  {
    if (ippGetGroupTag(attr) != group_tag)
    {
      group_tag = ippGetGroupTag(attr);
      fprintf(stderr, "  %s\n", ippTagString(group_tag));
    }

    if (ippGetName(attr))
    {
      ippAttributeString(attr, buffer, sizeof(buffer));
      fprintf(stderr, "    %s (%s%s) %s\n", ippGetName(attr),
	      ippGetCount(attr) > 1 ? "1setOf " : "",
	      ippTagString(ippGetValueTag(attr)), buffer);
    }
  }
}


//
// 'delete_client()' - Close the socket and free all memory used by a client
//                     object.
//

static void
delete_client(ippeve_client_t *client)	// I - Client
{
  if (Verbosity)
    fprintf(stderr, "Closing connection from %s\n", client->hostname);

  // Flush pending writes before closing...
  httpFlushWrite(client->http);

  // Free memory...
  httpClose(client->http);

  ippDelete(client->request);
  ippDelete(client->response);

  free(client);
}


//
// 'delete_job()' - Remove from the printer and free all memory used by a job
//                  object.
//

static void
delete_job(ippeve_job_t *job)		// I - Job
{
  if (Verbosity)
    fprintf(stderr, "[Job %d] Removing job from history.\n", job->id);

  ippDelete(job->attrs);

  if (job->message)
    free(job->message);

  if (job->filename)
  {
    if (!KeepFiles)
      unlink(job->filename);

    free(job->filename);
  }

  free(job);
}


//
// 'delete_printer()' - Unregister, close listen sockets, and free all memory
//                      used by a printer object.
//

static void
delete_printer(
    ippeve_printer_t *printer)		// I - Printer
{
  if (printer->ipv4 >= 0)
    close(printer->ipv4);

  if (printer->ipv6 >= 0)
    close(printer->ipv6);

  cupsDNSSDDelete(printer->dnssd);

  if (printer->dnssd_name)
    free(printer->dnssd_name);
  if (printer->name)
    free(printer->name);
  if (printer->icons[0])
    free(printer->icons[0]);
  if (printer->strings)
    free(printer->strings);
  if (printer->command)
    free(printer->command);
  if (printer->device_uri)
    free(printer->device_uri);
  if (printer->directory)
    free(printer->directory);
  if (printer->hostname)
    free(printer->hostname);

  ippDelete(printer->attrs);
  cupsArrayDelete(printer->jobs);

  free(printer);
}


//
// 'dnssd_callback()' - Handle DNS-SD registration events.
//

static void
dnssd_callback(
    cups_dnssd_service_t *service,	// I - Service registration
    ippeve_printer_t     *printer,	// I - Printer
    cups_dnssd_flags_t   flags)		// I - Status flags
{
  (void)service;

  if (flags & CUPS_DNSSD_FLAGS_COLLISION)
  {
    fputs("DNS-SD service name collision detected.\n", stderr);
    printer->dnssd_collision = 1;
  }
}


//
// 'filter_cb()' - Filter printer attributes based on the requested array.
//

static int				// O - 1 to copy, 0 to ignore
filter_cb(ippeve_filter_t   *filter,	// I - Filter parameters
          ipp_t           *dst,		// I - Destination (unused)
	  ipp_attribute_t *attr)	// I - Source attribute
{
  // Filter attributes as needed...
#ifndef _WIN32 // Avoid MS compiler bug
  (void)dst;
#endif // !_WIN32

  ipp_tag_t group = ippGetGroupTag(attr);
  const char *name = ippGetName(attr);

  if ((filter->group_tag != IPP_TAG_ZERO && group != filter->group_tag && group != IPP_TAG_ZERO) || !name || (!strcmp(name, "media-col-database") && !cupsArrayFind(filter->ra, (void *)name)))
    return (0);

  return (!filter->ra || cupsArrayFind(filter->ra, (void *)name) != NULL);
}


//
// 'find_job()' - Find a job specified in a request.
//

static ippeve_job_t *			// O - Job or NULL
find_job(ippeve_client_t *client)		// I - Client
{
  ipp_attribute_t	*attr;		// job-id or job-uri attribute
  ippeve_job_t		key,		// Job search key
			*job;		// Matching job, if any


  if ((attr = ippFindAttribute(client->request, "job-uri", IPP_TAG_URI)) != NULL)
  {
    const char *uri = ippGetString(attr, 0, NULL);
					// URI value
    const char *uriptr = strrchr(uri, '/');
					// Pointer to the last slash in the URI

    if (uriptr && isdigit(uriptr[1] & 255))
      key.id = atoi(uriptr + 1);
    else
      return (NULL);
  }
  else if ((attr = ippFindAttribute(client->request, "job-id", IPP_TAG_INTEGER)) != NULL)
    key.id = ippGetInteger(attr, 0);

  cupsRWLockRead(&(client->printer->rwlock));
  job = (ippeve_job_t *)cupsArrayFind(client->printer->jobs, &key);
  cupsRWUnlock(&(client->printer->rwlock));

  return (job);
}


//
// 'finish_document()' - Finish receiving a document file and start processing.
//

static void
finish_document_data(
    ippeve_client_t *client,		// I - Client
    ippeve_job_t    *job)		// I - Job
{
  char			filename[1024],	// Filename buffer
			buffer[4096];	// Copy buffer
  ssize_t		bytes;		// Bytes read
  cups_array_t		*ra;		// Attributes to send in response
  cups_thread_t        t;              // Thread


  // Create a file for the request data...
  //
  // TODO: Update code to support piping large raster data to the print command.
  if ((job->fd = create_job_file(job, filename, sizeof(filename), client->printer->directory, NULL)) < 0)
  {
    respond_ipp(client, IPP_STATUS_ERROR_INTERNAL, "Unable to create print file: %s", strerror(errno));

    goto abort_job;
  }

  if (Verbosity)
    fprintf(stderr, "Created job file \"%s\", format \"%s\".\n", filename, job->format);

  while ((bytes = httpRead(client->http, buffer, sizeof(buffer))) > 0)
  {
    if (write(job->fd, buffer, (size_t)bytes) < bytes)
    {
      int error = errno;		// Write error

      close(job->fd);
      job->fd = -1;

      unlink(filename);

      respond_ipp(client, IPP_STATUS_ERROR_INTERNAL, "Unable to write print file: %s", strerror(error));

      goto abort_job;
    }
  }

  if (bytes < 0)
  {
    // Got an error while reading the print data, so abort this job.
    close(job->fd);
    job->fd = -1;

    unlink(filename);

    respond_ipp(client, IPP_STATUS_ERROR_INTERNAL, "Unable to read print file.");

    goto abort_job;
  }

  if (close(job->fd))
  {
    int error = errno;			// Write error

    job->fd = -1;

    unlink(filename);

    respond_ipp(client, IPP_STATUS_ERROR_INTERNAL, "Unable to write print file: %s", strerror(error));

    goto abort_job;
  }

  job->fd       = -1;
  job->filename = strdup(filename);
  job->state    = IPP_JSTATE_PENDING;

  // Process the job...
  t = cupsThreadCreate((cups_thread_func_t)process_job, job);

  if (t)
  {
    cupsThreadDetach(t);
  }
  else
  {
    respond_ipp(client, IPP_STATUS_ERROR_INTERNAL, "Unable to process job.");
    goto abort_job;
  }

  // Return the job info...
  respond_ipp(client, IPP_STATUS_OK, NULL);

<<<<<<< HEAD
  ra = cupsArrayNew((cups_array_func_t)_cupsArrayStrcmp, NULL);
=======
  ra = cupsArrayNew3((cups_array_cb_t)strcmp, NULL, NULL, 0, NULL, NULL);
>>>>>>> 9bd3c11e
  cupsArrayAdd(ra, "job-id");
  cupsArrayAdd(ra, "job-state");
  cupsArrayAdd(ra, "job-state-message");
  cupsArrayAdd(ra, "job-state-reasons");
  cupsArrayAdd(ra, "job-uri");

  copy_job_attributes(client, job, ra);
  cupsArrayDelete(ra);
  return;

  // If we get here we had to abort the job...
  abort_job:

  job->state     = IPP_JSTATE_ABORTED;
  job->completed = time(NULL);

<<<<<<< HEAD
  ra = cupsArrayNew((cups_array_func_t)_cupsArrayStrcmp, NULL);
=======
  ra = cupsArrayNew3((cups_array_cb_t)strcmp, NULL, NULL, 0, NULL, NULL);
>>>>>>> 9bd3c11e
  cupsArrayAdd(ra, "job-id");
  cupsArrayAdd(ra, "job-state");
  cupsArrayAdd(ra, "job-state-reasons");
  cupsArrayAdd(ra, "job-uri");

  copy_job_attributes(client, job, ra);
  cupsArrayDelete(ra);
}


//
// 'finish_uri()' - Finish fetching a document URI and start processing.
//

static void
finish_document_uri(
    ippeve_client_t *client,		// I - Client
    ippeve_job_t    *job)		// I - Job
{
  ipp_attribute_t	*uri;		// document-uri
  char			scheme[256],	// URI scheme
			userpass[256],	// Username and password info
			hostname[256],	// Hostname
			resource[1024];	// Resource path
  int			port;		// Port number
  http_uri_status_t	uri_status;	// URI decode status
  http_encryption_t	encryption;	// Encryption to use, if any
  http_t		*http;		// Connection for http/https URIs
  http_status_t		status;		// Access status for http/https URIs
  int			infile;		// Input file for local file URIs
  char			filename[1024],	// Filename buffer
			buffer[4096];	// Copy buffer
  ssize_t		bytes;		// Bytes read
  ipp_attribute_t	*attr;		// Current attribute
  cups_array_t		*ra;		// Attributes to send in response


  // Do we have a file to print?
  if (have_document_data(client))
  {
    flush_document_data(client);
    respond_ipp(client, IPP_STATUS_ERROR_BAD_REQUEST, "Unexpected document data following request.");

    goto abort_job;
  }

  // Do we have a document URI?
  if ((uri = ippFindAttribute(client->request, "document-uri", IPP_TAG_URI)) == NULL)
  {
    respond_ipp(client, IPP_STATUS_ERROR_BAD_REQUEST, "Missing document-uri.");

    goto abort_job;
  }

  if (ippGetCount(uri) != 1)
  {
    respond_ipp(client, IPP_STATUS_ERROR_BAD_REQUEST, "Too many document-uri values.");

    goto abort_job;
  }

  uri_status = httpSeparateURI(HTTP_URI_CODING_ALL, ippGetString(uri, 0, NULL),
                               scheme, sizeof(scheme), userpass,
                               sizeof(userpass), hostname, sizeof(hostname),
                               &port, resource, sizeof(resource));
  if (uri_status < HTTP_URI_STATUS_OK)
  {
    respond_ipp(client, IPP_STATUS_ERROR_BAD_REQUEST, "Bad document-uri: %s", httpURIStatusString(uri_status));

    goto abort_job;
  }

  if (strcmp(scheme, "file") && strcmp(scheme, "https") && strcmp(scheme, "http"))
  {
    respond_ipp(client, IPP_STATUS_ERROR_URI_SCHEME, "URI scheme \"%s\" not supported.", scheme);

    goto abort_job;
  }

  // Get the document format for the job...
  cupsRWLockWrite(&(client->printer->rwlock));

  if ((attr = ippFindAttribute(job->attrs, "document-format", IPP_TAG_MIMETYPE)) != NULL)
    job->format = ippGetString(attr, 0, NULL);
  else
    job->format = "application/octet-stream";

  // Create a file for the request data...
  if ((job->fd = create_job_file(job, filename, sizeof(filename), client->printer->directory, NULL)) < 0)
  {
    cupsRWUnlock(&(client->printer->rwlock));

    respond_ipp(client, IPP_STATUS_ERROR_INTERNAL, "Unable to create print file: %s", strerror(errno));

    goto abort_job;
  }

  cupsRWUnlock(&(client->printer->rwlock));

  if (!strcmp(scheme, "file"))
  {
    if ((infile = open(resource, O_RDONLY | O_BINARY)) < 0)
    {
      respond_ipp(client, IPP_STATUS_ERROR_DOCUMENT_ACCESS, "Unable to access URI: %s", strerror(errno));

      goto abort_job;
    }

    do
    {
      if ((bytes = read(infile, buffer, sizeof(buffer))) < 0 &&
          (errno == EAGAIN || errno == EINTR))
      {
        bytes = 1;
      }
      else if (bytes > 0 && write(job->fd, buffer, (size_t)bytes) < bytes)
      {
	int error = errno;		// Write error

	close(job->fd);
	job->fd = -1;

	unlink(filename);
	close(infile);

	respond_ipp(client, IPP_STATUS_ERROR_INTERNAL, "Unable to write print file: %s", strerror(error));

        goto abort_job;
      }
    }
    while (bytes > 0);

    close(infile);
  }
  else
  {
    if (port == 443 || !strcmp(scheme, "https"))
      encryption = HTTP_ENCRYPTION_ALWAYS;
    else
      encryption = HTTP_ENCRYPTION_IF_REQUESTED;

    if ((http = httpConnect2(hostname, port, NULL, AF_UNSPEC, encryption, 1, 30000, NULL)) == NULL)
    {
      respond_ipp(client, IPP_STATUS_ERROR_DOCUMENT_ACCESS, "Unable to connect to %s: %s", hostname, cupsGetErrorString());

      close(job->fd);
      job->fd = -1;

      unlink(filename);

      goto abort_job;
    }

    httpClearFields(http);
    httpSetField(http, HTTP_FIELD_ACCEPT_LANGUAGE, "en");
    if (!httpWriteRequest(http, "GET", resource))
    {
      respond_ipp(client, IPP_STATUS_ERROR_DOCUMENT_ACCESS, "Unable to GET URI: %s", strerror(errno));

      close(job->fd);
      job->fd = -1;

      unlink(filename);
      httpClose(http);

      goto abort_job;
    }

    while ((status = httpUpdate(http)) == HTTP_STATUS_CONTINUE);

    if (status != HTTP_STATUS_OK)
    {
      respond_ipp(client, IPP_STATUS_ERROR_DOCUMENT_ACCESS, "Unable to GET URI: %s", httpStatusString(status));

      close(job->fd);
      job->fd = -1;

      unlink(filename);
      httpClose(http);

      goto abort_job;
    }

    while ((bytes = httpRead(http, buffer, sizeof(buffer))) > 0)
    {
      if (write(job->fd, buffer, (size_t)bytes) < bytes)
      {
	int error = errno;		// Write error

	close(job->fd);
	job->fd = -1;

	unlink(filename);
	httpClose(http);

	respond_ipp(client, IPP_STATUS_ERROR_INTERNAL,
		    "Unable to write print file: %s", strerror(error));

        goto abort_job;
      }
    }

    httpClose(http);
  }

  if (close(job->fd))
  {
    int error = errno;		// Write error

    job->fd = -1;

    unlink(filename);

    respond_ipp(client, IPP_STATUS_ERROR_INTERNAL, "Unable to write print file: %s", strerror(error));

    goto abort_job;
  }

  cupsRWLockWrite(&(client->printer->rwlock));

  job->fd       = -1;
  job->filename = strdup(filename);
  job->state    = IPP_JSTATE_PENDING;

  cupsRWUnlock(&(client->printer->rwlock));

  // Process the job...
  process_job(job);

  // Return the job info...
  respond_ipp(client, IPP_STATUS_OK, NULL);

<<<<<<< HEAD
  ra = cupsArrayNew((cups_array_func_t)_cupsArrayStrcmp, NULL);
=======
  ra = cupsArrayNew3((cups_array_cb_t)strcmp, NULL, NULL, 0, NULL, NULL);
>>>>>>> 9bd3c11e
  cupsArrayAdd(ra, "job-id");
  cupsArrayAdd(ra, "job-state");
  cupsArrayAdd(ra, "job-state-reasons");
  cupsArrayAdd(ra, "job-uri");

  copy_job_attributes(client, job, ra);
  cupsArrayDelete(ra);
  return;

  // If we get here we had to abort the job...
  abort_job:

  job->state     = IPP_JSTATE_ABORTED;
  job->completed = time(NULL);

<<<<<<< HEAD
  ra = cupsArrayNew((cups_array_func_t)_cupsArrayStrcmp, NULL);
=======
  ra = cupsArrayNew3((cups_array_cb_t)strcmp, NULL, NULL, 0, NULL, NULL);
>>>>>>> 9bd3c11e
  cupsArrayAdd(ra, "job-id");
  cupsArrayAdd(ra, "job-state");
  cupsArrayAdd(ra, "job-state-reasons");
  cupsArrayAdd(ra, "job-uri");

  copy_job_attributes(client, job, ra);
  cupsArrayDelete(ra);
}


//
// 'flush_document_data()' - Safely flush remaining document data.
//

static void
flush_document_data(
    ippeve_client_t *client)		// I - Client
{
  char	buffer[8192];			// Read buffer


  if (httpGetState(client->http) == HTTP_STATE_POST_RECV)
  {
    while (httpRead(client->http, buffer, sizeof(buffer)) > 0);
  }
}


//
// 'have_document_data()' - Determine whether we have more document data.
//

static bool				// O - `true` if data is present, `false` otherwise
have_document_data(
    ippeve_client_t *client)		// I - Client
{
  char temp;				// Data


  if (httpGetState(client->http) != HTTP_STATE_POST_RECV)
    return (false);
  else
    return (httpPeek(client->http, &temp, 1) > 0);
}


//
// 'html_escape()' - Write a HTML-safe string.
//

static bool				// O - `true` on success, `false` on error
html_escape(ippeve_client_t *client,	// I - Client
	    const char    *s,		// I - String to write
	    size_t        slen)		// I - Number of characters to write
{
  const char	*start,			// Start of segment
		*end;			// End of string


  start = s;
  end   = s + (slen > 0 ? slen : strlen(s));

  while (*s && s < end)
  {
    if (*s == '&' || *s == '<')
    {
      if (s > start)
      {
        if (httpWrite(client->http, start, (size_t)(s - start)) < 0)
          return (false);
      }

      if (*s == '&')
      {
        if (httpWrite(client->http, "&amp;", 5) < 0)
          return (false);
      }
      else if (httpWrite(client->http, "&lt;", 4) < 0)
        return (false);

      start = s + 1;
    }

    s ++;
  }

  if (s > start)
  {
    if (httpWrite(client->http, start, (size_t)(s - start)) < 0)
      return (false);
  }

  return (true);
}


//
// 'html_footer()' - Show the web interface footer.
//
// This function also writes the trailing 0-length chunk.
//

static bool				// O - `true` on success, `false` on error
html_footer(ippeve_client_t *client)	// I - Client
{
  if (!html_printf(client,
		   "</div>\n"
		   "</body>\n"
		   "</html>\n"))
    return (false);

  return (httpWrite(client->http, "", 0) >= 0);
}


//
// 'html_header()' - Show the web interface header and title.
//

static bool				// O - `true` on success, `false` on error
html_header(ippeve_client_t *client,	// I - Client
            const char    *title,	// I - Title
            int           refresh)	// I - Refresh timer, if any
{
  bool ret = true;			// Return value

  ret &= html_printf(client,
		     "<!doctype html>\n"
		     "<html>\n"
		     "<head>\n"
		     "<title>%s</title>\n"
		     "<link rel=\"shortcut icon\" href=\"/icon.png\" type=\"image/png\">\n"
		     "<link rel=\"apple-touch-icon\" href=\"/icon.png\" type=\"image/png\">\n"
		     "<meta http-equiv=\"X-UA-Compatible\" content=\"IE=9\">\n", title);
  if (refresh > 0)
    ret &= html_printf(client, "<meta http-equiv=\"refresh\" content=\"%d\">\n", refresh);
  ret &= html_printf(client,
		     "<meta name=\"viewport\" content=\"width=device-width\">\n"
		     "<style>\n"
		     "body { font-family: sans-serif; margin: 0; }\n"
		     "div.body { padding: 0px 10px 10px; }\n"
		     "span.badge { background: #090; border-radius: 5px; color: #fff; padding: 5px 10px; }\n"
		     "span.bar { box-shadow: 0px 1px 5px #333; font-size: 75%%; }\n"
		     "table.form { border-collapse: collapse; margin-left: auto; margin-right: auto; margin-top: 10px; width: auto; }\n"
		     "table.form td, table.form th { padding: 5px 2px; }\n"
		     "table.form td.meter { border-right: solid 1px #ccc; padding: 0px; width: 400px; }\n"
		     "table.form th { text-align: right; }\n"
		     "table.striped { border-bottom: solid thin black; border-collapse: collapse; width: 100%%; }\n"
		     "table.striped tr:nth-child(even) { background: #fcfcfc; }\n"
		     "table.striped tr:nth-child(odd) { background: #f0f0f0; }\n"
		     "table.striped th { background: white; border-bottom: solid thin black; text-align: left; vertical-align: bottom; }\n"
		     "table.striped td { margin: 0; padding: 5px; vertical-align: top; }\n"
		     "table.nav { border-collapse: collapse; width: 100%%; }\n"
		     "table.nav td { margin: 0; text-align: center; }\n"
		     "td.nav a, td.nav a:active, td.nav a:hover, td.nav a:hover:link, td.nav a:hover:link:visited, td.nav a:link, td.nav a:link:visited, td.nav a:visited { background: inherit; color: inherit; font-size: 80%%; text-decoration: none; }\n"
		     "td.nav { background: #333; color: #fff; padding: 4px 8px; width: 33%%; }\n"
		     "td.nav.sel { background: #fff; color: #000; font-weight: bold; }\n"
		     "td.nav:hover { background: #666; color: #fff; }\n"
		     "td.nav:active { background: #000; color: #ff0; }\n"
		     "</style>\n"
		     "</head>\n"
		     "<body>\n"
		     "<table class=\"nav\"><tr>"
		     "<td class=\"nav%s\"><a href=\"/\">Status</a></td>"
		     "<td class=\"nav%s\"><a href=\"/supplies\">Supplies</a></td>"
		     "<td class=\"nav%s\"><a href=\"/media\">Media</a></td>"
		     "</tr></table>\n"
		     "<div class=\"body\">\n", !strcmp(client->uri, "/") ? " sel" : "", !strcmp(client->uri, "/supplies") ? " sel" : "", !strcmp(client->uri, "/media") ? " sel" : "");

  return (ret);
}


//
// 'html_printf()' - Send formatted text to the client, quoting as needed.
//

static bool				// O - `true` on success, `false` on error
html_printf(ippeve_client_t *client,	// I - Client
	    const char      *format,	// I - Printf-style format string
	    ...)			// I - Additional arguments as needed
{
  bool		ret = false;		// Return value
  va_list	ap;			// Pointer to arguments
  const char	*start;			// Start of string
  char		size,			// Size character (h, l, L)
		type;			// Format type character
  int		width,			// Width of field
		prec;			// Number of characters of precision
  char		tformat[100],		// Temporary format string for sprintf()
		*tptr,			// Pointer into temporary format
		temp[1024];		// Buffer for formatted numbers
  char		*s;			// Pointer to string


  // Loop through the format string, formatting as needed...
  va_start(ap, format);
  start = format;

  while (*format)
  {
    if (*format == '%')
    {
      if (format > start)
      {
        if (httpWrite(client->http, start, (size_t)(format - start)) < 0)
	  goto error;
      }

      tptr    = tformat;
      *tptr++ = *format++;

      if (*format == '%')
      {
        if (httpWrite(client->http, "%", 1) < 0)
	  goto error;

        format ++;
	start = format;
	continue;
      }
      else if (strchr(" -+#\'", *format))
        *tptr++ = *format++;

      if (*format == '*')
      {
        // Get width from argument...
	format ++;
	width = va_arg(ap, int);

	snprintf(tptr, sizeof(tformat) - (size_t)(tptr - tformat), "%d", width);
	tptr += strlen(tptr);
      }
      else
      {
	width = 0;

	while (isdigit(*format & 255))
	{
	  if (tptr < (tformat + sizeof(tformat) - 1))
	    *tptr++ = *format;

	  width = width * 10 + *format++ - '0';
	}
      }

      if (*format == '.')
      {
	if (tptr < (tformat + sizeof(tformat) - 1))
	  *tptr++ = *format;

        format ++;

        if (*format == '*')
	{
          // Get precision from argument...
	  format ++;
	  prec = va_arg(ap, int);

	  snprintf(tptr, sizeof(tformat) - (size_t)(tptr - tformat), "%d", prec);
	  tptr += strlen(tptr);
	}
	else
	{
	  prec = 0;

	  while (isdigit(*format & 255))
	  {
	    if (tptr < (tformat + sizeof(tformat) - 1))
	      *tptr++ = *format;

	    prec = prec * 10 + *format++ - '0';
	  }
	}
      }

      if (*format == 'l' && format[1] == 'l')
      {
        size = 'L';

	if (tptr < (tformat + sizeof(tformat) - 2))
	{
	  *tptr++ = 'l';
	  *tptr++ = 'l';
	}

	format += 2;
      }
      else if (*format == 'h' || *format == 'l' || *format == 'L')
      {
	if (tptr < (tformat + sizeof(tformat) - 1))
	  *tptr++ = *format;

        size = *format++;
      }
      else
        size = 0;

      if (!*format)
      {
        start = format;
        break;
      }

      if (tptr < (tformat + sizeof(tformat) - 1))
        *tptr++ = *format;

      type  = *format++;
      *tptr = '\0';
      start = format;

      switch (type)
      {
	case 'E' : // Floating point formats
	case 'G' :
	case 'e' :
	case 'f' :
	case 'g' :
	    if ((size_t)(width + 2) > sizeof(temp))
	      break;

	    snprintf(temp, sizeof(temp), tformat, va_arg(ap, double));

            if (httpWrite(client->http, temp, strlen(temp)) < 0)
	      goto error;
	    break;

        case 'B' : // Integer formats
	case 'X' :
	case 'b' :
        case 'd' :
	case 'i' :
	case 'o' :
	case 'u' :
	case 'x' :
	    if ((size_t)(width + 2) > sizeof(temp))
	      break;

#  ifdef HAVE_LONG_LONG
            if (size == 'L')
	      snprintf(temp, sizeof(temp), tformat, va_arg(ap, long long));
	    else
#  endif // HAVE_LONG_LONG
            if (size == 'l')
	      snprintf(temp, sizeof(temp), tformat, va_arg(ap, long));
	    else
	      snprintf(temp, sizeof(temp), tformat, va_arg(ap, int));

            if (httpWrite(client->http, temp, strlen(temp)) < 0)
	      goto error;
	    break;

	case 'p' : // Pointer value
	    if ((size_t)(width + 2) > sizeof(temp))
	      break;

	    snprintf(temp, sizeof(temp), tformat, va_arg(ap, void *));

            if (httpWrite(client->http, temp, strlen(temp)) < 0)
	      goto error;
	    break;

        case 'c' : // Character or character array
            if (width <= 1)
            {
              temp[0] = (char)va_arg(ap, int);
              temp[1] = '\0';
              html_escape(client, temp, 1);
            }
            else
              html_escape(client, va_arg(ap, char *), (size_t)width);
	    break;

	case 's' : // String
	    if ((s = va_arg(ap, char *)) == NULL)
	      s = "(null)";

            html_escape(client, s, strlen(s));
	    break;
      }
    }
    else
      format ++;
  }

  if (format > start)
  {
    if (httpWrite(client->http, start, (size_t)(format - start)) < 0)
      goto error;
  }

  ret = true;

  error:

  va_end(ap);

  return (ret);
}


//
// 'ipp_cancel_job()' - Cancel a job.
//

static void
ipp_cancel_job(ippeve_client_t *client)	// I - Client
{
  ippeve_job_t		*job;		// Job information


  // Get the job...
  if ((job = find_job(client)) == NULL)
  {
    respond_ipp(client, IPP_STATUS_ERROR_NOT_FOUND, "Job does not exist.");
    return;
  }

  // See if the job is already completed, canceled, or aborted; if so, we can't cancel...
  switch (job->state)
  {
    case IPP_JSTATE_CANCELED :
	respond_ipp(client, IPP_STATUS_ERROR_NOT_POSSIBLE,
		    "Job #%d is already canceled - can\'t cancel.", job->id);
        break;

    case IPP_JSTATE_ABORTED :
	respond_ipp(client, IPP_STATUS_ERROR_NOT_POSSIBLE,
		    "Job #%d is already aborted - can\'t cancel.", job->id);
        break;

    case IPP_JSTATE_COMPLETED :
	respond_ipp(client, IPP_STATUS_ERROR_NOT_POSSIBLE,
		    "Job #%d is already completed - can\'t cancel.", job->id);
        break;

    default :
        // Cancel the job...
	cupsRWLockWrite(&(client->printer->rwlock));

	if (job->state == IPP_JSTATE_PROCESSING ||
	    (job->state == IPP_JSTATE_HELD && job->fd >= 0))
          job->cancel = 1;
	else
	{
	  job->state     = IPP_JSTATE_CANCELED;
	  job->completed = time(NULL);
	}

	cupsRWUnlock(&(client->printer->rwlock));

	respond_ipp(client, IPP_STATUS_OK, NULL);
        break;
  }
}


//
// 'ipp_cancel_my_jobs()' - Cancel all jobs.
//
// Note: Since ippeveprinter doesn't do spooling, this really just cancels the
// current job.
//

static void
ipp_cancel_my_jobs(
    ippeve_client_t *client)		// I - Client
{
  ippeve_job_t		*job;		// Job information


  cupsRWLockWrite(&client->printer->rwlock);

  if ((job = client->printer->active_job) != NULL)
  {
    // See if the job is already completed, canceled, or aborted; if so, we can't cancel...
    if (job->state < IPP_JSTATE_CANCELED)
    {
      // Cancel the job...
      if (job->state == IPP_JSTATE_PROCESSING || (job->state == IPP_JSTATE_HELD && job->fd >= 0))
      {
	job->cancel = 1;
      }
      else
      {
	job->state     = IPP_JSTATE_CANCELED;
	job->completed = time(NULL);
      }
    }
  }

  respond_ipp(client, IPP_STATUS_OK, NULL);

  cupsRWUnlock(&client->printer->rwlock);
}


//
// 'ipp_close_job()' - Close an open job.
//

static void
ipp_close_job(ippeve_client_t *client)	// I - Client
{
  ippeve_job_t		*job;		// Job information


  // Get the job...
  if ((job = find_job(client)) == NULL)
  {
    respond_ipp(client, IPP_STATUS_ERROR_NOT_FOUND, "Job does not exist.");
    return;
  }

  // See if the job is already completed, canceled, or aborted; if so, we can't cancel...
  switch (job->state)
  {
    case IPP_JSTATE_CANCELED :
	respond_ipp(client, IPP_STATUS_ERROR_NOT_POSSIBLE,
		    "Job #%d is canceled - can\'t close.", job->id);
        break;

    case IPP_JSTATE_ABORTED :
	respond_ipp(client, IPP_STATUS_ERROR_NOT_POSSIBLE,
		    "Job #%d is aborted - can\'t close.", job->id);
        break;

    case IPP_JSTATE_COMPLETED :
	respond_ipp(client, IPP_STATUS_ERROR_NOT_POSSIBLE,
		    "Job #%d is completed - can\'t close.", job->id);
        break;

    case IPP_JSTATE_PROCESSING :
    case IPP_JSTATE_STOPPED :
	respond_ipp(client, IPP_STATUS_ERROR_NOT_POSSIBLE,
		    "Job #%d is already closed.", job->id);
        break;

    default :
	respond_ipp(client, IPP_STATUS_OK, NULL);
        break;
  }
}


//
// 'ipp_create_job()' - Create a job object.
//

static void
ipp_create_job(ippeve_client_t *client)	// I - Client
{
  ippeve_job_t		*job;		// New job
  cups_array_t		*ra;		// Attributes to send in response


  // Do we have a file to print?
  if (have_document_data(client))
  {
    flush_document_data(client);
    respond_ipp(client, IPP_STATUS_ERROR_BAD_REQUEST,
                "Unexpected document data following request.");
    return;
  }

  // Validate print job attributes...
  if (!valid_job_attributes(client))
    return;

  // Create the job...
  if ((job = create_job(client)) == NULL)
  {
    respond_ipp(client, IPP_STATUS_ERROR_BUSY, "Currently printing another job.");
    return;
  }

  // Return the job info...
  respond_ipp(client, IPP_STATUS_OK, NULL);

<<<<<<< HEAD
  ra = cupsArrayNew((cups_array_func_t)_cupsArrayStrcmp, NULL);
=======
  ra = cupsArrayNew3((cups_array_cb_t)strcmp, NULL, NULL, 0, NULL, NULL);
>>>>>>> 9bd3c11e
  cupsArrayAdd(ra, "job-id");
  cupsArrayAdd(ra, "job-state");
  cupsArrayAdd(ra, "job-state-message");
  cupsArrayAdd(ra, "job-state-reasons");
  cupsArrayAdd(ra, "job-uri");

  copy_job_attributes(client, job, ra);
  cupsArrayDelete(ra);
}


//
// 'ipp_get_job_attributes()' - Get the attributes for a job object.
//

static void
ipp_get_job_attributes(
    ippeve_client_t *client)		// I - Client
{
  ippeve_job_t	*job;			// Job
  cups_array_t	*ra;			// requested-attributes


  if ((job = find_job(client)) == NULL)
  {
    respond_ipp(client, IPP_STATUS_ERROR_NOT_FOUND, "Job not found.");
    return;
  }

  respond_ipp(client, IPP_STATUS_OK, NULL);

  ra = ippCreateRequestedArray(client->request);
  copy_job_attributes(client, job, ra);
  cupsArrayDelete(ra);
}


//
// 'ipp_get_jobs()' - Get a list of job objects.
//

static void
ipp_get_jobs(ippeve_client_t *client)	// I - Client
{
  ipp_attribute_t	*attr;		// Current attribute
  const char		*which_jobs = NULL;
					// which-jobs values
  int			job_comparison;	// Job comparison
  ipp_jstate_t		job_state;	// job-state value
  int			first_job_id,	// First job ID
			limit,		// Maximum number of jobs to return
			count;		// Number of jobs that match
  const char		*username;	// Username
  ippeve_job_t		*job;		// Current job pointer
  cups_array_t		*ra;		// Requested attributes array


  // See if the "which-jobs" attribute have been specified...
  if ((attr = ippFindAttribute(client->request, "which-jobs", IPP_TAG_KEYWORD)) != NULL)
  {
    which_jobs = ippGetString(attr, 0, NULL);
    fprintf(stderr, "%s Get-Jobs which-jobs=%s", client->hostname, which_jobs);
  }

  if (!which_jobs || !strcmp(which_jobs, "not-completed"))
  {
    job_comparison = -1;
    job_state      = IPP_JSTATE_STOPPED;
  }
  else if (!strcmp(which_jobs, "completed"))
  {
    job_comparison = 1;
    job_state      = IPP_JSTATE_CANCELED;
  }
  else if (!strcmp(which_jobs, "aborted"))
  {
    job_comparison = 0;
    job_state      = IPP_JSTATE_ABORTED;
  }
  else if (!strcmp(which_jobs, "all"))
  {
    job_comparison = 1;
    job_state      = IPP_JSTATE_PENDING;
  }
  else if (!strcmp(which_jobs, "canceled"))
  {
    job_comparison = 0;
    job_state      = IPP_JSTATE_CANCELED;
  }
  else if (!strcmp(which_jobs, "pending"))
  {
    job_comparison = 0;
    job_state      = IPP_JSTATE_PENDING;
  }
  else if (!strcmp(which_jobs, "pending-held"))
  {
    job_comparison = 0;
    job_state      = IPP_JSTATE_HELD;
  }
  else if (!strcmp(which_jobs, "processing"))
  {
    job_comparison = 0;
    job_state      = IPP_JSTATE_PROCESSING;
  }
  else if (!strcmp(which_jobs, "processing-stopped"))
  {
    job_comparison = 0;
    job_state      = IPP_JSTATE_STOPPED;
  }
  else
  {
    respond_ipp(client, IPP_STATUS_ERROR_ATTRIBUTES_OR_VALUES,
                "The which-jobs value \"%s\" is not supported.", which_jobs);
    ippAddString(client->response, IPP_TAG_UNSUPPORTED_GROUP, IPP_TAG_KEYWORD,
                 "which-jobs", NULL, which_jobs);
    return;
  }

  // See if they want to limit the number of jobs reported...
  if ((attr = ippFindAttribute(client->request, "limit", IPP_TAG_INTEGER)) != NULL)
  {
    limit = ippGetInteger(attr, 0);

    fprintf(stderr, "%s Get-Jobs limit=%d", client->hostname, limit);
  }
  else
  {
    limit = 0;
  }

  if ((attr = ippFindAttribute(client->request, "first-job-id", IPP_TAG_INTEGER)) != NULL)
  {
    first_job_id = ippGetInteger(attr, 0);

    fprintf(stderr, "%s Get-Jobs first-job-id=%d", client->hostname, first_job_id);
  }
  else
  {
    first_job_id = 1;
  }

  // See if we only want to see jobs for a specific user...
  username = NULL;

  if ((attr = ippFindAttribute(client->request, "my-jobs", IPP_TAG_BOOLEAN)) != NULL)
  {
    int my_jobs = ippGetBoolean(attr, 0);

    fprintf(stderr, "%s Get-Jobs my-jobs=%s\n", client->hostname, my_jobs ? "true" : "false");

    if (my_jobs)
    {
      if ((attr = ippFindAttribute(client->request, "requesting-user-name", IPP_TAG_NAME)) == NULL)
      {
	respond_ipp(client, IPP_STATUS_ERROR_BAD_REQUEST, "Need requesting-user-name with my-jobs.");
	return;
      }

      username = ippGetString(attr, 0, NULL);

      fprintf(stderr, "%s Get-Jobs requesting-user-name=\"%s\"\n", client->hostname, username);
    }
  }

  // OK, build a list of jobs for this printer...
  ra = ippCreateRequestedArray(client->request);

  respond_ipp(client, IPP_STATUS_OK, NULL);

  cupsRWLockRead(&(client->printer->rwlock));

  for (count = 0, job = (ippeve_job_t *)cupsArrayGetFirst(client->printer->jobs); (limit <= 0 || count < limit) && job; job = (ippeve_job_t *)cupsArrayGetNext(client->printer->jobs))
  {
    // Filter out jobs that don't match...
    if ((job_comparison < 0 && job->state > job_state) ||
	(job_comparison == 0 && job->state != job_state) ||
	(job_comparison > 0 && job->state < job_state) ||
	job->id < first_job_id ||
	(username && job->username && strcasecmp(username, job->username)))
      continue;

    if (count > 0)
      ippAddSeparator(client->response);

    count ++;
    copy_job_attributes(client, job, ra);
  }

  cupsArrayDelete(ra);

  cupsRWUnlock(&(client->printer->rwlock));
}


//
// 'ipp_get_printer_attributes()' - Get the attributes for a printer object.
//

static void
ipp_get_printer_attributes(
    ippeve_client_t *client)		// I - Client
{
  cups_array_t		*ra;		// Requested attributes array
  ippeve_printer_t	*printer;	// Printer


  // Send the attributes...
  ra      = ippCreateRequestedArray(client->request);
  printer = client->printer;

  respond_ipp(client, IPP_STATUS_OK, NULL);

  cupsRWLockRead(&(printer->rwlock));

  copy_attributes(client->response, printer->attrs, ra, IPP_TAG_ZERO,
		  IPP_TAG_CUPS_CONST);

  if (!ra || cupsArrayFind(ra, "printer-config-change-date-time"))
    ippAddDate(client->response, IPP_TAG_PRINTER, "printer-config-change-date-time", ippTimeToDate(printer->config_time));

  if (!ra || cupsArrayFind(ra, "printer-config-change-time"))
    ippAddInteger(client->response, IPP_TAG_PRINTER, IPP_TAG_INTEGER, "printer-config-change-time", (int)(printer->config_time - printer->start_time));

  if (!ra || cupsArrayFind(ra, "printer-current-time"))
    ippAddDate(client->response, IPP_TAG_PRINTER, "printer-current-time", ippTimeToDate(time(NULL)));

  if (!ra || cupsArrayFind(ra, "printer-icons"))
  {
    char	uris[3][1024];		// Buffers for URIs
    const char	*values[3];		// Values for attribute

    httpAssembleURI(HTTP_URI_CODING_ALL, uris[0], sizeof(uris[0]), WEB_SCHEME, NULL, client->host_field, client->host_port, "/icon-sm.png");
    httpAssembleURI(HTTP_URI_CODING_ALL, uris[1], sizeof(uris[1]), WEB_SCHEME, NULL, client->host_field, client->host_port, "/icon.png");
    httpAssembleURI(HTTP_URI_CODING_ALL, uris[2], sizeof(uris[2]), WEB_SCHEME, NULL, client->host_field, client->host_port, "/icon-lg.png");

    values[0] = uris[0];
    values[1] = uris[1];
    values[2] = uris[2];

    ippAddStrings(client->response, IPP_TAG_PRINTER, IPP_TAG_URI, "printer-icons", 3, NULL, values);
  }

  if (!ra || cupsArrayFind(ra, "printer-more-info"))
  {
    char	uri[1024];		// URI value

    httpAssembleURI(HTTP_URI_CODING_ALL, uri, sizeof(uri), WEB_SCHEME, NULL, client->host_field, client->host_port, "/");
    ippAddString(client->response, IPP_TAG_PRINTER, IPP_TAG_URI, "printer-more-info", NULL, uri);
  }

  if (!ra || cupsArrayFind(ra, "printer-state"))
    ippAddInteger(client->response, IPP_TAG_PRINTER, IPP_TAG_ENUM, "printer-state", (int)printer->state);

  if (!ra || cupsArrayFind(ra, "printer-state-change-date-time"))
    ippAddDate(client->response, IPP_TAG_PRINTER, "printer-state-change-date-time", ippTimeToDate(printer->state_time));

  if (!ra || cupsArrayFind(ra, "printer-state-change-time"))
    ippAddInteger(client->response, IPP_TAG_PRINTER, IPP_TAG_INTEGER, "printer-state-change-time", (int)(printer->state_time - printer->start_time));

  if (!ra || cupsArrayFind(ra, "printer-state-message"))
  {
    static const char * const messages[] = { "Idle.", "Printing.", "Stopped." };

    ippAddString(client->response, IPP_TAG_PRINTER, IPP_CONST_TAG(IPP_TAG_TEXT), "printer-state-message", NULL, messages[printer->state - IPP_PSTATE_IDLE]);
  }

  if (!ra || cupsArrayFind(ra, "printer-state-reasons"))
  {
    if (printer->state_reasons == IPPEVE_PREASON_NONE)
    {
      ippAddString(client->response, IPP_TAG_PRINTER, IPP_CONST_TAG(IPP_TAG_KEYWORD), "printer-state-reasons", NULL, "none");
    }
    else
    {
      ipp_attribute_t	*attr = NULL;		// printer-state-reasons
      ippeve_preason_t	bit;			// Reason bit
      int		i;			// Looping var
      char		reason[32];		// Reason string

      for (i = 0, bit = 1; i < (int)(sizeof(ippeve_preason_strings) / sizeof(ippeve_preason_strings[0])); i ++, bit *= 2)
      {
        if (printer->state_reasons & bit)
	{
	  snprintf(reason, sizeof(reason), "%s-%s", ippeve_preason_strings[i], printer->state == IPP_PSTATE_IDLE ? "report" : printer->state == IPP_PSTATE_PROCESSING ? "warning" : "error");
	  if (attr)
	    ippSetString(client->response, &attr, ippGetCount(attr), reason);
	  else
	    attr = ippAddString(client->response, IPP_TAG_PRINTER, IPP_TAG_KEYWORD, "printer-state-reasons", NULL, reason);
	}
      }
    }
  }

  if (!ra || cupsArrayFind(ra, "printer-strings-uri"))
  {
    char	uri[1024];		// URI value

    httpAssembleURI(HTTP_URI_CODING_ALL, uri, sizeof(uri), WEB_SCHEME, NULL, client->host_field, client->host_port, "/en.strings");
    ippAddString(client->response, IPP_TAG_PRINTER, IPP_TAG_URI, "printer-strings-uri", NULL, uri);
  }

  if (!ra || cupsArrayFind(ra, "printer-supply-info-uri"))
  {
    char	uri[1024];		// URI value

    httpAssembleURI(HTTP_URI_CODING_ALL, uri, sizeof(uri), WEB_SCHEME, NULL, client->host_field, client->host_port, "/supplies");
    ippAddString(client->response, IPP_TAG_PRINTER, IPP_TAG_URI, "printer-supply-info-uri", NULL, uri);
  }

  if (!ra || cupsArrayFind(ra, "printer-up-time"))
    ippAddInteger(client->response, IPP_TAG_PRINTER, IPP_TAG_INTEGER, "printer-up-time", (int)(time(NULL) - printer->start_time));

  if (!ra || cupsArrayFind(ra, "printer-uri-supported"))
  {
    char	uris[2][1024];		// Buffers for URIs
    const char	*values[2];		// Values for attribute
    size_t	num_values = 0;		// Number of values

    httpAssembleURI(HTTP_URI_CODING_ALL, uris[0], sizeof(uris[0]), "ipp", NULL, client->host_field, client->host_port, "/ipp/print");
    values[num_values ++] = uris[0];

    httpAssembleURI(HTTP_URI_CODING_ALL, uris[1], sizeof(uris[1]), "ipps", NULL, client->host_field, client->host_port, "/ipp/print");
    values[num_values ++] = uris[1];

    ippAddStrings(client->response, IPP_TAG_PRINTER, IPP_TAG_URI, "printer-uri-supported", num_values, NULL, values);
  }

  if (!ra || cupsArrayFind(ra, "queued-job-count"))
    ippAddInteger(client->response, IPP_TAG_PRINTER, IPP_TAG_INTEGER, "queued-job-count", printer->active_job && printer->active_job->state < IPP_JSTATE_CANCELED);

  cupsRWUnlock(&(printer->rwlock));

  cupsArrayDelete(ra);
}


//
// 'ipp_identify_printer()' - Beep or display a message.
//

static void
ipp_identify_printer(
    ippeve_client_t *client)		// I - Client
{
  ipp_attribute_t	*actions,	// identify-actions
			*message;	// message


  actions = ippFindAttribute(client->request, "identify-actions", IPP_TAG_KEYWORD);
  message = ippFindAttribute(client->request, "message", IPP_TAG_TEXT);

  if (!actions || ippContainsString(actions, "sound"))
  {
#ifdef __APPLE__
    pid_t	pid;			// Process ID for "afplay" utility
    static const char * const afplay[3] =
    {					// Arguments for "afplay" utility
      "/usr/bin/afplay",
      "/System/Library/Sounds/Ping.aiff",
      NULL
    };

    posix_spawn(&pid, afplay[0], NULL, NULL, (char **)afplay, NULL);

#else
    putchar(0x07);
    fflush(stdout);
#endif // __APPLE__
  }

  if (ippContainsString(actions, "display"))
    printf("IDENTIFY from %s: %s\n", client->hostname, message ? ippGetString(message, 0, NULL) : "No message supplied");

  respond_ipp(client, IPP_STATUS_OK, NULL);
}


//
// 'ipp_print_job()' - Create a job object with an attached document.
//

static void
ipp_print_job(ippeve_client_t *client)	// I - Client
{
  ippeve_job_t		*job;		// New job


  // Validate print job attributes...
  if (!valid_job_attributes(client))
  {
    flush_document_data(client);
    return;
  }

  // Do we have a file to print?
  if (!have_document_data(client))
  {
    respond_ipp(client, IPP_STATUS_ERROR_BAD_REQUEST, "No file in request.");
    return;
  }

  // Create the job...
  if ((job = create_job(client)) == NULL)
  {
    respond_ipp(client, IPP_STATUS_ERROR_BUSY, "Currently printing another job.");
    return;
  }

  // Then finish getting the document data and process things...
  finish_document_data(client, job);
}


//
// 'ipp_print_uri()' - Create a job object with a referenced document.
//

static void
ipp_print_uri(ippeve_client_t *client)	// I - Client
{
  ippeve_job_t		*job;		// New job


  // Validate print job attributes...
  if (!valid_job_attributes(client))
  {
    flush_document_data(client);
    return;
  }

  // Create the job...
  if ((job = create_job(client)) == NULL)
  {
    respond_ipp(client, IPP_STATUS_ERROR_BUSY, "Currently printing another job.");
    return;
  }

  // Then finish getting the document data and process things...
  finish_document_uri(client, job);
}


//
// 'ipp_send_document()' - Add an attached document to a job object created with
//                         Create-Job.
//

static void
ipp_send_document(
    ippeve_client_t *client)		// I - Client
{
  ippeve_job_t		*job;		// Job information
  ipp_attribute_t	*attr;		// Current attribute
  int			have_data;	// Have document data?


  // Get the job...
  if ((job = find_job(client)) == NULL)
  {
    flush_document_data(client);
    respond_ipp(client, IPP_STATUS_ERROR_NOT_FOUND, "Job does not exist.");
    return;
  }

  // See if we already have a document for this job or the job has already in a terminating state...
  have_data = have_document_data(client);

  if ((job->filename || job->fd >= 0) && have_data)
  {
    flush_document_data(client);
    respond_ipp(client, IPP_STATUS_ERROR_MULTIPLE_JOBS_NOT_SUPPORTED, "Multiple document jobs are not supported.");
    return;
  }
  else if (job->state > IPP_JSTATE_HELD && have_data)
  {
    flush_document_data(client);
    respond_ipp(client, IPP_STATUS_ERROR_NOT_POSSIBLE, "Job is not in a pending state.");
    return;
  }

  // Make sure we have the "last-document" operation attribute...
  if ((attr = ippFindAttribute(client->request, "last-document", IPP_TAG_ZERO)) == NULL)
  {
    flush_document_data(client);
    respond_ipp(client, IPP_STATUS_ERROR_BAD_REQUEST, "Missing required last-document attribute.");
    return;
  }
  else if (ippGetGroupTag(attr) != IPP_TAG_OPERATION)
  {
    flush_document_data(client);
    respond_ipp(client, IPP_STATUS_ERROR_BAD_REQUEST, "The last-document attribute is not in the operation group.");
    return;
  }
  else if (ippGetValueTag(attr) != IPP_TAG_BOOLEAN || ippGetCount(attr) != 1)
  {
    flush_document_data(client);
    respond_unsupported(client, attr);
    return;
  }

  // Validate document attributes...
  if (have_data && !valid_doc_attributes(client))
  {
    flush_document_data(client);
    return;
  }

  if (!have_data && !job->filename)
    job->state = IPP_JSTATE_ABORTED;

  // Then finish getting the document data and process things...
  cupsRWLockWrite(&(client->printer->rwlock));

  copy_attributes(job->attrs, client->request, NULL, IPP_TAG_JOB, 0);

  if ((attr = ippFindAttribute(job->attrs, "document-format-detected", IPP_TAG_MIMETYPE)) != NULL)
    job->format = ippGetString(attr, 0, NULL);
  else if ((attr = ippFindAttribute(job->attrs, "document-format-supplied", IPP_TAG_MIMETYPE)) != NULL)
    job->format = ippGetString(attr, 0, NULL);
  else
    job->format = "application/octet-stream";

  cupsRWUnlock(&(client->printer->rwlock));

  if (have_data)
    finish_document_data(client, job);
}


//
// 'ipp_send_uri()' - Add a referenced document to a job object created with
//                    Create-Job.
//

static void
ipp_send_uri(ippeve_client_t *client)	// I - Client
{
  ippeve_job_t		*job;		// Job information
  ipp_attribute_t	*attr;		// Current attribute


  // Get the job...
  if ((job = find_job(client)) == NULL)
  {
    respond_ipp(client, IPP_STATUS_ERROR_NOT_FOUND, "Job does not exist.");
    return;
  }

  // See if we already have a document for this job or the job has already in a non-terminating state...
  if (job->filename || job->fd >= 0)
  {
    respond_ipp(client, IPP_STATUS_ERROR_MULTIPLE_JOBS_NOT_SUPPORTED, "Multiple document jobs are not supported.");
    return;
  }
  else if (job->state > IPP_JSTATE_HELD)
  {
    flush_document_data(client);
    respond_ipp(client, IPP_STATUS_ERROR_NOT_POSSIBLE, "Job is not in a pending state.");
    return;
  }

  if ((attr = ippFindAttribute(client->request, "last-document", IPP_TAG_ZERO)) == NULL)
  {
    respond_ipp(client, IPP_STATUS_ERROR_BAD_REQUEST, "Missing required last-document attribute.");
    return;
  }
  else if (ippGetGroupTag(attr) != IPP_TAG_OPERATION)
  {
    respond_ipp(client, IPP_STATUS_ERROR_BAD_REQUEST, "The last-document attribute is not in the operation group.");
    return;
  }
  else if (ippGetValueTag(attr) != IPP_TAG_BOOLEAN || ippGetCount(attr) != 1)
  {
    respond_unsupported(client, attr);
    return;
  }

  // Validate document attributes...
  if (!valid_doc_attributes(client))
  {
    flush_document_data(client);
    return;
  }

  // Then finish getting the document data and process things...
  cupsRWLockWrite(&(client->printer->rwlock));

  copy_attributes(job->attrs, client->request, NULL, IPP_TAG_JOB, 0);

  if ((attr = ippFindAttribute(job->attrs, "document-format-detected", IPP_TAG_MIMETYPE)) != NULL)
    job->format = ippGetString(attr, 0, NULL);
  else if ((attr = ippFindAttribute(job->attrs, "document-format-supplied", IPP_TAG_MIMETYPE)) != NULL)
    job->format = ippGetString(attr, 0, NULL);
  else
    job->format = "application/octet-stream";

  cupsRWUnlock(&(client->printer->rwlock));

  finish_document_uri(client, job);
}


//
// 'ipp_validate_job()' - Validate job creation attributes.
//

static void
ipp_validate_job(ippeve_client_t *client)	// I - Client
{
  if (valid_job_attributes(client))
    respond_ipp(client, IPP_STATUS_OK, NULL);
}


//
// 'ippserver_attr_cb()' - Determine whether an attribute should be loaded.
//

static bool				// O - `true` to use, `false` to ignore
ippserver_attr_cb(
    ipp_file_t *f,			// I - IPP file
    void       *user_data,		// I - User data pointer (unused)
    const char *attr)			// I - Attribute name
{
  int		i,			// Current element
		result;			// Result of comparison
  static const char * const ignored[] =
  {					// Ignored attributes
    "attributes-charset",
    "attributes-natural-language",
    "charset-configured",
    "charset-supported",
    "device-service-count",
    "device-uuid",
    "document-format-varying-attributes",
    "generated-natural-language-supported",
    "identify-actions-default",
    "identify-actions-supported",
    "ipp-features-supported",
    "ipp-versions-supproted",
    "ippget-event-life",
    "job-hold-until-supported",
    "job-hold-until-time-supported",
    "job-ids-supported",
    "job-k-octets-supported",
    "job-settable-attributes-supported",
    "media-col-supported",
    "multiple-document-jobs-supported",
    "multiple-operation-time-out",
    "multiple-operation-time-out-action",
    "natural-language-configured",
    "notify-attributes-supported",
    "notify-events-default",
    "notify-events-supported",
    "notify-lease-duration-default",
    "notify-lease-duration-supported",
    "notify-max-events-supported",
    "notify-pull-method-supported",
    "operations-supported",
    "printer-alert",
    "printer-alert-description",
    "printer-camera-image-uri",
    "printer-charge-info",
    "printer-charge-info-uri",
    "printer-config-change-date-time",
    "printer-config-change-time",
    "printer-current-time",
    "printer-detailed-status-messages",
    "printer-dns-sd-name",
    "printer-fax-log-uri",
    "printer-get-attributes-supported",
    "printer-icons",
    "printer-id",
    "printer-info",
    "printer-is-accepting-jobs",
    "printer-message-date-time",
    "printer-message-from-operator",
    "printer-message-time",
    "printer-more-info",
    "printer-service-type",
    "printer-settable-attributes-supported",
    "printer-state",
    "printer-state-message",
    "printer-state-reasons",
    "printer-static-resource-directory-uri",
    "printer-static-resource-k-octets-free",
    "printer-static-resource-k-octets-supported",
    "printer-strings-languages-supported",
    "printer-strings-uri",
    "printer-supply-info-uri",
    "printer-up-time",
    "printer-uri-supported",
    "printer-xri-supported",
    "queued-job-count",
    "reference-uri-scheme-supported",
    "uri-authentication-supported",
    "uri-security-supported",
    "which-jobs-supported",
    "xri-authentication-supported",
    "xri-security-supported",
    "xri-uri-scheme-supported"
  };


  (void)f;
  (void)user_data;

  for (i = 0, result = 1; i < (int)(sizeof(ignored) / sizeof(ignored[0])); i ++)
  {
    if ((result = strcmp(attr, ignored[i])) <= 0)
      break;
  }

  return (result != 0);
}


//
// 'ippserver_error_cb()' - Log an error message.
//

static bool				// O - `true` to continue, `false` to stop
ippserver_error_cb(
    ipp_file_t *f,			// I - IPP file data
    void       *user_data,		// I - User data pointer (unused)
    const char *error)			// I - Error message
{
  (void)f;
  (void)user_data;

  _cupsLangPrintf(stderr, "%s\n", error);

  return (false);
}


//
// 'load_ippserver_attributes()' - Load IPP attributes from an ippserver file.
//

static ipp_t *				// O - IPP attributes or `NULL` on error
load_ippserver_attributes(
    const char   *servername,		// I - Server name or `NULL` for default
    int          serverport,		// I - Server port number
    const char   *filename,		// I - ippserver attribute filename
    cups_array_t *docformats)		// I - document-format-supported values
{
  ipp_file_t	*file;			// IPP data file
  ipp_t		*attrs;			// IPP attributes
  char		temp[256];		// Temporary string


  (void)docformats; // for now

  // Setup callbacks and variables for the printer configuration file...
  //
  // The following additional variables are supported:
  //
  // - SERVERNAME: The host name of the server.
  // - SERVERPORT: The default port of the server.
  attrs = ippNew();
  file  = ippFileNew(NULL, (ipp_fattr_cb_t)ippserver_attr_cb, (ipp_ferror_cb_t)ippserver_error_cb, NULL);

  ippFileSetAttributes(file, attrs);
  ippFileSetGroupTag(file, IPP_TAG_PRINTER);

  if (servername)
  {
    ippFileSetVar(file, "SERVERNAME", servername);
  }
  else
  {
    httpGetHostname(NULL, temp, sizeof(temp));
    ippFileSetVar(file, "SERVERNAME", temp);
  }

  snprintf(temp, sizeof(temp), "%d", serverport);
  ippFileSetVar(file, "SERVERPORT", temp);

  // Load attributes and values for the printer...
  ippFileOpen(file, filename, "r");
  ippFileRead(file, NULL, false);

  // Free memory and return...
  ippFileDelete(file);

  return (attrs);
}


//
// 'load_legacy_attributes()' - Load IPP attributes using the old ippserver
//                              options.
//

static ipp_t *				// O - IPP attributes or `NULL` on error
load_legacy_attributes(
    const char   *make,			// I - Manufacturer name
    const char   *model,		// I - Model name
    int          ppm,			// I - pages-per-minute
    int          ppm_color,		// I - pages-per-minute-color
    int          duplex,		// I - Duplex support?
    cups_array_t *docformats)		// I - document-format-supported values
{
  size_t		i;		// Looping var
  ipp_t			*attrs,		// IPP attributes
			*col;		// Collection value
  ipp_attribute_t	*attr;		// Current attribute
  char			device_id[1024],// printer-device-id
			*ptr,		// Pointer into device ID
			make_model[128];// printer-make-and-model
  const char		*format,	// Current document format
			*prefix;	// Prefix for device ID
  size_t		num_media;	// Number of media
  const char * const	*media;		// List of media
  size_t		num_ready;	// Number of loaded media
  const char * const	*ready;		// List of loaded media
  pwg_media_t		*pwg;		// PWG media size information
  static const char * const media_supported[] =
  {					// media-supported values
    "na_letter_8.5x11in",		// Letter
    "na_legal_8.5x14in",		// Legal
    "iso_a4_210x297mm",			// A4
    "na_number-10_4.125x9.5in",		// #10 Envelope
    "iso_dl_110x220mm"			// DL Envelope
  };
  static const char * const media_supported_color[] =
  {					// media-supported values
    "na_letter_8.5x11in",		// Letter
    "na_legal_8.5x14in",		// Legal
    "iso_a4_210x297mm",			// A4
    "na_number-10_4.125x9.5in",		// #10 Envelope
    "iso_dl_110x220mm",			// DL Envelope
    "na_index-3x5_3x5in",		// Photo 3x5
    "oe_photo-l_3.5x5in",		// Photo L
    "na_index-4x6_4x6in",		// Photo 4x6
    "iso_a6_105x148mm",			// A6
    "na_5x7_5x7in",			// Photo 5x7 aka 2L
    "iso_a5_148x210mm",			// A5
    "roll_min_4x1in",			// Roll
    "roll_max_8.5x39.6in"		// Roll
  };
  static const char * const media_ready[] =
  {					// media-ready values
    "na_letter_8.5x11in",		// Letter
    "na_number-10_4.125x9.5in"		// #10
  };
  static const char * const media_ready_color[] =
  {					// media-ready values
    "na_letter_8.5x11in",		// Letter
    "na_index-4x6_4x6in",		// Photo 4x6
    "roll_current_8.5x0in"		// 8.5" roll
  };
  static const char * const media_source_supported[] =
  {					// media-source-supported values
    "auto",
    "main",
    "manual",
    "by-pass-tray"			// AKA multi-purpose tray
  };
  static const char * const media_source_supported_color[] =
  {					// media-source-supported values
    "auto",
    "main",
    "photo",
    "roll"
  };
  static const char * const media_type_supported[] =
  {					// media-type-supported values
    "auto",
    "cardstock",
    "envelope",
    "labels",
    "other",
    "stationery",
    "stationery-letterhead",
    "transparency"
  };
  static const char * const media_type_supported_color[] =
  {					// media-type-supported values
    "auto",
    "cardstock",
    "envelope",
    "labels",
    "other",
    "stationery",
    "stationery-letterhead",
    "transparency",
    "photographic-glossy",
    "photographic-high-gloss",
    "photographic-matte",
    "photographic-satin",
    "photographic-semi-gloss"
  };
  static const int	media_bottom_margin_supported[] =
  {					// media-bottom-margin-supported values
    635					// 1/4"
  };
  static const int	media_bottom_margin_supported_color[] =
  {					// media-bottom/top-margin-supported values
    0,					// Borderless
    1168				// 0.46" (common HP inkjet bottom margin)
  };
  static const int	media_lr_margin_supported[] =
  {					// media-left/right-margin-supported values
    340,				// 3.4mm (historical HP PCL A4 margin)
    635					// 1/4"
  };
  static const int	media_lr_margin_supported_color[] =
  {					// media-left/right-margin-supported values
    0,					// Borderless
    340,				// 3.4mm (historical HP PCL A4 margin)
    635					// 1/4"
  };
  static const int	media_top_margin_supported[] =
  {					// media-top-margin-supported values
    635					// 1/4"
  };
  static const int	media_top_margin_supported_color[] =
  {					// media-top/top-margin-supported values
    0,					// Borderless
    102					// 0.04" (common HP inkjet top margin
  };
  static const int	orientation_requested_supported[4] =
  {					// orientation-requested-supported values
    IPP_ORIENT_PORTRAIT,
    IPP_ORIENT_LANDSCAPE,
    IPP_ORIENT_REVERSE_LANDSCAPE,
    IPP_ORIENT_REVERSE_PORTRAIT
  };
  static const char * const overrides_supported[] =
  {					// overrides-supported values
    "document-numbers",
    "media",
    "media-col",
    "orientation-requested",
    "pages"
  };
  static const char * const print_color_mode_supported[] =
  {					// print-color-mode-supported values
    "monochrome"
  };
  static const char * const print_color_mode_supported_color[] =
  {					// print-color-mode-supported values
    "auto",
    "color",
    "monochrome"
  };
  static const int	print_quality_supported[] =
  {					// print-quality-supported values
    IPP_QUALITY_DRAFT,
    IPP_QUALITY_NORMAL,
    IPP_QUALITY_HIGH
  };
  static const char * const printer_input_tray[] =
  {					// printer-input-tray values
    "type=sheetFeedAutoRemovableTray;mediafeed=0;mediaxfeed=0;maxcapacity=-2;level=-2;status=0;name=auto",
    "type=sheetFeedAutoRemovableTray;mediafeed=0;mediaxfeed=0;maxcapacity=250;level=100;status=0;name=main",
    "type=sheetFeedManual;mediafeed=0;mediaxfeed=0;maxcapacity=1;level=-2;status=0;name=manual",
    "type=sheetFeedAutoNonRemovableTray;mediafeed=0;mediaxfeed=0;maxcapacity=25;level=-2;status=0;name=by-pass-tray"
  };
  static const char * const printer_input_tray_color[] =
  {					// printer-input-tray values
    "type=sheetFeedAutoRemovableTray;mediafeed=0;mediaxfeed=0;maxcapacity=-2;level=-2;status=0;name=auto",
    "type=sheetFeedAutoRemovableTray;mediafeed=0;mediaxfeed=0;maxcapacity=250;level=-2;status=0;name=main",
    "type=sheetFeedAutoRemovableTray;mediafeed=0;mediaxfeed=0;maxcapacity=25;level=-2;status=0;name=photo",
    "type=continuousRoll;mediafeed=0;mediaxfeed=0;maxcapacity=100;level=-2;status=0;name=roll"
  };
  static const char * const printer_supply[] =
  {					// printer-supply values
    "index=1;class=receptacleThatIsFilled;type=wasteToner;unit=percent;"
        "maxcapacity=100;level=25;colorantname=unknown;",
    "index=2;class=supplyThatIsConsumed;type=toner;unit=percent;"
        "maxcapacity=100;level=75;colorantname=black;"
  };
  static const char * const printer_supply_color[] =
  {					// printer-supply values
    "index=1;class=receptacleThatIsFilled;type=wasteInk;unit=percent;"
        "maxcapacity=100;level=25;colorantname=unknown;",
    "index=2;class=supplyThatIsConsumed;type=ink;unit=percent;"
        "maxcapacity=100;level=75;colorantname=black;",
    "index=3;class=supplyThatIsConsumed;type=ink;unit=percent;"
        "maxcapacity=100;level=50;colorantname=cyan;",
    "index=4;class=supplyThatIsConsumed;type=ink;unit=percent;"
        "maxcapacity=100;level=33;colorantname=magenta;",
    "index=5;class=supplyThatIsConsumed;type=ink;unit=percent;"
        "maxcapacity=100;level=67;colorantname=yellow;"
  };
  static const char * const printer_supply_description[] =
  {					// printer-supply-description values
    "Toner Waste Tank",
    "Black Toner"
  };
  static const char * const printer_supply_description_color[] =
  {					// printer-supply-description values
    "Ink Waste Tank",
    "Black Ink",
    "Cyan Ink",
    "Magenta Ink",
    "Yellow Ink"
  };
  static const int	pwg_raster_document_resolution_supported[] =
  {
    300,
    600
  };
  static const char * const pwg_raster_document_type_supported[] =
  {
    "black_1",
    "sgray_8"
  };
  static const char * const pwg_raster_document_type_supported_color[] =
  {
    "black_1",
    "sgray_8",
    "srgb_8",
    "srgb_16"
  };
  static const char * const sides_supported[] =
  {					// sides-supported values
    "one-sided",
    "two-sided-long-edge",
    "two-sided-short-edge"
  };
  static const char * const urf_supported[] =
  {					// urf-supported values
    "CP1",
    "IS1-4-5-19",
    "MT1-2-3-4-5-6",
    "RS600",
    "V1.4",
    "W8"
  };
  static const char * const urf_supported_color[] =
  {					// urf-supported values
    "CP1",
    "IS1-4-5-7-19",
    "MT1-2-3-4-5-6-8-9-10-11-12-13",
    "RS600",
    "SRGB24",
    "V1.4",
    "W8"
  };
  static const char * const urf_supported_color_duplex[] =
  {					// urf-supported values
    "CP1",
    "IS1-4-5-7-19",
    "MT1-2-3-4-5-6-8-9-10-11-12-13",
    "RS600",
    "SRGB24",
    "V1.4",
    "W8",
    "DM3"
  };
  static const char * const urf_supported_duplex[] =
  {					// urf-supported values
    "CP1",
    "IS1-4-5-19",
    "MT1-2-3-4-5-6",
    "RS600",
    "V1.4",
    "W8",
    "DM1"
  };


  attrs = ippNew();

  if (ppm_color > 0)
  {
    num_media = (int)(sizeof(media_supported_color) / sizeof(media_supported_color[0]));
    media     = media_supported_color;
    num_ready = (int)(sizeof(media_ready_color) / sizeof(media_ready_color[0]));
    ready     = media_ready_color;
  }
  else
  {
    num_media = (int)(sizeof(media_supported) / sizeof(media_supported[0]));
    media     = media_supported;
    num_ready = (int)(sizeof(media_ready) / sizeof(media_ready[0]));
    ready     = media_ready;
  }

  // color-supported
  ippAddBoolean(attrs, IPP_TAG_PRINTER, "color-supported", ppm_color > 0);

  // copies-default
  ippAddInteger(attrs, IPP_TAG_PRINTER, IPP_TAG_INTEGER, "copies-default", 1);

  // copies-supported
  ippAddRange(attrs, IPP_TAG_PRINTER, "copies-supported", 1, (cupsArrayFind(docformats, (void *)"application/pdf") != NULL || cupsArrayFind(docformats, (void *)"image/jpeg") != NULL) ? 999 : 1);

  // document-password-supported
  if (cupsArrayFind(docformats, (void *)"application/pdf"))
    ippAddInteger(attrs, IPP_TAG_PRINTER, IPP_TAG_INTEGER, "document-password-supported", 1023);

  // finishing-template-supported
  ippAddString(attrs, IPP_TAG_PRINTER, IPP_CONST_TAG(IPP_TAG_KEYWORD), "finishing-template-supported", NULL, "none");

  // finishings-col-database
  col = ippNew();
  ippAddString(col, IPP_TAG_PRINTER, IPP_CONST_TAG(IPP_TAG_KEYWORD), "finishing-template", NULL, "none");
  ippAddCollection(attrs, IPP_TAG_PRINTER, "finishings-col-database", col);
  ippDelete(col);

  // finishings-col-default
  col = ippNew();
  ippAddString(col, IPP_TAG_PRINTER, IPP_CONST_TAG(IPP_TAG_KEYWORD), "finishing-template", NULL, "none");
  ippAddCollection(attrs, IPP_TAG_PRINTER, "finishings-col-default", col);
  ippDelete(col);

  // finishings-col-ready
  col = ippNew();
  ippAddString(col, IPP_TAG_PRINTER, IPP_CONST_TAG(IPP_TAG_KEYWORD), "finishing-template", NULL, "none");
  ippAddCollection(attrs, IPP_TAG_PRINTER, "finishings-col-ready", col);
  ippDelete(col);

  // finishings-col-supported
  ippAddString(attrs, IPP_TAG_PRINTER, IPP_CONST_TAG(IPP_TAG_KEYWORD), "finishings-col-supported", NULL, "finishing-template");

  // finishings-default
  ippAddInteger(attrs, IPP_TAG_PRINTER, IPP_TAG_ENUM, "finishings-default", IPP_FINISHINGS_NONE);

  // finishings-ready
  ippAddInteger(attrs, IPP_TAG_PRINTER, IPP_TAG_ENUM, "finishings-ready", IPP_FINISHINGS_NONE);

  // finishings-supported
  ippAddInteger(attrs, IPP_TAG_PRINTER, IPP_TAG_ENUM, "finishings-supported", IPP_FINISHINGS_NONE);

  // media-bottom-margin-supported
  if (ppm_color > 0)
    ippAddIntegers(attrs, IPP_TAG_PRINTER, IPP_TAG_INTEGER, "media-bottom-margin-supported", (int)(sizeof(media_bottom_margin_supported) / sizeof(media_bottom_margin_supported[0])), media_bottom_margin_supported);
  else
    ippAddIntegers(attrs, IPP_TAG_PRINTER, IPP_TAG_INTEGER, "media-bottom-margin-supported", (int)(sizeof(media_bottom_margin_supported_color) / sizeof(media_bottom_margin_supported_color[0])), media_bottom_margin_supported_color);

  // media-col-database and media-col-default
  for (i = 0, attr = NULL; i < num_media; i ++)
  {
    int		bottom, left,		// media-xxx-margins
		right, top;
    const char	*source;		// media-source, if any

    if ((pwg = pwgMediaForPWG(media[i])) == NULL)
      continue;

    if (pwg->width < 21000 && pwg->length < 21000)
    {
      source = "photo";			// Photo size media from photo tray
      bottom =				// Borderless margins
      left   =
      right  =
      top    = 0;
    }
    else if (pwg->width < 21000)
    {
      source = "by-pass-tray";		// Envelopes from multi-purpose tray
      bottom = ppm_color > 0 ? media_bottom_margin_supported_color[1] : media_bottom_margin_supported[0];
      left   =				// Left/right margins are standard
      right  = media_lr_margin_supported[1];
      top    = ppm_color > 0 ? media_top_margin_supported_color[1] : media_top_margin_supported[0];
    }
    else if (pwg->width == 21000)
    {
      source = NULL;			// A4 from any tray
      bottom = ppm_color > 0 ? media_bottom_margin_supported_color[1] : media_bottom_margin_supported[0];
      left   =				// Left/right margins are reduced
      right  = media_lr_margin_supported[0];
      top    = ppm_color > 0 ? media_top_margin_supported_color[1] : media_top_margin_supported[0];
    }
    else
    {
      source = NULL;			// Other size media from any tray
      bottom = ppm_color > 0 ? media_bottom_margin_supported_color[1] : media_bottom_margin_supported[0];
      left   =				// Left/right margins are standard
      right  = media_lr_margin_supported[1];
      top    = ppm_color > 0 ? media_top_margin_supported_color[1] : media_top_margin_supported[0];
    }

    if (!strncmp(media[i], "roll_min_", 9) && i < (num_media - 1))
    {
      // Roll min/max range...
      pwg_media_t	*pwg2;		// Max size
      ipp_t		*media_size;	// media-size member attribute

      i ++;
      if ((pwg2 = pwgMediaForPWG(media[i])) == NULL)
        continue;

      media_size = ippNew();
      ippAddRange(media_size, IPP_TAG_ZERO, "x-dimension", pwg->width, pwg2->width);
      ippAddRange(media_size, IPP_TAG_ZERO, "y-dimension", pwg->length, pwg2->length);

      col = create_media_col(NULL, source, NULL, media_size, bottom, left, right, top);
    }
    else
    {
      // Sheet size
      col = create_media_col(media[i], source, NULL, create_media_size(pwg->width, pwg->length), bottom, left, right, top);
    }

    if (attr)
      ippSetCollection(attrs, &attr, ippGetCount(attr), col);
    else
      attr = ippAddCollection(attrs, IPP_TAG_PRINTER, "media-col-database", col);

    ippDelete(col);
  }

  // media-col-default
  if ((pwg = pwgMediaForPWG(ready[0])) != NULL)
  {
    if (pwg->width == 21000)
      col = create_media_col(ready[0], "main", "stationery", create_media_size(pwg->width, pwg->length), ppm_color > 0 ? media_bottom_margin_supported_color[1] : media_bottom_margin_supported[0], media_lr_margin_supported[0], media_lr_margin_supported[0], ppm_color > 0 ? media_top_margin_supported_color[1] : media_top_margin_supported[0]);
    else
      col = create_media_col(ready[0], "main", "stationery", create_media_size(pwg->width, pwg->length), ppm_color > 0 ? media_bottom_margin_supported_color[1] : media_bottom_margin_supported[0], media_lr_margin_supported[1], media_lr_margin_supported[1], ppm_color > 0 ? media_top_margin_supported_color[1] : media_top_margin_supported[0]);

    ippAddCollection(attrs, IPP_TAG_PRINTER, "media-col-default", col);

    ippDelete(col);
  }

  // media-col-ready
  for (i = 0, attr = NULL; i < num_ready; i ++)
  {
    int		bottom, left,		// media-xxx-margins
		right, top;
    const char	*source,		// media-source
		*type;			// media-type

    if ((pwg = pwgMediaForPWG(ready[i])) == NULL)
      continue;

    if (pwg->width < 21000 && pwg->length < 21000)
    {
      source = "photo";			// Photo size media from photo tray
      type   = "photographic-glossy";	// Glossy photo paper
      bottom =				// Borderless margins
      left   =
      right  =
      top    = 0;
    }
    else if (pwg->width < 21000)
    {
      source = "by-pass-tray";		// Envelopes from multi-purpose tray
      type   = "envelope";		// Envelope
      bottom = ppm_color > 0 ? media_bottom_margin_supported_color[1] : media_bottom_margin_supported[0];
      left   =				// Left/right margins are standard
      right  = media_lr_margin_supported[1];
      top    = ppm_color > 0 ? media_top_margin_supported_color[1] : media_top_margin_supported[0];
    }
    else if (pwg->width == 21000)
    {
      source = "main";			// A4 from main tray
      type   = "stationery";		// Plain paper
      bottom = ppm_color > 0 ? media_bottom_margin_supported_color[1] : media_bottom_margin_supported[0];
      left   =				// Left/right margins are reduced
      right  = media_lr_margin_supported[0];
      top    = ppm_color > 0 ? media_top_margin_supported_color[1] : media_top_margin_supported[0];
    }
    else
    {
      source = "main";			// A4 from main tray
      type   = "stationery";		// Plain paper
      bottom = ppm_color > 0 ? media_bottom_margin_supported_color[1] : media_bottom_margin_supported[0];
      left   =				// Left/right margins are standard
      right  = media_lr_margin_supported[1];
      top    = ppm_color > 0 ? media_top_margin_supported_color[1] : media_top_margin_supported[0];
    }

    col = create_media_col(ready[i], source, type, create_media_size(pwg->width, pwg->length), bottom, left, right, top);

    if (attr)
      ippSetCollection(attrs, &attr, ippGetCount(attr), col);
    else
      attr = ippAddCollection(attrs, IPP_TAG_PRINTER, "media-col-ready", col);

    ippDelete(col);
  }

  // media-default
  ippAddString(attrs, IPP_TAG_PRINTER, IPP_CONST_TAG(IPP_TAG_KEYWORD), "media-default", NULL, media[0]);

  // media-left/right-margin-supported
  if (ppm_color > 0)
  {
    ippAddIntegers(attrs, IPP_TAG_PRINTER, IPP_TAG_INTEGER, "media-left-margin-supported", (int)(sizeof(media_lr_margin_supported_color) / sizeof(media_lr_margin_supported_color[0])), media_lr_margin_supported_color);
    ippAddIntegers(attrs, IPP_TAG_PRINTER, IPP_TAG_INTEGER, "media-right-margin-supported", (int)(sizeof(media_lr_margin_supported_color) / sizeof(media_lr_margin_supported_color[0])), media_lr_margin_supported_color);
  }
  else
  {
    ippAddIntegers(attrs, IPP_TAG_PRINTER, IPP_TAG_INTEGER, "media-left-margin-supported", (int)(sizeof(media_lr_margin_supported) / sizeof(media_lr_margin_supported[0])), media_lr_margin_supported);
    ippAddIntegers(attrs, IPP_TAG_PRINTER, IPP_TAG_INTEGER, "media-right-margin-supported", (int)(sizeof(media_lr_margin_supported) / sizeof(media_lr_margin_supported[0])), media_lr_margin_supported);
  }

  // media-ready
  ippAddStrings(attrs, IPP_TAG_PRINTER, IPP_TAG_KEYWORD, "media-ready", num_ready, NULL, ready);

  // media-supported
  ippAddStrings(attrs, IPP_TAG_PRINTER, IPP_CONST_TAG(IPP_TAG_KEYWORD), "media-supported", num_media, NULL, media);

  // media-size-supported
  for (i = 0, attr = NULL; i < num_media; i ++)
  {
    if ((pwg = pwgMediaForPWG(media[i])) == NULL)
      continue;

    if (!strncmp(media[i], "roll_min_", 9) && i < (num_media - 1))
    {
      // Roll min/max range...
      pwg_media_t	*pwg2;		// Max size

      i ++;
      if ((pwg2 = pwgMediaForPWG(media[i])) == NULL)
        continue;

      col = create_media_size_range(pwg->width, pwg2->width, pwg->length, pwg2->length);
    }
    else
    {
      // Sheet size...
      col = create_media_size(pwg->width, pwg->length);
    }

    if (attr)
      ippSetCollection(attrs, &attr, ippGetCount(attr), col);
    else
      attr = ippAddCollection(attrs, IPP_TAG_PRINTER, "media-size-supported", col);

    ippDelete(col);
  }

  // media-source-supported
  if (ppm_color > 0)
    ippAddStrings(attrs, IPP_TAG_PRINTER, IPP_CONST_TAG(IPP_TAG_KEYWORD), "media-source-supported", (int)(sizeof(media_source_supported_color) / sizeof(media_source_supported_color[0])), NULL, media_source_supported_color);
  else
    ippAddStrings(attrs, IPP_TAG_PRINTER, IPP_CONST_TAG(IPP_TAG_KEYWORD), "media-source-supported", (int)(sizeof(media_source_supported) / sizeof(media_source_supported[0])), NULL, media_source_supported);

  // media-top-margin-supported
  if (ppm_color > 0)
    ippAddIntegers(attrs, IPP_TAG_PRINTER, IPP_TAG_INTEGER, "media-top-margin-supported", (int)(sizeof(media_top_margin_supported) / sizeof(media_top_margin_supported[0])), media_top_margin_supported);
  else
    ippAddIntegers(attrs, IPP_TAG_PRINTER, IPP_TAG_INTEGER, "media-top-margin-supported", (int)(sizeof(media_top_margin_supported_color) / sizeof(media_top_margin_supported_color[0])), media_top_margin_supported_color);

  // media-type-supported
  if (ppm_color > 0)
    ippAddStrings(attrs, IPP_TAG_PRINTER, IPP_CONST_TAG(IPP_TAG_KEYWORD), "media-type-supported", (int)(sizeof(media_type_supported_color) / sizeof(media_type_supported_color[0])), NULL, media_type_supported_color);
  else
    ippAddStrings(attrs, IPP_TAG_PRINTER, IPP_CONST_TAG(IPP_TAG_KEYWORD), "media-type-supported", (int)(sizeof(media_type_supported) / sizeof(media_type_supported[0])), NULL, media_type_supported);

  // orientation-requested-default
  ippAddInteger(attrs, IPP_TAG_PRINTER, IPP_TAG_ENUM, "orientation-requested-default", IPP_ORIENT_PORTRAIT);

  // orientation-requested-supported
  if (cupsArrayFind(docformats, (void *)"application/pdf") || cupsArrayFind(docformats, (void *)"image/jpeg"))
    ippAddIntegers(attrs, IPP_TAG_PRINTER, IPP_TAG_ENUM, "orientation-requested-supported", (int)(sizeof(orientation_requested_supported) / sizeof(orientation_requested_supported[0])), orientation_requested_supported);
  else
    ippAddInteger(attrs, IPP_TAG_PRINTER, IPP_TAG_ENUM, "orientation-requested-supported", IPP_ORIENT_PORTRAIT);

  // output-bin-default
  if (ppm_color > 0)
    ippAddString(attrs, IPP_TAG_PRINTER, IPP_CONST_TAG(IPP_TAG_KEYWORD), "output-bin-default", NULL, "face-up");
  else
    ippAddString(attrs, IPP_TAG_PRINTER, IPP_CONST_TAG(IPP_TAG_KEYWORD), "output-bin-default", NULL, "face-down");

  // output-bin-supported
  if (ppm_color > 0)
    ippAddString(attrs, IPP_TAG_PRINTER, IPP_CONST_TAG(IPP_TAG_KEYWORD), "output-bin-supported", NULL, "face-up");
  else
    ippAddString(attrs, IPP_TAG_PRINTER, IPP_CONST_TAG(IPP_TAG_KEYWORD), "output-bin-supported", NULL, "face-down");

  // overrides-supported
  if (cupsArrayFind(docformats, (void *)"application/pdf"))
    ippAddStrings(attrs, IPP_TAG_PRINTER, IPP_TAG_KEYWORD, "overrides-supported", (int)(sizeof(overrides_supported) / sizeof(overrides_supported[0])), NULL, overrides_supported);

  // page-ranges-supported
  ippAddBoolean(attrs, IPP_TAG_PRINTER, "page-ranges-supported", cupsArrayFind(docformats, (void *)"application/pdf") != NULL);

  // pages-per-minute
  ippAddInteger(attrs, IPP_TAG_PRINTER, IPP_TAG_INTEGER, "pages-per-minute", ppm);

  // pages-per-minute-color
  if (ppm_color > 0)
    ippAddInteger(attrs, IPP_TAG_PRINTER, IPP_TAG_INTEGER, "pages-per-minute-color", ppm_color);

  // print-color-mode-default
  ippAddString(attrs, IPP_TAG_PRINTER, IPP_CONST_TAG(IPP_TAG_KEYWORD), "print-color-mode-default", NULL, ppm_color > 0 ? "auto" : "monochrome");

  // print-color-mode-supported
  if (ppm_color > 0)
    ippAddStrings(attrs, IPP_TAG_PRINTER, IPP_CONST_TAG(IPP_TAG_KEYWORD), "print-color-mode-supported", (int)(sizeof(print_color_mode_supported_color) / sizeof(print_color_mode_supported_color[0])), NULL, print_color_mode_supported_color);
  else
    ippAddStrings(attrs, IPP_TAG_PRINTER, IPP_CONST_TAG(IPP_TAG_KEYWORD), "print-color-mode-supported", (int)(sizeof(print_color_mode_supported) / sizeof(print_color_mode_supported[0])), NULL, print_color_mode_supported);

  // print-content-optimize-default
  ippAddString(attrs, IPP_TAG_PRINTER, IPP_CONST_TAG(IPP_TAG_KEYWORD), "print-content-optimize-default", NULL, "auto");

  // print-content-optimize-supported
  ippAddString(attrs, IPP_TAG_PRINTER, IPP_CONST_TAG(IPP_TAG_KEYWORD), "print-content-optimize-supported", NULL, "auto");

  // print-quality-default
  ippAddInteger(attrs, IPP_TAG_PRINTER, IPP_TAG_ENUM, "print-quality-default", IPP_QUALITY_NORMAL);

  // print-quality-supported
  ippAddIntegers(attrs, IPP_TAG_PRINTER, IPP_TAG_ENUM, "print-quality-supported", (int)(sizeof(print_quality_supported) / sizeof(print_quality_supported[0])), print_quality_supported);

  // print-rendering-intent-default
  ippAddString(attrs, IPP_TAG_PRINTER, IPP_CONST_TAG(IPP_TAG_KEYWORD), "print-rendering-intent-default", NULL, "auto");

  // print-rendering-intent-supported
  ippAddString(attrs, IPP_TAG_PRINTER, IPP_CONST_TAG(IPP_TAG_KEYWORD), "print-rendering-intent-supported", NULL, "auto");

  // printer-device-id
  snprintf(device_id, sizeof(device_id), "MFG:%s;MDL:%s;", make, model);
  ptr    = device_id + strlen(device_id);
  prefix = "CMD:";
  for (format = (const char *)cupsArrayGetFirst(docformats); format; format = (const char *)cupsArrayGetNext(docformats))
  {
    if (!strcasecmp(format, "application/pdf"))
      snprintf(ptr, sizeof(device_id) - (size_t)(ptr - device_id), "%sPDF", prefix);
    else if (!strcasecmp(format, "application/postscript"))
      snprintf(ptr, sizeof(device_id) - (size_t)(ptr - device_id), "%sPS", prefix);
    else if (!strcasecmp(format, "application/vnd.hp-PCL"))
      snprintf(ptr, sizeof(device_id) - (size_t)(ptr - device_id), "%sPCL", prefix);
    else if (!strcasecmp(format, "image/jpeg"))
      snprintf(ptr, sizeof(device_id) - (size_t)(ptr - device_id), "%sJPEG", prefix);
    else if (!strcasecmp(format, "image/png"))
      snprintf(ptr, sizeof(device_id) - (size_t)(ptr - device_id), "%sPNG", prefix);
    else if (!strcasecmp(format, "image/pwg-raster"))
      snprintf(ptr, sizeof(device_id) - (size_t)(ptr - device_id), "%sPWG", prefix);
    else if (!strcasecmp(format, "image/urf"))
      snprintf(ptr, sizeof(device_id) - (size_t)(ptr - device_id), "%sURF", prefix);
    else
      continue;

    ptr += strlen(ptr);
    prefix = ",";
  }
  if (ptr < (device_id + sizeof(device_id) - 1))
  {
    *ptr++ = ';';
    *ptr = '\0';
  }
  ippAddString(attrs, IPP_TAG_PRINTER, IPP_TAG_TEXT, "printer-device-id", NULL, device_id);

  // printer-input-tray
  if (ppm_color > 0)
  {
    attr = ippAddOctetString(attrs, IPP_TAG_PRINTER, "printer-input-tray", printer_input_tray_color[0], strlen(printer_input_tray_color[0]));
    for (i = 1; i < (int)(sizeof(printer_input_tray_color) / sizeof(printer_input_tray_color[0])); i ++)
      ippSetOctetString(attrs, &attr, i, printer_input_tray_color[i], strlen(printer_input_tray_color[i]));
  }
  else
  {
    attr = ippAddOctetString(attrs, IPP_TAG_PRINTER, "printer-input-tray", printer_input_tray[0], strlen(printer_input_tray[0]));
    for (i = 1; i < (int)(sizeof(printer_input_tray) / sizeof(printer_input_tray[0])); i ++)
      ippSetOctetString(attrs, &attr, i, printer_input_tray[i], strlen(printer_input_tray[i]));
  }

  // printer-make-and-model
  snprintf(make_model, sizeof(make_model), "%s %s", make, model);
  ippAddString(attrs, IPP_TAG_PRINTER, IPP_TAG_TEXT, "printer-make-and-model", NULL, make_model);

  // printer-resolution-default
  ippAddResolution(attrs, IPP_TAG_PRINTER, "printer-resolution-default", IPP_RES_PER_INCH, 600, 600);

  // printer-resolution-supported
  ippAddResolution(attrs, IPP_TAG_PRINTER, "printer-resolution-supported", IPP_RES_PER_INCH, 600, 600);

  // printer-supply and printer-supply-description
  if (ppm_color > 0)
  {
    attr = ippAddOctetString(attrs, IPP_TAG_PRINTER, "printer-supply", printer_supply_color[0], strlen(printer_supply_color[0]));
    for (i = 1; i < (int)(sizeof(printer_supply_color) / sizeof(printer_supply_color[0])); i ++)
      ippSetOctetString(attrs, &attr, i, printer_supply_color[i], strlen(printer_supply_color[i]));

    ippAddStrings(attrs, IPP_TAG_PRINTER, IPP_CONST_TAG(IPP_TAG_TEXT), "printer-supply-description", (int)(sizeof(printer_supply_description_color) / sizeof(printer_supply_description_color[0])), NULL, printer_supply_description_color);
  }
  else
  {
    attr = ippAddOctetString(attrs, IPP_TAG_PRINTER, "printer-supply", printer_supply[0], strlen(printer_supply[0]));
    for (i = 1; i < (int)(sizeof(printer_supply) / sizeof(printer_supply[0])); i ++)
      ippSetOctetString(attrs, &attr, i, printer_supply[i], strlen(printer_supply[i]));

    ippAddStrings(attrs, IPP_TAG_PRINTER, IPP_CONST_TAG(IPP_TAG_TEXT), "printer-supply-description", (int)(sizeof(printer_supply_description) / sizeof(printer_supply_description[0])), NULL, printer_supply_description);
  }

  // pwg-raster-document-xxx-supported
  if (cupsArrayFind(docformats, (void *)"image/pwg-raster"))
  {
    ippAddResolutions(attrs, IPP_TAG_PRINTER, "pwg-raster-document-resolution-supported", (int)(sizeof(pwg_raster_document_resolution_supported) / sizeof(pwg_raster_document_resolution_supported[0])), IPP_RES_PER_INCH, pwg_raster_document_resolution_supported, pwg_raster_document_resolution_supported);

    if (ppm_color > 0 && duplex)
      ippAddString(attrs, IPP_TAG_PRINTER, IPP_CONST_TAG(IPP_TAG_KEYWORD), "pwg-raster-document-sheet-back", NULL, "rotated");
    else if (duplex)
      ippAddString(attrs, IPP_TAG_PRINTER, IPP_CONST_TAG(IPP_TAG_KEYWORD), "pwg-raster-document-sheet-back", NULL, "normal");

    if (ppm_color > 0)
      ippAddStrings(attrs, IPP_TAG_PRINTER, IPP_CONST_TAG(IPP_TAG_KEYWORD), "pwg-raster-document-type-supported", (int)(sizeof(pwg_raster_document_type_supported_color) / sizeof(pwg_raster_document_type_supported_color[0])), NULL, pwg_raster_document_type_supported_color);
    else
      ippAddStrings(attrs, IPP_TAG_PRINTER, IPP_CONST_TAG(IPP_TAG_KEYWORD), "pwg-raster-document-type-supported", (int)(sizeof(pwg_raster_document_type_supported) / sizeof(pwg_raster_document_type_supported[0])), NULL, pwg_raster_document_type_supported);
  }

  // sides-default
  ippAddString(attrs, IPP_TAG_PRINTER, IPP_CONST_TAG(IPP_TAG_KEYWORD), "sides-default", NULL, "one-sided");

  // sides-supported
  if (duplex)
    ippAddStrings(attrs, IPP_TAG_PRINTER, IPP_CONST_TAG(IPP_TAG_KEYWORD), "sides-supported", (int)(sizeof(sides_supported) / sizeof(sides_supported[0])), NULL, sides_supported);
  else
    ippAddString(attrs, IPP_TAG_PRINTER, IPP_CONST_TAG(IPP_TAG_KEYWORD), "sides-supported", NULL, "one-sided");

  // urf-supported
  if (cupsArrayFind(docformats, (void *)"image/urf"))
  {
    if (ppm_color > 0)
    {
      if (duplex)
	ippAddStrings(attrs, IPP_TAG_PRINTER, IPP_TAG_KEYWORD, "urf-supported", (int)(sizeof(urf_supported_color_duplex) / sizeof(urf_supported_color_duplex[0])), NULL, urf_supported_color_duplex);
      else
	ippAddStrings(attrs, IPP_TAG_PRINTER, IPP_TAG_KEYWORD, "urf-supported", (int)(sizeof(urf_supported_color) / sizeof(urf_supported_color[0])), NULL, urf_supported_color);
    }
    else if (duplex)
    {
      ippAddStrings(attrs, IPP_TAG_PRINTER, IPP_TAG_KEYWORD, "urf-supported", (int)(sizeof(urf_supported_duplex) / sizeof(urf_supported_duplex[0])), NULL, urf_supported_duplex);
    }
    else
    {
      ippAddStrings(attrs, IPP_TAG_PRINTER, IPP_TAG_KEYWORD, "urf-supported", (int)(sizeof(urf_supported) / sizeof(urf_supported[0])), NULL, urf_supported);
    }
  }

  return (attrs);
}


#if HAVE_LIBPAM
//
// 'pam_func()' - PAM conversation function.
//

static int				// O - Success or failure
pam_func(
    int                      num_msg,	// I - Number of messages
    const struct pam_message **msg,	// I - Messages
    struct pam_response      **resp,	// O - Responses
    void                     *appdata_ptr)
					// I - Pointer to connection
{
  int			i;		// Looping var
  struct pam_response	*replies;	// Replies
  ippeve_authdata_t	*data;		// Pointer to auth data


  // Allocate memory for the responses...
  if ((replies = malloc(sizeof(struct pam_response) * (size_t)num_msg)) == NULL)
    return (PAM_CONV_ERR);

  // Answer all of the messages...
  data = (ippeve_authdata_t *)appdata_ptr;

  for (i = 0; i < num_msg; i ++)
  {
    switch (msg[i]->msg_style)
    {
      case PAM_PROMPT_ECHO_ON:
          replies[i].resp_retcode = PAM_SUCCESS;
          replies[i].resp         = strdup(data->username);
          break;

      case PAM_PROMPT_ECHO_OFF:
          replies[i].resp_retcode = PAM_SUCCESS;
          replies[i].resp         = strdup(data->password);
          break;

      case PAM_TEXT_INFO:
          replies[i].resp_retcode = PAM_SUCCESS;
          replies[i].resp         = NULL;
          break;

      case PAM_ERROR_MSG:
          replies[i].resp_retcode = PAM_SUCCESS;
          replies[i].resp         = NULL;
          break;

      default:
          free(replies);
          return (PAM_CONV_ERR);
    }
  }

  // Return the responses back to PAM...
  *resp = replies;

  return (PAM_SUCCESS);
}
#endif // HAVE_LIBPAM


//
// 'parse_options()' - Parse URL options into CUPS options.
//
// The client->options string is destroyed by this function.
//

static int				// O - Number of options
parse_options(ippeve_client_t *client,	// I - Client
              cups_option_t   **options)// O - Options
{
  char		*name,			// Name
		*value,			// Value
		*next;			// Next name=value pair
  int		num_options = 0;	// Number of options


  *options = NULL;

  for (name = client->options; name && *name; name = next)
  {
    if ((value = strchr(name, '=')) == NULL)
      break;

    *value++ = '\0';
    if ((next = strchr(value, '&')) != NULL)
      *next++ = '\0';

    num_options = cupsAddOption(name, value, num_options, options);
  }

  return (num_options);
}


//
// 'process_attr_message()' - Process an ATTR: message from a command.
//

static void
process_attr_message(
    ippeve_job_t *job,			// I - Job
    char       *message)		// I - Message
{
  int		i,			// Looping var
		num_options = 0;	// Number of name=value pairs
  cups_option_t	*options = NULL,	// name=value pairs from message
		*option;		// Current option
  ipp_attribute_t *attr;		// Current attribute


  // Grab attributes from the message line...
  num_options = cupsParseOptions(message + 5, num_options, &options);

  // Loop through the options and record them in the printer or job objects...
  for (i = num_options, option = options; i > 0; i --, option ++)
  {
    if (!strcmp(option->name, "job-impressions"))
    {
      // Update job-impressions attribute...
      job->impressions = atoi(option->value);
    }
    else if (!strcmp(option->name, "job-impressions-completed"))
    {
      // Update job-impressions-completed attribute...
      job->impcompleted = atoi(option->value);
    }
    else if (!strncmp(option->name, "marker-", 7) || !strcmp(option->name, "printer-alert") || !strcmp(option->name, "printer-alert-description") || !strcmp(option->name, "printer-supply") || !strcmp(option->name, "printer-supply-description"))
    {
      // Update Printer Status attribute...
      cupsRWLockWrite(&job->printer->rwlock);

      if ((attr = ippFindAttribute(job->printer->attrs, option->name, IPP_TAG_ZERO)) != NULL)
        ippDeleteAttribute(job->printer->attrs, attr);

      cupsEncodeOption(job->printer->attrs, IPP_TAG_PRINTER, option->name, option->value);

      cupsRWUnlock(&job->printer->rwlock);
    }
    else
    {
      // Something else that isn't currently supported...
      fprintf(stderr, "[Job %d] Ignoring update of attribute \"%s\" with value \"%s\".\n", job->id, option->name, option->value);
    }
  }

  cupsFreeOptions(num_options, options);
}


//
// 'process_client()' - Process client requests on a thread.
//

static void *				// O - Exit status
process_client(ippeve_client_t *client)	// I - Client
{
  // Loop until we are out of requests or timeout (30 seconds)...
  bool first_time = true;		// First time request?

  while (httpWait(client->http, 30000))
  {
    if (first_time)
    {
      // See if we need to negotiate a TLS connection...
      char buf[1];			// First byte from client

      if (recv(httpGetFd(client->http), buf, 1, MSG_PEEK) == 1 && (!buf[0] || !strchr("DGHOPT", buf[0])))
      {
        fprintf(stderr, "%s Starting HTTPS session.\n", client->hostname);

	if (!httpSetEncryption(client->http, HTTP_ENCRYPTION_ALWAYS))
	{
	  fprintf(stderr, "%s Unable to encrypt connection: %s\n", client->hostname, cupsGetErrorString());
	  break;
        }

        fprintf(stderr, "%s Connection now encrypted.\n", client->hostname);
      }

      first_time = false;
    }

    if (!process_http(client))
      break;
  }

  // Close the conection to the client and return...
  delete_client(client);

  return (NULL);
}


//
// 'process_http()' - Process a HTTP request.
//

int					// O - 1 on success, 0 on failure
process_http(ippeve_client_t *client)	// I - Client connection
{
  char			uri[1024];	// URI
  http_state_t		http_state;	// HTTP state
  http_status_t		http_status;	// HTTP status
  ipp_state_t		ipp_state;	// State of IPP transfer
  char			scheme[32],	// Method/scheme
			userpass[128],	// Username:password
			hostname[HTTP_MAX_HOST],
					// Hostname
			*ptr;		// Pointer into value
  int			port;		// Port number


  // Clear state variables...
  client->username[0] = '\0';

  ippDelete(client->request);
  ippDelete(client->response);

  client->request   = NULL;
  client->response  = NULL;
  client->operation = HTTP_STATE_WAITING;

  // Read a request from the connection...
  while ((http_state = httpReadRequest(client->http, uri, sizeof(uri))) == HTTP_STATE_WAITING)
    usleep(1);

  // Parse the request line...
  if (http_state == HTTP_STATE_ERROR)
  {
    if (httpGetError(client->http) == EPIPE)
      fprintf(stderr, "%s Client closed connection.\n", client->hostname);
    else
      fprintf(stderr, "%s Bad request line (%s).\n", client->hostname, strerror(httpGetError(client->http)));

    return (0);
  }
  else if (http_state == HTTP_STATE_UNKNOWN_METHOD)
  {
    fprintf(stderr, "%s Bad/unknown operation.\n", client->hostname);
    respond_http(client, HTTP_STATUS_BAD_REQUEST, NULL, NULL, 0);
    return (0);
  }
  else if (http_state == HTTP_STATE_UNKNOWN_VERSION)
  {
    fprintf(stderr, "%s Bad HTTP version.\n", client->hostname);
    respond_http(client, HTTP_STATUS_BAD_REQUEST, NULL, NULL, 0);
    return (0);
  }

  fprintf(stderr, "%s %s %s\n", client->hostname, httpStateString(http_state), uri);

  // Separate the URI into its components...
  if (httpSeparateURI(HTTP_URI_CODING_MOST, uri, scheme, sizeof(scheme), userpass, sizeof(userpass), hostname, sizeof(hostname), &port, client->uri, sizeof(client->uri)) < HTTP_URI_STATUS_OK && (http_state != HTTP_STATE_OPTIONS || strcmp(uri, "*")))
  {
    fprintf(stderr, "%s Bad URI \"%s\".\n", client->hostname, uri);
    respond_http(client, HTTP_STATUS_BAD_REQUEST, NULL, NULL, 0);
    return (0);
  }

  if ((client->options = strchr(client->uri, '?')) != NULL)
    *(client->options)++ = '\0';

  // Process the request...
  client->start     = time(NULL);
  client->operation = httpGetState(client->http);

  // Parse incoming parameters until the status changes...
  while ((http_status = httpUpdate(client->http)) == HTTP_STATUS_CONTINUE);

  if (http_status != HTTP_STATUS_OK)
  {
    respond_http(client, HTTP_STATUS_BAD_REQUEST, NULL, NULL, 0);
    return (0);
  }

  // Validate the host header...
  if (!httpGetField(client->http, HTTP_FIELD_HOST)[0] && httpGetVersion(client->http) >= HTTP_VERSION_1_1)
  {
    // HTTP/1.1 and higher require the "Host:" field...
    fprintf(stderr, "%s Missing Host: header.\n", client->hostname);
    respond_http(client, HTTP_STATUS_BAD_REQUEST, NULL, NULL, 0);
    return (0);
  }

  cupsCopyString(client->host_field, httpGetField(client->http, HTTP_FIELD_HOST), sizeof(client->host_field));
  if ((ptr = strrchr(client->host_field, ':')) != NULL)
  {
    // Grab port number from Host: header...
    *ptr++ = '\0';
    client->host_port = atoi(ptr);
  }
  else
  {
    // Use the default port number...
    client->host_port = client->printer->port;
  }

  if ((ptr = strstr(client->host_field, ".local")) == NULL)
    ptr = strrchr(client->host_field, '.');

  if (!isdigit(client->host_field[0] & 255) && client->host_field[0] != '[' && strcmp(client->host_field, client->printer->hostname) && strcmp(client->host_field, "localhost") &&
      (!ptr || (strcmp(ptr, ".local") && strcmp(ptr, ".local."))))
  {
    fprintf(stderr, "%s Bad Host: header '%s'.\n", client->hostname, client->host_field);
    respond_http(client, HTTP_STATUS_BAD_REQUEST, NULL, NULL, 0);
    return (0);
  }

  // Handle HTTP Upgrade...
  if (!strcasecmp(httpGetField(client->http, HTTP_FIELD_CONNECTION), "Upgrade"))
  {
    if (strstr(httpGetField(client->http, HTTP_FIELD_UPGRADE), "TLS/") != NULL && !httpIsEncrypted(client->http))
    {
      if (!respond_http(client, HTTP_STATUS_SWITCHING_PROTOCOLS, NULL, NULL, 0))
        return (0);

      fprintf(stderr, "%s Upgrading to encrypted connection.\n", client->hostname);

      if (!httpSetEncryption(client->http, HTTP_ENCRYPTION_REQUIRED))
      {
        fprintf(stderr, "%s Unable to encrypt connection: %s\n", client->hostname, cupsGetErrorString());
	return (0);
      }

      fprintf(stderr, "%s Connection now encrypted.\n", client->hostname);
    }
    else if (!respond_http(client, HTTP_STATUS_NOT_IMPLEMENTED, NULL, NULL, 0))
      return (0);
  }

  // Handle new transfers...
  switch (client->operation)
  {
    case HTTP_STATE_OPTIONS :
        // Do OPTIONS command...
	return (respond_http(client, HTTP_STATUS_OK, NULL, NULL, 0));

    case HTTP_STATE_HEAD :
        if (!strcmp(client->uri, "/en.strings"))
	  return (respond_http(client, HTTP_STATUS_OK, NULL, "text/strings", 0));
        else if (!strcmp(client->uri, "/icon.png") || !strcmp(client->uri, "/icon-lg.png") || !strcmp(client->uri, "/icon-sm.png"))
	  return (respond_http(client, HTTP_STATUS_OK, NULL, "image/png", 0));
	else if (!strcmp(client->uri, "/") || !strcmp(client->uri, "/media") || !strcmp(client->uri, "/supplies"))
	  return (respond_http(client, HTTP_STATUS_OK, NULL, "text/html", 0));
	else
	  return (respond_http(client, HTTP_STATUS_NOT_FOUND, NULL, NULL, 0));

    case HTTP_STATE_GET :
        if (!strcmp(client->uri, "/en.strings"))
	{
	  // Send strings file.
          if (client->printer->strings)
          {
	    int		fd;		// Icon file
	    struct stat	fileinfo;	// Icon file information
	    char	buffer[4096];	// Copy buffer
	    ssize_t	bytes;		// Bytes

	    if ((fd = open(client->printer->strings, O_RDONLY | O_BINARY)) >= 0)
	    {
	      if (fstat(fd, &fileinfo))
	      {
		close(fd);
		return (0);
	      }
	      else if (!respond_http(client, HTTP_STATUS_OK, NULL, "text/strings", (size_t)fileinfo.st_size))
	      {
		close(fd);
		return (0);
	      }

	      while ((bytes = read(fd, buffer, sizeof(buffer))) > 0)
		httpWrite(client->http, buffer, (size_t)bytes);

	      httpFlushWrite(client->http);

	      close(fd);
	    }
	    else
	      return (respond_http(client, HTTP_STATUS_NOT_FOUND, NULL, NULL, 0));
	  }
	  else
	    return (respond_http(client, HTTP_STATUS_NOT_FOUND, NULL, NULL, 0));
        }
        else if (!strcmp(client->uri, "/icon.png"))
	{
	  // Send medium PNG icon file.
          if (client->printer->icons[1])
          {
	    int		fd;		// Icon file
	    struct stat	fileinfo;	// Icon file information
	    char	buffer[4096];	// Copy buffer
	    ssize_t	bytes;		// Bytes

	    if ((fd = open(client->printer->icons[1], O_RDONLY | O_BINARY)) >= 0)
	    {
	      if (fstat(fd, &fileinfo))
	      {
		close(fd);
		return (0);
	      }
	      else if (!respond_http(client, HTTP_STATUS_OK, NULL, "image/png", (size_t)fileinfo.st_size))
	      {
		close(fd);
		return (0);
	      }

	      while ((bytes = read(fd, buffer, sizeof(buffer))) > 0)
		httpWrite(client->http, buffer, (size_t)bytes);

	      httpFlushWrite(client->http);

	      close(fd);
	    }
	    else
	      return (respond_http(client, HTTP_STATUS_NOT_FOUND, NULL, NULL, 0));
	  }
	  else
	  {
	    fputs("Icon file is internal printer.png.\n", stderr);

	    if (!respond_http(client, HTTP_STATUS_OK, NULL, "image/png", sizeof(printer_png)))
	      return (0);

            httpWrite(client->http, (const char *)printer_png, sizeof(printer_png));
	    httpFlushWrite(client->http);
	  }
	}
        else if (!strcmp(client->uri, "/icon-lg.png"))
	{
	  // Send large PNG icon file.
          if (client->printer->icons[2])
          {
	    int		fd;		// Icon file
	    struct stat	fileinfo;	// Icon file information
	    char	buffer[4096];	// Copy buffer
	    ssize_t	bytes;		// Bytes

	    if ((fd = open(client->printer->icons[2], O_RDONLY | O_BINARY)) >= 0)
	    {
	      if (fstat(fd, &fileinfo))
	      {
		close(fd);
		return (0);
	      }
	      else if (!respond_http(client, HTTP_STATUS_OK, NULL, "image/png", (size_t)fileinfo.st_size))
	      {
		close(fd);
		return (0);
	      }

	      while ((bytes = read(fd, buffer, sizeof(buffer))) > 0)
		httpWrite(client->http, buffer, (size_t)bytes);

	      httpFlushWrite(client->http);

	      close(fd);
	    }
	    else
	      return (respond_http(client, HTTP_STATUS_NOT_FOUND, NULL, NULL, 0));
	  }
	  else
	  {
	    fputs("Icon file is internal printer-lg.png.\n", stderr);

	    if (!respond_http(client, HTTP_STATUS_OK, NULL, "image/png", sizeof(printer_lg_png)))
	      return (0);

            httpWrite(client->http, (const char *)printer_lg_png, sizeof(printer_lg_png));
	    httpFlushWrite(client->http);
	  }
	}
        else if (!strcmp(client->uri, "/icon-sm.png"))
	{
	  // Send small PNG icon file.
          if (client->printer->icons[0])
          {
	    int		fd;		// Icon file
	    struct stat	fileinfo;	// Icon file information
	    char	buffer[4096];	// Copy buffer
	    ssize_t	bytes;		// Bytes

	    if ((fd = open(client->printer->icons[0], O_RDONLY | O_BINARY)) >= 0)
	    {
	      if (fstat(fd, &fileinfo))
	      {
		close(fd);
		return (0);
	      }
	      else if (!respond_http(client, HTTP_STATUS_OK, NULL, "image/png", (size_t)fileinfo.st_size))
	      {
		close(fd);
		return (0);
	      }

	      while ((bytes = read(fd, buffer, sizeof(buffer))) > 0)
		httpWrite(client->http, buffer, (size_t)bytes);

	      httpFlushWrite(client->http);

	      close(fd);
	    }
	    else
	      return (respond_http(client, HTTP_STATUS_NOT_FOUND, NULL, NULL, 0));
	  }
	  else
	  {
	    fputs("Icon file is internal printer-sm.png.\n", stderr);

	    if (!respond_http(client, HTTP_STATUS_OK, NULL, "image/png", sizeof(printer_sm_png)))
	      return (0);

            httpWrite(client->http, (const char *)printer_sm_png, sizeof(printer_sm_png));
	    httpFlushWrite(client->http);
	  }
	}
	else
	{
	  // Authenticate if needed...
	  if ((http_status = authenticate_request(client)) != HTTP_STATUS_CONTINUE)
	  {
	    return (respond_http(client, http_status, NULL, NULL, 0));
	  }

	  if (!strcmp(client->uri, "/"))
	  {
	    // Show web status page...
	    return (show_status(client));
	  }
	  else if (!strcmp(client->uri, "/media"))
	  {
	    // Show web media page...
	    return (show_media(client));
	  }
	  else if (!strcmp(client->uri, "/supplies"))
	  {
	    // Show web supplies page...
	    return (show_supplies(client));
	  }
	  else
	    return (respond_http(client, HTTP_STATUS_NOT_FOUND, NULL, NULL, 0));
	}
	break;

    case HTTP_STATE_POST :
	if (strcmp(httpGetField(client->http, HTTP_FIELD_CONTENT_TYPE),
	           "application/ipp"))
        {
	  // Not an IPP request...
	  return (respond_http(client, HTTP_STATUS_BAD_REQUEST, NULL, NULL, 0));
	}

        // Read the IPP request...
	client->request = ippNew();

        while ((ipp_state = ippRead(client->http, client->request)) != IPP_STATE_DATA)
	{
	  if (ipp_state == IPP_STATE_ERROR)
	  {
            fprintf(stderr, "%s IPP read error (%s).\n", client->hostname, cupsGetErrorString());
	    respond_http(client, HTTP_STATUS_BAD_REQUEST, NULL, NULL, 0);
	    return (0);
	  }
	}

        // Now that we have the IPP request, process the request...
        return (process_ipp(client));

    default :
        break; // Anti-compiler-warning-code
  }

  return (1);
}


//
// 'process_ipp()' - Process an IPP request.
//

static int				// O - 1 on success, 0 on error
process_ipp(ippeve_client_t *client)	// I - Client
{
  ipp_tag_t		group;		// Current group tag
  ipp_attribute_t	*attr;		// Current attribute
  ipp_attribute_t	*charset;	// Character set attribute
  ipp_attribute_t	*language;	// Language attribute
  ipp_attribute_t	*uri;		// Printer URI attribute
  int			major, minor;	// Version number
  const char		*name;		// Name of attribute
  http_status_t		status;		// Authentication status


  debug_attributes("Request", client->request, 1);

  // First build an empty response message for this request...
  client->operation_id = ippGetOperation(client->request);
  client->response     = ippNewResponse(client->request);

  // Then validate the request header and required attributes...
  major = ippGetVersion(client->request, &minor);

  if (major < 1 || major > 2)
  {
    // Return an error, since we only support IPP 1.x and 2.x.
    respond_ipp(client, IPP_STATUS_ERROR_VERSION_NOT_SUPPORTED, "Bad request version number %d.%d.", major, minor);
  }
  else if ((major * 10 + minor) > MaxVersion)
  {
    if (httpGetState(client->http) != HTTP_STATE_POST_SEND)
      httpFlush(client->http);		// Flush trailing (junk) data

    respond_http(client, HTTP_STATUS_BAD_REQUEST, NULL, NULL, 0);
    return (0);
  }
  else if (ippGetRequestId(client->request) <= 0)
  {
    respond_ipp(client, IPP_STATUS_ERROR_BAD_REQUEST, "Bad request-id %d.", ippGetRequestId(client->request));
  }
  else if (!ippGetFirstAttribute(client->request))
  {
    respond_ipp(client, IPP_STATUS_ERROR_BAD_REQUEST, "No attributes in request.");
  }
  else
  {
    // Make sure that the attributes are provided in the correct order and  don't repeat groups...
    for (attr = ippGetFirstAttribute(client->request), group = ippGetGroupTag(attr); attr; attr = ippGetNextAttribute(client->request))
    {
      if (ippGetGroupTag(attr) < group && ippGetGroupTag(attr) != IPP_TAG_ZERO)
      {
        // Out of order; return an error...
	respond_ipp(client, IPP_STATUS_ERROR_BAD_REQUEST, "Attribute groups are out of order (%x < %x).", ippGetGroupTag(attr), group);
	break;
      }
      else
      {
	group = ippGetGroupTag(attr);
      }
    }

    if (!attr)
    {
      // Then make sure that the first three attributes are:
      //
      //   attributes-charset
      //   attributes-natural-language
      //   printer-uri/job-uri
      attr = ippGetFirstAttribute(client->request);
      name = ippGetName(attr);
      if (attr && name && !strcmp(name, "attributes-charset") && ippGetValueTag(attr) == IPP_TAG_CHARSET)
	charset = attr;
      else
	charset = NULL;

      attr = ippGetNextAttribute(client->request);
      name = ippGetName(attr);

      if (attr && name && !strcmp(name, "attributes-natural-language") && ippGetValueTag(attr) == IPP_TAG_LANGUAGE)
	language = attr;
      else
	language = NULL;

      if ((attr = ippFindAttribute(client->request, "printer-uri", IPP_TAG_URI)) != NULL)
	uri = attr;
      else if ((attr = ippFindAttribute(client->request, "job-uri", IPP_TAG_URI)) != NULL)
	uri = attr;
      else
	uri = NULL;

      if (charset && strcasecmp(ippGetString(charset, 0, NULL), "us-ascii") && strcasecmp(ippGetString(charset, 0, NULL), "utf-8"))
      {
        // Bad character set...
	respond_ipp(client, IPP_STATUS_ERROR_BAD_REQUEST, "Unsupported character set \"%s\".", ippGetString(charset, 0, NULL));
      }
      else if (!charset || !language || !uri)
      {
        // Return an error, since attributes-charset,
	// attributes-natural-language, and printer-uri/job-uri are required
	// for all operations.
	respond_ipp(client, IPP_STATUS_ERROR_BAD_REQUEST, "Missing required attributes.");
      }
      else
      {
        char		scheme[32],	// URI scheme
			userpass[32],	// Username/password in URI
			host[256],	// Host name in URI
			resource[256];	// Resource path in URI
	int		port;		// Port number in URI

        name = ippGetName(uri);

        if (httpSeparateURI(HTTP_URI_CODING_ALL, ippGetString(uri, 0, NULL), scheme, sizeof(scheme), userpass, sizeof(userpass), host, sizeof(host), &port, resource, sizeof(resource)) < HTTP_URI_STATUS_OK)
	{
	  respond_ipp(client, IPP_STATUS_ERROR_ATTRIBUTES_OR_VALUES, "Bad %s value '%s'.", name, ippGetString(uri, 0, NULL));
        }
        else if ((!strcmp(name, "job-uri") && strncmp(resource, "/ipp/print/", 11)) || (!strcmp(name, "printer-uri") && strcmp(resource, "/ipp/print") && (strcmp(resource, "/") || ippGetOperation(client->request) != IPP_OP_GET_PRINTER_ATTRIBUTES)))
	{
	  respond_ipp(client, IPP_STATUS_ERROR_NOT_FOUND, "%s %s not found.", name, ippGetString(uri, 0, NULL));
	}
	else if (client->operation_id != IPP_OP_GET_PRINTER_ATTRIBUTES && (status = authenticate_request(client)) != HTTP_STATUS_CONTINUE)
        {
          flush_document_data(client);

          return (respond_http(client, status, NULL, NULL, 0));
        }
        else
	{
	  // Handle HTTP Expect...
	  if (httpGetExpect(client->http))
	  {
	    if (httpGetExpect(client->http) == HTTP_STATUS_CONTINUE)
	    {
	      // Send 100-continue header...
	      if (!respond_http(client, HTTP_STATUS_CONTINUE, NULL, NULL, 0))
		return (0);
	    }
	    else
	    {
	      // Send 417-expectation-failed header...
	      if (!respond_http(client, HTTP_STATUS_EXPECTATION_FAILED, NULL, NULL, 0))
		return (0);

	      flush_document_data(client);
	      return (1);
	    }
	  }

	  // Try processing the operation...
	  switch (client->operation_id)
	  {
	    case IPP_OP_PRINT_JOB :
		ipp_print_job(client);
		break;

	    case IPP_OP_PRINT_URI :
		ipp_print_uri(client);
		break;

	    case IPP_OP_VALIDATE_JOB :
		ipp_validate_job(client);
		break;

	    case IPP_OP_CREATE_JOB :
		ipp_create_job(client);
		break;

	    case IPP_OP_SEND_DOCUMENT :
		ipp_send_document(client);
		break;

	    case IPP_OP_SEND_URI :
		ipp_send_uri(client);
		break;

	    case IPP_OP_CANCEL_JOB :
		ipp_cancel_job(client);
		break;

	    case IPP_OP_CANCEL_MY_JOBS :
		ipp_cancel_my_jobs(client);
		break;

	    case IPP_OP_GET_JOB_ATTRIBUTES :
		ipp_get_job_attributes(client);
		break;

	    case IPP_OP_GET_JOBS :
		ipp_get_jobs(client);
		break;

	    case IPP_OP_GET_PRINTER_ATTRIBUTES :
		ipp_get_printer_attributes(client);
		break;

	    case IPP_OP_CLOSE_JOB :
	        ipp_close_job(client);
		break;

	    case IPP_OP_IDENTIFY_PRINTER :
	        ipp_identify_printer(client);
		break;

	    default :
		respond_ipp(client, IPP_STATUS_ERROR_OPERATION_NOT_SUPPORTED, "Operation not supported.");
		break;
	  }
	}
      }
    }
  }

  // Send the HTTP header and return...
  if (httpGetState(client->http) != HTTP_STATE_POST_SEND)
    httpFlush(client->http);		// Flush trailing (junk) data

  return (respond_http(client, HTTP_STATUS_OK, NULL, "application/ipp", ippGetLength(client->response)));
}


//
// 'process_job()' - Process a print job.
//

static void *				// O - Thread exit status
process_job(ippeve_job_t *job)		// I - Job
{
  job->state          = IPP_JSTATE_PROCESSING;
  job->printer->state = IPP_PSTATE_PROCESSING;
  job->processing     = time(NULL);

  while (job->printer->state_reasons & IPPEVE_PREASON_MEDIA_EMPTY)
  {
    job->printer->state_reasons |= IPPEVE_PREASON_MEDIA_NEEDED;

    sleep(1);
  }

  job->printer->state_reasons &= (ippeve_preason_t)~IPPEVE_PREASON_MEDIA_NEEDED;

  if (job->printer->command)
  {
    // Execute a command with the job spool file and wait for it to complete...
    int 		pid,		// Process ID
			status;		// Exit status
    struct timeval	start,		// Start time
			end;		// End time
    char		*myargv[3],	// Command-line arguments
			*myenvp[400];	// Environment variables
    int			myenvc;		// Number of environment variables
    ipp_attribute_t	*attr;		// Job attribute
    char		val[1280],	// IPP_NAME=value
			*valptr;	// Pointer into string
#ifndef _WIN32
    int			mystdout = -1;	// File for stdout
    int			mypipe[2];	// Pipe for stderr
    char		line[2048],	// Line from stderr
			*ptr,		// Pointer into line
			*endptr;	// End of line
    ssize_t		bytes;		// Bytes read
#endif // !_WIN32

    fprintf(stderr, "[Job %d] Running command \"%s %s\".\n", job->id, job->printer->command, job->filename);
    gettimeofday(&start, NULL);

    // Setup the command-line arguments...
    myargv[0] = job->printer->command;
    myargv[1] = job->filename;
    myargv[2] = NULL;

    // Copy the current environment, then add environment variables for every
    // Job attribute and Printer -default attributes...
    for (myenvc = 0; environ[myenvc] && myenvc < (int)(sizeof(myenvp) / sizeof(myenvp[0]) - 1); myenvc ++)
      myenvp[myenvc] = strdup(environ[myenvc]);

    if (myenvc > (int)(sizeof(myenvp) / sizeof(myenvp[0]) - 32))
    {
      fprintf(stderr, "[Job %d] Too many environment variables to process job.\n", job->id);
      job->state = IPP_JSTATE_ABORTED;
      goto error;
    }

    snprintf(val, sizeof(val), "CONTENT_TYPE=%s", job->format);
    myenvp[myenvc ++] = strdup(val);

    if (job->printer->device_uri)
    {
      snprintf(val, sizeof(val), "DEVICE_URI=%s", job->printer->device_uri);
      myenvp[myenvc ++] = strdup(val);
    }

    if (job->printer->output_format)
    {
      snprintf(val, sizeof(val), "OUTPUT_TYPE=%s", job->printer->output_format);
      myenvp[myenvc ++] = strdup(val);
    }

    for (attr = ippGetFirstAttribute(job->printer->attrs); attr && myenvc < (int)(sizeof(myenvp) / sizeof(myenvp[0]) - 1); attr = ippGetNextAttribute(job->printer->attrs))
    {
      // Convert "attribute-name-default" to "IPP_ATTRIBUTE_NAME_DEFAULT=" and
      // "pwg-xxx" to "IPP_PWG_XXX", then add the value(s) from the attribute.
      const char	*name = ippGetName(attr),
					// Attribute name
			*suffix = strstr(name, "-default");
					// Suffix on attribute name

      if (strncmp(name, "pwg-", 4) && (!suffix || suffix[8]))
        continue;

      valptr = val;
      *valptr++ = 'I';
      *valptr++ = 'P';
      *valptr++ = 'P';
      *valptr++ = '_';
      while (*name && valptr < (val + sizeof(val) - 2))
      {
        if (*name == '-')
	  *valptr++ = '_';
	else
	  *valptr++ = (char)toupper(*name & 255);

	name ++;
      }
      *valptr++ = '=';
      ippAttributeString(attr, valptr, sizeof(val) - (size_t)(valptr - val));

      myenvp[myenvc++] = strdup(val);
    }

    for (attr = ippGetFirstAttribute(job->attrs); attr && myenvc < (int)(sizeof(myenvp) / sizeof(myenvp[0]) - 1); attr = ippGetNextAttribute(job->attrs))
    {
      // Convert "attribute-name" to "IPP_ATTRIBUTE_NAME=" and then add the
      // value(s) from the attribute.
      const char *name = ippGetName(attr);
					// Attribute name

      if (!name)
        continue;

      valptr = val;
      *valptr++ = 'I';
      *valptr++ = 'P';
      *valptr++ = 'P';
      *valptr++ = '_';
      while (*name && valptr < (val + sizeof(val) - 2))
      {
        if (*name == '-')
	  *valptr++ = '_';
	else
	  *valptr++ = (char)toupper(*name & 255);

	name ++;
      }
      *valptr++ = '=';
      ippAttributeString(attr, valptr, sizeof(val) - (size_t)(valptr - val));

      myenvp[myenvc++] = strdup(val);
    }

    if (attr)
    {
      fprintf(stderr, "[Job %d] Too many environment variables to process job.\n", job->id);
      job->state = IPP_JSTATE_ABORTED;
      goto error;
    }

    myenvp[myenvc] = NULL;

    // Now run the program...
#ifdef _WIN32
    status = _spawnvpe(_P_WAIT, job->printer->command, myargv, myenvp);

#else
    if (job->printer->device_uri)
    {
      char	scheme[32],		// URI scheme
		userpass[256],		// username:password (unused)
		host[256],		// Hostname or IP address
		resource[256];		// Resource path
      int	port;			// Port number


      if (httpSeparateURI(HTTP_URI_CODING_ALL, job->printer->device_uri, scheme, sizeof(scheme), userpass, sizeof(userpass), host, sizeof(host), &port, resource, sizeof(resource)) < HTTP_URI_STATUS_OK)
      {
        fprintf(stderr, "[Job %d] Bad device URI \"%s\".\n", job->id, job->printer->device_uri);
      }
      else if (!strcmp(scheme, "file"))
      {
        struct stat	fileinfo;	// See if this is a file or directory...

        if (stat(resource, &fileinfo))
        {
          if (errno == ENOENT)
          {
            if ((mystdout = open(resource, O_WRONLY | O_CREAT | O_TRUNC | O_BINARY, 0666)) >= 0)
	      fprintf(stderr, "[Job %d] Saving print command output to \"%s\".\n", job->id, resource);
	    else
	      fprintf(stderr, "[Job %d] Unable to create \"%s\": %s\n", job->id, resource, strerror(errno));
          }
          else
            fprintf(stderr, "[Job %d] Unable to access \"%s\": %s\n", job->id, resource, strerror(errno));
        }
        else if (S_ISDIR(fileinfo.st_mode))
        {
          if ((mystdout = create_job_file(job, line, sizeof(line), resource, "prn")) >= 0)
	    fprintf(stderr, "[Job %d] Saving print command output to \"%s\".\n", job->id, line);
          else
            fprintf(stderr, "[Job %d] Unable to create \"%s\": %s\n", job->id, line, strerror(errno));
        }
	else if (!S_ISREG(fileinfo.st_mode))
	{
	  if ((mystdout = open(resource, O_WRONLY | O_CREAT | O_TRUNC | O_BINARY, 0666)) >= 0)
	    fprintf(stderr, "[Job %d] Saving print command output to \"%s\".\n", job->id, resource);
	  else
            fprintf(stderr, "[Job %d] Unable to create \"%s\": %s\n", job->id, resource, strerror(errno));
	}
        else if ((mystdout = open(resource, O_WRONLY | O_BINARY)) >= 0)
	  fprintf(stderr, "[Job %d] Saving print command output to \"%s\".\n", job->id, resource);
	else
	  fprintf(stderr, "[Job %d] Unable to open \"%s\": %s\n", job->id, resource, strerror(errno));
      }
      else if (!strcmp(scheme, "socket"))
      {
        http_addrlist_t	*addrlist;	// List of addresses
        char		service[32];	// Service number

        snprintf(service, sizeof(service), "%d", port);

        if ((addrlist = httpAddrGetList(host, AF_UNSPEC, service)) == NULL)
          fprintf(stderr, "[Job %d] Unable to find \"%s\": %s\n", job->id, host, cupsGetErrorString());
        else if (!httpAddrConnect2(addrlist, &mystdout, 30000, &(job->cancel)))
          fprintf(stderr, "[Job %d] Unable to connect to \"%s\": %s\n", job->id, host, cupsGetErrorString());

        httpAddrFreeList(addrlist);
      }
      else
      {
        fprintf(stderr, "[Job %d] Unsupported device URI scheme \"%s\".\n", job->id, scheme);
      }
    }
    else if ((mystdout = create_job_file(job, line, sizeof(line), job->printer->directory, "prn")) >= 0)
    {
      fprintf(stderr, "[Job %d] Saving print command output to \"%s\".\n", job->id, line);
    }

    if (mystdout < 0)
    {
      if ((mystdout = open("/dev/null", O_WRONLY | O_BINARY)) < 0)
        fprintf(stderr, "[Job %d] Unable to redirect command output to /dev/null: %s", job->id, strerror(errno));
    }

    if (pipe(mypipe))
    {
      fprintf(stderr, "[Job %d] Unable to create pipe for stderr: %s\n", job->id, strerror(errno));
      mypipe[0] = mypipe[1] = -1;
    }

    if ((pid = fork()) == 0)
    {
      // Child comes here...
      if (mystdout >= 0)
      {
        close(1);
        dup2(mystdout, 1);
        close(mystdout);
      }

      if (mypipe[1] >= 0)
      {
        close(2);
	dup2(mypipe[1], 2);
	close(mypipe[0]);
	close(mypipe[1]);
      }

      execve(job->printer->command, myargv, myenvp);
      exit(errno);
    }
    else if (pid < 0)
    {
      // Unable to fork process...
      fprintf(stderr, "[Job %d] Unable to start job processing command: %s\n", job->id, strerror(errno));
      status = -1;

      if (mystdout >= 0)
	close(mystdout);

      if (mypipe[0] >= 0)
      {
	close(mypipe[0]);
	close(mypipe[1]);
      }

      // Free memory used for environment...
      while (myenvc > 0)
	free(myenvp[-- myenvc]);
    }
    else
    {
      // Free memory used for environment...
      while (myenvc > 0)
	free(myenvp[-- myenvc]);

      // Close the output file in the parent process...
      if (mystdout >= 0)
	close(mystdout);

      // If the pipe exists, read from it until EOF...
      if (mypipe[0] >= 0)
      {
	close(mypipe[1]);

	endptr = line;
	while ((bytes = read(mypipe[0], endptr, sizeof(line) - (size_t)(endptr - line) - 1)) > 0)
	{
	  endptr += bytes;
	  *endptr = '\0';

          while ((ptr = strchr(line, '\n')) != NULL)
	  {
	    int level = 3;		// Message log level

	    *ptr++ = '\0';

	    if (!strncmp(line, "ATTR:", 5))
	    {
	      // Process job/printer attribute updates.
	      process_attr_message(job, line);
	    }
	    else if (!strncmp(line, "DEBUG:", 6))
	    {
	      // Debug message...
              level = 2;
	    }
	    else if (!strncmp(line, "ERROR:", 6))
	    {
	      // Error message...
              level         = 0;
              job->message  = strdup(line + 6);
              job->msglevel = 0;
	    }
	    else if (!strncmp(line, "INFO:", 5))
	    {
	      // Informational/progress message...
              level = 1;
              if (job->msglevel)
              {
                job->message  = strdup(line + 5);
                job->msglevel = 1;
	      }
	    }
	    else if (!strncmp(line, "STATE:", 6))
	    {
	      // Process printer-state-reasons keywords.
	      process_state_message(job, line);
	    }

	    if (Verbosity >= level)
	      fprintf(stderr, "[Job %d] Command - %s\n", job->id, line);

	    bytes = ptr - line;
            if (ptr < endptr)
	      memmove(line, ptr, (size_t)(endptr - ptr));
	    endptr -= bytes;
	    *endptr = '\0';
	  }
	}

	close(mypipe[0]);
      }

      // Wait for child to complete...
#  ifdef HAVE_WAITPID
      while (waitpid(pid, &status, 0) < 0);
#  else
      while (wait(&status) < 0);
#  endif // HAVE_WAITPID
    }
#endif // _WIN32

    if (status)
    {
#ifndef _WIN32
      if (WIFEXITED(status))
#endif // !_WIN32
	fprintf(stderr, "[Job %d] Command \"%s\" exited with status %d.\n", job->id,  job->printer->command, WEXITSTATUS(status));
#ifndef _WIN32
      else
	fprintf(stderr, "[Job %d] Command \"%s\" terminated with signal %d.\n", job->id, job->printer->command, WTERMSIG(status));
#endif // !_WIN32
      job->state = IPP_JSTATE_ABORTED;
    }
    else
    {
      fprintf(stderr, "[Job %d] Command \"%s\" completed successfully.\n", job->id, job->printer->command);
    }

    // Report the total processing time...
    gettimeofday(&end, NULL);

    fprintf(stderr, "[Job %d] Processing time was %.3f seconds.\n", job->id, end.tv_sec - start.tv_sec + 0.000001 * (end.tv_usec - start.tv_usec));
  }
  else
  {
    // Sleep for a random amount of time to simulate job processing.
    sleep((unsigned)(5 + (cupsGetRand() % 11)));
  }

  if (job->cancel)
    job->state = IPP_JSTATE_CANCELED;
  else if (job->state == IPP_JSTATE_PROCESSING)
    job->state = IPP_JSTATE_COMPLETED;

  error:

  job->completed           = time(NULL);
  job->printer->state      = IPP_PSTATE_IDLE;
  job->printer->active_job = NULL;

  return (NULL);
}


//
// 'process_state_message()' - Process a STATE: message from a command.
//

static void
process_state_message(
    ippeve_job_t *job,			// I - Job
    char       *message)		// I - Message
{
  int		i;			// Looping var
  ippeve_preason_t state_reasons,		// printer-state-reasons values
		bit;			// Current reason bit
  char		*ptr,			// Pointer into message
		*next;			// Next keyword in message
  int		remove;			// Non-zero if we are removing keywords


  // Skip leading "STATE:" and any whitespace...
  for (message += 6; *message; message ++)
  {
    if (*message != ' ' && *message != '\t')
      break;
  }

  // Support the following forms of message:
  //
  // "keyword[,keyword,...]" to set the printer-state-reasons value(s).
  //
  // "-keyword[,keyword,...]" to remove keywords.
  //
  // "+keyword[,keyword,...]" to add keywords.
  //
  // Keywords may or may not have a suffix (-report, -warning, -error) per
  // RFC 8011.
  if (*message == '-')
  {
    remove        = 1;
    state_reasons = job->printer->state_reasons;
    message ++;
  }
  else if (*message == '+')
  {
    remove        = 0;
    state_reasons = job->printer->state_reasons;
    message ++;
  }
  else
  {
    remove        = 0;
    state_reasons = IPPEVE_PREASON_NONE;
  }

  while (*message)
  {
    if ((next = strchr(message, ',')) != NULL)
      *next++ = '\0';

    if ((ptr = strstr(message, "-error")) != NULL)
      *ptr = '\0';
    else if ((ptr = strstr(message, "-report")) != NULL)
      *ptr = '\0';
    else if ((ptr = strstr(message, "-warning")) != NULL)
      *ptr = '\0';

    for (i = 0, bit = 1; i < (int)(sizeof(ippeve_preason_strings) / sizeof(ippeve_preason_strings[0])); i ++, bit *= 2)
    {
      if (!strcmp(message, ippeve_preason_strings[i]))
      {
        if (remove)
	  state_reasons &= ~bit;
	else
	  state_reasons |= bit;
      }
    }

    if (next)
      message = next;
    else
      break;
  }

  job->printer->state_reasons = state_reasons;
}


//
// 'register_printer()' - Register a printer object via DNS-SD.
//

static bool				// O - `true` on success, `false` on error
register_printer(
    ippeve_printer_t *printer)		// I - Printer
{
  int			num_txt;	// Number of DNS-SD IPP TXT key/value pairs
  cups_option_t		*txt;		// DNS-SD IPP TXT key/value pairs
  uint32_t		if_index;	// Interface index
  int			i,		// Looping var
			count;		// Number of values
  ipp_attribute_t	*color_supported,
			*document_format_supported,
			*printer_location,
			*printer_make_and_model,
			*printer_uuid,
			*sides_supported,
			*urf_supported;	// Printer attributes
  const char		*value;		// Value string
  char			regtype[256],	// Registration types
			adminurl[247],	// adminurl value
			formats[252],	// List of supported formats
			urf[252],	// List of supported URF values
			*ptr;		// Pointer into string


  if (printer->dnssd_subtypes && !strcmp(printer->dnssd_subtypes, "off"))
    return (true);

  color_supported           = ippFindAttribute(printer->attrs, "color-supported", IPP_TAG_BOOLEAN);
  document_format_supported = ippFindAttribute(printer->attrs, "document-format-supported", IPP_TAG_MIMETYPE);
  printer_location          = ippFindAttribute(printer->attrs, "printer-location", IPP_TAG_TEXT);
  printer_make_and_model    = ippFindAttribute(printer->attrs, "printer-make-and-model", IPP_TAG_TEXT);
  printer_uuid              = ippFindAttribute(printer->attrs, "printer-uuid", IPP_TAG_URI);
  sides_supported           = ippFindAttribute(printer->attrs, "sides-supported", IPP_TAG_KEYWORD);
  urf_supported             = ippFindAttribute(printer->attrs, "urf-supported", IPP_TAG_KEYWORD);

  httpAssembleURI(HTTP_URI_CODING_ALL, adminurl, sizeof(adminurl), WEB_SCHEME, NULL, printer->hostname, printer->port, "/");

  for (i = 0, count = ippGetCount(document_format_supported), ptr = formats; i < count; i ++)
  {
    value = ippGetString(document_format_supported, i, NULL);

    if (!strcasecmp(value, "application/octet-stream"))
      continue;

    if (ptr > formats && ptr < (formats + sizeof(formats) - 1))
      *ptr++ = ',';

    cupsCopyString(ptr, value, sizeof(formats) - (size_t)(ptr - formats));
    ptr += strlen(ptr);

    if (ptr >= (formats + sizeof(formats) - 1))
      break;
  }

  urf[0] = '\0';
  for (i = 0, count = ippGetCount(urf_supported), ptr = urf; i < count; i ++)
  {
    value = ippGetString(urf_supported, i, NULL);

    if (ptr > urf && ptr < (urf + sizeof(urf) - 1))
      *ptr++ = ',';

    cupsCopyString(ptr, value, sizeof(urf) - (size_t)(ptr - urf));
    ptr += strlen(ptr);

    if (ptr >= (urf + sizeof(urf) - 1))
      break;
  }

  // Rename the service as needed...
  if (printer->dnssd_collision)
  {
    char	new_dnssd_name[256];	// New DNS-SD name
    const char	*uuid = ippGetString(printer_uuid, 0, NULL);
					// "printer-uuid" value

    cupsRWLockWrite(&printer->rwlock);

    snprintf(new_dnssd_name, sizeof(new_dnssd_name), "%s (%c%c%c%c%c%c)", printer->dnssd_name, toupper(uuid[39]), toupper(uuid[40]), toupper(uuid[41]), toupper(uuid[42]), toupper(uuid[43]), toupper(uuid[44]));

    free(printer->dnssd_name);
    printer->dnssd_name = strdup(new_dnssd_name);

    fprintf(stderr, "DNS-SD name collision, trying new DNS-SD service name '%s'.\n", printer->dnssd_name);

    cupsRWUnlock(&printer->rwlock);

    printer->dnssd_collision = 0;
  }

  // Build the TXT record for IPP...
  num_txt = cupsAddOption("rp", "ipp/print", 0, &txt);
  if ((value = ippGetString(printer_make_and_model, 0, NULL)) != NULL)
    num_txt = cupsAddOption("ty", value, num_txt, &txt);
  num_txt = cupsAddOption("adminurl", adminurl, num_txt, &txt);
  if ((value = ippGetString(printer_location, 0, NULL)) != NULL)
    num_txt = cupsAddOption("note", value, num_txt, &txt);
  num_txt = cupsAddOption("pdl", formats, num_txt, &txt);
  num_txt = cupsAddOption("Color", ippGetBoolean(color_supported, 0) ? "T" : "F", num_txt, &txt);
  num_txt = cupsAddOption("Duplex", ippGetCount(sides_supported) > 1 ? "T" : "F", num_txt, &txt);
  if ((value = ippGetString(printer_uuid, 0, NULL)) != NULL)
    num_txt = cupsAddOption("UUID", value + 9, num_txt, &txt);
  num_txt = cupsAddOption("TLS", "1.3", num_txt, &txt);
  if (urf[0])
    num_txt = cupsAddOption("URF", urf, num_txt, &txt);
  num_txt = cupsAddOption("txtvers", "1", num_txt, &txt);
  num_txt = cupsAddOption("qtotal", "1", num_txt, &txt);

  // Register the _printer._tcp (LPD) service type with a port number of 0 to
  // defend our service name but not actually support LPD...
  if_index = !strcmp(printer->hostname, "localhost") ? CUPS_DNSSD_IF_INDEX_LOCAL : CUPS_DNSSD_IF_INDEX_ANY;

  cupsDNSSDServiceDelete(printer->services);
  if ((printer->services = cupsDNSSDServiceNew(printer->dnssd, if_index, printer->dnssd_name, (cups_dnssd_service_cb_t)dnssd_callback, printer)) == NULL)
    goto error;

  if (!cupsDNSSDServiceAdd(printer->services, "_printer._tcp", /*domain*/NULL, printer->hostname, /*port*/0, /*num_txt*/0, /*txt*/NULL))
    goto error;

  // Then register the _ipp._tcp (IPP) service type with the real port number to
  // advertise our IPP printer...
  if (printer->dnssd_subtypes && *(printer->dnssd_subtypes))
    snprintf(regtype, sizeof(regtype), "_ipp._tcp,%s", printer->dnssd_subtypes);
  else
    cupsCopyString(regtype, "_ipp._tcp", sizeof(regtype));

  if (!cupsDNSSDServiceAdd(printer->services, regtype, /*domain*/NULL, printer->hostname, (uint16_t)printer->port, num_txt, txt))
    goto error;

  // Then register the _ipps._tcp (IPP) service type with the real port number
  // to advertise our IPPS printer...
  if (printer->dnssd_subtypes && *(printer->dnssd_subtypes))
    snprintf(regtype, sizeof(regtype), "_ipps._tcp,%s", printer->dnssd_subtypes);
  else
    cupsCopyString(regtype, "_ipps._tcp", sizeof(regtype));

  if (!cupsDNSSDServiceAdd(printer->services, regtype, /*domain*/NULL, printer->hostname, (uint16_t)printer->port, num_txt, txt))
    goto error;

  // Similarly, register the _http._tcp,_printer (HTTP) service type with the
  // real port number to advertise our IPP printer's web interface...
  if (!cupsDNSSDServiceAdd(printer->services, "_http._tcp,_printer", /*domain*/NULL, printer->hostname, (uint16_t)printer->port, num_txt, txt))
    goto error;

  cupsFreeOptions(num_txt, txt);

  // Commit it...
  return (cupsDNSSDServicePublish(printer->services));

  // If we get here there was a problem...
  error:

  cupsFreeOptions(num_txt, txt);
  return (false);
}


//
// 'respond_http()' - Send a HTTP response.
//

bool					// O - `true` on success, `false` on failure
respond_http(
    ippeve_client_t *client,		// I - Client
    http_status_t code,			// I - HTTP status of response
    const char    *content_encoding,	// I - Content-Encoding of response
    const char    *type,		// I - MIME media type of response
    size_t        length)		// I - Length of response
{
  char	message[1024];			// Text message


  fprintf(stderr, "%s %s\n", client->hostname, httpStatusString(code));

  if (code == HTTP_STATUS_CONTINUE)
  {
    // 100-continue doesn't send any headers...
    return (httpWriteResponse(client->http, HTTP_STATUS_CONTINUE));
  }

  // Format an error message...
  if (!type && !length && code != HTTP_STATUS_OK && code != HTTP_STATUS_SWITCHING_PROTOCOLS)
  {
    snprintf(message, sizeof(message), "%d - %s\n", code, httpStatusString(code));

    type   = "text/plain";
    length = strlen(message);
  }
  else
    message[0] = '\0';

  // Send the HTTP response header...
  httpClearFields(client->http);

  if (code == HTTP_STATUS_METHOD_NOT_ALLOWED || client->operation == HTTP_STATE_OPTIONS)
    httpSetField(client->http, HTTP_FIELD_ALLOW, "GET, HEAD, OPTIONS, POST");

  if (code == HTTP_STATUS_UNAUTHORIZED)
  {
    char value[256];			// WWW-Authenticate value

    snprintf(value, sizeof(value), "Basic realm=\"%s\"", PAMService);
    httpSetField(client->http, HTTP_FIELD_WWW_AUTHENTICATE, value);
  }

  if (type)
  {
    if (!strcmp(type, "text/html"))
      httpSetField(client->http, HTTP_FIELD_CONTENT_TYPE, "text/html; charset=utf-8");
    else
      httpSetField(client->http, HTTP_FIELD_CONTENT_TYPE, type);

    if (content_encoding)
      httpSetField(client->http, HTTP_FIELD_CONTENT_ENCODING, content_encoding);
  }

  httpSetLength(client->http, length);

  if (!httpWriteResponse(client->http, code))
    return (false);

  // Send the response data...
  if (message[0])
  {
    // Send a plain text message.
    if (httpPrintf(client->http, "%s", message) < 0)
      return (false);

    if (httpWrite(client->http, "", 0) < 0)
      return (false);
  }
  else if (client->response)
  {
    // Send an IPP response...
    debug_attributes("Response", client->response, 2);

    ippSetState(client->response, IPP_STATE_IDLE);

    if (ippWrite(client->http, client->response) != IPP_STATE_DATA)
      return (false);
  }

  return (true);
}


//
// 'respond_ignored()' - Respond with an ignored attribute.
//

static void
respond_ignored(
    ippeve_client_t *client,		// I - Client
    ipp_attribute_t *attr)		// I - Attribute
{
  ipp_attribute_t	*temp;		// Copy of attribute


  if (!ippGetStatusCode(client->response))
    respond_ipp(client, IPP_STATUS_OK_IGNORED_OR_SUBSTITUTED, "Unsupported %s %s%s value.", ippGetName(attr), ippGetCount(attr) > 1 ? "1setOf " : "", ippTagString(ippGetValueTag(attr)));

  temp = ippCopyAttribute(client->response, attr, 0);
  ippSetGroupTag(client->response, &temp, IPP_TAG_UNSUPPORTED_GROUP);
}


//
// 'respond_ipp()' - Send an IPP response.
//

static void
respond_ipp(ippeve_client_t *client,	// I - Client
            ipp_status_t  status,	// I - status-code
	    const char    *message,	// I - printf-style status-message
	    ...)			// I - Additional args as needed
{
  const char	*formatted = NULL;	// Formatted message


  ippSetStatusCode(client->response, status);

  if (message)
  {
    va_list		ap;		// Pointer to additional args
    ipp_attribute_t	*attr;		// New status-message attribute

    va_start(ap, message);
    if ((attr = ippFindAttribute(client->response, "status-message", IPP_TAG_TEXT)) != NULL)
      ippSetStringfv(client->response, &attr, 0, message, ap);
    else
      attr = ippAddStringfv(client->response, IPP_TAG_OPERATION, IPP_TAG_TEXT, "status-message", NULL, message, ap);
    va_end(ap);

    formatted = ippGetString(attr, 0, NULL);
  }

  if (formatted)
    fprintf(stderr, "%s %s %s (%s)\n", client->hostname, ippOpString(client->operation_id), ippErrorString(status), formatted);
  else
    fprintf(stderr, "%s %s %s\n", client->hostname, ippOpString(client->operation_id), ippErrorString(status));
}


//
// 'respond_unsupported()' - Respond with an unsupported attribute.
//

static void
respond_unsupported(
    ippeve_client_t *client,		// I - Client
    ipp_attribute_t *attr)		// I - Atribute
{
  ipp_attribute_t	*temp;		// Copy of attribute


  respond_ipp(client, IPP_STATUS_ERROR_ATTRIBUTES_OR_VALUES, "Unsupported %s %s%s value.", ippGetName(attr), ippGetCount(attr) > 1 ? "1setOf " : "", ippTagString(ippGetValueTag(attr)));

  temp = ippCopyAttribute(client->response, attr, 0);
  ippSetGroupTag(client->response, &temp, IPP_TAG_UNSUPPORTED_GROUP);
}


//
// 'run_printer()' - Run the printer service.
//

static void
run_printer(ippeve_printer_t *printer)	// I - Printer
{
  int			num_fds;	// Number of file descriptors
  struct pollfd		polldata[3];	// poll() data
  ippeve_client_t	*client;	// New client


#ifndef _WIN32
  // Set signal handlers for SIGINT and SIGTERM...
  signal(SIGINT, signal_handler);
  signal(SIGTERM, signal_handler);
#endif // !_WIN32

  // Setup poll() data for the DNS-SD service socket and IPv4/6 listeners...
  polldata[0].fd     = printer->ipv4;
  polldata[0].events = POLLIN;

  polldata[1].fd     = printer->ipv6;
  polldata[1].events = POLLIN;

  num_fds = 2;

  // Loop until we are killed or have a hard error...
  for (;;)
  {
    if (poll(polldata, (nfds_t)num_fds, 1000) < 0 && errno != EINTR)
    {
      perror("poll() failed");
      break;
    }

#ifndef _WIN32
    if (StopPrinter)
      break;
#endif // !_WIN32

    if (polldata[0].revents & POLLIN)
    {
      if ((client = create_client(printer, printer->ipv4)) != NULL)
      {
        cups_thread_t t = cupsThreadCreate((cups_thread_func_t)process_client, client);

        if (t)
        {
          cupsThreadDetach(t);
        }
        else
	{
	  perror("Unable to create client thread");
	  delete_client(client);
	}
      }
    }

    if (polldata[1].revents & POLLIN)
    {
      if ((client = create_client(printer, printer->ipv6)) != NULL)
      {
        cups_thread_t t = cupsThreadCreate((cups_thread_func_t)process_client, client);

        if (t)
        {
          cupsThreadDetach(t);
        }
        else
	{
	  perror("Unable to create client thread");
	  delete_client(client);
	}
      }
    }

    if (printer->dnssd_collision)
      register_printer(printer);

    // Clean out old jobs...
    clean_jobs(printer);
  }
}


//
// 'show_media()' - Show media load state.
//

static int				// O - 1 on success, 0 on failure
show_media(ippeve_client_t  *client)	// I - Client connection
{
  ippeve_printer_t *printer = client->printer;
					// Printer
  int			i, j,		// Looping vars
                        num_ready,	// Number of ready media
                        num_sizes,	// Number of media sizes
			num_sources,	// Number of media sources
                        num_types;	// Number of media types
  ipp_attribute_t	*media_col_ready,// media-col-ready attribute
                        *media_ready,	// media-ready attribute
                        *media_sizes,	// media-supported attribute
                        *media_sources,	// media-source-supported attribute
                        *media_types,	// media-type-supported attribute
                        *input_tray;	// printer-input-tray attribute
  ipp_t			*media_col;	// media-col value
  const char            *media_size,	// media value
                        *media_source,	// media-source value
                        *media_type,	// media-type value
                        *ready_size,	// media-col-ready media-size[-name] value
                        *ready_source,	// media-col-ready media-source value
                        *ready_tray,	// printer-input-tray value
                        *ready_type;	// media-col-ready media-type value
  char			tray_str[1024],	// printer-input-tray string value
			*tray_ptr;	// Pointer into value
  int			tray_len;	// Length of printer-input-tray value
  int			ready_sheets;	// printer-input-tray sheets value
  int			num_options = 0;// Number of form options
  cups_option_t		*options = NULL;// Form options
  static const int	sheets[] =	// Number of sheets
  {
    250,
    125,
    50,
    25,
    5,
    0,
    -2
  };


  if (!respond_http(client, HTTP_STATUS_OK, NULL, "text/html", 0))
    return (0);

  html_header(client, printer->name, 0);

  if ((media_col_ready = ippFindAttribute(printer->attrs, "media-col-ready", IPP_TAG_BEGIN_COLLECTION)) == NULL)
  {
    html_printf(client, "<p>Error: No media-col-ready defined for printer.</p>\n");
    html_footer(client);
    return (1);
  }

  media_ready = ippFindAttribute(printer->attrs, "media-ready", IPP_TAG_ZERO);

  if ((media_sizes = ippFindAttribute(printer->attrs, "media-supported", IPP_TAG_ZERO)) == NULL)
  {
    html_printf(client, "<p>Error: No media-supported defined for printer.</p>\n");
    html_footer(client);
    return (1);
  }

  if ((media_sources = ippFindAttribute(printer->attrs, "media-source-supported", IPP_TAG_ZERO)) == NULL)
  {
    html_printf(client, "<p>Error: No media-source-supported defined for printer.</p>\n");
    html_footer(client);
    return (1);
  }

  if ((media_types = ippFindAttribute(printer->attrs, "media-type-supported", IPP_TAG_ZERO)) == NULL)
  {
    html_printf(client, "<p>Error: No media-type-supported defined for printer.</p>\n");
    html_footer(client);
    return (1);
  }

  if ((input_tray = ippFindAttribute(printer->attrs, "printer-input-tray", IPP_TAG_STRING)) == NULL)
  {
    html_printf(client, "<p>Error: No printer-input-tray defined for printer.</p>\n");
    html_footer(client);
    return (1);
  }

  num_ready   = ippGetCount(media_col_ready);
  num_sizes   = ippGetCount(media_sizes);
  num_sources = ippGetCount(media_sources);
  num_types   = ippGetCount(media_types);

  if (num_sources != ippGetCount(input_tray))
  {
    html_printf(client, "<p>Error: Different number of trays in media-source-supported and printer-input-tray defined for printer.</p>\n");
    html_footer(client);
    return (1);
  }

  // Process form data if present...
  if (printer->web_forms)
    num_options = parse_options(client, &options);

  if (num_options > 0)
  {
    // WARNING: A real printer/server implementation MUST NOT implement
    // media updates via a GET request - GET requests are supposed to be
    // idempotent (without side-effects) and we obviously are not
    // authenticating access here.  This form is provided solely to
    // enable testing and development!
    char	name[255];		// Form name
    const char	*val;			// Form value
    pwg_media_t	*media;			// Media info

    cupsRWLockWrite(&printer->rwlock);

    ippDeleteAttribute(printer->attrs, media_col_ready);
    media_col_ready = NULL;

    if (media_ready)
    {
      ippDeleteAttribute(printer->attrs, media_ready);
      media_ready = NULL;
    }

    printer->state_reasons &= (ippeve_preason_t)~(IPPEVE_PREASON_MEDIA_LOW | IPPEVE_PREASON_MEDIA_EMPTY | IPPEVE_PREASON_MEDIA_NEEDED);

    for (i = 0; i < num_sources; i ++)
    {
      media_source = ippGetString(media_sources, i, NULL);

      if (!strcmp(media_source, "auto") || !strcmp(media_source, "manual") || strstr(media_source, "-man") != NULL)
	continue;

      snprintf(name, sizeof(name), "size%u", (unsigned)i);
      if ((media_size = cupsGetOption(name, num_options, options)) != NULL && (media = pwgMediaForPWG(media_size)) != NULL)
      {
        snprintf(name, sizeof(name), "type%u", (unsigned)i);
        if ((media_type = cupsGetOption(name, num_options, options)) != NULL && !*media_type)
          media_type = NULL;

        if (media_ready)
          ippSetString(printer->attrs, &media_ready, ippGetCount(media_ready), media_size);
        else
          media_ready = ippAddString(printer->attrs, IPP_TAG_PRINTER, IPP_TAG_KEYWORD, "media-ready", NULL, media_size);

        media_col = create_media_col(media_size, media_source, media_type, create_media_size(media->width, media->length), -1, -1, -1, -1);

        if (media_col_ready)
          ippSetCollection(printer->attrs, &media_col_ready, ippGetCount(media_col_ready), media_col);
        else
          media_col_ready = ippAddCollection(printer->attrs, IPP_TAG_PRINTER, "media-col-ready", media_col);
        ippDelete(media_col);
      }
      else
        media = NULL;

      snprintf(name, sizeof(name), "level%u", (unsigned)i);
      if ((val = cupsGetOption(name, num_options, options)) != NULL)
        ready_sheets = atoi(val);
      else
        ready_sheets = 0;

      if (!strcmp(media_source, "roll"))
	snprintf(tray_str, sizeof(tray_str), "type=continuousRoll;mediafeed=%d;mediaxfeed=%d;maxcapacity=%d;level=%d;status=0;name=%s;", media ? media->length : 0, media ? media->width : 0, 100, ready_sheets, media_source);
      else
	snprintf(tray_str, sizeof(tray_str), "type=sheetFeedAuto%sRemovableTray;mediafeed=%d;mediaxfeed=%d;maxcapacity=%d;level=%d;status=0;name=%s;", !strcmp(media_source, "by-pass-tray") ? "Non" : "", media ? media->length : 0, media ? media->width : 0, strcmp(media_source, "by-pass-tray") ? 250 : 25, ready_sheets, media_source);

      ippSetOctetString(printer->attrs, &input_tray, i, tray_str, strlen(tray_str));

      if (ready_sheets == 0)
      {
        printer->state_reasons |= IPPEVE_PREASON_MEDIA_EMPTY;
        if (printer->active_job)
          printer->state_reasons |= IPPEVE_PREASON_MEDIA_NEEDED;
      }
      else if (ready_sheets < 25 && ready_sheets > 0)
        printer->state_reasons |= IPPEVE_PREASON_MEDIA_LOW;
    }

    if (!media_col_ready)
      media_col_ready = ippAddOutOfBand(printer->attrs, IPP_TAG_PRINTER, IPP_TAG_NOVALUE, "media-col-ready");

    if (!media_ready)
      media_ready = ippAddOutOfBand(printer->attrs, IPP_TAG_PRINTER, IPP_TAG_NOVALUE, "media-ready");

    cupsRWUnlock(&printer->rwlock);
  }

  if (printer->web_forms)
    html_printf(client, "<form method=\"GET\" action=\"/media\">\n");

  html_printf(client, "<table class=\"form\" summary=\"Media\">\n");
  for (i = 0; i < num_sources; i ++)
  {
    media_source = ippGetString(media_sources, i, NULL);

    if (!strcmp(media_source, "auto") || !strcmp(media_source, "manual") || strstr(media_source, "-man") != NULL)
      continue;

    for (j = 0, ready_size = NULL, ready_type = NULL; j < num_ready; j ++)
    {
      media_col    = ippGetCollection(media_col_ready, j);
      ready_size   = ippGetString(ippFindAttribute(media_col, "media-size-name", IPP_TAG_ZERO), 0, NULL);
      ready_source = ippGetString(ippFindAttribute(media_col, "media-source", IPP_TAG_ZERO), 0, NULL);
      ready_type   = ippGetString(ippFindAttribute(media_col, "media-type", IPP_TAG_ZERO), 0, NULL);

      if (!ready_size)
        ready_size = ippGetString(media_ready, j, NULL);

      if (ready_source && !strcmp(ready_source, media_source))
        break;

      ready_size = NULL;
      ready_type = NULL;
    }

    html_printf(client, "<tr><th>%s:</th>", media_source);

    // Media size...
    if (printer->web_forms)
    {
      html_printf(client, "<td><select name=\"size%u\"><option value=\"\">None</option>", (unsigned)i);
      if (ready_size)
        html_printf(client, "<option selected>%s</option>", ready_size);
      for (j = 0; j < num_sizes; j ++)
      {
	media_size = ippGetString(media_sizes, j, NULL);

	html_printf(client, "<option>%s</option>", media_size);
      }
      html_printf(client, "</select>");
    }
    else
      html_printf(client, "<td>%s", ready_size);

    // Media type...
    if (printer->web_forms)
    {
      html_printf(client, " <select name=\"type%u\"><option value=\"\">None</option>", (unsigned)i);
      if (ready_type)
        html_printf(client, "<option selected>%s</option>", ready_type);
      for (j = 0; j < num_types; j ++)
      {
	media_type = ippGetString(media_types, j, NULL);

	html_printf(client, "<option%s>%s</option>", (ready_type && !strcmp(ready_type, media_type)) ? " selected" : "", media_type);
      }
      html_printf(client, "</select>");
    }
    else if (ready_type)
      html_printf(client, ", %s", ready_type);

    // Level/sheets loaded...
    if ((ready_tray = ippGetOctetString(input_tray, i, &tray_len)) != NULL)
    {
      if (tray_len > (int)(sizeof(tray_str) - 1))
        tray_len = (int)sizeof(tray_str) - 1;
      memcpy(tray_str, ready_tray, (size_t)tray_len);
      tray_str[tray_len] = '\0';

      if ((tray_ptr = strstr(tray_str, "level=")) != NULL)
        ready_sheets = atoi(tray_ptr + 6);
      else
        ready_sheets = 0;
    }
    else
      ready_sheets = 0;

    if (printer->web_forms)
    {
      html_printf(client, " <select name=\"level%u\">", (unsigned)i);
      for (j = 0; j < (int)(sizeof(sheets) / sizeof(sheets[0])); j ++)
      {
	if (!strcmp(media_source, "by-pass-tray") && sheets[j] > 25)
	  continue;

	if (sheets[j] < 0)
	  html_printf(client, "<option value=\"%d\"%s>Unknown</option>", sheets[j], sheets[j] == ready_sheets ? " selected" : "");
	else
	  html_printf(client, "<option value=\"%d\"%s>%d sheets</option>", sheets[j], sheets[j] == ready_sheets ? " selected" : "", sheets[j]);
      }
      html_printf(client, "</select></td></tr>\n");
    }
    else if (ready_sheets == 1)
      html_printf(client, ", 1 sheet</td></tr>\n");
    else if (ready_sheets > 0)
      html_printf(client, ", %d sheets</td></tr>\n", ready_sheets);
    else
      html_printf(client, "</td></tr>\n");
  }

  if (printer->web_forms)
  {
    html_printf(client, "<tr><td></td><td><input type=\"submit\" value=\"Update Media\">");
    if (num_options > 0)
      html_printf(client, " <span class=\"badge\" id=\"status\">Media updated.</span>\n");
    html_printf(client, "</td></tr></table></form>\n");

    if (num_options > 0)
      html_printf(client, "<script>\n"
			  "setTimeout(hide_status, 3000);\n"
			  "function hide_status() {\n"
			  "  var status = document.getElementById('status');\n"
			  "  status.style.display = 'none';\n"
			  "}\n"
			  "</script>\n");
  }
  else
    html_printf(client, "</table>\n");

  cupsFreeOptions(num_options, options);

  html_footer(client);

  return (1);
}


//
// 'show_status()' - Show printer/system state.
//

static int				// O - 1 on success, 0 on failure
show_status(ippeve_client_t  *client)	// I - Client connection
{
  ippeve_printer_t *printer = client->printer;
					// Printer
  ippeve_job_t		*job;		// Current job
  size_t		i;		// Looping var
  ippeve_preason_t	reason;		// Current reason
  static const char * const reasons[] =	// Reason strings
  {
    "Other",
    "Cover Open",
    "Input Tray Missing",
    "Marker Supply Empty",
    "Marker Supply Low",
    "Marker Waste Almost Full",
    "Marker Waste Full",
    "Media Empty",
    "Media Jam",
    "Media Low",
    "Media Needed",
    "Moving to Paused",
    "Paused",
    "Spool Area Full",
    "Toner Empty",
    "Toner Low"
  };
  static const char * const state_colors[] =
  {					// State colors
    "#0C0",				// Idle
    "#EE0",				// Processing
    "#C00"				// Stopped
  };


  if (!respond_http(client, HTTP_STATUS_OK, NULL, "text/html", 0))
    return (0);

  html_header(client, printer->name, printer->state == IPP_PSTATE_PROCESSING ? 5 : 15);
  html_printf(client, "<h1><img style=\"background: %s; border-radius: 10px; float: left; margin-right: 10px; padding: 10px;\" src=\"/icon.png\" width=\"64\" height=\"64\">%s Jobs</h1>\n", state_colors[printer->state - IPP_PSTATE_IDLE], printer->name);
  html_printf(client, "<p>%s, %u job(s).", printer->state == IPP_PSTATE_IDLE ? "Idle" : printer->state == IPP_PSTATE_PROCESSING ? "Printing" : "Stopped", (unsigned)cupsArrayGetCount(printer->jobs));
  for (i = 0, reason = 1; i < (sizeof(reasons) / sizeof(reasons[0])); i ++, reason <<= 1)
    if (printer->state_reasons & reason)
      html_printf(client, "\n<br>&nbsp;&nbsp;&nbsp;&nbsp;%s", reasons[i]);
  html_printf(client, "</p>\n");

  if (cupsArrayGetCount(printer->jobs) > 0)
  {
    cupsRWLockRead(&(printer->rwlock));

    html_printf(client, "<table class=\"striped\" summary=\"Jobs\"><thead><tr><th>Job #</th><th>Name</th><th>Owner</th><th>Status</th></tr></thead><tbody>\n");
    for (job = (ippeve_job_t *)cupsArrayGetFirst(printer->jobs); job; job = (ippeve_job_t *)cupsArrayGetNext(printer->jobs))
    {
      char	when[256],		// When job queued/started/finished
		hhmmss[64];		// Time HH:MM:SS

      switch (job->state)
      {
	case IPP_JSTATE_PENDING :
	case IPP_JSTATE_HELD :
	    snprintf(when, sizeof(when), "Queued at %s", time_string(job->created, hhmmss, sizeof(hhmmss)));
	    break;
	case IPP_JSTATE_PROCESSING :
	case IPP_JSTATE_STOPPED :
	    snprintf(when, sizeof(when), "Started at %s", time_string(job->processing, hhmmss, sizeof(hhmmss)));
	    break;
	case IPP_JSTATE_ABORTED :
	    snprintf(when, sizeof(when), "Aborted at %s", time_string(job->completed, hhmmss, sizeof(hhmmss)));
	    break;
	case IPP_JSTATE_CANCELED :
	    snprintf(when, sizeof(when), "Canceled at %s", time_string(job->completed, hhmmss, sizeof(hhmmss)));
	    break;
	case IPP_JSTATE_COMPLETED :
	    snprintf(when, sizeof(when), "Completed at %s", time_string(job->completed, hhmmss, sizeof(hhmmss)));
	    break;
      }

      html_printf(client, "<tr><td>%d</td><td>%s</td><td>%s</td><td>%s</td></tr>\n", job->id, job->name, job->username, when);
    }
    html_printf(client, "</tbody></table>\n");

    cupsRWUnlock(&(printer->rwlock));
  }

  html_footer(client);

  return (1);
}


//
// 'show_supplies()' - Show printer supplies.
//

static int				// O - 1 on success, 0 on failure
show_supplies(
    ippeve_client_t  *client)		// I - Client connection
{
  ippeve_printer_t *printer = client->printer;
					// Printer
  int		i,			// Looping var
		num_supply;		// Number of supplies
  ipp_attribute_t *supply,		// printer-supply attribute
		*supply_desc;		// printer-supply-description attribute
  int		num_options = 0;	// Number of form options
  cups_option_t	*options = NULL;	// Form options
  int		supply_len;		// Length of supply value
  int		level;			// Supply level
  const char	*supply_value;		// Supply value
  char		supply_text[1024],	// Supply string
		*supply_ptr;		// Pointer into supply string
  static const char * const printer_supply[] =
  {					// printer-supply values
    "index=1;class=receptacleThatIsFilled;type=wasteToner;unit=percent;"
        "maxcapacity=100;level=%d;colorantname=unknown;",
    "index=2;class=supplyThatIsConsumed;type=toner;unit=percent;"
        "maxcapacity=100;level=%d;colorantname=black;",
    "index=3;class=supplyThatIsConsumed;type=toner;unit=percent;"
        "maxcapacity=100;level=%d;colorantname=cyan;",
    "index=4;class=supplyThatIsConsumed;type=toner;unit=percent;"
        "maxcapacity=100;level=%d;colorantname=magenta;",
    "index=5;class=supplyThatIsConsumed;type=toner;unit=percent;"
        "maxcapacity=100;level=%d;colorantname=yellow;"
  };
  static const char * const backgrounds[] =
  {					// Background colors for the supply-level bars
    "#777 linear-gradient(#333,#777)",
    "#000 linear-gradient(#666,#000)",
    "#0FF linear-gradient(#6FF,#0FF)",
    "#F0F linear-gradient(#F6F,#F0F)",
    "#CC0 linear-gradient(#EE6,#EE0)"
  };
  static const char * const colors[] =	// Text colors for the supply-level bars
  {
    "#fff",
    "#fff",
    "#000",
    "#000",
    "#000"
  };


  if (!respond_http(client, HTTP_STATUS_OK, NULL, "text/html", 0))
    return (0);

  html_header(client, printer->name, 0);

  if ((supply = ippFindAttribute(printer->attrs, "printer-supply", IPP_TAG_STRING)) == NULL)
  {
    html_printf(client, "<p>Error: No printer-supply defined for printer.</p>\n");
    html_footer(client);
    return (1);
  }

  num_supply = ippGetCount(supply);

  if ((supply_desc = ippFindAttribute(printer->attrs, "printer-supply-description", IPP_TAG_TEXT)) == NULL)
  {
    html_printf(client, "<p>Error: No printer-supply-description defined for printer.</p>\n");
    html_footer(client);
    return (1);
  }

  if (num_supply != ippGetCount(supply_desc))
  {
    html_printf(client, "<p>Error: Different number of values for printer-supply and printer-supply-description defined for printer.</p>\n");
    html_footer(client);
    return (1);
  }

  if (printer->web_forms)
    num_options = parse_options(client, &options);

  if (num_options > 0)
  {
    // WARNING: A real printer/server implementation MUST NOT implement
    // supply updates via a GET request - GET requests are supposed to be
    // idempotent (without side-effects) and we obviously are not
    // authenticating access here.  This form is provided solely to
    // enable testing and development!
    char	name[64];		// Form field
    const char	*val;			// Form value

    cupsRWLockWrite(&printer->rwlock);

    ippDeleteAttribute(printer->attrs, supply);
    supply = NULL;

    printer->state_reasons &= (ippeve_preason_t)~(IPPEVE_PREASON_MARKER_SUPPLY_EMPTY | IPPEVE_PREASON_MARKER_SUPPLY_LOW | IPPEVE_PREASON_MARKER_WASTE_ALMOST_FULL | IPPEVE_PREASON_MARKER_WASTE_FULL | IPPEVE_PREASON_TONER_EMPTY | IPPEVE_PREASON_TONER_LOW);

    for (i = 0; i < num_supply; i ++)
    {
      snprintf(name, sizeof(name), "supply%u", (unsigned)i);
      if ((val = cupsGetOption(name, num_options, options)) != NULL)
      {
        level = atoi(val);      // New level

        snprintf(supply_text, sizeof(supply_text), printer_supply[i], level);
        if (supply)
          ippSetOctetString(printer->attrs, &supply, ippGetCount(supply), supply_text, strlen(supply_text));
        else
          supply = ippAddOctetString(printer->attrs, IPP_TAG_PRINTER, "printer-supply", supply_text, strlen(supply_text));

        if (i == 0)
        {
          if (level == 100)
            printer->state_reasons |= IPPEVE_PREASON_MARKER_WASTE_FULL;
          else if (level > 90)
            printer->state_reasons |= IPPEVE_PREASON_MARKER_WASTE_ALMOST_FULL;
        }
        else
        {
          if (level == 0)
            printer->state_reasons |= IPPEVE_PREASON_TONER_EMPTY;
          else if (level < 10)
            printer->state_reasons |= IPPEVE_PREASON_TONER_LOW;
        }
      }
    }

    cupsRWUnlock(&printer->rwlock);
  }

  if (printer->web_forms)
    html_printf(client, "<form method=\"GET\" action=\"/supplies\">\n");

  html_printf(client, "<table class=\"form\" summary=\"Supplies\">\n");
  for (i = 0; i < num_supply; i ++)
  {
    supply_value = ippGetOctetString(supply, i, &supply_len);
    if (supply_len > (int)(sizeof(supply_text) - 1))
      supply_len = (int)sizeof(supply_text) - 1;

    memcpy(supply_text, supply_value, (size_t)supply_len);
    supply_text[supply_len] = '\0';

    if ((supply_ptr = strstr(supply_text, "level=")) != NULL)
      level = atoi(supply_ptr + 6);
    else
      level = 50;

    if (printer->web_forms)
      html_printf(client, "<tr><th>%s:</th><td><input name=\"supply%u\" size=\"3\" value=\"%d\"></td>", ippGetString(supply_desc, i, NULL), (unsigned)i, level);
    else
      html_printf(client, "<tr><th>%s:</th>", ippGetString(supply_desc, i, NULL));

    if (level < 10)
      html_printf(client, "<td class=\"meter\"><span class=\"bar\" style=\"background: %s; padding: 5px %dpx;\"></span>&nbsp;%d%%</td></tr>\n", backgrounds[i], level * 2, level);
    else
      html_printf(client, "<td class=\"meter\"><span class=\"bar\" style=\"background: %s; color: %s; padding: 5px %dpx;\">%d%%</span></td></tr>\n", backgrounds[i], colors[i], level * 2, level);
  }

  if (printer->web_forms)
  {
    html_printf(client, "<tr><td></td><td colspan=\"2\"><input type=\"submit\" value=\"Update Supplies\">");
    if (num_options > 0)
      html_printf(client, " <span class=\"badge\" id=\"status\">Supplies updated.</span>\n");
    html_printf(client, "</td></tr>\n</table>\n</form>\n");

    if (num_options > 0)
      html_printf(client, "<script>\n"
			  "setTimeout(hide_status, 3000);\n"
			  "function hide_status() {\n"
			  "  var status = document.getElementById('status');\n"
			  "  status.style.display = 'none';\n"
			  "}\n"
			  "</script>\n");
  }
  else
    html_printf(client, "</table>\n");

  cupsFreeOptions(num_options, options);

  html_footer(client);

  return (1);
}


#ifndef _WIN32
//
// 'signal_handler()' - Handle termination signals.
//

static void
signal_handler(int signum)		// I - Signal number (not used)
{
  (void)signum;

  StopPrinter = 1;
}
#endif // !_WIN32


//
// 'time_string()' - Return the local time in hours, minutes, and seconds.
//

static char *
time_string(time_t tv,			// I - Time value
            char   *buffer,		// I - Buffer
	    size_t bufsize)		// I - Size of buffer
{
  struct tm	date;			// Local time and date

  localtime_r(&tv, &date);

  strftime(buffer, bufsize, "%X", &date);

  return (buffer);
}


//
// 'usage()' - Show program usage.
//

static void
usage(int status)			// O - Exit status
{
  _cupsLangPuts(stdout, _("Usage: ippeveprinter [options] \"name\""));
  _cupsLangPuts(stdout, _("Options:"));
  _cupsLangPuts(stdout, _("--help                  Show program help"));
  _cupsLangPuts(stdout, _("--no-web-forms          Disable web forms for media and supplies"));
  _cupsLangPuts(stdout, _("--pam-service service   Use the named PAM service"));
  _cupsLangPuts(stdout, _("--version               Show program version"));
  _cupsLangPuts(stdout, _("-2                      Set 2-sided printing support (default=1-sided)"));
  _cupsLangPuts(stdout, _("-A                      Enable authentication"));
  _cupsLangPuts(stdout, _("-D device-uri           Set the device URI for the printer"));
  _cupsLangPuts(stdout, _("-F output-type/subtype  Set the output format for the printer"));
  _cupsLangPuts(stdout, _("-K keypath              Set location of server X.509 certificates and keys."));
  _cupsLangPuts(stdout, _("-M manufacturer         Set manufacturer name (default=Test)"));
  _cupsLangPuts(stdout, _("-S filename.strings     Set strings file"));
  _cupsLangPuts(stdout, _("-V version              Set default IPP version"));
  _cupsLangPuts(stdout, _("-a filename.conf        Load printer attributes from conf file"));
  _cupsLangPuts(stdout, _("-c command              Set print command"));
  _cupsLangPuts(stdout, _("-d spool-directory      Set spool directory"));
  _cupsLangPuts(stdout, _("-f type/subtype[,...]   Set supported file types"));
  _cupsLangPuts(stdout, _("-i iconfile.png[,...]   Set icon file(s)"));
  _cupsLangPuts(stdout, _("-k                      Keep job spool files"));
  _cupsLangPuts(stdout, _("-l location             Set location of printer"));
  _cupsLangPuts(stdout, _("-m model                Set model name (default=Printer)"));
  _cupsLangPuts(stdout, _("-n hostname             Set hostname for printer"));
  _cupsLangPuts(stdout, _("-p port                 Set port number for printer"));
  _cupsLangPuts(stdout, _("-r subtype,[subtype]    Set DNS-SD service subtype"));
  _cupsLangPuts(stdout, _("-s speed[,color-speed]  Set speed in pages per minute"));
  _cupsLangPuts(stdout, _("-v                      Be verbose"));

  exit(status);
}


//
// 'valid_doc_attributes()' - Determine whether the document attributes are
//                            valid.
//
// When one or more document attributes are invalid, this function adds a
// suitable response and attributes to the unsupported group.
//

static bool				// O - `true` if valid, `false` if not
valid_doc_attributes(
    ippeve_client_t *client)		// I - Client
{
  bool			valid = true;	// Valid attributes?
  ipp_op_t		op = ippGetOperation(client->request);
					// IPP operation
  const char		*op_name = ippOpString(op);
					// IPP operation name
  ipp_attribute_t	*attr,		// Current attribute
			*supported;	// xxx-supported attribute
  const char		*compression = NULL,
					// compression value
			*format = NULL;	// document-format value


  // Check operation attributes...
  if ((attr = ippFindAttribute(client->request, "compression", IPP_TAG_ZERO)) != NULL)
  {
    // If compression is specified, only accept a supported value in a Print-Job
    // or Send-Document request...
    compression = ippGetString(attr, 0, NULL);
    supported   = ippFindAttribute(client->printer->attrs,
                                   "compression-supported", IPP_TAG_KEYWORD);

    if (ippGetCount(attr) != 1 || ippGetValueTag(attr) != IPP_TAG_KEYWORD ||
        ippGetGroupTag(attr) != IPP_TAG_OPERATION ||
        (op != IPP_OP_PRINT_JOB && op != IPP_OP_SEND_DOCUMENT &&
         op != IPP_OP_VALIDATE_JOB) ||
        !ippContainsString(supported, compression))
    {
      respond_unsupported(client, attr);
      valid = false;
    }
    else
    {
      fprintf(stderr, "%s %s compression=\"%s\"\n", client->hostname, op_name, compression);

      ippAddString(client->request, IPP_TAG_JOB, IPP_TAG_KEYWORD, "compression-supplied", NULL, compression);

      if (strcmp(compression, "none"))
      {
	if (Verbosity)
	  fprintf(stderr, "Receiving job file with \"%s\" compression.\n", compression);
        httpSetField(client->http, HTTP_FIELD_CONTENT_ENCODING, compression);
      }
    }
  }

  // Is it a format we support?
  if ((attr = ippFindAttribute(client->request, "document-format", IPP_TAG_ZERO)) != NULL)
  {
    if (ippGetCount(attr) != 1 || ippGetValueTag(attr) != IPP_TAG_MIMETYPE ||
        ippGetGroupTag(attr) != IPP_TAG_OPERATION)
    {
      respond_unsupported(client, attr);
      valid = false;
    }
    else
    {
      format = ippGetString(attr, 0, NULL);

      fprintf(stderr, "%s %s document-format=\"%s\"\n", client->hostname, op_name, format);

      ippAddString(client->request, IPP_TAG_JOB, IPP_TAG_MIMETYPE, "document-format-supplied", NULL, format);
    }
  }
  else
  {
    format = ippGetString(ippFindAttribute(client->printer->attrs, "document-format-default", IPP_TAG_MIMETYPE), 0, NULL);
    if (!format)
      format = "application/octet-stream"; // Should never happen

    attr = ippAddString(client->request, IPP_TAG_OPERATION, IPP_TAG_MIMETYPE, "document-format", NULL, format);
  }

  if (format && !strcmp(format, "application/octet-stream") && (ippGetOperation(client->request) == IPP_OP_PRINT_JOB || ippGetOperation(client->request) == IPP_OP_SEND_DOCUMENT))
  {
    // Auto-type the file using the first 8 bytes of the file...
    unsigned char	header[8];	// First 8 bytes of file

    memset(header, 0, sizeof(header));
    httpPeek(client->http, (char *)header, sizeof(header));

    fprintf(stderr, "%s %s Auto-type header: %02X%02X%02X%02X%02X%02X%02X%02X\n", client->hostname, op_name, header[0], header[1], header[2], header[3], header[4], header[5], header[6], header[7]);
    if (!memcmp(header, "%PDF", 4))
      format = "application/pdf";
    else if (!memcmp(header, "%!", 2))
      format = "application/postscript";
    else if (!memcmp(header, "\377\330\377", 3) && header[3] >= 0xe0 && header[3] <= 0xef)
      format = "image/jpeg";
    else if (!memcmp(header, "\211PNG", 4))
      format = "image/png";
    else if (!memcmp(header, "RaS2PwgR", 8))
      format = "image/pwg-raster";
    else if (!memcmp(header, "UNIRAST", 8))
      format = "image/urf";
    else
      format = NULL;

    if (format)
    {
      fprintf(stderr, "%s %s Auto-typed document-format=\"%s\"\n", client->hostname, op_name, format);

      ippAddString(client->request, IPP_TAG_JOB, IPP_TAG_MIMETYPE, "document-format-detected", NULL, format);
    }
  }

  if (op != IPP_OP_CREATE_JOB && (supported = ippFindAttribute(client->printer->attrs, "document-format-supported", IPP_TAG_MIMETYPE)) != NULL && !ippContainsString(supported, format))
  {
    respond_unsupported(client, attr);
    valid = false;
  }

  // document-name
  if ((attr = ippFindAttribute(client->request, "document-name", IPP_TAG_NAME)) != NULL)
    ippAddString(client->request, IPP_TAG_JOB, IPP_TAG_NAME, "document-name-supplied", NULL, ippGetString(attr, 0, NULL));

  return (valid);
}


//
// 'valid_job_attributes()' - Determine whether the job attributes are valid.
//
// When one or more job attributes are invalid, this function adds a suitable
// response and attributes to the unsupported group.
//

static bool				// O - `true` if valid, `false` if not
valid_job_attributes(
    ippeve_client_t *client)		// I - Client
{
  int			i,		// Looping var
			count;		// Number of values
  bool			fidelity,	// "ipp-attribute-fidelity" value
			valid = true;	// Valid attributes?
  ipp_attribute_t	*attr,		// Current attribute
			*supported;	// xxx-supported attribute


  // Check operation attributes...
  valid = valid_doc_attributes(client);

  // Check the various job template attributes...
  if ((attr = ippFindAttribute(client->request, "ipp-attribute-fidelity", IPP_TAG_ZERO)) != NULL)
  {
    if (ippGetCount(attr) != 1 || ippGetValueTag(attr) != IPP_TAG_BOOLEAN)
    {
      respond_unsupported(client, attr);
      valid = false;
    }
  }

  fidelity = ippGetBoolean(attr, 0);

  if ((attr = ippFindAttribute(client->request, "copies", IPP_TAG_ZERO)) != NULL)
  {
    if (ippGetCount(attr) != 1 || ippGetValueTag(attr) != IPP_TAG_INTEGER ||
        ippGetInteger(attr, 0) < 1 || ippGetInteger(attr, 0) > 999)
    {
      if (fidelity)
      {
        respond_unsupported(client, attr);
        valid = false;
      }
      else
      {
        respond_ignored(client, attr);
        ippDeleteAttribute(client->request, attr);
      }
    }
  }

  if ((attr = ippFindAttribute(client->request, "job-hold-until", IPP_TAG_ZERO)) != NULL)
  {
    if (ippGetCount(attr) != 1 ||
        (ippGetValueTag(attr) != IPP_TAG_NAME &&
	 ippGetValueTag(attr) != IPP_TAG_NAMELANG &&
	 ippGetValueTag(attr) != IPP_TAG_KEYWORD) ||
	strcmp(ippGetString(attr, 0, NULL), "no-hold"))
    {
      respond_unsupported(client, attr);
      valid = false;
    }
  }

  if ((attr = ippFindAttribute(client->request, "job-impressions", IPP_TAG_ZERO)) != NULL)
  {
    if (ippGetCount(attr) != 1 || ippGetValueTag(attr) != IPP_TAG_INTEGER || ippGetInteger(attr, 0) < 0)
    {
      respond_unsupported(client, attr);
      valid = false;
    }
  }

  if ((attr = ippFindAttribute(client->request, "job-name", IPP_TAG_ZERO)) != NULL)
  {
    if (ippGetCount(attr) != 1 ||
        (ippGetValueTag(attr) != IPP_TAG_NAME &&
	 ippGetValueTag(attr) != IPP_TAG_NAMELANG))
    {
      respond_unsupported(client, attr);
      valid = false;
    }

    ippSetGroupTag(client->request, &attr, IPP_TAG_JOB);
  }
  else
  {
    ippAddString(client->request, IPP_TAG_JOB, IPP_TAG_NAME, "job-name", NULL, "Untitled");
  }

  if ((attr = ippFindAttribute(client->request, "job-priority", IPP_TAG_ZERO)) != NULL)
  {
    if (ippGetCount(attr) != 1 || ippGetValueTag(attr) != IPP_TAG_INTEGER ||
        ippGetInteger(attr, 0) < 1 || ippGetInteger(attr, 0) > 100)
    {
      respond_unsupported(client, attr);
      valid = false;
    }
  }

  if ((attr = ippFindAttribute(client->request, "job-sheets", IPP_TAG_ZERO)) != NULL)
  {
    if (ippGetCount(attr) != 1 ||
        (ippGetValueTag(attr) != IPP_TAG_NAME &&
	 ippGetValueTag(attr) != IPP_TAG_NAMELANG &&
	 ippGetValueTag(attr) != IPP_TAG_KEYWORD) ||
	strcmp(ippGetString(attr, 0, NULL), "none"))
    {
      respond_unsupported(client, attr);
      valid = false;
    }
  }

  if ((attr = ippFindAttribute(client->request, "media", IPP_TAG_ZERO)) != NULL)
  {
    if (ippGetCount(attr) != 1 ||
        (ippGetValueTag(attr) != IPP_TAG_NAME &&
	 ippGetValueTag(attr) != IPP_TAG_NAMELANG &&
	 ippGetValueTag(attr) != IPP_TAG_KEYWORD))
    {
      respond_unsupported(client, attr);
      valid = false;
    }
    else
    {
      supported = ippFindAttribute(client->printer->attrs, "media-supported", IPP_TAG_KEYWORD);

      if (!ippContainsString(supported, ippGetString(attr, 0, NULL)))
      {
        if (fidelity)
        {
	  respond_unsupported(client, attr);
	  valid = false;
	}
	else
	{
	  respond_ignored(client, attr);
	  ippDeleteAttribute(client->request, attr);
	}
      }
    }
  }

  if ((attr = ippFindAttribute(client->request, "media-col", IPP_TAG_ZERO)) != NULL)
  {
    ipp_t		*col,		// media-col collection
			*size;		// media-size collection
    ipp_attribute_t	*member,	// Member attribute
			*x_dim,		// x-dimension
			*y_dim;		// y-dimension
    int			x_value,	// y-dimension value
			y_value;	// x-dimension value

    if (ippGetCount(attr) != 1 ||
        ippGetValueTag(attr) != IPP_TAG_BEGIN_COLLECTION)
    {
      respond_unsupported(client, attr);
      valid = false;
    }

    col = ippGetCollection(attr, 0);

    if ((member = ippFindAttribute(col, "media-size-name", IPP_TAG_ZERO)) != NULL)
    {
      if (ippGetCount(member) != 1 ||
	  (ippGetValueTag(member) != IPP_TAG_NAME &&
	   ippGetValueTag(member) != IPP_TAG_NAMELANG &&
	   ippGetValueTag(member) != IPP_TAG_KEYWORD))
      {
	respond_unsupported(client, attr);
	valid = false;
      }
      else
      {
	supported = ippFindAttribute(client->printer->attrs, "media-supported", IPP_TAG_KEYWORD);

	if (!ippContainsString(supported, ippGetString(member, 0, NULL)))
	{
	  if (fidelity)
	  {
	    respond_unsupported(client, attr);
	    valid = false;
	  }
	  else
	  {
	    respond_ignored(client, attr);
	    ippDeleteAttribute(client->request, attr);
	  }
	}
      }
    }
    else if ((member = ippFindAttribute(col, "media-size", IPP_TAG_BEGIN_COLLECTION)) != NULL)
    {
      if (ippGetCount(member) != 1)
      {
	respond_unsupported(client, attr);
	valid = false;
      }
      else
      {
	size = ippGetCollection(member, 0);

	if ((x_dim = ippFindAttribute(size, "x-dimension", IPP_TAG_INTEGER)) == NULL || ippGetCount(x_dim) != 1 ||
	    (y_dim = ippFindAttribute(size, "y-dimension", IPP_TAG_INTEGER)) == NULL || ippGetCount(y_dim) != 1)
	{
	  respond_unsupported(client, attr);
	  valid = false;
	}
	else
	{
	  x_value   = ippGetInteger(x_dim, 0);
	  y_value   = ippGetInteger(y_dim, 0);
	  supported = ippFindAttribute(client->printer->attrs, "media-size-supported", IPP_TAG_BEGIN_COLLECTION);
	  count     = ippGetCount(supported);

	  for (i = 0; i < count ; i ++)
	  {
	    int	x_min, x_max;		// Min/max width
	    int y_min, y_max;		// Min/max length

	    size  = ippGetCollection(supported, i);
	    x_dim = ippFindAttribute(size, "x-dimension", IPP_TAG_ZERO);
	    y_dim = ippFindAttribute(size, "y-dimension", IPP_TAG_ZERO);

            if (ippGetValueTag(x_dim) == IPP_TAG_INTEGER)
            {
              x_min = ippGetInteger(x_dim, 0) - 100;
              x_max = ippGetInteger(x_dim, 0) + 100;
            }
            else
            {
              x_min = ippGetRange(x_dim, 0, &x_max);
            }

            if (ippGetValueTag(y_dim) == IPP_TAG_INTEGER)
            {
              y_min = ippGetInteger(y_dim, 0) - 100;
              y_max = ippGetInteger(y_dim, 0) + 100;
            }
            else
            {
              y_min = ippGetRange(y_dim, 0, &y_max);
            }

	    if ((x_value < x_min || x_value > x_max) && (y_value < y_min || y_value > y_max))
	      break;
	  }

	  if (i >= count)
	  {
	    if (fidelity)
	    {
	      respond_unsupported(client, attr);
	      valid = false;
	    }
	    else
	    {
	      respond_ignored(client, attr);
	      ippDeleteAttribute(client->request, attr);
	    }
	  }
	}
      }
    }
  }

  if ((attr = ippFindAttribute(client->request, "multiple-document-handling", IPP_TAG_ZERO)) != NULL)
  {
    if (ippGetCount(attr) != 1 || ippGetValueTag(attr) != IPP_TAG_KEYWORD ||
        (strcmp(ippGetString(attr, 0, NULL),
		"separate-documents-uncollated-copies") &&
	 strcmp(ippGetString(attr, 0, NULL),
		"separate-documents-collated-copies")))
    {
      respond_unsupported(client, attr);
      valid = false;
    }
  }

  if ((attr = ippFindAttribute(client->request, "orientation-requested", IPP_TAG_ZERO)) != NULL)
  {
    if (ippGetCount(attr) != 1 || ippGetValueTag(attr) != IPP_TAG_ENUM ||
        ippGetInteger(attr, 0) < IPP_ORIENT_PORTRAIT ||
        ippGetInteger(attr, 0) > IPP_ORIENT_REVERSE_PORTRAIT)
    {
      respond_unsupported(client, attr);
      valid = false;
    }
  }

  if ((attr = ippFindAttribute(client->request, "page-ranges", IPP_TAG_ZERO)) != NULL)
  {
    if (ippGetValueTag(attr) != IPP_TAG_RANGE)
    {
      respond_unsupported(client, attr);
      valid = false;
    }
  }

  if ((attr = ippFindAttribute(client->request, "print-quality", IPP_TAG_ZERO)) != NULL)
  {
    if (ippGetCount(attr) != 1 || ippGetValueTag(attr) != IPP_TAG_ENUM ||
        ippGetInteger(attr, 0) < IPP_QUALITY_DRAFT ||
        ippGetInteger(attr, 0) > IPP_QUALITY_HIGH)
    {
      respond_unsupported(client, attr);
      valid = false;
    }
  }

  if ((attr = ippFindAttribute(client->request, "printer-resolution", IPP_TAG_ZERO)) != NULL)
  {
    supported = ippFindAttribute(client->printer->attrs, "printer-resolution-supported", IPP_TAG_RESOLUTION);

    if (ippGetCount(attr) != 1 || ippGetValueTag(attr) != IPP_TAG_RESOLUTION ||
        !supported)
    {
      respond_unsupported(client, attr);
      valid = false;
    }
    else
    {
      int	xdpi,			// Horizontal resolution for job template attribute
		ydpi,			// Vertical resolution for job template attribute
		sydpi;			// Vertical resolution for supported value
      ipp_res_t	units,			// Units for job template attribute
		sunits;			// Units for supported value

      xdpi  = ippGetResolution(attr, 0, &ydpi, &units);
      count = ippGetCount(supported);

      for (i = 0; i < count; i ++)
      {
        if (xdpi == ippGetResolution(supported, i, &sydpi, &sunits) && ydpi == sydpi && units == sunits)
          break;
      }

      if (i >= count)
      {
        if (fidelity)
        {
	  respond_unsupported(client, attr);
	  valid = false;
	}
	else
	{
	  respond_ignored(client, attr);
	  ippDeleteAttribute(client->request, attr);
	}
      }
    }
  }

  if ((attr = ippFindAttribute(client->request, "sides", IPP_TAG_ZERO)) != NULL)
  {
    const char *sides = ippGetString(attr, 0, NULL);
					// "sides" value...

    if (ippGetCount(attr) != 1 || ippGetValueTag(attr) != IPP_TAG_KEYWORD)
    {
      respond_unsupported(client, attr);
      valid = false;
    }
    else if ((supported = ippFindAttribute(client->printer->attrs, "sides-supported", IPP_TAG_KEYWORD)) != NULL)
    {
      if (!ippContainsString(supported, sides))
      {
        if (fidelity)
        {
	  respond_unsupported(client, attr);
	  valid = false;
	}
	else
	{
	  respond_ignored(client, attr);
	  ippDeleteAttribute(client->request, attr);
	}
      }
    }
    else if (strcmp(sides, "one-sided"))
    {
      if (fidelity)
      {
	respond_unsupported(client, attr);
	valid = false;
      }
      else
      {
        respond_ignored(client, attr);
        ippDeleteAttribute(client->request, attr);
      }
    }
  }

  return (valid);
}<|MERGE_RESOLUTION|>--- conflicted
+++ resolved
@@ -231,13 +231,8 @@
 
 static http_status_t	authenticate_request(ippeve_client_t *client);
 static void		clean_jobs(ippeve_printer_t *printer);
-<<<<<<< HEAD
-static int compare_jobs(ippeve_job_t *a, ippeve_job_t *b, void *data);
-static void		copy_attributes(ipp_t *to, ipp_t *from, cups_array_t *ra, ipp_tag_t group_tag, int quickcopy);
-=======
-static int		compare_jobs(ippeve_job_t *a, ippeve_job_t *b);
+static int		compare_jobs(ippeve_job_t *a, ippeve_job_t *b, void *data);
 static void		copy_attributes(ipp_t *to, ipp_t *from, cups_array_t *ra, ipp_tag_t group_tag, bool quickcopy);
->>>>>>> 9bd3c11e
 static void		copy_job_attributes(ippeve_client_t *client, ippeve_job_t *job, cups_array_t *ra);
 static ippeve_client_t	*create_client(ippeve_printer_t *printer, int sock);
 static ippeve_job_t	*create_job(ippeve_client_t *client);
@@ -760,16 +755,10 @@
 // 'compare_jobs()' - Compare two jobs.
 //
 
-<<<<<<< HEAD
-static int                    /* O - Result of comparison */
-compare_jobs(ippeve_job_t *a, /* I - First job */
-             ippeve_job_t *b, /* I - Second job */
-             void *data)      /* Unused */
-=======
-static int				// O - Result of comparison
-compare_jobs(ippeve_job_t *a,		// I - First job
-             ippeve_job_t *b)		// I - Second job
->>>>>>> 9bd3c11e
+static int                    // O - Result of comparison
+compare_jobs(ippeve_job_t *a, // I - First job
+             ippeve_job_t *b, // I - Second job
+             void         *data) // I - Unused
 {
   (void)data;
   return (b->id - a->id);
@@ -2148,11 +2137,7 @@
   // Return the job info...
   respond_ipp(client, IPP_STATUS_OK, NULL);
 
-<<<<<<< HEAD
-  ra = cupsArrayNew((cups_array_func_t)_cupsArrayStrcmp, NULL);
-=======
-  ra = cupsArrayNew3((cups_array_cb_t)strcmp, NULL, NULL, 0, NULL, NULL);
->>>>>>> 9bd3c11e
+  ra = cupsArrayNew3((cups_array_cb_t)_cupsArrayStrcmp, NULL, NULL, 0, NULL, NULL);
   cupsArrayAdd(ra, "job-id");
   cupsArrayAdd(ra, "job-state");
   cupsArrayAdd(ra, "job-state-message");
@@ -2169,11 +2154,7 @@
   job->state     = IPP_JSTATE_ABORTED;
   job->completed = time(NULL);
 
-<<<<<<< HEAD
-  ra = cupsArrayNew((cups_array_func_t)_cupsArrayStrcmp, NULL);
-=======
-  ra = cupsArrayNew3((cups_array_cb_t)strcmp, NULL, NULL, 0, NULL, NULL);
->>>>>>> 9bd3c11e
+  ra = cupsArrayNew3((cups_array_cb_t)_cupsArrayStrcmp, NULL, NULL, 0, NULL, NULL);
   cupsArrayAdd(ra, "job-id");
   cupsArrayAdd(ra, "job-state");
   cupsArrayAdd(ra, "job-state-reasons");
@@ -2406,11 +2387,7 @@
   // Return the job info...
   respond_ipp(client, IPP_STATUS_OK, NULL);
 
-<<<<<<< HEAD
-  ra = cupsArrayNew((cups_array_func_t)_cupsArrayStrcmp, NULL);
-=======
-  ra = cupsArrayNew3((cups_array_cb_t)strcmp, NULL, NULL, 0, NULL, NULL);
->>>>>>> 9bd3c11e
+  ra = cupsArrayNew3((cups_array_cb_t)_cupsArrayStrcmp, NULL, NULL, 0, NULL, NULL);
   cupsArrayAdd(ra, "job-id");
   cupsArrayAdd(ra, "job-state");
   cupsArrayAdd(ra, "job-state-reasons");
@@ -2426,11 +2403,7 @@
   job->state     = IPP_JSTATE_ABORTED;
   job->completed = time(NULL);
 
-<<<<<<< HEAD
-  ra = cupsArrayNew((cups_array_func_t)_cupsArrayStrcmp, NULL);
-=======
-  ra = cupsArrayNew3((cups_array_cb_t)strcmp, NULL, NULL, 0, NULL, NULL);
->>>>>>> 9bd3c11e
+  ra = cupsArrayNew3((cups_array_cb_t)_cupsArrayStrcmp, NULL, NULL, 0, NULL, NULL);
   cupsArrayAdd(ra, "job-id");
   cupsArrayAdd(ra, "job-state");
   cupsArrayAdd(ra, "job-state-reasons");
@@ -3010,11 +2983,7 @@
   // Return the job info...
   respond_ipp(client, IPP_STATUS_OK, NULL);
 
-<<<<<<< HEAD
-  ra = cupsArrayNew((cups_array_func_t)_cupsArrayStrcmp, NULL);
-=======
-  ra = cupsArrayNew3((cups_array_cb_t)strcmp, NULL, NULL, 0, NULL, NULL);
->>>>>>> 9bd3c11e
+  ra = cupsArrayNew3((cups_array_cb_t)_cupsArrayStrcmp, NULL, NULL, 0, NULL, NULL);
   cupsArrayAdd(ra, "job-id");
   cupsArrayAdd(ra, "job-state");
   cupsArrayAdd(ra, "job-state-message");
