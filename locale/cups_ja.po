--- conflicted
+++ resolved
@@ -2850,13 +2850,9 @@
 msgid ""
 "File device URIs have been disabled. To enable, see the FileDevice directive "
 "in \"%s/cups-files.conf\"."
-<<<<<<< HEAD
-msgstr "ファイルデバイス URI は無効になっています。有効にするには、\"%s/cups-files.conf\" の FileDevice ディレクティブを参照してください。"
-=======
 msgstr ""
 "ファイルデバイス URI は無効になっています。有効にするには、\"%s/cups-files."
 "conf\" の FileDevice ディレクティブを参照してください。"
->>>>>>> 0bc036ed
 
 #, c-format
 msgid "Finished page %d."
