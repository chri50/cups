#
# "$Id$"
#
#   Message catalog template for the Common UNIX Printing System (CUPS).
#
#   Copyright 2007-2009 by Apple Inc.
#   Copyright 2005-2007 by Easy Software Products.
#
#   These coded instructions, statements, and computer programs are the
#   property of Apple Inc. and are protected by Federal copyright
#   law.  Distribution and use rights are outlined in the file "LICENSE.txt"
#   which should have been included with this file.  If this file is
#   file is missing or damaged, see the license at "http://www.cups.org/".
#
#
# Notes for Translators:
#
# The following prefixes MUST NOT be translated: "ALERT:", "CRIT:", "INFO:",
# "NOTICE:", and "WARNING:".
#
# The "checkpo" program located in the "locale" source directory can be used
# to verify that your translations do not introduce formatting errors or other
# problems.  Run with:
#
#    cd locale
#    ./checkpo cups_LL.po
#
# where "LL" is your locale.
# Àngel Mompó <mecatxis@gmail.com>, 2011, 2012.
#
msgid ""
msgstr ""
"Project-Id-Version: CUPS 1.4.6\n"
"Report-Msgid-Bugs-To: http://www.cups.org/str.php\n"
"POT-Creation-Date: 2013-03-08 13:25-0500\n"
"PO-Revision-Date: 2012-09-29 11:21+0200\n"
"Last-Translator: Àngel Mompó <mecatxis@gmail.com>\n"
"Language-Team: Catalan <ca@dodds.net>\n"
"Language: \n"
"MIME-Version: 1.0\n"
"Content-Type: text/plain; charset=UTF-8\n"
"Content-Transfer-Encoding: 8bit\n"
"Plural-Forms: nplurals=2; plural=(n!=1);\n"

msgid "\t\t(all)"
msgstr "\t\t(tots)"

msgid "\t\t(none)"
msgstr "\t\t(cap)"

#, c-format
msgid "\t%d entries"
msgstr "\t%d entrades"

#, c-format
msgid "\t%s"
msgstr "\t%s"

msgid "\tAfter fault: continue"
msgstr "\tDesprés d'una fallada: continua"

#, c-format
msgid "\tAlerts: %s"
msgstr "\tAlertes: %s"

msgid "\tBanner required"
msgstr "\tNecessita un bàner"

msgid "\tCharset sets:"
msgstr "\tConjunt de caràcters:"

msgid "\tConnection: direct"
msgstr "\tConnexió: directa"

msgid "\tConnection: remote"
msgstr "\tConnexió: remota"

msgid "\tContent types: any"
msgstr "\tTipus de contingut: qualsevol"

msgid "\tDefault page size:"
msgstr "\tMida de la pàgina per defecte:"

msgid "\tDefault pitch:"
msgstr "\tDensitat per defecte:"

msgid "\tDefault port settings:"
msgstr "\tConfiguració del port per defecte:"

#, c-format
msgid "\tDescription: %s"
msgstr "\tDescripció: %s"

msgid "\tForm mounted:"
msgstr "\tFormularis muntats:"

msgid "\tForms allowed:"
msgstr "\tFormularis admesos:"

#, c-format
msgid "\tInterface: %s.ppd"
msgstr "\tInterfície: %s.ppd"

#, c-format
msgid "\tInterface: %s/interfaces/%s"
msgstr "\tInterfície: %s/interfícies/%s"

#, c-format
msgid "\tInterface: %s/ppd/%s.ppd"
msgstr "\tInterfície: %s/ppd/%s.ppd"

#, c-format
msgid "\tLocation: %s"
msgstr "\tUbicació: %s"

msgid "\tOn fault: no alert"
msgstr "\tEn cas de fallada: no avisis"

msgid "\tPrinter types: unknown"
msgstr "\tTipus d'impresores: desconeguts"

#, c-format
msgid "\tStatus: %s"
msgstr "\tEstat: %s"

msgid "\tUsers allowed:"
msgstr "\tUsuaris permesos:"

msgid "\tUsers denied:"
msgstr "\tUsuaris sense permís:"

msgid "\tdaemon present"
msgstr "\tpresència del dimoni"

msgid "\tno entries"
msgstr "\tcap entrada"

#, c-format
msgid "\tprinter is on device '%s' speed -1"
msgstr "\tLa impressora és al dispositiu «%s» velocitat -1"

msgid "\tprinting is disabled"
msgstr "\tLa impressora està deshabilitada"

msgid "\tprinting is enabled"
msgstr "\tLa impressora està habilitada"

#, c-format
msgid "\tqueued for %s"
msgstr "\ten cua per %s"

msgid "\tqueuing is disabled"
msgstr "\tla cua està deshabilitada"

msgid "\tqueuing is enabled"
msgstr "\tla cua està habilitada"

msgid "\treason unknown"
msgstr "\traó desconeguda"

msgid ""
"\n"
"    DETAILED CONFORMANCE TEST RESULTS"
msgstr ""
"\n"
"     RESULTAT DETALLAT DEL TEST DE CONFORMITAT"

msgid "                          Ignore specific warnings."
msgstr "                          Ignora els avisos específics."

msgid "                          Issue warnings instead of errors."
msgstr "                          Mostra avisos enlloc d'errors."

msgid "                REF: Page 15, section 3.1."
msgstr "                REF: pàgina 15, secció 3.1."

msgid "                REF: Page 15, section 3.2."
msgstr "                REF: pàgina 15, secció 3.2."

msgid "                REF: Page 19, section 3.3."
msgstr "                REF: pàgina 19, secció 3.3."

msgid "                REF: Page 20, section 3.4."
msgstr "                REF: pàgina 20, secció 3.4."

msgid "                REF: Page 27, section 3.5."
msgstr "                REF: pàgina 27, secció 3.5."

msgid "                REF: Page 42, section 5.2."
msgstr "                REF: pàgina 42, secció 5.2."

msgid "                REF: Pages 16-17, section 3.2."
msgstr "                REF: pàgines 16-17, secció 3.2."

msgid "                REF: Pages 42-45, section 5.2."
msgstr "                REF: pàgines 42-45, secció 5.2."

msgid "                REF: Pages 45-46, section 5.2."
msgstr "                REF: pàgines 45-46, secció 5.2."

msgid "                REF: Pages 48-49, section 5.2."
msgstr "                REF: pàgines 48-49, secció 5.2."

msgid "                REF: Pages 52-54, section 5.2."
msgstr "                REF: pàgines 52-54, secció 5.2."

#, c-format
msgid "        %-39.39s %.0f bytes"
msgstr "        %-39.39s %.0f bytes"

#, c-format
msgid "        PASS    Default%s"
msgstr "        VALIDA    Default%s"

msgid "        PASS    DefaultImageableArea"
msgstr "        VALIDA    DefaultImageableArea"

msgid "        PASS    DefaultPaperDimension"
msgstr "        VALIDA    DefaultPaperDimension"

msgid "        PASS    FileVersion"
msgstr "        VALIDA    FileVersion"

msgid "        PASS    FormatVersion"
msgstr "        VALIDA    FileVersion"

msgid "        PASS    LanguageEncoding"
msgstr "       VALIDA    LanguageEncoding"

msgid "        PASS    LanguageVersion"
msgstr "        VALIDA    LanguageVersion"

msgid "        PASS    Manufacturer"
msgstr "        VALIDA    Manufacturer"

msgid "        PASS    ModelName"
msgstr "        VALIDA    ModelName"

msgid "        PASS    NickName"
msgstr "        VALIDA    NickName"

msgid "        PASS    PCFileName"
msgstr "        VALIDA    PCFileName"

msgid "        PASS    PSVersion"
msgstr "        VALIDA    PSVersion"

msgid "        PASS    PageRegion"
msgstr "        VALIDA    PageRegion"

msgid "        PASS    PageSize"
msgstr "        VALIDA    PageSize"

msgid "        PASS    Product"
msgstr "        VALIDA    Product"

msgid "        PASS    ShortNickName"
msgstr "        VALIDA    ShortNickName"

#, c-format
msgid "        WARN    %s has no corresponding options."
msgstr "        AVÍS    %s no té les opcions corresponents."

#, c-format
msgid ""
"        WARN    %s shares a common prefix with %s\n"
"                REF: Page 15, section 3.2."
msgstr ""
"        AVÍS    %s té un prefixe comú amb %s\n"
"                REF: pàgina 15, secció 3.2."

#, c-format
msgid ""
"        WARN    Duplex option keyword %s may not work as expected and should "
"be named Duplex.\n"
"                REF: Page 122, section 5.17"
msgstr ""
"        AVÍS    La paraula clau %s de l'opció dúplex pot no funcionar com "
"s'espera i s'hauria de dir Duplex.\n"
"                REF: pàgina 122, secció 5.17"

msgid "        WARN    File contains a mix of CR, LF, and CR LF line endings."
msgstr ""
"        AVÍS    El fitxer conté una barreja de CR, LF, i CR LF com a finals "
"de línia."

msgid ""
"        WARN    LanguageEncoding required by PPD 4.3 spec.\n"
"                REF: Pages 56-57, section 5.3."
msgstr ""
"        AVÍS    Es requereix un LanguageEncoding segons les espec. del PPD "
"4.3\n"
"                REF: pàgines 56-57, secció 5.3."

#, c-format
msgid "        WARN    Line %d only contains whitespace."
msgstr "        AVÍS    La línia %d només conté espais en blanc."

msgid ""
"        WARN    Manufacturer required by PPD 4.3 spec.\n"
"                REF: Pages 58-59, section 5.3."
msgstr ""
"        AVÍS    El fabricant requereix les espec. del PPD 4.3.\n"
"                REF: pàgines 58-59, secció 5.3."

msgid ""
"        WARN    Non-Windows PPD files should use lines ending with only LF, "
"not CR LF."
msgstr ""
"        AVÍS    Els fitxers PPD que no són del Windows han de fer servir "
"només LF com a final de línia, no CR LF."

#, c-format
msgid ""
"        WARN    Obsolete PPD version %.1f.\n"
"                REF: Page 42, section 5.2."
msgstr ""
"        AVÍS     La versió del PPD %.1f és obsoleta!\n"
"                REF: pàgina 42, secció 5.2."

msgid ""
"        WARN    PCFileName longer than 8.3 in violation of PPD spec.\n"
"                REF: Pages 61-62, section 5.3."
msgstr ""
"        AVÍS    El PCFileName és més llarg de 8.3 i viola les espec. del "
"PPD.\n"
"                REF: pàgines 61-62, secció 5.3."

msgid ""
"        WARN    PCFileName should contain a unique filename.\n"
"                REF: Pages 61-62, section 5.3."
msgstr ""
"        AVÍS    El PCFileName és més llarg de 8.3 i viola les espec. del "
"PPD.\n"
"                REF: pàgines 61-62, secció 5.3."

msgid ""
"        WARN    Protocols contains PJL but JCL attributes are not set.\n"
"                REF: Pages 78-79, section 5.7."
msgstr ""
"        AVÍS    Els protocols contenen el PJL però els atributs del JCL no "
"s'han definit.\n"
"                REF: pàgines 78-79, secció 5.7."

msgid ""
"        WARN    Protocols contains both PJL and BCP; expected TBCP.\n"
"                REF: Pages 78-79, section 5.7."
msgstr ""
"        AVÍS    Es protocols contenen tant el PJL com el BCP; s'esperava el "
"TBCP.\n"
"                REF: pàgines 78-79, secció 5.7."

msgid ""
"        WARN    ShortNickName required by PPD 4.3 spec.\n"
"                REF: Pages 64-65, section 5.3."
msgstr ""
"        AVÍS    Es requereix un ShortNickName segons les espec.del PPD 4.3.\n"
"                REF: pàgines 64-65, secció 5.3."

msgid "       cupsaddsmb [options] -a"
msgstr "       cupsaddsmb [opcions] -a"

msgid "       cupstestdsc [options] -"
msgstr "       cupstestdsc [opcions] -"

msgid "       program | cupstestppd [options] -"
msgstr "       programa | cupstestppd [opcions] -"

#, c-format
msgid ""
"      %s  \"%s %s\" conflicts with \"%s %s\"\n"
"                (constraint=\"%s %s %s %s\")."
msgstr ""
"      %s  «%s %s» entra en conflicte amb «%s %s»\n"
"                (restricció=«%s %s %s %s»)."

#, c-format
msgid "      %s  %s %s does not exist."
msgstr "      %s  %s %s no existeix."

#, c-format
msgid "      %s  %s file \"%s\" has the wrong capitalization."
msgstr "      %s  %s el fitxer «%s» fa un ús incorrecte de les majúscules."

#, c-format
msgid ""
"      %s  Bad %s choice %s.\n"
"                REF: Page 122, section 5.17"
msgstr ""
"      %s  Mala %s elecció %s!\n"
"                REF: pàgina 122, secció 5.17"

#, c-format
msgid "      %s  Bad UTF-8 \"%s\" translation string for option %s, choice %s."
msgstr ""
"      %s  UTF-8 incorrecte «%s» a la traducció de l'opció %s, elecció %s."

#, c-format
msgid "      %s  Bad UTF-8 \"%s\" translation string for option %s."
msgstr "      %s  UTF-8 Incorrecte «%s» a la traducció de l'opció %s."

#, c-format
msgid "      %s  Bad cupsFilter value \"%s\"."
msgstr "      %s  Valor incorrecte del cupsFilter «%s»."

#, c-format
msgid "      %s  Bad cupsFilter2 value \"%s\"."
msgstr "      %s  Valor incorrecte del cupsFilter2 «%s»"

#, c-format
msgid "      %s  Bad cupsICCProfile %s."
msgstr "      %s  cupsICCProfile incorrecte %s."

#, c-format
msgid "      %s  Bad cupsPreFilter value \"%s\"."
msgstr "      %s  Valor de la cupsPreFilter incorrecte «%s»."

#, c-format
msgid "      %s  Bad cupsUIConstraints %s: \"%s\""
msgstr "      %s  cupsUIConstraints incorrecte %s: «%s»"

#, c-format
msgid "      %s  Bad language \"%s\"."
msgstr "      %s  language incorrecte «%s»."

#, c-format
msgid "      %s  Bad permissions on %s file \"%s\"."
msgstr "      %s  Permisos del fitxer %s incorrectes «%s»."

#, c-format
msgid "      %s  Bad spelling of %s - should be %s."
msgstr "      %s  %s Està mal escrit: hauria de ser %s."

#, c-format
msgid "      %s  Cannot provide both APScanAppPath and APScanAppBundleID."
msgstr "      %s  No hi pot haver APScanAppPath i APScanAppBundleID alhora."

#, c-format
msgid "      %s  Default choices conflicting."
msgstr "      %s  Conflictes amb les opcions per defecte."

#, c-format
msgid "      %s  Empty cupsUIConstraints %s"
msgstr "      %s  cupsUIConstraints buit %s"

#, c-format
msgid "      %s  Missing \"%s\" translation string for option %s, choice %s."
msgstr "      %s  Falta la traducció de «%s» per l'opció %s, elecció %s."

#, c-format
msgid "      %s  Missing \"%s\" translation string for option %s."
msgstr "      %s  Falta la traducció de «%s» per l'opció %s."

#, c-format
msgid "      %s  Missing %s file \"%s\"."
msgstr "      %s  Falta el fitxer %s «%s»."

#, c-format
msgid ""
"      %s  Missing REQUIRED PageRegion option.\n"
"                REF: Page 100, section 5.14."
msgstr ""
"      %s  Falta l'opció PageRegion NECESSÀRIA .\n"
"                REF: pàgina 100, secció 5.14."

#, c-format
msgid ""
"      %s  Missing REQUIRED PageSize option.\n"
"                REF: Page 99, section 5.14."
msgstr ""
"      %s  Falta l'opció PageSize NECESSÀRIA.\n"
"                REF: pàgina 99, secció 5.14."

#, c-format
msgid "      %s  Missing choice *%s %s in UIConstraints \"*%s %s *%s %s\"."
msgstr "      %s  Falta l'elecció *%s %s a UIConstraints «*%s %s *%s %s»."

#, c-format
msgid "      %s  Missing choice *%s %s in cupsUIConstraints %s: \"%s\""
msgstr "      %s  Falta l'elecció *%s %s a cupsUIConstraints %s: «%s»"

#, c-format
msgid "      %s  Missing cupsUIResolver %s"
msgstr "      %s  Falta el cupsUIResolver %s"

#, c-format
msgid "      %s  Missing option %s in UIConstraints \"*%s %s *%s %s\"."
msgstr "      %s  Falta l'opció %s a UIConstraints «*%s %s *%s %s»."

#, c-format
msgid "      %s  Missing option %s in cupsUIConstraints %s: \"%s\""
msgstr "      %s  Falta l'opció %s a cupsUIConstraints %s: «%s»"

#, c-format
msgid "      %s  No base translation \"%s\" is included in file."
msgstr "      %s  No s'ha inclòs cap traducció de base «%s» al fitxer."

#, c-format
msgid ""
"      %s  REQUIRED %s does not define choice None.\n"
"                REF: Page 122, section 5.17"
msgstr ""
"      %s  NECESSARI %s no defineix l'eleció «Cap»!\n"
"                REF: pàgina 122, secció 5.17"

#, c-format
msgid "      %s  Size \"%s\" defined for %s but not for %s."
msgstr "      %s  Mida \"%s\" definida per %s però no per %s."

#, c-format
msgid "      %s  Size \"%s\" has unexpected dimensions (%gx%g)."
msgstr "      %s  Mida \"%s\" té unes dimensions inesperades (%gx%g)."

#, c-format
msgid "      %s  Size \"%s\" should be \"%s\"."
msgstr "      %s  Mida «%s» hauria de ser «%s»."

#, c-format
msgid "      %s  Size \"%s\" should be the Adobe standard name \"%s\"."
msgstr "      %s  Mida \"%s\" hauria de ser el nom estàndard d'Adobe «%s»."

#, c-format
msgid "      %s  cupsICCProfile %s hash value collides with %s."
msgstr "      %s  cupsICCProfile %s el valor resum (hash) col·lideix amb %s."

#, c-format
msgid "      %s  cupsUIResolver %s causes a loop."
msgstr "      %s  cupsUIResolver %s entra en bucle."

#, c-format
msgid ""
"      %s  cupsUIResolver %s does not list at least two different options."
msgstr ""
"      %s  cupsUIResolver %s no llista com a mínim dues opcions diferents."

#, c-format
msgid ""
"      **FAIL**  %s must be 1284DeviceID\n"
"                REF: Page 72, section 5.5"
msgstr ""
"      **ERROR**  %s ha de ser 1284DeviceID!\n"
"                REF: pàgina 72, secció 5.5"

#, c-format
msgid ""
"      **FAIL**  Bad Default%s %s\n"
"                REF: Page 40, section 4.5."
msgstr ""
"      **ERROR**  Default%s incorrecte %s\n"
"                REF: pàgina 40, secció 4.5."

#, c-format
msgid ""
"      **FAIL**  Bad DefaultImageableArea %s\n"
"                REF: Page 102, section 5.15."
msgstr ""
"      **ERROR**  DefaultImageableArea incorrecte %s\n"
"                REF: pàgina 102, secció 5.15."

#, c-format
msgid ""
"      **FAIL**  Bad DefaultPaperDimension %s\n"
"                REF: Page 103, section 5.15."
msgstr ""
"      **ERROR**  DefaultPaperDimension incorrecte %s\n"
"                REF: pàgina 103, secció 5.15."

#, c-format
msgid ""
"      **FAIL**  Bad FileVersion \"%s\"\n"
"                REF: Page 56, section 5.3."
msgstr ""
"      **ERROR**  FileVersion incorrecte «%s»\n"
"                REF: pàgina 56, secció 5.3."

#, c-format
msgid ""
"      **FAIL**  Bad FormatVersion \"%s\"\n"
"                REF: Page 56, section 5.3."
msgstr ""
"      **ERROR**  FormatVersion incorrecte «%s»\n"
"                REF: pàgina 56, secció 5.3."

msgid ""
"      **FAIL**  Bad JobPatchFile attribute in file\n"
"                REF: Page 24, section 3.4."
msgstr ""
"      **ERROR**  atribut de JobPatchFile incorrecte al fitxer\n"
"                REF: pàgina 24, secció 3.4."

#, c-format
msgid "      **FAIL**  Bad LanguageEncoding %s - must be ISOLatin1."
msgstr "      **ERROR**  LanguageEncoding incorrecte %s: ha de ser ISOLatin1."

#, c-format
msgid "      **FAIL**  Bad LanguageVersion %s - must be English."
msgstr "      **ERROR**  LanguageVersion incorrecta %s: ha de ser anglès."

#, c-format
msgid ""
"      **FAIL**  Bad Manufacturer (should be \"%s\")\n"
"                REF: Page 211, table D.1."
msgstr ""
"      **ERROR**  Manufacturer incorrecte (hauria de ser «%s»)\n"
"                REF: pàgina 211, taula D.1."

#, c-format
msgid ""
"      **FAIL**  Bad ModelName - \"%c\" not allowed in string.\n"
"                REF: Pages 59-60, section 5.3."
msgstr ""
"      **ERROR**  ModelName incorrecte - no es permet «%c» a la cadena.\n"
"                REF: pàgines 59-60, secció 5.3."

msgid ""
"      **FAIL**  Bad PSVersion - not \"(string) int\".\n"
"                REF: Pages 62-64, section 5.3."
msgstr ""
"      **ERROR**  PSVersion incorrecte - no és «(cadena) enter».\n"
"                REF: pàgines 62-64, secció 5.3."

msgid ""
"      **FAIL**  Bad Product - not \"(string)\".\n"
"                REF: Page 62, section 5.3."
msgstr ""
"      **ERROR**  Product incorrecte - no és «(cadena)».\n"
"                REF: pàgina 62, secció 5.3."

msgid ""
"      **FAIL**  Bad ShortNickName - longer than 31 chars.\n"
"                REF: Pages 64-65, section 5.3."
msgstr ""
"      **ERROR**  ShortNickName incorrecte - més llarg de 31 caràcters.\n"
"                REF: pàgines 64-65, secció 5.3."

#, c-format
msgid ""
"      **FAIL**  Bad option %s choice %s\n"
"                REF: Page 84, section 5.9"
msgstr ""
"      **ERROR**  Elecció %s incorrecta %s\n"
"                REF: pàgina 84, secció 5.9"

#, c-format
msgid "      **FAIL**  Default option code cannot be interpreted: %s"
msgstr ""
"      **ERROR**  El codi de l'opció per defecte no es pot interpretar: %s"

#, c-format
msgid ""
"      **FAIL**  Default translation string for option %s choice %s contains "
"8-bit characters."
msgstr ""
"      **ERROR**  La traducció per defecte de l'opció %s elecció %s conté "
"caràcters de 8 bits."

#, c-format
msgid ""
"      **FAIL**  Default translation string for option %s contains 8-bit "
"characters."
msgstr ""
"      **ERROR**  La traducció per defecte de l'opció %s conté caràcters de 8 "
"bits."

#, c-format
msgid "      **FAIL**  Group names %s and %s differ only by case."
msgstr ""
"      **ERROR**  Els noms dels grups %s i %s només es diferencien en les "
"majúscules."

#, c-format
msgid "      **FAIL**  Multiple occurrences of option %s choice name %s."
msgstr ""
"      **ERROR**  Coincidències múltiples de l'opció %s nom de l'elecció %s."

#, c-format
msgid "      **FAIL**  Option %s choice names %s and %s differ only by case."
msgstr ""
"      **ERROR**  L'opció %s noms de les opcions %s i %s només es diferencien "
"per les majúscules."

#, c-format
msgid "      **FAIL**  Option names %s and %s differ only by case."
msgstr ""
"      **ERROR**  Els noms de les opcions %s i %s només es diferencien per "
"les majúscules."

#, c-format
msgid ""
"      **FAIL**  REQUIRED Default%s\n"
"                REF: Page 40, section 4.5."
msgstr ""
"      **ERROR**  ES NECESSITA Default%s\n"
"                REF: pàgina 40, secció 4.5."

msgid ""
"      **FAIL**  REQUIRED DefaultImageableArea\n"
"                REF: Page 102, section 5.15."
msgstr ""
"      **ERROR**  ES NECESSITA DefaultImageableArea\n"
"                REF: pàgina 102, secció 5.15."

msgid ""
"      **FAIL**  REQUIRED DefaultPaperDimension\n"
"                REF: Page 103, section 5.15."
msgstr ""
"      **ERROR**  ES NECESSITA DefaultPaperDimension\n"
"                REF: pàgina 103, secció 5.15."

msgid ""
"      **FAIL**  REQUIRED FileVersion\n"
"                REF: Page 56, section 5.3."
msgstr ""
"      **ERROR**  ES NECESSITA FileVersion\n"
"                REF: pàgina 56, secció 5.3."

msgid ""
"      **FAIL**  REQUIRED FormatVersion\n"
"                REF: Page 56, section 5.3."
msgstr ""
"      **ERROR**  ES NECESSITA FormatVersion\n"
"                REF: pàgina 56, secció 5.3."

#, c-format
msgid ""
"      **FAIL**  REQUIRED ImageableArea for PageSize %s\n"
"                REF: Page 41, section 5.\n"
"                REF: Page 102, section 5.15."
msgstr ""
"      **ERROR**  ES NECESSITA ImageableArea per PageSize %s\n"
"                REF: pàgina 41, secció 5.\n"
"                REF: pàgina 102, secció 5.15."

msgid ""
"      **FAIL**  REQUIRED LanguageEncoding\n"
"                REF: Pages 56-57, section 5.3."
msgstr ""
"      **ERROR**  ES NECESSITA LanguageEncoding\n"
"                REF: pàgines 56-57, secció 5.3."

msgid ""
"      **FAIL**  REQUIRED LanguageVersion\n"
"                REF: Pages 57-58, section 5.3."
msgstr ""
"      **ERROR**  ES NECESSITA LanguageVersion\n"
"                REF: pàgines 57-58, secció 5.3."

msgid ""
"      **FAIL**  REQUIRED Manufacturer\n"
"                REF: Pages 58-59, section 5.3."
msgstr ""
"      **ERROR**  ES NECESSITA Manufacturer\n"
"                REF: pàgines 58-59, secció 5.3."

msgid ""
"      **FAIL**  REQUIRED ModelName\n"
"                REF: Pages 59-60, section 5.3."
msgstr ""
"      **ERROR**  ES NECESSITA ModelName\n"
"                REF: pàgines 59-60, secció 5.3."

msgid ""
"      **FAIL**  REQUIRED NickName\n"
"                REF: Page 60, section 5.3."
msgstr ""
"      **ERROR**  ES NECESSITA NickName\n"
"                REF: pàgina 60, secció 5.3."

msgid ""
"      **FAIL**  REQUIRED PCFileName\n"
"                REF: Pages 61-62, section 5.3."
msgstr ""
"      **ERROR**  ES NECESSITA PCFileName\n"
"                REF: pàgines 61-62, secció 5.3."

msgid ""
"      **FAIL**  REQUIRED PSVersion\n"
"                REF: Pages 62-64, section 5.3."
msgstr ""
"      **ERROR**  ES NECESSITA PSVersion\n"
"                REF: pàgines 62-64, secció 5.3."

msgid ""
"      **FAIL**  REQUIRED PageRegion\n"
"                REF: Page 100, section 5.14."
msgstr ""
"      **ERROR**  ES NECESSITA PageRegion\n"
"                REF: pàgina 100, secció 5.14."

msgid ""
"      **FAIL**  REQUIRED PageSize\n"
"                REF: Page 41, section 5.\n"
"                REF: Page 99, section 5.14."
msgstr ""
"      **ERROR**  ES NECESSITA PageSize\n"
"                REF: pàgina 41, secció 5.\n"
"                REF: pàgina 99, secció 5.14."

msgid ""
"      **FAIL**  REQUIRED PageSize\n"
"                REF: Pages 99-100, section 5.14."
msgstr ""
"      **ERROR**  ES NECESSITA PageSize\n"
"                REF: pàgines 99-100, secció 5.14."

#, c-format
msgid ""
"      **FAIL**  REQUIRED PaperDimension for PageSize %s\n"
"                REF: Page 41, section 5.\n"
"                REF: Page 103, section 5.15."
msgstr ""
"      **ERROR**  ES NECESSITA PaperDimension per PageSize %s\n"
"                REF: pàgina 41, secció 5.\n"
"                REF: pàgina 103, secció 5.15."

msgid ""
"      **FAIL**  REQUIRED Product\n"
"                REF: Page 62, section 5.3."
msgstr ""
"      **ERROR**  ES NECESSITA Product\n"
"                REF: pàgina 62, secció 5.3."

msgid ""
"      **FAIL**  REQUIRED ShortNickName\n"
"                REF: Page 64-65, section 5.3."
msgstr ""
"      **FAIL**  ES NECESSITA ShortNickName\n"
"                REF: pàgina 64-65, secció 5.3."

#, c-format
msgid "      **FAIL**  Unable to open PPD file - %s on line %d."
msgstr "      **ERROR** No es pot obrir el fitxer PPD - %s a la línia %d."

#, c-format
msgid "    %d ERRORS FOUND"
msgstr "    %d S'HAN TROBAT ERRORS"

msgid "    -h       Show program usage"
msgstr "    -h       Mostra la sintaxi del programa"

#, c-format
msgid ""
"    Bad %%%%BoundingBox: on line %d.\n"
"        REF: Page 39, %%%%BoundingBox:"
msgstr ""
"    %%%%BoundingBox incorrecte: a la línia %d.\n"
"        REF: pàgina 39, %%%%BoundingBox:"

#, c-format
msgid ""
"    Bad %%%%Page: on line %d.\n"
"        REF: Page 53, %%%%Page:"
msgstr ""
"    %%%%Page incorrecte: a la línia %d.\n"
"        REF: pàgina 53, %%%%Page:"

#, c-format
msgid ""
"    Bad %%%%Pages: on line %d.\n"
"        REF: Page 43, %%%%Pages:"
msgstr ""
"    %%%%Pages incorrecte: a la línia %d!\n"
"        REF: pàgina 43, %%%%Pages:"

#, c-format
msgid ""
"    Line %d is longer than 255 characters (%d).\n"
"        REF: Page 25, Line Length"
msgstr ""
"    La línia %d és més llarga de 255 caràcters (%d)\n"
"        REF: pàgina 25, Longitud de línia"

msgid ""
"    Missing %!PS-Adobe-3.0 on first line.\n"
"        REF: Page 17, 3.1 Conforming Documents"
msgstr ""
"    Falta %!PS-Adobe-3.0 a la primera línia.\n"
"        REF: pàgina 17, 3.1 Adaptació de documents"

#, c-format
msgid "    Missing %%EndComments comment.        REF: Page 41, %%EndComments"
msgstr ""
"    Falta el comentari %%EndComments.        REF: pàgina 41, %%EndComments"

#, c-format
msgid ""
"    Missing or bad %%BoundingBox: comment.\n"
"        REF: Page 39, %%BoundingBox:"
msgstr ""
"     %%BoundingBox incorrecte o inexistent: comentari.\n"
"        REF: pàgina 39, %%BoundingBox:"

#, c-format
msgid ""
"    Missing or bad %%Page: comments.\n"
"        REF: Page 53, %%Page:"
msgstr ""
"    %%Page incorrecte o inexistent: comentaris.\n"
"        REF: pàgina 53, %%Page:"

#, c-format
msgid ""
"    Missing or bad %%Pages: comment.\n"
"        REF: Page 43, %%Pages:"
msgstr ""
"    %%Pages incorrecte o inexistent: comentari.\n"
"        REF: pàgina 43, %%Pages:"

msgid "    NO ERRORS FOUND"
msgstr "    NO S'HA TROBAT CAP ERROR"

#, c-format
msgid "    Saw %d lines that exceeded 255 characters."
msgstr "     S'han trobat %d línies que superen els 255 caràcters."

#, c-format
msgid "    Too many %%BeginDocument comments."
msgstr "     Massa comentaris %%BeginDocument."

#, c-format
msgid "    Too many %%EndDocument comments."
msgstr "     Massa comentaris %%EndDocument."

msgid "    Warning: file contains binary data."
msgstr "     Avís: el fitxer conté dades binàries."

#, c-format
msgid "    Warning: no %%EndComments comment in file."
msgstr "     Avís: no hi ha cap %%EndComments al fitxer."

#, c-format
msgid "    Warning: obsolete DSC version %.1f in file."
msgstr "     Avís: versió del DSC %.1f obsoleta al fitxer."

msgid "  --[no-]debug-logging    Turn debug logging on/off."
msgstr "  --[no-]debug-logging    Activa o desactiva el registre de depuració."

msgid "  --[no-]remote-admin     Turn remote administration on/off."
msgstr "  --[no-]remote-admin     Activa o desactiva l'administració remota."

msgid "  --[no-]remote-any       Allow/prevent access from the Internet."
msgstr "  --[no-]remote-any       Permet o impedeix l'accés des d'Internet."

msgid "  --[no-]share-printers   Turn printer sharing on/off."
msgstr ""
"  --[no-]share-printers   Activa o desactiva la compartició d'impressores."

msgid "  --[no-]user-cancel-any  Allow/prevent users to cancel any job."
msgstr ""
"  --[no-]user-cancel-any  Permet o impedeix que els usuaris cancel·lin "
"tasques."

msgid "  --cr                    End lines with CR (Mac OS 9)."
msgstr "  --cr                    Final de línia amb CR (Mac OS 9)."

msgid "  --crlf                  End lines with CR + LF (Windows)."
msgstr "  --crlf                  Final de línia amb CR + LF (Windows)."

msgid "  --lf                    End lines with LF (UNIX/Linux/OS X)."
msgstr "  --lf                    Final de línia amb LF (UNIX/Linux/OS X)."

msgid "  -4                      Connect using IPv4."
msgstr "  -4                      Connecta fent servir IPv4."

msgid "  -6                      Connect using IPv6."
msgstr "  -6                      Connecta fent servir IPv6."

msgid "  -C                      Send requests using chunking (default)."
msgstr ""
"  -C                      Envia les sol·licituds fent servir la fragmentació "
"(per defecte)."

msgid "  -D                      Remove the input file when finished."
msgstr "  -D                      Elimina el fitxer d'entrada quan ha acabat."

msgid "  -D name=value           Set named variable to value."
msgstr "  -D nom=valor            Estableix la variable indicada al valor."

msgid "  -E                      Encrypt the connection."
msgstr "  -E                      Xifra la connexió."

msgid "  -E                      Test with HTTP Upgrade to TLS."
msgstr ""
"  -E                      Fa una prova amb l'actualització d'HTTP a TLS."

msgid ""
"  -F                      Run in the foreground but detach from console."
msgstr ""
"  -F                      Executa en primer pla però separat de la consola."

msgid "  -H samba-server         Use the named SAMBA server."
msgstr "  -H servidor-samba         Fa servir el servidor SAMBA indicat."

msgid "  -I                      Ignore errors."
msgstr "  -I                      Ignora els errors."

msgid "  -I include-dir          Add include directory to search path."
msgstr "  -I dir-inclòs          Afegeix el directori inclòs al camí de cerca."

msgid "  -I {filename,filters,none,profiles}"
msgstr "  -I {nomfitxer,filtres,cap,perfils}"

msgid "  -L                      Send requests using content-length."
msgstr ""
"  -L                      Envia les peticions fent servir content-length."

msgid "  -P filename.ppd         Set PPD file."
msgstr "  -P nomfitxer.ppd         Estableix el fitxer PPD."

msgid "  -R root-directory       Set alternate root."
msgstr "  -R directori-arrel       Estableix una arrel alternativa."

msgid "  -S                      Test with SSL encryption."
msgstr "  -S                      Fa una prova amb xifrat SSL."

msgid "  -T seconds              Set the receive/send timeout in seconds."
msgstr ""
"  -T segons              Estableix el temps d'espera màxim per enviar i "
"rebre en segons."

msgid "  -U username             Specify username."
msgstr "  -U nomusuari             Especifica un nom d'usuari."

msgid "  -V version              Set default IPP version."
msgstr "  -V versió              Estableix la versió per defecte del IPP."

msgid ""
"  -W {all,none,constraints,defaults,duplex,filters,profiles,sizes,"
"translations}"
msgstr ""
"  -W {tots,cap,restringits,per defecte,dúplex,filtres,perfils,mides,"
"traduccions}"

msgid "  -X                      Produce XML plist instead of plain text."
msgstr ""
"  -X                      Retorna els plist en XML en comptes de text pla."

msgid "  -a                      Export all printers."
msgstr "  -a                      Exporta totes les impressores."

msgid "  -c catalog.po           Load the specified message catalog."
msgstr "  -c catàleg.po           Carrega el catàleg de missatges indicat."

msgid "  -c cupsd.conf           Set cupsd.conf file to use."
msgstr ""
"  -c cupsd.conf           Estableix el fitxer cupsd.conf que cal fer servir."

msgid "  -d name=value           Set named variable to value."
msgstr "  -d nom=valor           Estableix la variable indicada al valor."

msgid "  -d output-dir           Specify the output directory."
msgstr "  -d dir-sortida           Especifica el directori de sortida."

msgid "  -d printer              Use the named printer."
msgstr "  -d impressora              Fa servir la impressora indicada."

msgid "  -e                      Use every filter from the PPD file."
msgstr "  -e                      Fa servir tots els filtres del fitxer PPD."

msgid "  -f                      Run in the foreground."
msgstr "  -f                      Executa en primer pla."

msgid "  -f filename             Set default request filename."
msgstr ""
"  -f nomfitxer             Estableix el nom del fitxer per defecte de la "
"sol·licitud."

msgid "  -h                      Show this usage message."
msgstr "  -h                      Mostra aquest missatge de sintaxi."

msgid "  -h server[:port]        Specify server address."
msgstr "  -h servidor[:port]        Especifica l'adreça del servidor."

msgid "  -i mime/type            Set input MIME type (otherwise auto-typed)."
msgstr ""
"  -i tipus/mime            Estableix el tipus MIME d'entrada (auto-typed si "
"no s'especifica)."

msgid ""
"  -i seconds              Repeat the last file with the given time interval."
msgstr ""
"  -i segons              Repeteix l'últim fitxer amb l'interval especificat."

msgid ""
"  -j job-id[,N]           Filter file N from the specified job (default is "
"file 1)."
msgstr ""
"  -j id-feina[,N]           Filtra el fitxer N a la feina especificada (el "
"fitxer per defecte és 1)."

msgid "  -l                      Run cupsd from launchd(8)."
msgstr "  -l                      Executa cupsd des de launchd(8)."

msgid "  -l lang[,lang,...]      Specify the output language(s) (locale)."
msgstr ""
"  -l idioma[,idioma,...]      Especifica els idiomes de sortida (locale)."

msgid "  -m                      Use the ModelName value as the filename."
msgstr ""
"  -m                      Fa servir el valor de ModelName com a nom de "
"fitxer."

msgid ""
"  -m mime/type            Set output MIME type (otherwise application/pdf)."
msgstr ""
"  -m tipus/mime            Estableix el tipus MIME de sortida (application/"
"pdf si no s'especifica)."

msgid "  -n copies               Set number of copies."
msgstr "  -n còpies               Estableix el nombre de còpies."

msgid ""
"  -n count                Repeat the last file the given number of times."
msgstr ""
"  -n comptador                Repeteix l'últim fitxer el nombre indicat de "
"vegades."

msgid ""
"  -o filename.drv         Set driver information file (otherwise ppdi.drv)."
msgstr ""
"  -o nomfitxer.drv         Estableix el fitxer d'informació del controlador "
"(ppdi.drv si no s'especifica)."

msgid "  -o filename.ppd[.gz]    Set output file (otherwise stdout)."
msgstr ""
"  -o nomfitxer.ppd[.gz]    Estableix el fitxer de sortida (stdout si no "
"s'especifica)."

msgid "  -o name=value           Set option(s)."
msgstr "  -o nom=valor           Estableix les opcions."

msgid "  -p filename.ppd         Set PPD file."
msgstr "  -p nomfitxer.ppd         Estableix el fitxer PPD."

msgid "  -q                      Run silently."
msgstr "  -q                      S'executa en mode silenciós."

msgid "  -r                      Use 'relaxed' open mode."
msgstr "  -r                      Fa servir el mode obert «relaxat»."

msgid "  -t                      Produce a test report."
msgstr "  -t                      Genera un informe de prova."

msgid "  -t                      Test PPDs instead of generating them."
msgstr "  -t                      Prova els  PPDs en comptes de generar-los."

msgid "  -t                      Test the configuration file."
msgstr "  -t                      Prova el fitxer de configuració."

msgid "  -t title                Set title."
msgstr "  -t títol                Estableix el títol."

msgid "  -u                      Remove the PPD file when finished."
msgstr "  -u                      Elimina el fitxer PPD quan ha acabat."

msgid "  -v                      Be verbose."
msgstr "  -v                      Mode detallat."

msgid "  -vv                     Be very verbose."
msgstr "  -vv                     Mode molt detallat."

msgid "  -z                      Compress PPD files using GNU zip."
msgstr ""
"  -z                      Comprimeix els fitxers PPD fent servir el zip de "
"GNU."

msgid " FAIL"
msgstr " ERROR"

msgid " PASS"
msgstr " VÀLID"

#, c-format
msgid "%-6s %-10.10s %-4d %-10d %-27.27s %.0f bytes"
msgstr "%-6s %-10.10s %-4d %-10d %-27.27s %.0f bytes"

#, c-format
msgid "%-7s %-7.7s %-7d %-31.31s %.0f bytes"
msgstr "%-7s %-7.7s %-7d %-31.31s %.0f bytes"

#, c-format
msgid "%s accepting requests since %s"
msgstr "%s accepta peticions des de %s"

#, c-format
msgid "%s cannot be changed."
msgstr "%s no es pot canviar."

#, c-format
msgid "%s is not implemented by the CUPS version of lpc."
msgstr "%s no està implementat en la versió del CUPS del lpc."

#, c-format
msgid "%s is not ready"
msgstr "%s no està preparada"

#, c-format
msgid "%s is ready"
msgstr "%s està preparada"

#, c-format
msgid "%s is ready and printing"
msgstr "%s està preparada i imprimeix"

#, c-format
msgid "%s job-id user title copies options [file]"
msgstr "%s identificador-feina usuari títol còpies opcions [fitxer]"

#, c-format
msgid "%s not accepting requests since %s -"
msgstr "%s no accepta peticions des de %s -"

#, c-format
msgid "%s not supported."
msgstr "no és compatible amb l'ús de %s."

#, c-format
msgid "%s/%s accepting requests since %s"
msgstr "%s/%s accepta peticions des de %s"

#, c-format
msgid "%s/%s not accepting requests since %s -"
msgstr "%s/%s no accepta peticions des de %s -"

#, c-format
msgid "%s: %-33.33s [job %d localhost]"
msgstr "%s: %-33.33s [feina %d localhost]"

#. TRANSLATORS: Message is "subject: error"
#, c-format
msgid "%s: %s"
msgstr "%s: %s"

#, c-format
msgid "%s: %s failed: %s"
msgstr "%s: %s ha fallat: %s"

#, c-format
msgid "%s: Don't know what to do."
msgstr "%s: no sé que fer."

#, c-format
msgid ""
"%s: Error - %s environment variable names non-existent destination \"%s\"."
msgstr ""
"%s: error - els noms de les variables d'entorn %s tenen un destí inexistent "
"«%s»."

#, c-format
msgid "%s: Error - bad job ID."
msgstr "%s: error - ID de la feina incorrecte."

#, c-format
msgid "%s: Error - cannot print files and alter jobs simultaneously."
msgstr ""
"%s: error - no es poden imprimir fitxers i modificar tasques al mateix temps."

#, c-format
msgid "%s: Error - cannot print from stdin if files or a job ID are provided."
msgstr ""
"%s: error - no es pot imprimir des d'stdin si s'indiquen els fitxers o "
"l'identificador de la feina."

#, c-format
msgid "%s: Error - expected character set after \"-S\" option."
msgstr ""
"%s: error - s'esperava un conjunt de caràcters després de l'opció «-S»."

#, c-format
msgid "%s: Error - expected content type after \"-T\" option."
msgstr "%s: error - s'esperava un tipus de contingut després de l'opció «-T»."

#, c-format
msgid "%s: Error - expected copies after \"-#\" option."
msgstr "%s: error - s'esperaven còpies després de l'opció «-#»."

#, c-format
msgid "%s: Error - expected copies after \"-n\" option."
msgstr "%s: error - s'esperaven còpies després de l'opció «-n»."

#, c-format
msgid "%s: Error - expected destination after \"-P\" option."
msgstr "%s: error - s'esperava un destí després de l'opció «-P»."

#, c-format
msgid "%s: Error - expected destination after \"-b\" option."
msgstr "%s: error - s'esperava un destí després de l'opció «-b»."

#, c-format
msgid "%s: Error - expected destination after \"-d\" option."
msgstr "%s: error - s'esperava un destí després de l'opció «-d»."

#, c-format
msgid "%s: Error - expected form after \"-f\" option."
msgstr "%s: error - s'esperava un formulari després de l'opció «-f»."

#, c-format
msgid "%s: Error - expected hold name after \"-H\" option."
msgstr "%s: error - s'esperava un nom per pausa després de l'opció «-H»."

#, c-format
msgid "%s: Error - expected hostname after \"-H\" option."
msgstr "%s: error - s'esperava el nom de l'amfitrió després de l'opció «-H»."

#, c-format
msgid "%s: Error - expected hostname after \"-h\" option."
msgstr "%s: error - s'esperava el nom de l'amfitrió després de l'opció «-h»."

#, c-format
msgid "%s: Error - expected mode list after \"-y\" option."
msgstr "%s: error - s'esperava una llista de modes després de l'opció «-y»."

#, c-format
msgid "%s: Error - expected name after \"-%c\" option."
msgstr "%s: error - s'esperava un nom després de l'opció «-%c»."

#, c-format
msgid "%s: Error - expected option=value after \"-o\" option."
msgstr "%s: error - s'esperava opció=valor després de l'opció «-o»."

#, c-format
msgid "%s: Error - expected page list after \"-P\" option."
msgstr "%s: error - s'esperava una llista de pàgines després de l'opció «-P»."

#, c-format
msgid "%s: Error - expected priority after \"-%c\" option."
msgstr "%s: error - s'esperava una prioritat després de l'opció «-%c»."

#, c-format
msgid "%s: Error - expected reason text after \"-r\" option."
msgstr "%s: error - s'esperava una explicació després de l'opció «-r»."

#, c-format
msgid "%s: Error - expected title after \"-t\" option."
msgstr "%s: error - s'esperava un títol després de l'opció «-t»."

#, c-format
msgid "%s: Error - expected username after \"-U\" option."
msgstr "%s: error - s'esperava un nom d'usuari després de l'opció «-U»."

#, c-format
msgid "%s: Error - expected username after \"-u\" option."
msgstr "%s: error - s'esperava un nom d'usuari després de l'opció «-u»."

#, c-format
msgid "%s: Error - expected value after \"-%c\" option."
msgstr "%s: error - s'esperava un valor després de l'opció «-%c»."

#, c-format
msgid ""
"%s: Error - need \"completed\", \"not-completed\", or \"all\" after \"-W\" "
"option."
msgstr ""
"%s: error - es requereix «completed», «not-completed», o «all» després de "
"l'opció «-W»."

#, c-format
msgid "%s: Error - no default destination available."
msgstr "%s: error - no hi ha un destí per defecte."

#, c-format
msgid "%s: Error - priority must be between 1 and 100."
msgstr "%s: error - la prioritat ha de ser entre 1 i 100."

#, c-format
msgid "%s: Error - scheduler not responding."
msgstr "%s: error - el planificador no està responent."

#, c-format
msgid "%s: Error - too many files - \"%s\"."
msgstr "%s: error - massa fitxers - «%s»."

#, c-format
msgid "%s: Error - unable to access \"%s\" - %s"
msgstr "%s: error - no es pot accedir a «%s» - %s"

#, c-format
msgid "%s: Error - unable to queue from stdin - %s."
msgstr "%s: error - no es pot posar en cua des d'stdin - %s."

#, c-format
msgid "%s: Error - unknown destination \"%s\"."
msgstr "%s: error - el destí «%s» és desconegut."

#, c-format
msgid "%s: Error - unknown destination \"%s/%s\"."
msgstr "%s: error - el destí «%s/%s» és desconegut."

#, c-format
msgid "%s: Error - unknown option \"%c\"."
msgstr "%s: error - l'opció «%c» és desconeguda."

#, c-format
msgid "%s: Error - unknown option \"%s\"."
msgstr "%s: error - l'opció «%s» és desconeguda."

#, c-format
msgid "%s: Expected job ID after \"-i\" option."
msgstr "%s: s'esperava l'ID d'una feina després de l'opció «-i»."

#, c-format
msgid "%s: Invalid destination name in list \"%s\"."
msgstr "%s: el nom del destí no és vàlid a la llista «%s»."

#, c-format
msgid "%s: Invalid filter string \"%s\"."
msgstr "%s: la cadena del filtre «%s» no és vàlida."

#, c-format
msgid "%s: Need job ID (\"-i jobid\") before \"-H restart\"."
msgstr "%s: es necessita l'ID de la feina («-i jobid») abans de «-H restart»."

#, c-format
msgid "%s: No filter to convert from %s/%s to %s/%s."
msgstr "%s: no hi ha cap filtre per convertir de %s/%s a %s/%s."

#, c-format
msgid "%s: Operation failed: %s"
msgstr "%s: ha fallat l'operació: %s"

#, c-format
msgid "%s: Sorry, no encryption support."
msgstr "%s: ho sento, no està compilada la compatibilitat pel xifrat."

#, c-format
msgid "%s: Unable to connect to server."
msgstr "%s: no es pot connectar al servidor."

#, c-format
msgid "%s: Unable to contact server."
msgstr "%s: no es pot contactar amb el servidor."

#, c-format
msgid "%s: Unable to determine MIME type of \"%s\"."
msgstr "%s: no es pot determinar el tips de MIME de «%s»."

#, c-format
msgid "%s: Unable to open %s: %s"
msgstr "%s: no es pot obrir %s: %s"

#, c-format
msgid "%s: Unable to open PPD file: %s on line %d."
msgstr "%s: no es pot obrir el fitxer PPD: %s a la línia %d."

#, c-format
msgid "%s: Unable to read MIME database from \"%s\" or \"%s\"."
msgstr "%s: no es pot llegir la base de dades MIME de «%s» o «%s»."

#, c-format
msgid "%s: Unknown destination \"%s\"."
msgstr "%s: el destí «%s» és desconegut."

#, c-format
msgid "%s: Unknown destination MIME type %s/%s."
msgstr "%s: es destí de tipus MIME %s/%s és desconegut."

#, c-format
msgid "%s: Unknown option \"%c\"."
msgstr "%s: l'opció «%c» és desconeguda."

#, c-format
msgid "%s: Unknown source MIME type %s/%s."
msgstr "%s: la font del tipus de MIME %s/%s és desconeguda."

#, c-format
msgid ""
"%s: Warning - \"%c\" format modifier not supported - output may not be "
"correct."
msgstr ""
"%s: avís - no és compatible amb l'ús del modificador de format «%c» - el "
"resultat pot no ser correcte."

#, c-format
msgid "%s: Warning - character set option ignored."
msgstr "%s: avís - s'ignora l'opció del grup de caràcters."

#, c-format
msgid "%s: Warning - content type option ignored."
msgstr "%s: avís - s'ignora l'opció de tipus de contingut."

#, c-format
msgid "%s: Warning - form option ignored."
msgstr "%s: avís - s'ignora l'opció de formulari."

#, c-format
msgid "%s: Warning - mode option ignored."
msgstr "%s: avís - s'ignora l'opció de mode."

msgid "-1"
msgstr "-1"

msgid "-10"
msgstr "-10"

msgid "-100"
msgstr "-100"

msgid "-105"
msgstr "-105"

msgid "-11"
msgstr "-11"

msgid "-110"
msgstr "-110"

msgid "-115"
msgstr "-115"

msgid "-12"
msgstr "-12"

msgid "-120"
msgstr "-120"

msgid "-13"
msgstr "-13"

msgid "-14"
msgstr "-14"

msgid "-15"
msgstr "-15"

msgid "-2"
msgstr "-2"

msgid "-20"
msgstr "-20"

msgid "-25"
msgstr "-25"

msgid "-3"
msgstr "-3"

msgid "-30"
msgstr "-30"

msgid "-35"
msgstr "-35"

msgid "-4"
msgstr "-4"

msgid "-40"
msgstr "-40"

msgid "-45"
msgstr "-45"

msgid "-5"
msgstr "-5"

msgid "-50"
msgstr "-50"

msgid "-55"
msgstr "-55"

msgid "-6"
msgstr "-6"

msgid "-60"
msgstr "-60"

msgid "-65"
msgstr "-65"

msgid "-7"
msgstr "-7"

msgid "-70"
msgstr "-70"

msgid "-75"
msgstr "-75"

msgid "-8"
msgstr "-8"

msgid "-80"
msgstr "-80"

msgid "-85"
msgstr "-85"

msgid "-9"
msgstr "-9"

msgid "-90"
msgstr "-90"

msgid "-95"
msgstr "-95"

msgid "0"
msgstr "0"

msgid "1"
msgstr "1"

msgid "1 inch/sec."
msgstr "1 polzada/seg."

msgid "1.25x0.25\""
msgstr "1.25x0.25\""

msgid "1.25x2.25\""
msgstr "1.25x2.25\""

msgid "1.5 inch/sec."
msgstr "1.5 polzades/seg."

msgid "1.50x0.25\""
msgstr "1.50x0.25\""

msgid "1.50x0.50\""
msgstr "1.50x0.50\""

msgid "1.50x1.00\""
msgstr "1.50x1.00\""

msgid "1.50x2.00\""
msgstr "1.50x2.00\""

msgid "10"
msgstr "10"

msgid "10 inches/sec."
msgstr "10 polzades/seg."

msgid "10 x 11"
msgstr "10 x 11"

msgid "10 x 13"
msgstr "10 x 13"

msgid "10 x 14"
msgstr "10 x 14"

msgid "100"
msgstr "100"

msgid "100 mm/sec."
msgstr "100 mm/seg."

msgid "105"
msgstr "105"

msgid "11"
msgstr "11"

msgid "11 inches/sec."
msgstr "11 polzades/seg."

msgid "110"
msgstr "110"

msgid "115"
msgstr "115"

msgid "12"
msgstr "12"

msgid "12 inches/sec."
msgstr "12 polzades/seg."

msgid "12 x 11"
msgstr "12 x 11"

msgid "120"
msgstr "120"

msgid "120 mm/sec."
msgstr "120 mm/seg."

msgid "120x60dpi"
msgstr "120x60ppp"

msgid "120x72dpi"
msgstr "120x72ppp"

msgid "13"
msgstr "13"

msgid "136dpi"
msgstr "136ppp"

msgid "14"
msgstr "14"

msgid "15"
msgstr "15"

msgid "15 mm/sec."
msgstr "15 mm/seg."

msgid "15 x 11"
msgstr "15 x 11"

msgid "150 mm/sec."
msgstr "150 mm/seg."

msgid "150dpi"
msgstr "150ppp"

msgid "16"
msgstr "16"

msgid "17"
msgstr "17"

msgid "18"
msgstr "18"

msgid "180dpi"
msgstr "180ppp"

msgid "19"
msgstr "19"

msgid "2"
msgstr "2"

msgid "2 inches/sec."
msgstr "2 polzades/seg."

msgid "2-Sided Printing"
msgstr "Impressió a doble cara"

msgid "2.00x0.37\""
msgstr "2.00x0.37\""

msgid "2.00x0.50\""
msgstr "2.00x0.50\""

msgid "2.00x1.00\""
msgstr "2.00x1.00\""

msgid "2.00x1.25\""
msgstr "2.00x1.25\""

msgid "2.00x2.00\""
msgstr "2.00x2.00\""

msgid "2.00x3.00\""
msgstr "2.00x3.00\""

msgid "2.00x4.00\""
msgstr "2.00x4.00\""

msgid "2.00x5.50\""
msgstr "2.00x5.50\""

msgid "2.25x0.50\""
msgstr "2.25x0.50\""

msgid "2.25x1.25\""
msgstr "2.25x1.25\""

msgid "2.25x4.00\""
msgstr "2.25x4.00\""

msgid "2.25x5.50\""
msgstr "2.25x5.50\""

msgid "2.38x5.50\""
msgstr "2.38x5.50\""

msgid "2.5 inches/sec."
msgstr "2.5 polzades/seg."

msgid "2.50x1.00\""
msgstr "2.50x1.00\""

msgid "2.50x2.00\""
msgstr "2.50x2.00\""

msgid "2.75x1.25\""
msgstr "2.75x1.25\""

msgid "2.9 x 1\""
msgstr "2.9 x 1\""

msgid "20"
msgstr "20"

msgid "20 mm/sec."
msgstr "20 mm/seg."

msgid "200 mm/sec."
msgstr "200 mm/seg."

msgid "203dpi"
msgstr "203ppp"

msgid "21"
msgstr "21"

msgid "22"
msgstr "22"

msgid "23"
msgstr "23"

msgid "24"
msgstr "24"

msgid "24-Pin Series"
msgstr "Sèrie de 24 pins"

msgid "240x72dpi"
msgstr "240x72ppp"

msgid "25"
msgstr "25"

msgid "250 mm/sec."
msgstr "250 mm/seg."

msgid "26"
msgstr "26"

msgid "27"
msgstr "27"

msgid "28"
msgstr "28"

msgid "29"
msgstr "29"

msgid "3"
msgstr "3"

msgid "3 inches/sec."
msgstr "3 polzades/seg."

msgid "3 x 5"
msgstr "3 x 5"

msgid "3.00x1.00\""
msgstr "3.00x1.00\""

msgid "3.00x1.25\""
msgstr "3.00x1.25\""

msgid "3.00x2.00\""
msgstr "3.00x2.00\""

msgid "3.00x3.00\""
msgstr "3.00x3.00\""

msgid "3.00x5.00\""
msgstr "3.00x5.00\""

msgid "3.25x2.00\""
msgstr "3.25x2.00\""

msgid "3.25x5.00\""
msgstr "3.25x5.00\""

msgid "3.25x5.50\""
msgstr "3.25x5.50\""

msgid "3.25x5.83\""
msgstr "3.25x5.83\""

msgid "3.25x7.83\""
msgstr "3.25x7.83\""

msgid "3.5 x 5"
msgstr "3.5 x 5"

msgid "3.5\" Disk"
msgstr "Disc de 3.5\""

msgid "3.50x1.00\""
msgstr "3.5x1.00\""

msgid "30"
msgstr "30"

msgid "30 mm/sec."
msgstr "30 mm/seg."

msgid "300 mm/sec."
msgstr "300 mm/seg."

msgid "300dpi"
msgstr "300ppp"

msgid "35"
msgstr "35"

msgid "360dpi"
msgstr "360ppp"

msgid "360x180dpi"
msgstr "360x180ppp"

msgid "4"
msgstr "4"

msgid "4 inches/sec."
msgstr "4 polzades/seg."

msgid "4.00x1.00\""
msgstr "4.00x1.00\""

msgid "4.00x13.00\""
msgstr "4.00x13.00\""

msgid "4.00x2.00\""
msgstr "4.00x2.00\""

msgid "4.00x2.50\""
msgstr "4.00x2.50\""

msgid "4.00x3.00\""
msgstr "4.00x3.00\""

msgid "4.00x4.00\""
msgstr "4.00x4.00\""

msgid "4.00x5.00\""
msgstr "4.00x5.00\""

msgid "4.00x6.00\""
msgstr "4.00x6.00\""

msgid "4.00x6.50\""
msgstr "4.00x6.50\""

msgid "40"
msgstr "40"

msgid "40 mm/sec."
msgstr "40 mm/seg."

msgid "45"
msgstr "45"

msgid "5"
msgstr "5"

msgid "5 inches/sec."
msgstr "5 polzades/seg."

msgid "5 x 7"
msgstr "15 x 11"

msgid "50"
msgstr "50"

msgid "55"
msgstr "55"

msgid "6"
msgstr "6"

msgid "6 inches/sec."
msgstr "6 polzades/seg."

msgid "6.00x1.00\""
msgstr "6.00x1.00\""

msgid "6.00x2.00\""
msgstr "6.00x2.00\""

msgid "6.00x3.00\""
msgstr "6.00x3.00\""

msgid "6.00x4.00\""
msgstr "6.00x4.00\""

msgid "6.00x5.00\""
msgstr "6.00x5.00\""

msgid "6.00x6.00\""
msgstr "6.00x6.00\""

msgid "6.00x6.50\""
msgstr "6.00x6.50\""

msgid "60"
msgstr "60"

msgid "60 mm/sec."
msgstr "60 mm/seg."

msgid "600dpi"
msgstr "600ppp"

msgid "60dpi"
msgstr "60ppp"

msgid "60x72dpi"
msgstr "60x72ppp"

msgid "65"
msgstr "65"

msgid "7"
msgstr "7"

msgid "7 inches/sec."
msgstr "7 polzades/seg."

msgid "7 x 9"
msgstr "7 x 9"

msgid "70"
msgstr "70"

msgid "720dpi"
msgstr "720ppp"

msgid "75"
msgstr "75"

msgid "8"
msgstr "8"

msgid "8 inches/sec."
msgstr "8 polzades/seg."

msgid "8 x 10"
msgstr "8 x 10"

msgid "8.00x1.00\""
msgstr "8.00x1.00\""

msgid "8.00x2.00\""
msgstr "8.00x2.00\""

msgid "8.00x3.00\""
msgstr "8.00x3.00\""

msgid "8.00x4.00\""
msgstr "8.00x4.00\""

msgid "8.00x5.00\""
msgstr "8.00x5.00\""

msgid "8.00x6.00\""
msgstr "8.00x6.00\""

msgid "8.00x6.50\""
msgstr "8.00x6.50\""

msgid "80"
msgstr "80"

msgid "80 mm/sec."
msgstr "80 mm/seg."

msgid "85"
msgstr "85"

msgid "9"
msgstr "9"

msgid "9 inches/sec."
msgstr "9 polzades/seg."

msgid "9 x 11"
msgstr "9 x 11"

msgid "9 x 12"
msgstr "9 x 12"

msgid "9-Pin Series"
msgstr "Sèrie de 9 pins"

msgid "90"
msgstr "90"

msgid "95"
msgstr "95"

msgid "?Invalid help command unknown."
msgstr "?Comanda d'ajuda no vàlida desconeguda."

msgid "A Samba password is required to export printer drivers"
msgstr ""
"Necessiteu una contrasenya de Samba per exportar els controladors "
"d'impressora"

msgid "A Samba username is required to export printer drivers"
msgstr ""
"Necessiteu una nom d'usuari de Samba per exportar els controladors "
"d'impressora"

#, c-format
msgid "A class named \"%s\" already exists."
msgstr "Ja existeix una classe anomenada «%s»."

#, c-format
msgid "A printer named \"%s\" already exists."
msgstr "Ja existeix una impressora anomenada «%s»."

msgid "A0"
msgstr "A0"

msgid "A0 Long Edge"
msgstr "A0 costat llarg"

msgid "A1"
msgstr "A1"

msgid "A1 Long Edge"
msgstr "A1 costat llarg"

msgid "A10"
msgstr "A10"

msgid "A2"
msgstr "A2"

msgid "A2 Long Edge"
msgstr "A2 costat llarg"

msgid "A3"
msgstr "A3"

msgid "A3 Long Edge"
msgstr "A3 costat llarg"

msgid "A3 Oversize"
msgstr "A3 estès"

msgid "A3 Oversize Long Edge"
msgstr "A3 estès pel costat llarg"

msgid "A4"
msgstr "A4"

msgid "A4 Long Edge"
msgstr "A4 costat llarg"

msgid "A4 Oversize"
msgstr "A4 estès"

msgid "A4 Small"
msgstr "A4 reduït"

msgid "A5"
msgstr "A5"

msgid "A5 Long Edge"
msgstr "A5 costat llarg"

msgid "A5 Oversize"
msgstr "A5 estès"

msgid "A6"
msgstr "A6"

msgid "A6 Long Edge"
msgstr "A6 costat llarg"

msgid "A7"
msgstr "A7"

msgid "A8"
msgstr "A8"

msgid "A9"
msgstr "A9"

msgid "ANSI A"
msgstr "ANSI A"

msgid "ANSI B"
msgstr "ANSI B"

msgid "ANSI C"
msgstr "ANSI C"

msgid "ANSI D"
msgstr "ANSI D"

msgid "ANSI E"
msgstr "ANSI E"

msgid "ARCH C"
msgstr "ARCH C"

msgid "ARCH C Long Edge"
msgstr "ARCH C costat llarg"

msgid "ARCH D"
msgstr "ARCH D"

msgid "ARCH D Long Edge"
msgstr "ARCH D costat llarg"

msgid "ARCH E"
msgstr "ARCH E"

msgid "ARCH E Long Edge"
msgstr "ARCH E costat llarg"

msgid "Accept Jobs"
msgstr "Accepta feines"

msgid "Accepted"
msgstr "Acceptada"

msgid "Add Class"
msgstr "Afegeix una classe"

msgid "Add Printer"
msgstr "Afegeix una impressora"

msgid "Add RSS Subscription"
msgstr "Afegeix una subscripció RSS"

msgid "Address"
msgstr "Adreça"

msgid "Administration"
msgstr "Administració"

msgid "Always"
msgstr "Sempre"

msgid "AppSocket/HP JetDirect"
msgstr "AppSocket/HP JetDirect"

msgid "Applicator"
msgstr "Aplicador"

#, c-format
msgid "Attempt to set %s printer-state to bad value %d."
msgstr ""
"S'ha intentat posar l'estat de la impressora %s a un valor incorrecte %d."

#, c-format
msgid "Attribute groups are out of order (%x < %x)."
msgstr "Grups d'atribut desordenats (%x < %x)."

msgid "B0"
msgstr "B0"

msgid "B1"
msgstr "B1"

msgid "B10"
msgstr "B10"

msgid "B2"
msgstr "B2"

msgid "B3"
msgstr "B3"

msgid "B4"
msgstr "B4"

msgid "B5"
msgstr "B5"

msgid "B5 Oversize"
msgstr "A5 estès"

msgid "B6"
msgstr "B6"

msgid "B7"
msgstr "B7"

msgid "B8"
msgstr "B8"

msgid "B9"
msgstr "B9"

#, c-format
msgid "Bad 'document-format' value \"%s\"."
msgstr ""

msgid "Bad NULL dests pointer"
msgstr "El punter de dests NULL és incorrecte"

msgid "Bad OpenGroup"
msgstr "La OpenGroup és incorrecta"

msgid "Bad OpenUI/JCLOpenUI"
msgstr "La OpenUI/JCLOpenUI és incorrecta"

msgid "Bad OrderDependency"
msgstr "La OrderDependency és incorrecta"

msgid "Bad PPD cache file."
msgstr "El fitxer PPD de memòria cau és incorrecte."

msgid "Bad Request"
msgstr "La petició és incorrecta"

msgid "Bad SNMP version number"
msgstr "El número de versió del SNMP és incorrecte"

msgid "Bad UIConstraints"
msgstr "La UIConstraints és incorrecta"

#, c-format
msgid "Bad copies value %d."
msgstr "El valor de copies %d és incorrecte"

msgid "Bad custom parameter"
msgstr "El paràmetre personalitzat és incorrecte"

#, c-format
msgid "Bad device-uri \"%s\"."
msgstr "La device-uri «%s» és incorrecta."

#, c-format
msgid "Bad device-uri scheme \"%s\"."
msgstr "L'esquema «%s» de la device-uri és incorrecte."

#, c-format
msgid "Bad document-format \"%s\"."
msgstr "La document-format «%s» és incorrecta."

#, c-format
msgid "Bad document-format-default \"%s\"."
msgstr "La document-format-default «%s» és incorrecta."

msgid "Bad filename buffer"
msgstr "El nom del fitxer de la memòria cau és incorrecte"

msgid "Bad job-name value: Bad UTF-8 sequence."
msgstr ""

msgid "Bad job-name value: Name too long."
msgstr ""

msgid "Bad job-name value: Wrong type or count."
msgstr ""

msgid "Bad job-priority value."
msgstr "El valor de la job-priority és incorrecte."

#, c-format
msgid "Bad job-sheets value \"%s\"."
msgstr "El valor «%s» de la job-sheets és incorrecte."

msgid "Bad job-sheets value type."
msgstr "El tipus de valor de la job-sheets és incorrecte."

msgid "Bad job-state value."
msgstr "El valor de la job-state és incorrecte."

#, c-format
msgid "Bad job-uri \"%s\"."
msgstr "La job-uri «%s» és incorrecta."

#, c-format
msgid "Bad notify-pull-method \"%s\"."
msgstr "La notify-pull-method «%s» és incorrecta."

#, c-format
msgid "Bad notify-recipient-uri \"%s\"."
msgstr "La notify-recipient-uri «%s» és incorrecta."

#, c-format
msgid "Bad number-up value %d."
msgstr "El valor de number-up %d és incorrecte."

#, c-format
msgid "Bad option + choice on line %d."
msgstr "L'opció + elecció de la línia %d és incorrecta."

#, c-format
msgid "Bad page-ranges values %d-%d."
msgstr "Els valors de page-ranges %d-%d són incorrectes."

#, c-format
msgid "Bad port-monitor \"%s\"."
msgstr "La port-monitor «%s» és incorrecta."

msgid "Bad printer URI."
msgstr "L'URI de la impressora és incorrecte."

#, c-format
msgid "Bad printer-state value %d."
msgstr "El valor %d de printer-state és incorrecte."

#, c-format
msgid "Bad request ID %d."
msgstr "L'identificador %d de la sol·licitud és incorrecte."

#, c-format
msgid "Bad request version number %d.%d."
msgstr "El número de versió %d.%d de la sol·licitud és incorrecte."

msgid "Bad subscription ID"
msgstr "L'identificador de la subscripció és incorrecte."

msgid "Bad value string"
msgstr "El valor de la cadena és incorrecte"

msgid "Banners"
msgstr "Bàners"

msgid "Bond Paper"
msgstr "Paper de valors"

#, c-format
msgid "Boolean expected for waiteof option \"%s\"."
msgstr "S'esperava un booleà per l'opció waiteof «%s»."

msgid "Buffer overflow detected, aborting."
msgstr "S'ha detectat un desbordament la memòria cau. S'interromp."

msgid "CMYK"
msgstr "CMYK"

msgid "CPCL Label Printer"
msgstr "Impressora d'etiquetes CPCL"

msgid "Cancel RSS Subscription"
msgstr "Cancel·la la subscripció RSS"

msgid "Canceling print job."
msgstr "Es cancel·la feina."

msgid "Cannot share a remote Kerberized printer."
msgstr "No es pot compartir una impressora remota sobre Kerberos."

msgid "Cassette"
msgstr "Classet"

msgid "Change Settings"
msgstr "Canvia la configuració"

#, c-format
msgid "Character set \"%s\" not supported."
msgstr "No es permet l'ús del grup de caràcters «%s»."

msgid "Classes"
msgstr "Classes"

msgid "Clean Print Heads"
msgstr "Neteja els capçals de la impressora"

msgid "Close-Job doesn't support the job-uri attribute."
msgstr "Close-Job no permet l'ús de l'atribut job-uri."

msgid "Color"
msgstr "Color"

msgid "Color Mode"
msgstr "Mode de color"

msgid ""
"Commands may be abbreviated.  Commands are:\n"
"\n"
"exit    help    quit    status  ?"
msgstr ""
"Les ordres han de ser abreujades.  Poden ser:\n"
"\n"
"exit    help    quit    status  ?"

msgid "Community name uses indefinite length"
msgstr "Els noms de comunitat tenen longitud indefinida"

msgid "Connected to printer."
msgstr "S'ha connectat a la impressora."

msgid "Connecting to printer."
msgstr "Es connecta a la impressora."

msgid "Continue"
msgstr "Continua"

msgid "Continuous"
msgstr "Contínua"

msgid "Control file sent successfully."
msgstr "El fitxer de control s'ha enviat correctament."

msgid "Copying print data."
msgstr "Es copien les dades d'impressió."

msgid "Created"
msgstr "Creat"

msgid "Custom"
msgstr "Personalitzat"

msgid "CustominCutInterval"
msgstr "CustominCutInterval"

msgid "CustominTearInterval"
msgstr "CustominTearInterval"

msgid "Cut"
msgstr "Tall"

msgid "Cutter"
msgstr "Ganiveta"

msgid "Dark"
msgstr "Fosc"

msgid "Darkness"
msgstr "Foscor"

msgid "Data file sent successfully."
msgstr "El fitxer de dades s'ha enviat correctament."

msgid "Delete Class"
msgstr "Elimina la classe"

msgid "Delete Printer"
msgstr "Elimina la impressora"

msgid "DeskJet Series"
msgstr "Sèrie Deskjet"

#, c-format
msgid "Destination \"%s\" is not accepting jobs."
msgstr "El Destí «%s» no accepta tasques."

#, c-format
msgid ""
"Device: uri = %s\n"
"        class = %s\n"
"        info = %s\n"
"        make-and-model = %s\n"
"        device-id = %s\n"
"        location = %s"
msgstr ""
"Dispositiu: uri = %s\n"
"            classe = %s\n"
"            informació = %s\n"
"            fabricant i model = %s\n"
"            identificador = %s\n"
"            ubicació = %s"

msgid "Direct Thermal Media"
msgstr "Paper per impressió tèrmica directa"

#, c-format
msgid "Directory \"%s\" contains a relative path."
msgstr "El directori «%s» conté un camí relatiu."

#, c-format
msgid "Directory \"%s\" has insecure permissions (0%o/uid=%d/gid=%d)."
msgstr "El directori «%s» té permisos que no són segurs (0%o/uid=%d/gid=%d)."

#, c-format
msgid "Directory \"%s\" is a file."
msgstr "El directori «%s» és un fitxer."

#, c-format
msgid "Directory \"%s\" not available: %s"
msgstr "El directori «%s» no està disponible: %s"

#, c-format
msgid "Directory \"%s\" permissions OK (0%o/uid=%d/gid=%d)."
msgstr "El directori «%s» té els permisos correctes (0%o/uid=%d/gid=%d)."

msgid "Disabled"
msgstr "Desabilitat"

#, c-format
msgid "Document #%d does not exist in job #%d."
msgstr "No s'ha trobat el document #%d a la feina #%d."

msgid "Duplexer"
msgstr "Unitat d'impressió a dues cares"

msgid "Dymo"
msgstr "Dymo"

msgid "EPL1 Label Printer"
msgstr "Impressora d'etiquetes EPL1"

msgid "EPL2 Label Printer"
msgstr "Impressora d'etiquetes EPL2"

msgid "Edit Configuration File"
msgstr "Edita el fitxer de configuració"

msgid "Empty PPD file."
msgstr "El fitxer PPD és buit."

#. TRANSLATORS: Banner/cover sheet after the print job.
msgid "Ending Banner"
msgstr "S'està acabant el bàner"

msgid "English"
msgstr "Anglès"

msgid "Enter old password:"
msgstr "Introduïu la contrasenya antiga:"

msgid "Enter password again:"
msgstr "Introduïu la contrasenya un altre cop:"

msgid "Enter password:"
msgstr "Introduïu la contrasenya:"

msgid ""
"Enter your username and password or the root username and password to access "
"this page. If you are using Kerberos authentication, make sure you have a "
"valid Kerberos ticket."
msgstr ""
"Introduïu el vostre nom d'usuari i contrasenya o el nom d'usuari i la "
"contrasenya de root per accedir a aquesta pàgina. Si feu servir "
"l'autenticació Kerberos, assegureu-vos de tenir un tiquet Kerberos que sigui "
"vàlid."

msgid "Envelope #10 "
msgstr "Sobre #10"

msgid "Envelope #11"
msgstr "Sobre #11"

msgid "Envelope #12"
msgstr "Sobre #12"

msgid "Envelope #14"
msgstr "Sobre #14"

msgid "Envelope #9"
msgstr "Sobre #9"

msgid "Envelope B4"
msgstr "Sobre B4"

msgid "Envelope B5"
msgstr "Sobre B5"

msgid "Envelope B6"
msgstr "Sobre B6"

msgid "Envelope C0"
msgstr "Sobre C0"

msgid "Envelope C1"
msgstr "Sobre C1"

msgid "Envelope C2"
msgstr "Sobre C2"

msgid "Envelope C3"
msgstr "Sobre C3"

msgid "Envelope C4"
msgstr "Sobre C4"

msgid "Envelope C5"
msgstr "Sobre C5"

msgid "Envelope C6"
msgstr "Sobre C6"

msgid "Envelope C65"
msgstr "Sobre C65"

msgid "Envelope C7"
msgstr "Sobre C7"

msgid "Envelope Choukei 3"
msgstr "Sobre Choukei 3"

msgid "Envelope Choukei 3 Long Edge"
msgstr "Sobre Choukei 3 costat llarg"

msgid "Envelope Choukei 4"
msgstr "Sobre Choukei 4"

msgid "Envelope Choukei 4 Long Edge"
msgstr "Sobre Choukei 4 costat llarg"

msgid "Envelope DL"
msgstr "Sobre DL"

msgid "Envelope Feed"
msgstr "Alimentació de sobres"

msgid "Envelope Invite"
msgstr "Sobre d'invitació"

msgid "Envelope Italian"
msgstr "Sobre italià"

msgid "Envelope Kaku2"
msgstr "Sobre Kaku2"

msgid "Envelope Kaku2 Long Edge"
msgstr "Sobre Kaku2 costat llarg"

msgid "Envelope Kaku3"
msgstr "Sobre Kaku3"

msgid "Envelope Kaku3 Long Edge"
msgstr "Sobre Kaku3 costat llarg"

msgid "Envelope Monarch"
msgstr "Sobre monarch"

msgid "Envelope PRC1 "
msgstr "Sobre PRC1"

msgid "Envelope PRC1 Long Edge"
msgstr "Sobre PRC1 costat llarg"

msgid "Envelope PRC10"
msgstr "Sobre PRC10"

msgid "Envelope PRC10 Long Edge"
msgstr "Sobre PRC10 costat llarg"

msgid "Envelope PRC2"
msgstr "Sobre PRC2"

msgid "Envelope PRC2 Long Edge"
msgstr "Sobre PRC2 costat llarg"

msgid "Envelope PRC3"
msgstr "Sobre PRC3"

msgid "Envelope PRC3 Long Edge"
msgstr "Sobre PRC3 costat llarg"

msgid "Envelope PRC4"
msgstr "Sobre PRC4"

msgid "Envelope PRC4 Long Edge"
msgstr "Sobre PRC4 costat llarg"

msgid "Envelope PRC5 Long Edge"
msgstr "Sobre PRC5 costat llarg"

msgid "Envelope PRC5PRC5"
msgstr "Sobre PRC5"

msgid "Envelope PRC6"
msgstr "Sobre PRC6"

msgid "Envelope PRC6 Long Edge"
msgstr "Sobre PRC6 costat llarg"

msgid "Envelope PRC7"
msgstr "Sobre PRC7"

msgid "Envelope PRC7 Long Edge"
msgstr "Sobre PRC7 costat llarg"

msgid "Envelope PRC8"
msgstr "Sobre PRC8"

msgid "Envelope PRC8 Long Edge"
msgstr "Sobre PRC8 costat llarg"

msgid "Envelope PRC9"
msgstr "Sobre PRC9"

msgid "Envelope PRC9 Long Edge"
msgstr "Sobre PRC9 costat llarg"

msgid "Envelope Personal"
msgstr "Sobre personalitzat"

msgid "Envelope You4"
msgstr "Sobre You4"

msgid "Envelope You4 Long Edge"
msgstr "Sobre You4 costat llarg"

msgid "Epson"
msgstr "Epson"

msgid "Error Policy"
msgstr "Normes d'error"

msgid "Error sending raster data."
msgstr "S'ha produït un error quan s'enviaven les dades de la trama."

msgid "Error: need hostname after \"-h\" option."
msgstr "ERROR: es necessita un nom d'amfitrió després de l'opció «-h»."

msgid "Every 10 Labels"
msgstr "Cada 10 etiquetes"

msgid "Every 2 Labels"
msgstr "Cada 2 etiquetes"

msgid "Every 3 Labels"
msgstr "Cada 3 etiquetes"

msgid "Every 4 Labels"
msgstr "Cada 4 etiquetes"

msgid "Every 5 Labels"
msgstr "Cada 5 etiquetes"

msgid "Every 6 Labels"
msgstr "Cada 6 etiquetes"

msgid "Every 7 Labels"
msgstr "Cada 7 etiquetes"

msgid "Every 8 Labels"
msgstr "Cada 8 etiquetes"

msgid "Every 9 Labels"
msgstr "Cada 9 etiquetes"

msgid "Every Label"
msgstr "Cada etiqueta"

msgid "Executive"
msgstr "Executiu"

msgid "Expectation Failed"
msgstr "Ha fallat la condició del valor que s'esperava"

msgid "Export Printers to Samba"
msgstr "Exportar les impressores al Samba"

msgid "FAIL"
msgstr "ERROR"

msgid "FanFold German"
msgstr "Paper continu alemany"

msgid "FanFold Legal German"
msgstr "Paper continu legal alemany"

msgid "Fanfold US"
msgstr "Paper continu americà"

#, c-format
msgid "File \"%s\" contains a relative path."
msgstr "El fitxer «%s» conté un camí relatiu."

#, c-format
msgid "File \"%s\" has insecure permissions (0%o/uid=%d/gid=%d)."
msgstr "El fitxer «%s» té permisos que no són segurs (0%o/uid=%d/gid=%d)."

#, c-format
msgid "File \"%s\" is a directory."
msgstr "El fitxer «%s» és un directori."

#, c-format
msgid "File \"%s\" not available: %s"
msgstr "El fitxer «%s» no està disponible: %s"

#, c-format
msgid "File \"%s\" permissions OK (0%o/uid=%d/gid=%d)."
msgstr "El fitxer «%s» té els permisos correctes (0%o/uid=%d/gid=%d)."

msgid "File Folder "
msgstr "Carpeta d'arxivador "

#, c-format
msgid ""
"File device URIs have been disabled. To enable, see the FileDevice directive "
"in \"%s/cups-files.conf\"."
msgstr ""
<<<<<<< HEAD
"S'han deshabilitat els URIs dels dispositius de fitxers. Per habilitar-los, "
"vegeu la directriu FileDevice a «%s/cups-files.conf»."
=======
>>>>>>> 0bc036ed

#, c-format
msgid "Finished page %d."
msgstr "S'ha acabat la pàgina %d."

msgid "Folio"
msgstr "Foli"

msgid "Forbidden"
msgstr "Prohibit"

msgid "General"
msgstr "General"

msgid "Generic"
msgstr "Genèric"

msgid "Get-Response-PDU uses indefinite length"
msgstr "La Get-Response-PDU fa servir una longitud indefinida"

msgid "Glossy Paper"
msgstr "Paper fotogràfic"

msgid "Got a printer-uri attribute but no job-id."
msgstr "S'ha obtingut l'atribut printer-uri però no el job-id."

msgid "Grayscale"
msgstr "Escala de grisos"

msgid "HP"
msgstr "HP"

msgid "Hanging Folder"
msgstr "Carpeta per penjar"

msgid "Help file not in index."
msgstr "El fitxer d'ajuda no és a l'índex."

msgid "IPP 1setOf attribute with incompatible value tags."
msgstr ""
"L'atribut 1setOf del IPP té etiquetes amb valors que no són compatibles."

msgid "IPP attribute has no name."
msgstr "L'atribut del IPP no té nom."

msgid "IPP attribute is not a member of the message."
msgstr "L'atribut del IPP no és membre del missatge."

msgid "IPP begCollection value not 0 bytes."
msgstr "El valor de begColletion del IPP no té 0 bytes."

msgid "IPP boolean value not 1 byte."
msgstr "El valor booleà del IPP no té 1 byte."

msgid "IPP date value not 11 bytes."
msgstr "El valor de date del IPP no té 11 bytes."

msgid "IPP endCollection value not 0 bytes."
msgstr "El valor de endColletion del IPP no té 0 bytes."

msgid "IPP enum value not 4 bytes."
msgstr "El valor de enum del IPP no té 4 bytes."

msgid "IPP extension tag larger than 0x7FFFFFFF."
msgstr "La etiqueta d'extension del IPP és més llarga de 0x7FFFFFFF."

msgid "IPP integer value not 4 bytes."
msgstr "El valor enter de IPP no té 4 bytes."

msgid "IPP language length overflows value."
msgstr "El valor de la longitud del llenguatge del IPP desborda."

msgid "IPP member name is not empty."
msgstr "El nom del membre del IPP no està buit."

msgid "IPP memberName value is empty."
msgstr "El valor de memberName de l'IPP està buit."

msgid "IPP memberName with no attribute."
msgstr ""

msgid "IPP name larger than 32767 bytes."
msgstr "EL nom del IPP és més llarg de 32767 bytes."

msgid "IPP nameWithLanguage value less than minimum 4 bytes."
msgstr ""
"El valor de nameWithLanguage del IPP és més petit que el mínim, 4 bytes."

msgid "IPP rangeOfInteger value not 8 bytes."
msgstr "El valor de rangeOfInteger del IPP no té 8 bytes."

msgid "IPP resolution value not 9 bytes."
msgstr "El valor de resolution del IPP no té 9 bytes."

msgid "IPP string length overflows value."
msgstr "El valor de la longitud de la cadena del IPP desborda."

msgid "IPP textWithLanguage value less than minimum 4 bytes."
msgstr ""
"EL valor de textWithLanguage del IPP és més petit que el mínim, 4 bytes."

msgid "IPP value larger than 32767 bytes."
msgstr "El valor del IPP és més llarg de 32767 bytes."

msgid "ISOLatin1"
msgstr "ISOLatin1"

msgid "Illegal control character"
msgstr "Caràcter de control no permès"

msgid "Illegal main keyword string"
msgstr "Cadena de paraula clau principal no permesa"

msgid "Illegal option keyword string"
msgstr "Cadena de paraula clau d'opció no permesa"

msgid "Illegal translation string"
msgstr "Cadena de traducció no permesa"

msgid "Illegal whitespace character"
msgstr "Caràcter d'espai en blanc no permés"

msgid "Installable Options"
msgstr "Opcions instal·lables"

msgid "Installed"
msgstr "Instal·lat"

msgid "IntelliBar Label Printer"
msgstr "Impressora d'etiquetes IntelliBar"

msgid "Intellitech"
msgstr "Intellitech"

msgid "Internal Server Error"
msgstr "Error intern del servidor"

msgid "Internal error"
msgstr "Error intern"

msgid "Internet Postage 2-Part"
msgstr "Franqueig per Internet en 2 parts"

msgid "Internet Postage 3-Part"
msgstr "Franqueig per Internet en 3 parts"

msgid "Internet Printing Protocol"
msgstr "Protocol d'impressió per Internet"

msgid "Invalid media size."
msgstr "Mida del suport no vàlida."

#, c-format
msgid "Invalid printer command \"%s\"."
msgstr "La comanda de la impressora «%s» no és vàlida."

msgid "JCL"
msgstr "Llenguatge de control de tasques (JCL)"

msgid "JIS B0"
msgstr "JIS B0"

msgid "JIS B1"
msgstr "JIS B1"

msgid "JIS B10"
msgstr "JIS B10"

msgid "JIS B2"
msgstr "JIS B2"

msgid "JIS B3"
msgstr "JIS B3"

msgid "JIS B4"
msgstr "JIS B4"

msgid "JIS B4 Long Edge"
msgstr "JIS B4 costat llarg"

msgid "JIS B5"
msgstr "JIS B5"

msgid "JIS B5 Long Edge"
msgstr "JIS B5 costat llarg"

msgid "JIS B6"
msgstr "JIS B6"

msgid "JIS B6 Long Edge"
msgstr "JIS B6 costat llarg"

msgid "JIS B7"
msgstr "JIS B7"

msgid "JIS B8"
msgstr "JIS B8"

msgid "JIS B9"
msgstr "JIS B9"

#, c-format
msgid "Job #%d cannot be restarted - no files."
msgstr "La feina #%d no es pot tornar a iniciar - no hi ha fitxers."

#, c-format
msgid "Job #%d does not exist."
msgstr "La feina #%d no existeix."

#, c-format
msgid "Job #%d is already aborted - can't cancel."
msgstr "La feina #%d ja s'ha interromput: no es pot cancel·lar."

#, c-format
msgid "Job #%d is already canceled - can't cancel."
msgstr "La feina #%d ja està cancel·lada: no es pot cancel·lar."

#, c-format
msgid "Job #%d is already completed - can't cancel."
msgstr "La feina #%d ja s'ha acabat: no es pot cancel·lar."

#, c-format
msgid "Job #%d is finished and cannot be altered."
msgstr "La feina #%d s'ha acabat i no es pot canviar."

#, c-format
msgid "Job #%d is not complete."
msgstr "La feina #%d no s'ha acabat."

#, c-format
msgid "Job #%d is not held for authentication."
msgstr "La feina #%d no està aturada per ser autenticada."

#, c-format
msgid "Job #%d is not held."
msgstr "La feina #%d no està aturada."

msgid "Job Completed"
msgstr "S'ha acabat la feina"

msgid "Job Created"
msgstr "S'ha creat la feina"

msgid "Job Options Changed"
msgstr "S'han canviat les opcions de la feina"

msgid "Job Stopped"
msgstr "S'ha aturat la feina"

msgid "Job is completed and cannot be changed."
msgstr "La feina s'ha finalitzat i no es pot canviar."

msgid "Job operation failed"
msgstr "Ha fallat l'operació de la feina"

msgid "Job state cannot be changed."
msgstr "L'estat de la feina no es pot canviar."

msgid "Job subscriptions cannot be renewed."
msgstr "Les subscripcions a les feines no es poden renovar."

msgid "Jobs"
msgstr "Feines"

msgid "LPD/LPR Host or Printer"
msgstr "Amfitrió o impressora LPD/LPR"

msgid "Label Printer"
msgstr "Impressora d'etiquetes"

msgid "Label Top"
msgstr "Capçalera de l'etiqueta"

#, c-format
msgid "Language \"%s\" not supported."
msgstr "L'idioma «%s» no està disponible."

msgid "Large Address"
msgstr "Adreça gran"

msgid "LaserJet Series PCL 4/5"
msgstr "Sèrie Laser Jet PCL 4/5"

msgid "Letter Oversize"
msgstr "Carta gran"

msgid "Letter Oversize Long Edge"
msgstr "Carta americà gran costat llarg"

msgid "Light"
msgstr "Lluminós"

msgid "Line longer than the maximum allowed (255 characters)"
msgstr "La línia la longitud màxima permesa (255 caràcters)"

msgid "List Available Printers"
msgstr "Llista les impressores disponibles"

msgid "Long-Edge (Portrait)"
msgstr "Costat-llarg (vertical)"

msgid "Looking for printer."
msgstr "S'està buscant la impressora."

msgid "Manual Feed"
msgstr "Alimentació manual"

msgid "Media Size"
msgstr "Mida del paper"

msgid "Media Source"
msgstr "Font del paper"

msgid "Media Tracking"
msgstr "Seguiment del paper"

msgid "Media Type"
msgstr "Tipus de paper"

msgid "Medium"
msgstr "Mitjà"

msgid "Memory allocation error"
msgstr "S'ha produït un error d'ubicació de memòria"

msgid "Missing CloseGroup"
msgstr "Falta el CloseGroup"

msgid "Missing PPD-Adobe-4.x header"
msgstr "Falta la capçalera PPD-ADOBE-4.x"

msgid "Missing asterisk in column 1"
msgstr "Falta un asterisc a la columna 1"

msgid "Missing document-number attribute."
msgstr "Falta l'atribut document-number."

#, c-format
msgid "Missing double quote on line %d."
msgstr "Falta una cometa doble a la línia %d."

msgid "Missing form variable"
msgstr "Falta una variable del formulari"

msgid "Missing last-document attribute in request."
msgstr "Falta l'atribut last-document-number a la petició."

msgid "Missing media or media-col."
msgstr "Falta el media o el media-col."

msgid "Missing media-size in media-col."
msgstr "Falta el media-size al media-col."

msgid "Missing notify-subscription-ids attribute."
msgstr "Falta l'atribut notify-subscription-ids."

msgid "Missing option keyword"
msgstr "Falta l'opció keyword"

msgid "Missing requesting-user-name attribute."
msgstr "Falta l'atribut requesting-user-name."

msgid "Missing required attributes."
msgstr "Falten alguns atributs necessaris."

#, c-format
msgid "Missing value on line %d."
msgstr "Falta un valor a la línia %d."

msgid "Missing value string"
msgstr "Falta la cadena de valor"

msgid "Missing x-dimension in media-size."
msgstr "Falta la mida x a la mida del suport."

msgid "Missing y-dimension in media-size."
msgstr "Falta la mida y a la mida del suport."

#, c-format
msgid ""
"Model:  name = %s\n"
"        natural_language = %s\n"
"        make-and-model = %s\n"
"        device-id = %s"
msgstr ""
"Model:  nom = %s\n"
"        idioma_natural = %s\n"
"        fabricant i model = %s\n"
"        id del dispositiu = %s"

msgid "Modify Class"
msgstr "Modifica la classe"

msgid "Modify Printer"
msgstr "Modifica la impressora"

msgid "Move All Jobs"
msgstr "Mou totes les feines"

msgid "Move Job"
msgstr "Mou la feina"

msgid "Moved Permanently"
msgstr "S'ha mogut de manera permanent"

msgid "NULL PPD file pointer"
msgstr "Punter del fitxer PPD NUL"

msgid "Name OID uses indefinite length"
msgstr "El nom de l'OID fa servir una longitud indefinida"

msgid "Nested classes are not allowed."
msgstr "No es permeten les classes imbricades."

msgid "Never"
msgstr "Mai"

msgid "New Stylus Color Series"
msgstr "Sèrie New Stylus Color"

msgid "New Stylus Photo Series"
msgstr "Sèrie New Stylus Photo"

msgid "No"
msgstr "No"

msgid "No Content"
msgstr "No hi ha contingut"

msgid "No PPD name"
msgstr "El PPD no té nom"

msgid "No VarBind SEQUENCE"
msgstr "No hi ha cap SEQUENCE VarBind"

msgid "No Windows printer drivers are installed."
msgstr "No hi ha cap controlador d'impressores de Windows instal·lat."

msgid "No active connection"
msgstr "No hi ha cap connexió activa"

#, c-format
msgid "No active jobs on %s."
msgstr "No hi ha cap feina activa a %s."

msgid "No attributes in request."
msgstr "No hi ha atributs en demanda."

msgid "No authentication information provided."
msgstr "No s'ha donat cap informació d'autenticació."

msgid "No community name"
msgstr "Ho hi na cap nom de comunitat"

msgid "No default printer."
msgstr "No hi ha cap impressora per defecte."

msgid "No destinations added."
msgstr "No s'ha afegit cap destí."

msgid "No device URI found in argv[0] or in DEVICE_URI environment variable."
msgstr ""
"No s'ha trobat cap URI de dispositiu a argv[0] o a la variable d'entorn "
"DEVICE_URI."

msgid "No error-index"
msgstr "No hi ca cap error-index"

msgid "No error-status"
msgstr "No hi ha cap status-error"

msgid "No file in print request."
msgstr "No hi ha cap printer-uri a la sol·licitud."

msgid "No modification time"
msgstr "No hi ha hora de modificació"

msgid "No name OID"
msgstr "No hi ha cap nom d'OID"

msgid "No pages were found."
msgstr "No s'ha trobat cap pàgina."

msgid "No printer name"
msgstr "No hi ha cap nom d'impressora"

msgid "No printer-uri found"
msgstr "No s'ha trobat cap printer-uri"

msgid "No printer-uri found for class"
msgstr "No s'ha trobat cap printer-uri per la classe"

msgid "No printer-uri in request."
msgstr "No hi ha cap printer-uri a la sol·licitud."

msgid "No request-id"
msgstr "No hi ha cap request-id"

msgid "No subscription attributes in request."
msgstr "No hi ha cap atribut de la subscripció a la sol·licitud."

msgid "No subscriptions found."
msgstr "No s'ha trobat cap sol·licitud."

msgid "No variable-bindings SEQUENCE"
msgstr "No hi ha cap SEQUENCE variable-bindings"

msgid "No version number"
msgstr "No hi ha cap número de versió"

msgid "Non-continuous (Mark sensing)"
msgstr "Discontinu (sensible a les marques)"

msgid "Non-continuous (Web sensing)"
msgstr "Discontinu (Sensible al web)"

msgid "Normal"
msgstr "Normal"

msgid "Not Found"
msgstr "No s'ha trobat"

msgid "Not Implemented"
msgstr "No implementat"

msgid "Not Installed"
msgstr "No està instal·lat"

msgid "Not Modified"
msgstr "No està modificat"

msgid "Not Supported"
msgstr "No és compatible"

msgid "Not allowed to print."
msgstr "No teniu permís per imprimir."

msgid "Note"
msgstr "Nota"

msgid ""
"Note: this program only validates the DSC comments, not the PostScript "
"itself."
msgstr ""
"Nota: aquest programa només valida els comentaris DSC, no el PostScript."

msgid "OK"
msgstr "D'acord"

msgid "Off (1-Sided)"
msgstr "Inactiu (Una cara)"

msgid "Oki"
msgstr "Oki"

msgid "Online Help"
msgstr "Ajuda en línia"

#, c-format
msgid "Open of %s failed: %s"
msgstr "No s'ha pogut obrir %s: %s"

msgid "OpenGroup without a CloseGroup first"
msgstr "OpenGroup sense un CloseGroup abans"

msgid "OpenUI/JCLOpenUI without a CloseUI/JCLCloseUI first"
msgstr "OpenUI/JCLOpenUI sense un CloseUI/JCLCloseUI abans"

msgid "Operation Policy"
msgstr "Política d'operacions"

#, c-format
msgid "Option \"%s\" cannot be included via %%%%IncludeFeature."
msgstr "L'opció «%s» no es pot incloure a través de %%%%IncludeFeature."

msgid "Options Installed"
msgstr "Opcions instal·lades"

msgid "Options:"
msgstr "Opcions:"

msgid "Out of date PPD cache file."
msgstr "El fitxer de memòria cau del PPD no està actualitzat."

msgid "Out of memory."
msgstr "Sense memòria."

msgid "Output Mode"
msgstr "Mode de sortida"

#, c-format
msgid "Output for printer %s is sent to %s"
msgstr "La sortida de la impressora %s s'envia a %s"

#, c-format
msgid "Output for printer %s is sent to remote printer %s on %s"
msgstr "La sortida de la impressora %s s'envia a la impressora remota %s a %s"

#, c-format
msgid "Output for printer %s/%s is sent to %s"
msgstr "La sortida per la impressora %s/%s s'envia a la impressora %s"

#, c-format
msgid "Output for printer %s/%s is sent to remote printer %s on %s"
msgstr ""
"La sortida per la impressora %s/%s s'envia a la impressora remota %s a %s"

msgid "PASS"
msgstr "VÀLID"

msgid "PCL Laser Printer"
msgstr "Impressora làser PCL"

msgid "PRC16K"
msgstr "PRC16K"

msgid "PRC16K Long Edge"
msgstr "PRC16K costat llarg"

msgid "PRC32K"
msgstr "PRC32K"

msgid "PRC32K Long Edge"
msgstr "PRC32K costat llarg"

msgid "PRC32K Oversize"
msgstr "PRC32K gran"

msgid "PRC32K Oversize Long Edge"
msgstr "PRC32K gran costat llarg"

msgid "Packet does not contain a Get-Response-PDU"
msgstr "El paquet no conté cap Get-Response-PDU"

msgid "Packet does not start with SEQUENCE"
msgstr "El paquet no comença amb SEQUENCE"

msgid "ParamCustominCutInterval"
msgstr "ParamCustominCutInterval"

msgid "ParamCustominTearInterval"
msgstr "ParamCustominTearInterval"

#, c-format
msgid "Password for %s on %s? "
msgstr "Contrasenya per %s a %s? "

#, c-format
msgid "Password for %s required to access %s via SAMBA: "
msgstr "Es necessita la contrasenya de %s per accedir a %s a través de SAMBA: "

msgid "Pause Class"
msgstr "Posa la classe en pausa"

msgid "Pause Printer"
msgstr "Posa la impressora en pausa"

msgid "Peel-Off"
msgstr "Desenganxar"

msgid "Photo"
msgstr "Fotografia"

msgid "Photo Labels"
msgstr "Etiquetes de fotografia"

msgid "Plain Paper"
msgstr "Paper normal"

msgid "Policies"
msgstr "Polítiques"

msgid "Port Monitor"
msgstr "Seguiment del port"

msgid "PostScript Printer"
msgstr "Impressora PostScript"

msgid "Postcard"
msgstr "Postal"

msgid "Postcard Double "
msgstr "Postal doble"

msgid "Postcard Double Long Edge"
msgstr "Postal doble costat llarg"

msgid "Postcard Long Edge"
msgstr "Postal costat llarg"

msgid "Print Density"
msgstr "Densitat de la impressió"

msgid "Print Job:"
msgstr "Feina d'impressió:"

msgid "Print Mode"
msgstr "Mode d'impressió"

msgid "Print Rate"
msgstr "Ritme d'impressió"

msgid "Print Self-Test Page"
msgstr "Imprimeix la pàgina de prova pròpia"

msgid "Print Speed"
msgstr "Velocitat d'impressió"

msgid "Print Test Page"
msgstr "Imprimeix una pàgina de prova"

msgid "Print and Cut"
msgstr "Imprimeix i talla"

msgid "Print and Tear"
msgstr "Imprimeix i estripa"

#, c-format
msgid "Print file accepted - job ID %d."
msgstr "S'ha acceptat el fitxer d'impressió - ID de la feina %d."

msgid "Print file accepted - job ID unknown."
msgstr "S'ha acceptat el fitxer d'impressió - l'ID de la feina és desconegut."

msgid "Print file sent."
msgstr "S'ha enviat el fitxer d'impressió."

msgid "Print file was not accepted."
msgstr "No s'ha acceptat el fitxer d'impressió."

msgid "Print job canceled at printer."
msgstr "S'ha cancel·lat la feina a la impressora."

msgid "Print job too large."
msgstr "La feina d'impressió és massa llarga."

msgid "Printer Added"
msgstr "S'ha afegit una impressora"

msgid "Printer Default"
msgstr "Impressora per defecte"

msgid "Printer Deleted"
msgstr "S'ha eliminat la impressora"

msgid "Printer Modified"
msgstr "S'ha modificat la impressora"

msgid "Printer Paused"
msgstr "S'ha posat la impressora en pausa"

msgid "Printer Settings"
msgstr "Configuració de la impressora"

msgid "Printer cannot print supplied content."
msgstr "La impressora no pot imprimir el contingut subministrat."

msgid "Printer:"
msgstr "Impressora:"

msgid "Printers"
msgstr "Impressores"

#, c-format
msgid "Printing page %d, %d%% complete."
msgstr "S'està imprimint la pàgina %d. S'ha completat el %d%%."

msgid "Purge Jobs"
msgstr "Purga les feines"

msgid "Quarto"
msgstr "Quart"

msgid "Quota limit reached."
msgstr "S'ha assolit el límit de la quota."

msgid "Rank    Owner   Job     File(s)                         Total Size"
msgstr ""
"Rang    Propietari   Feina     Fitxer(s)                         Mida total"

#. TRANSLATORS: Pri is job priority.
msgid ""
"Rank   Owner      Pri  Job        Files                       Total Size"
msgstr ""
"Rang   Propietari      Pri  Feina        Fitxers                       Mida "
"total"

msgid "Reject Jobs"
msgstr "Rebutja feines"

#, c-format
msgid "Remote host did not accept control file (%d)."
msgstr "L'amfitrió remot no accepta el fitxer de control (%d)."

#, c-format
msgid "Remote host did not accept data file (%d)."
msgstr "L'amfitrió remot no accepta el fitxer de dades (%d)."

msgid "Reprint After Error"
msgstr "Torna a imprimir després d'un error"

msgid "Request Entity Too Large"
msgstr "Entitat de petició massa gran"

msgid "Resolution"
msgstr "Resolució"

msgid "Resume Class"
msgstr "Reprèn la classe"

msgid "Resume Printer"
msgstr "Reprèn la impressora"

msgid "Return Address"
msgstr "Remitent"

msgid "Rewind"
msgstr "Rebobina"

#, c-format
msgid "Running command: %s %s -N -A %s -c '%s'"
msgstr "S'està executant l'ordre: %s %s -N -A %s -c «%s»"

msgid "SEQUENCE uses indefinite length"
msgstr "SEQUENCE té una longitud indefinida"

msgid "SSL/TLS Negotiation Error"
msgstr "S'ha produït un error mentre es negociava el SSL/TLS"

msgid "See Other"
msgstr "Vegeu altres"

msgid "Sending data to printer."
msgstr "S'envien les dades a la impressora."

msgid "Server Restarted"
msgstr "S'ha reiniciat el servidor"

msgid "Server Security Auditing"
msgstr "S'està auditant la seguretat del servidor"

msgid "Server Started"
msgstr "S'ha iniciat el servidor"

msgid "Server Stopped"
msgstr "S'ha aturat el servidor"

msgid "Service Unavailable"
msgstr "El servei no està disponible"

msgid "Set Allowed Users"
msgstr "Definir els permisos dels usuaris"

msgid "Set As Server Default"
msgstr "Establir com a servidor per defecte"

msgid "Set Class Options"
msgstr "Definir les opcions de la classe"

msgid "Set Printer Options"
msgstr "Definir les opcions de la impressora"

msgid "Set Publishing"
msgstr "Establir com a pública"

msgid "Shipping Address"
msgstr "Adreça de lliurament"

msgid "Short-Edge (Landscape)"
msgstr "Costat curt (horitzontal)"

msgid "Special Paper"
msgstr "Paper especial"

#, c-format
msgid "Spooling job, %.0f%% complete."
msgstr "S'està posant a la cua la feina. S'ha completat el %.0f%%."

msgid "Standard"
msgstr "Estàndard"

#. TRANSLATORS: Banner/cover sheet before the print job.
msgid "Starting Banner"
msgstr "Bàner inicial"

#, c-format
msgid "Starting page %d."
msgstr "S'està començant la pàgina %d."

msgid "Statement"
msgstr "Declaració"

msgid "Stylus Color Series"
msgstr "Sèrie Stylus Color"

msgid "Stylus Photo Series"
msgstr "Sèrie Stylus Photo"

#, c-format
msgid "Subscription #%d does not exist."
msgstr "La subscripció #%d no existeix."

msgid "Super A"
msgstr "Super A"

msgid "Super B"
msgstr "Super B"

msgid "Super B/A3"
msgstr "Super B/A3"

msgid "Switching Protocols"
msgstr "Intercanviar els protocols"

msgid "Tabloid"
msgstr "Tabloide"

msgid "Tabloid Oversize"
msgstr "Tabloide gran"

msgid "Tabloid Oversize Long Edge"
msgstr "Tabloide gran costat llarg"

msgid "Tear"
msgstr "Estripar"

msgid "Tear-Off"
msgstr "Estripar"

msgid "Tear-Off Adjust Position"
msgstr "Posició d'ajust d'estripat"

#, c-format
msgid "The %s attribute cannot be provided with job-ids."
msgstr "No es pot fer servir l'atribut %s amb les job-ids."

#, c-format
msgid ""
"The '%s' Job Description attribute cannot be supplied in a job creation "
"request."
msgstr ""

#, c-format
msgid ""
"The '%s' operation attribute cannot be supplied in a Create-Job request."
msgstr ""
"L'atribut d'operació «%s» no es pot subministrar en una petició de Create-"
"Job."

#, c-format
msgid "The PPD file \"%s\" could not be found."
msgstr "No s'ha pogut trobar el fitxer PPD «%s»."

#, c-format
msgid "The PPD file \"%s\" could not be opened: %s"
msgstr "No s'ha pogut obrir el fitxer PPD «%s»: %s"

msgid "The PPD file could not be opened."
msgstr "No s'ha pogut obrir el fitxer PPD."

msgid ""
"The class name may only contain up to 127 printable characters and may not "
"contain spaces, slashes (/), or the pound sign (#)."
msgstr ""
"El nom de la classe només pot tenir fins a 127 caràcters imprimibles i no "
"pot contenir espais, barres (/) o el símbol coixinet (#)."

msgid "The developer unit needs to be replaced."
msgstr "S'ha de canviar la unitat de desenvolupament."

msgid "The developer unit will need to be replaced soon."
msgstr "La unitat de desenvolupament s'haurà de canviar aviat."

msgid "The fuser's temperature is high."
msgstr "La temperatura del fusor és alta."

msgid "The fuser's temperature is low."
msgstr "La temperatura del fusor és baixa."

msgid ""
"The notify-lease-duration attribute cannot be used with job subscriptions."
msgstr ""
"No es pot fer servir l'atribut notify-lease-duration amb les subscripcions a "
"tasques."

#, c-format
msgid "The notify-user-data value is too large (%d > 63 octets)."
msgstr "El valor de notify-user-data és massa llarg (%d > 63 octets)."

msgid "The optical photoconductor needs to be replaced."
msgstr "S'ha de canviar el fotoconductor òptic."

msgid "The optical photoconductor will need to be replaced soon."
msgstr "El fotoconductor òptic s'haurà de canviar aviat."

msgid "The output bin is almost full."
msgstr "La safata de sortida és gairebé plena."

msgid "The output bin is full."
msgstr "La safata de sortida és plena."

msgid "The output bin is missing."
msgstr "Falta la safata de sortida."

msgid "The paper tray is almost empty."
msgstr "La safata de paper és gairebé buida."

msgid "The paper tray is empty."
msgstr "La safata de paper és buida."

msgid "The paper tray is missing."
msgstr "Falta la safata de paper."

msgid "The paper tray needs to be filled."
msgstr "S'ha d'omplir la safata de paper."

msgid "The printer URI is incorrect or no longer exists."
msgstr "L'URI de la impressora no és correcte o ja no existeix."

msgid "The printer did not respond."
msgstr "La impressora no ha respost."

#, c-format
msgid "The printer does not support IPP/%d.%d, trying IPP/%s."
msgstr ""
"La impressora no és compatible amb el IPP/%d.%d, s'està intentant el IPP/%s."

msgid "The printer is in use."
msgstr "La impressora està ocupada."

msgid "The printer is not connected."
msgstr "La impressora no està connectada."

msgid "The printer is not responding."
msgstr "La impressora no respòn."

msgid "The printer is now connected."
msgstr "Ara la impressora està connectada."

msgid "The printer is now online."
msgstr "Ara la impressora està en línia."

msgid "The printer is offline."
msgstr "La impressora està fora de línia."

msgid "The printer is running low on ink."
msgstr "S'està acabant la tinta de la impressora."

msgid "The printer is running low on toner."
msgstr "S'està acabant el tòner de la impressora."

msgid "The printer is unreachable at this time."
msgstr "Ara mateix no es pot accedir a la impressora."

msgid "The printer may be out of ink."
msgstr "Es deu haver acabat la tinta de la impressora."

msgid "The printer may be out of toner."
msgstr "Es deu haver acabat el tòner de la impressora."

msgid "The printer may not exist or is unavailable at this time."
msgstr ""
"Pot ser que la impressora no existeixi o que ara mateix no estigui "
"accessible."

msgid ""
"The printer name may only contain up to 127 printable characters and may not "
"contain spaces, slashes (/), or the pound sign (#)."
msgstr ""
"El nom de la impressora només pot tenir fins a 127 caràcters imprimibles i "
"no pot contenir espais, barres (/) o el símbol coixinet (#)."

msgid "The printer or class does not exist."
msgstr "La impressora o la classe no existeix."

msgid "The printer or class is not shared."
msgstr "La impressora o la classe no estan compartides."

msgid "The printer's cover is open."
msgstr "La tapa de la impressora està oberta."

msgid "The printer's door is open."
msgstr "La porta de la impressora està oberta."

msgid "The printer's interlock is open."
msgstr "L'enclavament de seguretat de la impressora està obert."

msgid "The printer's waste bin is almost full."
msgstr "El dipòsit de residus és gairebé ple."

msgid "The printer's waste bin is full."
msgstr "El dipòsit de residus és ple."

#, c-format
msgid "The printer-uri \"%s\" contains invalid characters."
msgstr "El printer-uri «%s» conté caràcters no vàlids."

msgid "The printer-uri attribute is required."
msgstr "L'atribut printer-uri és obligatori."

msgid ""
"The printer-uri must be of the form \"ipp://HOSTNAME/classes/CLASSNAME\"."
msgstr ""
"El printer-uri ha de tenir la forma «ipp://NOMAMFITRIÓ/classes/NOMCLASSE»."

msgid ""
"The printer-uri must be of the form \"ipp://HOSTNAME/printers/PRINTERNAME\"."
msgstr ""
"El printer-uri ha de tenir la forma «ipp://NOMAMFITRIÓ/printers/"
"NOMIMPRESSORA»."

msgid ""
"The subscription name may not contain spaces, slashes (/), question marks "
"(?), or the pound sign (#)."
msgstr ""
"La subscripció no pot contenir espais, barres (/), interrogacions (?), o el "
"símbol coixinet (#)."

msgid ""
"The web interface is currently disabled. Run \"cupsctl WebInterface=yes\" to "
"enable it."
msgstr ""
"La interfície web està deshabilitada. Executeu «cupsctl WebInterface=yes» "
"per habilitar-la."

#, c-format
msgid "The which-jobs value \"%s\" is not supported."
msgstr "El valor «%s» de which-jobs no està implementat."

msgid "There are too many subscriptions."
msgstr "Hi ha massa subscripcions."

msgid "There is a paper jam."
msgstr "S'ha encallat el paper."

msgid "There was an unrecoverable USB error."
msgstr "Hi ha un error de l'USB irrecuperable."

msgid "Thermal Transfer Media"
msgstr "Mitjà de transferència tèrmica"

msgid "Too many active jobs."
msgstr "Hi ha massa tasques actives."

#, c-format
msgid "Too many job-sheets values (%d > 2)."
msgstr "Hi ha massa valors de job-sheets (%d > 2)."

#, c-format
msgid "Too many printer-state-reasons values (%d > %d)."
msgstr "Hi ha massa valors de printer-state-reasons (%d > %d)."

msgid "Transparency"
msgstr "Transparència"

msgid "Tray"
msgstr "Safata"

msgid "Tray 1"
msgstr "Safata 1"

msgid "Tray 2"
msgstr "Safata 2"

msgid "Tray 3"
msgstr "Safata 3"

msgid "Tray 4"
msgstr "Safata 4"

msgid "URI Too Long"
msgstr "L'URI és massa llarg"

msgid "US Ledger"
msgstr "Llibre major americà"

msgid "US Legal"
msgstr "Legal americà"

msgid "US Legal Oversize"
msgstr "Legal americà gran"

msgid "US Letter"
msgstr "Carta americà"

msgid "US Letter Long Edge"
msgstr "Carta americà costat llarg"

msgid "US Letter Oversize"
msgstr "Carta americà gran"

msgid "US Letter Oversize Long Edge"
msgstr "Carta americà gran costat llarg"

msgid "US Letter Small"
msgstr "Carta americà petit"

msgid "Unable to access cupsd.conf file"
msgstr "No es pot accedir al fitxer cups.conf"

msgid "Unable to access help file."
msgstr "No es pot accedir al fitxer d'ajuda."

msgid "Unable to add RSS subscription"
msgstr "No es pot afegir la subscripció RSS"

msgid "Unable to add class"
msgstr "No es pot afegir la classe"

msgid "Unable to add document to print job."
msgstr "No es pot obrir el documenta la feina."

#, c-format
msgid "Unable to add job for destination \"%s\"."
msgstr "No es pot afegir la feina al destí «%s»."

msgid "Unable to add printer"
msgstr "No es pot afegir la impressora"

msgid "Unable to allocate memory for file types."
msgstr "No es pot assignar la memòria pels tipus de fitxers."

msgid "Unable to allocate memory for page info"
msgstr "No s'ha pogut assignar memòria per la pàgina d'informació"

msgid "Unable to allocate memory for pages array"
msgstr "No s'ha pogut assignar memòria per la matriu de pàgines"

msgid "Unable to cancel RSS subscription"
msgstr "No es pot cancel·lar la subscripció RSS"

msgid "Unable to cancel print job."
msgstr "No es pot cancel·lar la feina d'impressió."

msgid "Unable to change printer"
msgstr "No es pot canviar la impressora"

msgid "Unable to change printer-is-shared attribute"
msgstr "No es pot canviar l'atribut printer-is-shared"

msgid "Unable to change server settings"
msgstr "No es pot canviar la configuració del servidor"

msgid "Unable to configure printer options."
msgstr "No es poden configurar les opcions de la impressora."

msgid "Unable to connect to host."
msgstr "No es pot connectar a l'amfitrió."

msgid "Unable to contact printer, queuing on next printer in class."
msgstr ""
"No es pot contactar amb la impressora. Es posa a la cua de la següent "
"impressora de la classe."

#, c-format
msgid "Unable to copy 64-bit CUPS printer driver files (%d)."
msgstr ""
"No es poden copiar els fitxers del controlador d'impressora CUPS de 64 bits "
"(%d)."

#, c-format
msgid "Unable to copy 64-bit Windows printer driver files (%d)."
msgstr ""
"No es poden copiar els fitxers del controlador d'impressora Windows de 64 "
"bits (%d)."

#, c-format
msgid "Unable to copy CUPS printer driver files (%d)."
msgstr "No es poden copiar els fitxers del controlador d'impressora CUPS (%d)."

#, c-format
msgid "Unable to copy PPD file - %s"
msgstr "No es pot copiar el fitxer PPD - %s"

msgid "Unable to copy PPD file."
msgstr "No es pot copiar el fitxer PPD."

#, c-format
msgid "Unable to copy Windows 2000 printer driver files (%d)."
msgstr ""
"No es poden copiar els fitxers del controlador d'impressora Windows 2000 "
"(%d)."

#, c-format
msgid "Unable to copy Windows 9x printer driver files (%d)."
msgstr ""
"No es poden copiar els fitxers del controlador d'impressora Windows 9x (%d)."

#, c-format
msgid "Unable to copy interface script - %s"
msgstr "No es pot copiar l'script de la interfície - %s"

msgid "Unable to create compressed print file"
msgstr "No es pot crear el fitxer d'impressió comprimit"

msgid "Unable to create printer-uri"
msgstr "No es pot crear el printer-uri"

msgid "Unable to create temporary file"
msgstr "No es pot crear el fitxer temporal"

msgid "Unable to delete class"
msgstr "No es pot esborrar la classe"

msgid "Unable to delete printer"
msgstr "No es pot esborrar la impressora"

msgid "Unable to do maintenance command"
msgstr "No es pot executar la comanda de manteniment"

msgid "Unable to edit cupsd.conf files larger than 1MB"
msgstr "No es poden editar fitxers cupsd.conf més grans d'1MB"

msgid ""
"Unable to establish a secure connection to host (certificate chain invalid)."
msgstr ""
"No s'ha pogut establir una connexió segura amb l'amfitrió (la cadena del "
"certificat no és vàlida)."

msgid ""
"Unable to establish a secure connection to host (certificate not yet valid)."
msgstr ""
"No s'ha pogut establir una connexió segura amb l'amfitrió (el certificat "
"encara no és vàlid)."

msgid "Unable to establish a secure connection to host (expired certificate)."
msgstr ""
"No s'ha pogut establir una connexió segura amb l'amfitrió (ha expirat el "
"certificat)."

msgid "Unable to establish a secure connection to host (host name mismatch)."
msgstr ""
"No s'ha pogut establir una connexió segura amb l'amfitrió (hi ha un error en "
"el nom de l'amfitrió)."

msgid ""
"Unable to establish a secure connection to host (peer dropped connection "
"before responding)."
msgstr ""
"No s'ha pogut establir una connexió segura amb l'amfitrió (s'ha tallat la "
"connexió abans de respondre)."

msgid ""
"Unable to establish a secure connection to host (self-signed certificate)."
msgstr ""
"No s'ha pogut establir una connexió segura amb l'amfitrió (el certificat és "
"autosignat)."

msgid ""
"Unable to establish a secure connection to host (untrusted certificate)."
msgstr ""
"No s'ha pogut establir una connexió segura amb l'amfitrió (el certificat no "
"és de confiança)."

msgid "Unable to establish a secure connection to host."
msgstr "No es pot establir una connexió segura amb l'amfitrió."

msgid "Unable to find destination for job"
msgstr "No es pot trobar el destí de la feina"

msgid "Unable to find printer."
msgstr "No es pot trobar la impressora."

msgid "Unable to generate compressed print file"
msgstr "No es pot generar el fitxer d'impressió comprimit"

msgid "Unable to get backend exit status."
msgstr "No es pot obtenir el motiu de la sortida de l'execució en segon pla"

msgid "Unable to get class list"
msgstr "No es pot obtenir la llista de classes"

msgid "Unable to get class status"
msgstr "No es pot obtenir l'estat de la classe"

msgid "Unable to get list of printer drivers"
msgstr "No es pot obtenir la llista dels controladors d'impressora"

msgid "Unable to get printer attributes"
msgstr "No es poden obtenir els atributs de la impressora"

msgid "Unable to get printer list"
msgstr "No es pot obtenir la llista d'impressores"

msgid "Unable to get printer status"
msgstr "No es pot obtenir l'estat de la impressora"

msgid "Unable to get printer status."
msgstr "No es pot obtenir l'estat de la impressora."

#, c-format
msgid "Unable to install Windows 2000 printer driver files (%d)."
msgstr ""
"No es poden instal·lar els fitxers del controlador d'impressores per Windows "
"2000 (%d)."

#, c-format
msgid "Unable to install Windows 9x printer driver files (%d)."
msgstr ""
"No es poden instal·lar els fitxers del controlador d'impressores per Windows "
"9x (%d)."

msgid "Unable to load help index."
msgstr "No es pot carregar l'índex de l'ajuda."

#, c-format
msgid "Unable to locate printer \"%s\"."
msgstr "No es pot ubicar la impressora «%s»."

msgid "Unable to locate printer."
msgstr "No es pot ubicar la impressora."

msgid "Unable to modify class"
msgstr "No es pot modificar la classe"

msgid "Unable to modify printer"
msgstr "No es pot modificar la impressora"

msgid "Unable to move job"
msgstr "No es pot moure la feina"

msgid "Unable to move jobs"
msgstr "No es poden moure les tasques"

msgid "Unable to open PPD file"
msgstr "No es pot obrir el fitxer PPD"

msgid "Unable to open compressed print file"
msgstr "No es pot obrir el fitxer d'impressió comprimit"

msgid "Unable to open cupsd.conf file:"
msgstr "No es pot obrir el fitxer cups.conf"

msgid "Unable to open device file"
msgstr "No es pot obrir el fitxer de dispositiu"

#, c-format
msgid "Unable to open document #%d in job #%d."
msgstr "No es pot obrir el document #%d a la feina #%d."

msgid "Unable to open help file."
msgstr "No es pot obrir el fitxer d'impressió."

msgid "Unable to open print file"
msgstr "No es pot obrir el fitxer d'impressió"

msgid "Unable to open raster file"
msgstr "No es pot obrir el fitxer de trama"

msgid "Unable to print test page"
msgstr "No es pot imprimir la pàgina de prova"

msgid "Unable to read print data."
msgstr "No es poden llegir les dades d'impressió."

msgid "Unable to resolve printer URI."
msgstr "No es pot resoldre l'URI de la impressora."

#, c-format
msgid "Unable to run \"%s\": %s"
msgstr "No es pot executar «%s»: %s"

msgid "Unable to see in file"
msgstr "No es pot veure al fitxer"

msgid "Unable to send command to printer driver"
msgstr "No es pot enviar la comanda al controlador de la impressora"

msgid "Unable to send data to printer."
msgstr "No es poden enviar dades a la impressora."

#, c-format
msgid "Unable to set Windows printer driver (%d)."
msgstr "No es pot configurar el controlador d'impressores per Windows (%d)"

msgid "Unable to set options"
msgstr "No es poden configurar les opcions"

msgid "Unable to set server default"
msgstr "No es pot posar la configuració per defecte al servidor"

msgid "Unable to start backend process."
msgstr "No es pot iniciar el procés en segon pla."

msgid "Unable to upload cupsd.conf file"
msgstr "No es pot penjar el fitxer cups.conf"

msgid "Unable to use legacy USB class driver."
msgstr "No es pot fer servir el controlador de la classe USB antic."

msgid "Unable to write print data"
msgstr "No es poden escriure les dades d'impressió"

#, c-format
msgid "Unable to write uncompressed print data: %s"
msgstr "No es poden escriure les dades sense comprimir: %s"

msgid "Unauthorized"
msgstr "No autoritzat"

msgid "Units"
msgstr "Unitats"

msgid "Unknown"
msgstr "Desconegut"

#, c-format
msgid "Unknown choice \"%s\" for option \"%s\"."
msgstr "La tria de «%s» per l'opció «%s» és desconeguda."

#, c-format
msgid "Unknown encryption option value: \"%s\"."
msgstr "El valor de l'opció de xifrat «%s» és desconegut."

#, c-format
msgid "Unknown file order: \"%s\"."
msgstr "Ordre desconegut del fitxer: «%s»."

#, c-format
msgid "Unknown format character: \"%c\"."
msgstr "Format del caràcter desconegut: «%c»."

msgid "Unknown media size name."
msgstr "El nom de la mida del suport no és conegut."

#, c-format
msgid "Unknown option \"%s\" with value \"%s\"."
msgstr "L'opció «%s» amb valor «%s» és desconeguda."

#, c-format
msgid "Unknown option \"%s\"."
msgstr "L'opció «%s» és desconeguda."

#, c-format
msgid "Unknown print mode: \"%s\"."
msgstr "El mode d'impressió «%s» és desconegut."

#, c-format
msgid "Unknown printer-error-policy \"%s\"."
msgstr "El paràmetre printer-error-policy «%s» és desconegut."

#, c-format
msgid "Unknown printer-op-policy \"%s\"."
msgstr "El paràmetre printer-op-policy «%s» és desconegut."

msgid "Unknown service name."
msgstr "El nom del servei és desconegut."

#, c-format
msgid "Unknown version option value: \"%s\"."
msgstr "El valor de l'opció de la versió és desconegut: «%s»."

#, c-format
msgid "Unsupported 'compression' value \"%s\"."
msgstr ""

#, c-format
msgid "Unsupported 'document-format' value \"%s\"."
msgstr ""

msgid "Unsupported 'job-name' value."
msgstr ""

#, c-format
msgid "Unsupported character set \"%s\"."
msgstr "No s'admet el grup de caràcters «%s»."

#, c-format
msgid "Unsupported compression \"%s\"."
msgstr "No s'admet la compressió «%s»."

#, c-format
msgid "Unsupported document-format \"%s\"."
msgstr "No s'admet el document-format «%s»."

#, c-format
msgid "Unsupported document-format \"%s/%s\"."
msgstr "No s'admet el document-format «%s/%s»."

#, c-format
msgid "Unsupported format \"%s\"."
msgstr "No s'admet el format «%s»."

msgid "Unsupported margins."
msgstr "No s'admeten els marges."

msgid "Unsupported media value."
msgstr "No s'admet el valor del suport."

#, c-format
msgid "Unsupported number-up value %d, using number-up=1."
msgstr "No s'admet el valor %d a number-up. Es fa servir number-up=1."

#, c-format
msgid "Unsupported number-up-layout value %s, using number-up-layout=lrtb."
msgstr ""
"No s'admet el valor %s a number-up-layout. Es fa servir number-up-"
"layout=lrtb."

#, c-format
msgid "Unsupported page-border value %s, using page-border=none."
msgstr "No s'admet el valor %s a page-border. Es fa servir page-border=none."

msgid "Unsupported raster data."
msgstr "No s'admet les dades en trama."

msgid "Unsupported value type"
msgstr "El tipus de valor no és compatible"

msgid "Upgrade Required"
msgstr "S'ha d'actualitzar"

msgid ""
"Usage:\n"
"\n"
"    lpadmin [-h server] -d destination\n"
"    lpadmin [-h server] -x destination\n"
"    lpadmin [-h server] -p printer [-c add-class] [-i interface] [-m model]\n"
"                       [-r remove-class] [-v device] [-D description]\n"
"                       [-P ppd-file] [-o name=value]\n"
"                       [-u allow:user,user] [-u deny:user,user]"
msgstr ""
"Sintaxi:\n"
"\n"
"    lpadmin [-h servidor] -d destí\n"
"    lpadmin [-h servidor] -x destí\n"
"    lpadmin [-h servidor] -p impressora [-c afegir-classe] [-i interfície] [-"
"m model]\n"
"                       [-r eliminar-classe] [-v dispositiu] [-D descripció]\n"
"                       [-P fitxer-ppd] [-o nom=valor]\n"
"                       [-u allow:usuari,usuari] [-u deny:usuari,usuari]"

#, c-format
msgid "Usage: %s job-id user title copies options [file]"
msgstr "Sintaxi: %s id-feina usuari títol còpies opcions [fitxer]"

msgid "Usage: cupsaddsmb [options] printer1 ... printerN"
msgstr "Sintaxi: cupsaddsmb [opcions] impressora1 ... impressoraN"

msgid "Usage: cupsctl [options] [param=value ... paramN=valueN]"
msgstr "Sintaxi: cupsctl [opcions] [param=valor ... paramN=valorN]"

msgid "Usage: cupsd [options]"
msgstr "Sintaxi: cupsd [opcions]"

msgid "Usage: cupsfilter [ options ] filename"
msgstr "Sintaxi: cupsfilter [ opcions ] nomfitxer"

msgid "Usage: cupstestdsc [options] filename.ps [... filename.ps]"
msgstr "Sintaxi: cupstestdsc [opcions] nomfitxer.ps [...nomfitxer.ps]"

msgid ""
"Usage: cupstestppd [options] filename1.ppd[.gz] [... filenameN.ppd[.gz]]"
msgstr ""
"Sintaxi: cupstestppd [opcions] nomfitxer1.ppd[.gz] [... nomfitxerN.ppd[.gz]]"

msgid "Usage: ipptool [options] URI filename [ ... filenameN ]"
msgstr "Sintaxi: ipptool [opcions] URI nomfitxer[ ... nomfitxerN]"

msgid "Usage: lpmove job/src dest"
msgstr "Sintaxi: lpmove feina/font destí"

msgid ""
"Usage: lpoptions [-h server] [-E] -d printer\n"
"       lpoptions [-h server] [-E] [-p printer] -l\n"
"       lpoptions [-h server] [-E] -p printer -o option[=value] ...\n"
"       lpoptions [-h server] [-E] -x printer"
msgstr ""
"Sintaxi: lpoptions [-h servidor] [-E] -d impressora\n"
"         lpoptions [-h servidor] [-E] [-p impressora] -l\n"
"         lpoptions [-h servidor] [-E] -p impressora -o opció[=valor] ...\n"
"         lpoptions [-h servidor] [-E] -x impressora"

msgid "Usage: lppasswd [-g groupname]"
msgstr "Sintaxi: lppasswd [-g nomgrup]"

msgid ""
"Usage: lppasswd [-g groupname] [username]\n"
"       lppasswd [-g groupname] -a [username]\n"
"       lppasswd [-g groupname] -x [username]"
msgstr ""
"Sintaxi: lppasswd [-g nomgrup] [nomusuari]\n"
"         lppasswd [-g nomgrup] -a [nomusuari]\n"
"         lppasswd [-g nomgrup] -x [nomusuari]"

msgid ""
"Usage: lpq [-P dest] [-U username] [-h hostname[:port]] [-l] [+interval]"
msgstr ""
"Sintaxi: lpq [-P destí] [-U nomusuari] [-h nomamfitrió[:port]] [-l] "
"[+interval]"

msgid "Usage: ppdc [options] filename.drv [ ... filenameN.drv ]"
msgstr "Sintaxi: ppdc [opcions] nomfitxer.rv [ ... nomfitxerN.drv ]"

msgid "Usage: ppdhtml [options] filename.drv >filename.html"
msgstr "Sintaxi: ppdhtml [opcions] nomfitxer.drv >nomfitxer.html"

msgid "Usage: ppdi [options] filename.ppd [ ... filenameN.ppd ]"
msgstr "Sintaxi: ppdi [opcions] nomfitxer.ppd [ ... nomfitxerN.ppd ]"

msgid "Usage: ppdmerge [options] filename.ppd [ ... filenameN.ppd ]"
msgstr "Sintaxi: ppdmerge [opcions] nomfitxer.ppd [ ... nomfitxerN.ppd ]"

msgid ""
"Usage: ppdpo [options] -o filename.po filename.drv [ ... filenameN.drv ]"
msgstr ""
"Sintaxi: ppdpo [opcions] -o nomfitxer.po nomfitxer.drv [ ... nomfitxerN.drv]"

msgid "Usage: snmp [host-or-ip-address]"
msgstr "Sintaxi: snmp [adreça-amfitrió-o-ip]"

msgid "Value uses indefinite length"
msgstr "El valor té una longitud indefinida"

msgid "VarBind uses indefinite length"
msgstr "VarBind té una longitud indefinida"

msgid "Version uses indefinite length"
msgstr "Version té una longitud indefinida"

msgid "Waiting for job to complete."
msgstr "S'està esperant que acabi la feina."

msgid "Waiting for printer to become available."
msgstr "S'està esperant que la impressora estigui disponible."

msgid "Waiting for printer to finish."
msgstr "S'està esperant que la impressora acabi."

msgid "Warning, no Windows 2000 printer drivers are installed."
msgstr "AVÍS. No hi ha cap controlador per Windows 2000 instal·lat."

msgid "Web Interface is Disabled"
msgstr "La interfície web està deshabilitada"

msgid "Yes"
msgstr "Sí"

#, c-format
msgid ""
"You must access this page using the URL <A HREF=\"https://%s:%d%s\">https://"
"%s:%d%s</A>."
msgstr ""
"Heu d'accedir a aquesta pagina a través de la URL <A HREF=\"https://%s:%d%s"
"\">https://%s:%d%s</A>."

msgid ""
"Your password must be at least 6 characters long, cannot contain your "
"username, and must contain at least one letter and number."
msgstr ""
"La contrasenya ha de tenir com a mínim 6 caràcters, no pot contenir el nom "
"d'usuari, i ha de tenir com a mínim una lletra i un número."

msgid "ZPL Label Printer"
msgstr "Impressora d'etiquetes ZPL"

msgid "Zebra"
msgstr "Zebra"

msgid "aborted"
msgstr "interromput"

msgid "canceled"
msgstr "cancel·lat"

msgid "completed"
msgstr "completat"

msgid "cups-deviced failed to execute."
msgstr "no s'ha pogut executar correctament la cups-deviced."

msgid "cups-driverd failed to execute."
msgstr "no s'ha pogut executar correctament la cups-driverd"

#, c-format
msgid "cupsaddsmb: No PPD file for printer \"%s\" - %s"
msgstr "cupsaddsmb: falta el fitxer PPD per la impressora «%s» - %s"

msgid "cupsctl: Cannot set Listen or Port directly."
msgstr "cupsctl: no es pot establir Listen o Port directament."

#, c-format
msgid "cupsctl: Unable to connect to server: %s"
msgstr "cupsctl: no es pot connectar al servidor: %s"

#, c-format
msgid "cupsctl: Unknown option \"%s\""
msgstr "cupsctl: l'opció «%s» és desconeguda"

#, c-format
msgid "cupsctl: Unknown option \"-%c\""
msgstr "cupsctl: l'opció «-%c» és desconeguda"

msgid "cupsd: Expected config filename after \"-c\" option."
msgstr ""
"cupsd: s'esperava un nom de fitxer de configuració després de l'opció «-c»."

msgid "cupsd: Expected cups-files.conf filename after \"-s\" option."
msgstr ""

msgid "cupsd: Relative cups-files.conf filename not allowed."
msgstr ""

msgid "cupsd: Unable to get current directory."
msgstr "cupsd: No es pot obtenir el directori actual."

msgid "cupsd: Unable to get path to cups-files.conf file."
msgstr ""

#, c-format
msgid "cupsd: Unknown argument \"%s\" - aborting."
msgstr "cupsd: l'argument «%s» és desconegut - s'interromp."

#, c-format
msgid "cupsd: Unknown option \"%c\" - aborting."
msgstr "cupsd: l'opció «%c» és desconeguda - s'interromp."

msgid "cupsd: launchd(8) support not compiled in, running in normal mode."
msgstr ""
"cupsd: no s'ha compilat amb compatibilitat per launchd(8). S'executa en mode "
"normal."

#, c-format
msgid "cupsfilter: Invalid document number %d."
msgstr "cupsfilter: el document número %d no és vàlid."

#, c-format
msgid "cupsfilter: Invalid job ID %d."
msgstr "cupsfilter: la feina %d no és vàlida."

msgid "cupsfilter: Only one filename can be specified."
msgstr "cupsfilter: només es pot especificar un nom de fitxer."

#, c-format
msgid "cupsfilter: Unable to get job file - %s"
msgstr "cupsfilter: no es pot obtenir el fitxer de la feina - %s"

msgid "cupstestppd: The -q option is incompatible with the -v option."
msgstr "cupstestppd: l'opció -q no és compatible amb l'opció -v."

msgid "cupstestppd: The -v option is incompatible with the -q option."
msgstr "cupstestppd: l'opció -v no és compatible amb l'opció -q."

#, c-format
msgid "device for %s/%s: %s"
msgstr "dispositiu per %s/%s: %s"

#, c-format
msgid "device for %s: %s"
msgstr "dispositiu per %s: %s"

msgid "error-index uses indefinite length"
msgstr "error-index fa servir una longitud indefinida"

msgid "error-status uses indefinite length"
msgstr "error-status fa servir una longitud indefinida"

msgid "held"
msgstr "En pausa"

msgid "help\t\tGet help on commands."
msgstr "help\t\tproporciona ajuda sobre les comandes."

msgid "idle"
msgstr "inactiva"

msgid "ipptool: \"-i\" and \"-n\" are incompatible with -X\"."
msgstr "ipptool: «-i» i «-n» no són compatibles amb «-X»."

#, c-format
msgid "ipptool: Bad URI - %s."
msgstr "ipptool: l'URI no es correcte - %s."

#, c-format
msgid "ipptool: Bad version %s for \"-V\"."
msgstr "ipptool: la versió %s de «-V» no és correcta."

msgid "ipptool: Invalid seconds for \"-i\"."
msgstr "ipptool: els segons de «-i» no són correctes."

msgid "ipptool: May only specify a single URI."
msgstr "ipptool: heu d'especificar només un URI."

msgid "ipptool: Missing count for \"-n\"."
msgstr "ipptool: falta el comptador de «-n»."

msgid "ipptool: Missing filename for \"-f\"."
msgstr "ipptool: falta el nom del fitxer a «-f»."

msgid "ipptool: Missing name=value for \"-d\"."
msgstr "ipptool: falta nom=valor a «-d»."

msgid "ipptool: Missing seconds for \"-i\"."
msgstr "ipptool: falten els segons a «-i»."

msgid "ipptool: Missing timeout for \"-T\"."
msgstr "ipptool: falta el temps màxim d'espera a «-T»."

msgid "ipptool: Missing version for \"-V\"."
msgstr "ipptool: falta la versió a «-V»."

msgid "ipptool: URI required before test file."
msgstr "ipptool: falta l'URI abans del fitxer de prova."

#, c-format
msgid "ipptool: Unknown option \"-%c\"."
msgstr "ipptool: l'opció «-%c» és desconeguda."

msgid "job-printer-uri attribute missing."
msgstr "Falta l'atribut de job-printer-uri."

msgid "lpadmin: Class name can only contain printable characters."
msgstr "lpadmin: el nom de la classe només pot tenir caràcters imprimibles."

msgid "lpadmin: Expected PPD after \"-P\" option."
msgstr "lpadmin: s'esperava un PPD després de l'opció «-P»."

msgid "lpadmin: Expected allow/deny:userlist after \"-u\" option."
msgstr "lpadmin: s'esperava allow/deny:llistausuaris després de l'opció «-u»."

msgid "lpadmin: Expected class after \"-r\" option."
msgstr "lpadmin: s'esperava una classe després de l'opció «-r»."

msgid "lpadmin: Expected class name after \"-c\" option."
msgstr "lpadmin: s'esperava un nom de classe després de l'opció «-c»."

msgid "lpadmin: Expected description after \"-D\" option."
msgstr "lpadmin: s'esperava una descripció després de l'opció «-D»."

msgid "lpadmin: Expected device URI after \"-v\" option."
msgstr "lpadmin: s'esperava un URI de dispositiu després de l'opció «-v»."

msgid "lpadmin: Expected file type(s) after \"-I\" option."
msgstr "lpadmin: s'esperava un(s) tipus de fitxer(s) després de l'opció «-I»."

msgid "lpadmin: Expected hostname after \"-h\" option."
msgstr "lpadmin: s'esperava un nom d'amfitrió després de l'opció «-h»."

msgid "lpadmin: Expected interface after \"-i\" option."
msgstr "lpadmin: s'esperava una interfície després de l'opció «-i»."

msgid "lpadmin: Expected location after \"-L\" option."
msgstr "lpadmin: s'esperava una ubicació després de l'opció «-L»."

msgid "lpadmin: Expected model after \"-m\" option."
msgstr "lpadmin: s'esperava un model després de l'opció «-m»."

msgid "lpadmin: Expected name after \"-R\" option."
msgstr "lpadmin: s'esperava un nom després de l'opció «-R»."

msgid "lpadmin: Expected name=value after \"-o\" option."
msgstr "lpadmin: s'esperava nom=valor després de l'opció «-o»."

msgid "lpadmin: Expected printer after \"-p\" option."
msgstr "lpadmin: s'esperava una impressora després de l'opció «-p»."

msgid "lpadmin: Expected printer name after \"-d\" option."
msgstr "lpadmin: s'esperava un nom d'impressora després de l'opció «-d»."

msgid "lpadmin: Expected printer or class after \"-x\" option."
msgstr "lpadmin: s'esperava un impressora o classe després de l'opció «-x»."

msgid "lpadmin: No member names were seen."
msgstr "lpadmin: no s'ha trobat cap nom de membre."

#, c-format
msgid "lpadmin: Printer %s is already a member of class %s."
msgstr "lpadmin: la impressora %s ja és membre de la classe %s."

#, c-format
msgid "lpadmin: Printer %s is not a member of class %s."
msgstr "lpadmin: la impressora %s no és membre de la classe %s."

msgid "lpadmin: Printer name can only contain printable characters."
msgstr ""
"lpadmin: el nom de la impressora només pot contenir caràcters imprimibles."

msgid ""
"lpadmin: Unable to add a printer to the class:\n"
"         You must specify a printer name first."
msgstr ""
"lpadmin: no s'ha pogut afegir una impressora a la classe:\n"
"         Heu d'especificar primer un nom d'impressora."

#, c-format
msgid "lpadmin: Unable to connect to server: %s"
msgstr "lpadmin: no s'ha pogut connectar al servidor: %s"

msgid "lpadmin: Unable to create temporary file"
msgstr "lpadmin: no s'ha pogut crear el fitxer temporal"

msgid ""
"lpadmin: Unable to delete option:\n"
"         You must specify a printer name first."
msgstr ""
"lpadmin: no s'ha pogut esborrar l'opció:\n"
"         Heu d'especificar primer un nom d'impressora."

#, c-format
msgid "lpadmin: Unable to open PPD file \"%s\" - %s"
msgstr "lpadmin: no s'ha pogut obrir el fitxer PPD «%s» - %s"

msgid ""
"lpadmin: Unable to remove a printer from the class:\n"
"         You must specify a printer name first."
msgstr ""
"lpadmin: no es pot esborrar una impressora de la classe:\n"
"         Heu d'especificar primer un nom d'impressora."

msgid ""
"lpadmin: Unable to set the printer options:\n"
"         You must specify a printer name first."
msgstr ""
"lpadmin: no es pot establir les opcions de la impressora:\n"
"         Heu d'especificar primer un nom d'impressora."

#, c-format
msgid "lpadmin: Unknown allow/deny option \"%s\"."
msgstr "lpadmin: l'opció allow/deny «%s» és desconeguda."

#, c-format
msgid "lpadmin: Unknown argument \"%s\"."
msgstr "lpadmin: l'argument «%s» és desconegut."

#, c-format
msgid "lpadmin: Unknown option \"%c\"."
msgstr "lpadmin: l'opció «%c» és desconeguda."

msgid "lpadmin: Warning - content type list ignored."
msgstr "lpadmin: avís - s'ignora el contingut de la llista de tipus."

msgid "lpc> "
msgstr "lpc> "

msgid "lpinfo: Expected 1284 device ID string after \"--device-id\"."
msgstr ""
"lpinfo: s'esperava una cadena d'ID de dispositiu 1284 després de «--device-"
"id»."

msgid "lpinfo: Expected language after \"--language\"."
msgstr "lpinfo: s'esperava un idioma després de «--language»."

msgid "lpinfo: Expected make and model after \"--make-and-model\"."
msgstr "lpinfo: s'esperava una marca i model després de «--make-and-model»."

msgid "lpinfo: Expected product string after \"--product\"."
msgstr "lpinfo: s'esperava una cadena de producte després de «--product!»."

msgid "lpinfo: Expected scheme list after \"--exclude-schemes\"."
msgstr ""
"lpinfo: s'esperava una llista d'esquemes després de l'opció «--exclude-"
"schemes»."

msgid "lpinfo: Expected scheme list after \"--include-schemes\"."
msgstr ""
"lpinfo: s'esperava una llista d'esquemes després de l'opció «--include-"
"schemes»."

msgid "lpinfo: Expected timeout after \"--timeout\"."
msgstr "lpinfo: s'esperava un temps d'espera després de «--timeout»."

#, c-format
msgid "lpinfo: Unknown argument \"%s\"."
msgstr "lpinfo: l'argument «%s» és desconegut."

#, c-format
msgid "lpinfo: Unknown option \"%c\"."
msgstr "lpinfo: l'opció «%c» és desconeguda."

#, c-format
msgid "lpinfo: Unknown option \"%s\"."
msgstr "lpinfo: l'opció «%s» és desconeguda."

#, c-format
msgid "lpmove: Unable to connect to server: %s"
msgstr "lpmove: no s'ha pogut connectar al servidor: %s"

#, c-format
msgid "lpmove: Unknown argument \"%s\"."
msgstr "lpmove: l'argument «%s» és desconegut."

#, c-format
msgid "lpmove: Unknown option \"%c\"."
msgstr "lpmove: l'opció «%c» és desconeguda."

msgid "lpoptions: No printers."
msgstr "lpoptions: no hi ha cap impressora."

#, c-format
msgid "lpoptions: Unable to add printer or instance: %s"
msgstr "lpoptions: no s'ha pogut afegir la impressora o la instància: %s"

#, c-format
msgid "lpoptions: Unable to get PPD file for %s: %s"
msgstr "lpoptions: no s'ha pogut obtenir el fitxer PPD de %s: %s"

#, c-format
msgid "lpoptions: Unable to open PPD file for %s."
msgstr "lpoptions: no s'ha pogut obrir el fitxer PPD per %s."

msgid "lpoptions: Unknown printer or class."
msgstr "lpoptions: la impressora o la classe són desconegudes."

msgid "lppasswd: Only root can add or delete passwords."
msgstr ""
"lppasswd: només l'usuari primari (root) pot afegir o esborrar contrasenyes."

msgid "lppasswd: Password file busy."
msgstr "lppaswd: el fitxer de contrasenyes està ocupat."

msgid "lppasswd: Password file not updated."
msgstr "lppaswd: el fitxer de contrasenyes no està actualitzat."

msgid "lppasswd: Sorry, password doesn't match."
msgstr "lppaswwd: la contrasenya no coincideix."

msgid "lppasswd: Sorry, password rejected."
msgstr "lppaswwd: s'ha refusat la contrasenya."

msgid "lppasswd: Sorry, passwords don't match."
msgstr "lppaswwd: les contrasenyes no coincideixen."

#, c-format
msgid "lppasswd: Unable to copy password string: %s"
msgstr "lppasswd: no s'ha pogut copiar la cadena de contrasenya: %s"

#, c-format
msgid "lppasswd: Unable to open password file: %s"
msgstr "lppasswd: no s'ha pogut obrir el fitxer de contrasenyes: %s"

#, c-format
msgid "lppasswd: Unable to write to password file: %s"
msgstr "lppasswd: no s'ha pogut escriure al fitxer de contrasenyes: %s"

#, c-format
msgid "lppasswd: failed to backup old password file: %s"
msgstr ""
"lppasswd: no s'ha pogut fer la còpia de seguretat del fitxer de contrasenyes "
"antic: %s"

#, c-format
msgid "lppasswd: failed to rename password file: %s"
msgstr "lppasswd: no s'ha pogut canviar el nom del fitxer de contrasenyes: %s"

#, c-format
msgid "lppasswd: user \"%s\" and group \"%s\" do not exist."
msgstr "lppaswd: l'usuari «%s» i el grup «%s» no existeixen."

#, c-format
msgid ""
"lpstat: error - %s environment variable names non-existent destination \"%s"
"\"."
msgstr ""
"lpstat: error - la variable d'entorn %s esmenta el destí «%s» que no "
"existeix."

#, c-format
msgid "members of class %s:"
msgstr "membres de la classe %s:"

msgid "no entries"
msgstr "no hi ha cap entrada"

msgid "no system default destination"
msgstr "no hi ha cap destí per defecte"

msgid "notify-events not specified."
msgstr "no s'ha especificat cap notify-events."

#, c-format
msgid "notify-recipient-uri URI \"%s\" is already used."
msgstr "L'URI de notify-recipient-uri «%s» ja s'ha fet servir."

#, c-format
msgid "notify-recipient-uri URI \"%s\" uses unknown scheme."
msgstr "L'URI de notify-recipient-uri «%s» fa servir un esquema desconegut."

msgid "pending"
msgstr "pendent"

#, c-format
msgid "ppdc: Adding include directory \"%s\"."
msgstr "ppdc: s'afegeix el directori inclòs «%s»."

#, c-format
msgid "ppdc: Adding/updating UI text from %s."
msgstr "ppdc: s'afegeix/actualitza el text de l'UI des de %s."

#, c-format
msgid "ppdc: Bad boolean value (%s) on line %d of %s."
msgstr "ppdc: valor booleà incorrecte (%s) a la línia %d de %s."

#, c-format
msgid "ppdc: Bad font attribute: %s"
msgstr "ppdc: l'atribut del tipus de lletra és incorrecte: %s"

#, c-format
msgid "ppdc: Bad resolution name \"%s\" on line %d of %s."
msgstr "ppdc: el nom de resolució «%s» de la línia %d de %s és incorrecte."

#, c-format
msgid "ppdc: Bad status keyword %s on line %d of %s."
msgstr "ppdc: la paraula clau d'estat %s de la línia %d de %s és incorrecta."

#, c-format
msgid "ppdc: Bad variable substitution ($%c) on line %d of %s."
msgstr ""
"ppdc: la variable de substitució ($%c) de la línia %d de %s és incorrecta."

#, c-format
msgid "ppdc: Choice found on line %d of %s with no Option."
msgstr "ppdc: s'ha trobat una elecció a la línia %d de %s sense cap opció."

#, c-format
msgid "ppdc: Duplicate #po for locale %s on line %d of %s."
msgstr "ppdc: #po duplicat per l'idioma %s a la línia %d de %s."

#, c-format
msgid "ppdc: Expected a filter definition on line %d of %s."
msgstr "ppdc: s'esperava una definició de filtre a la línia %d de %s."

#, c-format
msgid "ppdc: Expected a program name on line %d of %s."
msgstr "ppdc: s'esperava un nom de programa a la línia %d de %s."

#, c-format
msgid "ppdc: Expected boolean value on line %d of %s."
msgstr "ppdc: s'esperava un valor booleà a la línia %d de %s."

#, c-format
msgid "ppdc: Expected charset after Font on line %d of %s."
msgstr ""
"ppdc: s'esperava un joc de caràcters després de Font a la línia %d de %s."

#, c-format
msgid "ppdc: Expected choice code on line %d of %s."
msgstr "ppdc: s'esperava un codi d'elecció a la línia %d de %s."

#, c-format
msgid "ppdc: Expected choice name/text on line %d of %s."
msgstr "ppdc: s'esperava un nom/text d'elecció a la línia %d de %s."

#, c-format
msgid "ppdc: Expected color order for ColorModel on line %d of %s."
msgstr ""
"ppdc: s'esperava un ordre de colors per ColorModel a la línia %d de %s."

#, c-format
msgid "ppdc: Expected colorspace for ColorModel on line %d of %s."
msgstr ""
"ppdc: s'esperava un espai de colors per ColorModel a la línia %d de %s."

#, c-format
msgid "ppdc: Expected compression for ColorModel on line %d of %s."
msgstr "ppdc: s'esperava una compressió per ColorModel a la línia %d de %s."

#, c-format
msgid "ppdc: Expected constraints string for UIConstraints on line %d of %s."
msgstr ""
"ppdc: s'esperava una cadena de restriccions per UIConstraints a la línia %d "
"de %s."

#, c-format
msgid ""
"ppdc: Expected driver type keyword following DriverType on line %d of %s."
msgstr ""
"ppdc: s'esperava una paraula clau de tipus de controlador després de "
"DriverType a la línia %d de %s."

#, c-format
msgid "ppdc: Expected duplex type after Duplex on line %d of %s."
msgstr ""
"ppdc: s'esperava un tipus de dúplex després de Duplex a la línia %d de %s."

#, c-format
msgid "ppdc: Expected encoding after Font on line %d of %s."
msgstr "ppdc: s'esperava una codificació després de Font a la línia %d de %s."

#, c-format
msgid "ppdc: Expected filename after #po %s on line %d of %s."
msgstr ""
"ppdc: s'esperava un nom de fitxer després de #po %s a la línia %d de %s."

#, c-format
msgid "ppdc: Expected group name/text on line %d of %s."
msgstr "ppdc: s'esperava un nom/text de grup a la línia %d de %s."

#, c-format
msgid "ppdc: Expected include filename on line %d of %s."
msgstr "ppdc: s'esperava un nom de fitxer d'inclusió a la línia %d de %s."

#, c-format
msgid "ppdc: Expected integer on line %d of %s."
msgstr "ppdc: s'esperava un enter a la línia %d de %s."

#, c-format
msgid "ppdc: Expected locale after #po on line %d of %s."
msgstr "ppdc: s'esperava un idioma després de #po a la línia %d de %s."

#, c-format
msgid "ppdc: Expected name after %s on line %d of %s."
msgstr "ppdc: s'esperava un nom després de %s a la línia %d de %s."

#, c-format
msgid "ppdc: Expected name after FileName on line %d of %s."
msgstr "ppdc: s'esperava un nom després de FileName a la línia %d de %s."

#, c-format
msgid "ppdc: Expected name after Font on line %d of %s."
msgstr "ppdc: s'esperava un nom després de Font a la línia %d de %s."

#, c-format
msgid "ppdc: Expected name after Manufacturer on line %d of %s."
msgstr "ppdc: s'esperava un nom després de Manufacturer a la línia %d de %s."

#, c-format
msgid "ppdc: Expected name after MediaSize on line %d of %s."
msgstr "ppdc: s'esperava un nom després de MediaSize a la línia %d de %s."

#, c-format
msgid "ppdc: Expected name after ModelName on line %d of %s."
msgstr "ppdc: s'esperava un nom després de ModelName a la línia %d de %s."

#, c-format
msgid "ppdc: Expected name after PCFileName on line %d of %s."
msgstr "ppdc: s'esperava un nom després de PCFileName a la línia %d de %s."

#, c-format
msgid "ppdc: Expected name/text after %s on line %d of %s."
msgstr "ppdc: s'esperava un nom/text després de %s a la línia %d de %s."

#, c-format
msgid "ppdc: Expected name/text after Installable on line %d of %s."
msgstr ""
"ppdc: s'esperava un nom/text després d'Installable a la línia %d de %s."

#, c-format
msgid "ppdc: Expected name/text after Resolution on line %d of %s."
msgstr ""
"ppdc: s'esperava un nom/text després de Resolution a la línia %d de %s."

#, c-format
msgid "ppdc: Expected name/text combination for ColorModel on line %d of %s."
msgstr ""
"ppdc: s'esperava una combinació de nom/text per ColorModel a la línia %d de "
"%s."

#, c-format
msgid "ppdc: Expected option name/text on line %d of %s."
msgstr "ppdc: s'esperava un nom/text d'opció a la línia %d de %s."

#, c-format
msgid "ppdc: Expected option section on line %d of %s."
msgstr "ppdc: s'esperava una secció d'opció a la línia %d de %s."

#, c-format
msgid "ppdc: Expected option type on line %d of %s."
msgstr "ppdc: s'esperava un tipus d'opció a la línia %d de %s."

#, c-format
msgid "ppdc: Expected override field after Resolution on line %d of %s."
msgstr ""
"ppdc: s'esperava un camp de substitució després de Resolution a la línia %d "
"de %s."

#, c-format
msgid "ppdc: Expected quoted string on line %d of %s."
msgstr "ppdc: s'esperava una cadena entre cometes dobles a la línia %d de %s."

#, c-format
msgid "ppdc: Expected real number on line %d of %s."
msgstr "ppdc: s'esperava un número real a la línia %d de %s."

#, c-format
msgid ""
"ppdc: Expected resolution/mediatype following ColorProfile on line %d of %s."
msgstr ""
"ppdc: s'esperava una resolució/tipus de mitjà després de ColorProfile a la "
"línia %d de %s."

#, c-format
msgid ""
"ppdc: Expected resolution/mediatype following SimpleColorProfile on line %d "
"of %s."
msgstr ""
"ppdc: s'esperava una resolució/tipus de mitjà després de SimpleColorProfile "
"a la línia %d de %s."

#, c-format
msgid "ppdc: Expected selector after %s on line %d of %s."
msgstr "ppdc: s'esperava un selector després de %s a la línia %d de %s."

#, c-format
msgid "ppdc: Expected status after Font on line %d of %s."
msgstr "ppdc: s'esperava un estat després de Font a la línia %d de %s."

#, c-format
msgid "ppdc: Expected string after Copyright on line %d of %s."
msgstr "ppdc: s'esperava una cadena després de Copyright a la línia %d de %s."

#, c-format
msgid "ppdc: Expected string after Version on line %d of %s."
msgstr "ppdc: s'esperava una cadena després de Version a la línia %d de %s."

#, c-format
msgid "ppdc: Expected two option names on line %d of %s."
msgstr "ppdc: s'esperava dos noms d'opció a la línia %d de %s."

#, c-format
msgid "ppdc: Expected value after %s on line %d of %s."
msgstr "ppdc: s'esperava un valor després de %s a la línia %d de %s."

#, c-format
msgid "ppdc: Expected version after Font on line %d of %s."
msgstr "ppdc: s'esperava una versió després de Font a la línia %d de %s."

#, c-format
msgid "ppdc: Invalid #include/#po filename \"%s\"."
msgstr "ppdc: el nom de fitxer #include/#po «%s» no és vàlid."

#, c-format
msgid "ppdc: Invalid cost for filter on line %d of %s."
msgstr "ppdc: el cost del filtre no és vàlid a la línia %d de %s."

#, c-format
msgid "ppdc: Invalid empty MIME type for filter on line %d of %s."
msgstr "ppdc: el tipus MIME buit no és vàlid pel filtre a la línia %d de %s."

#, c-format
msgid "ppdc: Invalid empty program name for filter on line %d of %s."
msgstr ""
"ppdc: el nom de programa buit no és vàlid pel filtre a la línia %d de %s."

#, c-format
msgid "ppdc: Invalid option section \"%s\" on line %d of %s."
msgstr "ppdc: la secció d'opció «%s» no és vàlida a la línia %d de %s."

#, c-format
msgid "ppdc: Invalid option type \"%s\" on line %d of %s."
msgstr "ppdc: el tipus d'opció «%s» no és vàlid a la línia %d de %s."

#, c-format
msgid "ppdc: Loading driver information file \"%s\"."
msgstr "ppdc: s'està carregant el fitxer d'informació del controlador «%s»."

#, c-format
msgid "ppdc: Loading messages for locale \"%s\"."
msgstr "ppdc: s'està carregant l'idioma «%s»."

#, c-format
msgid "ppdc: Loading messages from \"%s\"."
msgstr "ppdc: s'està carregant els missatges des de «%s»."

#, c-format
msgid "ppdc: Missing #endif at end of \"%s\"."
msgstr "ppdc: falta un #endif al final de «%s»."

#, c-format
msgid "ppdc: Missing #if on line %d of %s."
msgstr "ppdc: falta un #if a la línia %d de %s."

#, c-format
msgid ""
"ppdc: Need a msgid line before any translation strings on line %d of %s."
msgstr ""
"oodc: es necessita un msgid abans de la cadena per traduir a la línia %d de "
"%s."

#, c-format
msgid "ppdc: No message catalog provided for locale %s."
msgstr "ppdc: no s'ha donat el catàleg de missatges per l'idioma %s."

#, c-format
msgid "ppdc: Option %s defined in two different groups on line %d of %s."
msgstr ""
"ppdc: l'opció %s està definida a dos grups diferents a la línia %d de %s."

#, c-format
msgid "ppdc: Option %s redefined with a different type on line %d of %s."
msgstr ""
"ppdc: l'opció %s està redefinida amb un tipus diferent a la línia %d de %s."

#, c-format
msgid "ppdc: Option constraint must *name on line %d of %s."
msgstr "ppdc: l'opció de restricció ha d'incloure *nom a la línia %d de %s."

#, c-format
msgid "ppdc: Too many nested #if's on line %d of %s."
msgstr "ppdc: hi ha massa #if imbricats a la línia %d de %s."

#, c-format
msgid "ppdc: Unable to create PPD file \"%s\" - %s."
msgstr "ppdc: no s'ha pogut crear el fitxer PPD «%s» - %s."

#, c-format
msgid "ppdc: Unable to create output directory %s: %s"
msgstr "ppdc: no s'ha pogut crear el directori de sortida %s: %s"

#, c-format
msgid "ppdc: Unable to create output pipes: %s"
msgstr "ppdc: no s'ha pogut crear els conductes de sortida: %s"

#, c-format
msgid "ppdc: Unable to execute cupstestppd: %s"
msgstr "ppdc: no s'ha pogut executar cupstestppd: %s"

#, c-format
msgid "ppdc: Unable to find #po file %s on line %d of %s."
msgstr "ppdc: no s'ha pogut trobar el fitxer #po %s a la línia %d de %s."

#, c-format
msgid "ppdc: Unable to find include file \"%s\" on line %d of %s."
msgstr ""
"ppdc: no s'ha pogut trobar el fitxer d'inclusió «%s» a la línia %d de %s."

#, c-format
msgid "ppdc: Unable to find localization for \"%s\" - %s"
msgstr "ppdc: no s'ha pogut trobar la localització de «%s» - %s"

#, c-format
msgid "ppdc: Unable to load localization file \"%s\" - %s"
msgstr "ppdc: no s'ha pogut carregar el fitxer de localització «%s» - %s"

#, c-format
msgid "ppdc: Unable to open %s: %s"
msgstr "ppdc: no s'ha pogut obrir %s: %s"

#, c-format
msgid "ppdc: Undefined variable (%s) on line %d of %s."
msgstr "ppdc: la variable (%s) de la línia %d de %s no està definida."

#, c-format
msgid "ppdc: Unexpected text on line %d of %s."
msgstr "ppdc: hi ha un text inesperat a la línia %d de %s."

#, c-format
msgid "ppdc: Unknown driver type %s on line %d of %s."
msgstr "ppdc: el tipus de controlador %s de la línia %d de %s no és conegut."

#, c-format
msgid "ppdc: Unknown duplex type \"%s\" on line %d of %s."
msgstr "ppdc: el tipus de dúplex «%s» de la línia %d de %s no és conegut."

#, c-format
msgid "ppdc: Unknown media size \"%s\" on line %d of %s."
msgstr "ppdc: la mida del mitjà «%s» de la línia %d de %s no és coneguda."

#, c-format
msgid "ppdc: Unknown message catalog format for \"%s\"."
msgstr "ppdc: el format del catàleg de missatges de «%s» no és conegut."

#, c-format
msgid "ppdc: Unknown token \"%s\" seen on line %d of %s."
msgstr "ppdc: el testimoni «%s» de la línia %d de %s no és conegut."

#, c-format
msgid ""
"ppdc: Unknown trailing characters in real number \"%s\" on line %d of %s."
msgstr ""
"ppdc: els caràcters finals del número real «%s» de la línia %d de %s no són "
"coneguts."

#, c-format
msgid "ppdc: Unterminated string starting with %c on line %d of %s."
msgstr ""
"ppdc: la cadena que comença per %c de la línia %d de %s no està acabada."

#, c-format
msgid "ppdc: Warning - overlapping filename \"%s\"."
msgstr "ppdc: avís - se superposa el nom del fitxer «%s»."

#, c-format
msgid "ppdc: Writing %s."
msgstr "ppdc: s'escriu %s."

#, c-format
msgid "ppdc: Writing PPD files to directory \"%s\"."
msgstr "ppdc: s'escriuen els fitxers PPD a la carpeta «%s»."

#, c-format
msgid "ppdmerge: Bad LanguageVersion \"%s\" in %s."
msgstr "ppdmerge: LanguageVersion «%s» incorrecte a %s."

#, c-format
msgid "ppdmerge: Ignoring PPD file %s."
msgstr "ppdmerge: s'ignora el fitxer PPD %s."

#, c-format
msgid "ppdmerge: Unable to backup %s to %s - %s"
msgstr "ppdmerge: no s'ha pogut fer la còpia de seguretat %s a %s- %s"

#, c-format
msgid "printer %s disabled since %s -"
msgstr "la impressora %s està deshabilitada des de %s -"

#, c-format
msgid "printer %s is idle.  enabled since %s"
msgstr "la impressora %s està inactiva. Està activada des de %s"

#, c-format
msgid "printer %s now printing %s-%d.  enabled since %s"
msgstr "la impressora %s està imprimint %s-%d. Està habilitada des de %s"

#, c-format
msgid "printer %s/%s disabled since %s -"
msgstr "la impressora %s/%s està deshabilitada des de %s -"

#, c-format
msgid "printer %s/%s is idle.  enabled since %s"
msgstr "la impressora %s/%s està inactiva. Està activada des de %s"

#, c-format
msgid "printer %s/%s now printing %s-%d.  enabled since %s"
msgstr "la impressora %s/%s està imprimint %s-%d. Està activada des de %s"

msgid "processing"
msgstr "s'està processant"

#, c-format
msgid "request id is %s-%d (%d file(s))"
msgstr "l'identificador de la petició és %s-%d (%d fitxer(s))"

msgid "request-id uses indefinite length"
msgstr "la request-id fa servir una longitud indefinida"

msgid "scheduler is not running"
msgstr "el programador de tasques no s'està executant"

msgid "scheduler is running"
msgstr "el programador de tasques s'està executant"

#, c-format
msgid "stat of %s failed: %s"
msgstr "stat de %s ha fallat: %s"

msgid "status\t\tShow status of daemon and queue."
msgstr "status\t\tmostra l'estat del dimoni i la cua."

msgid "stopped"
msgstr "aturat"

#, c-format
msgid "system default destination: %s"
msgstr "destí per defecte del sistema: %s"

#, c-format
msgid "system default destination: %s/%s"
msgstr "destí per defecte del sistema: %s/%s"

msgid "unknown"
msgstr "desconegut"

msgid "untitled"
msgstr "sense títol"

msgid "variable-bindings uses indefinite length"
msgstr "La variable-bindings fa servir una longitud indefinida"

#~ msgid ""
#~ "      **FAIL**  BAD Manufacturer (should be \"Oki\")\n"
#~ "                REF: Page 211, table D.1."
#~ msgstr ""
#~ "      **ERROR**  Manufacturer INCORRECTE (hauria de ser «Oki»)\n"
#~ "                REF: pàgina 211, taula D.1."

#~ msgid "      **FAIL**  Unable to open PPD file - %s"
#~ msgstr "      **ERROR**  No es pot obrir el fitxer PPD - %s"

#~ msgid "  -E                      Enable encryption."
#~ msgstr "  -E                      Habilita el xifrat."

#~ msgid "  -J title                Set title."
#~ msgstr "  -J títol                Estableix el títol."

#~ msgid "  -T                      Set the receive/send timeout in seconds."
#~ msgstr ""
#~ "  -T                      Estableix el temps d'espera màxim per enviar i "
#~ "rebre en segons."

#~ msgid "  -U samba-user           Authenticate using the named SAMBA user."
#~ msgstr ""
#~ "  -U usuari-samba           Autentica fent servir l'usuari SAMBA indicat."

#~ msgid "  -U username             Set username for job."
#~ msgstr "  -U nomusuari             Estableix el nom d'usuari per la tasca."

#~ msgid "  -a 'name=value ...'     Set option(s)."
#~ msgstr "  -a 'nom=valor ...'     Estableix les opcions."

#~ msgid "  -c config-file          Load alternate configuration file."
#~ msgstr ""
#~ "  -c fitxer-config          Carrega un fitxer de configuració alternatiu."

#~ msgid "  -c copies               Set number of copies."
#~ msgstr "  -c còpies               Estableix el nombre de còpies."

#~ msgid ""
#~ "  -f filename             Set file to be converted (otherwise stdin)."
#~ msgstr ""
#~ "  -f nomfitxer             Estableix el fitxer que s'ha de convertir "
#~ "(stdin si no s'especifica)."

#~ msgid "  -h cups-server          Use the named CUPS server."
#~ msgstr "  -h servidor-cups          Fa servir el servidor CUPS indicat."

#~ msgid ""
#~ "  -j mime/type            Set output MIME type (otherwise application/"
#~ "pdf)."
#~ msgstr ""
#~ "  -j tipus/mime            Estableix el tipus MIME de sortida "
#~ "(application/pdf si no s'especifica)."

#~ msgid ""
#~ "  -o filename             Set file to be generated (otherwise stdout)."
#~ msgstr ""
#~ "  -o nomfitxer             Estableix el nom del fitxer que s'ha de "
#~ "generar (stdout si no s'especifica)."

#~ msgid "  -q                      Be quiet - no output except errors."
#~ msgstr "  -q                      Silenciós - Només dóna els errors."

#~ msgid "  -v                      Be slightly verbose."
#~ msgstr "  -v                      mode lleugerament detallat."

#~ msgid "  -v                      Be verbose (more v's for more verbosity)."
#~ msgstr "  -v                      mode detallat (com més v's més detallat)."

#~ msgid "  -v                      Be verbose (show commands)."
#~ msgstr "  -v                      mode detallat (mostra les ordres)."

#~ msgid "  -v                      Show all attributes sent and received."
#~ msgstr ""
#~ "  -v                      Mostra tots els atributs enviats i rebuts."

#~ msgid "3.5\" Disk - 2 1/8 x 2 3/4\""
#~ msgstr "Disc de 3.5 - 2 1/8 x 2 3/4\""

#~ msgid "Address - 1 1/8 x 3 1/2\""
#~ msgstr "Adreça - 1 1/8 x 3 1/2\""

#~ msgid "File Folder - 9/16 x 3 7/16\""
#~ msgstr "Carpeta d'arxivador: 9/16 x 3 7/16\""

#~ msgid ""
#~ "File device URIs have been disabled. To enable, see the FileDevice "
#~ "directive in \"%s/cupsd.conf\"."
#~ msgstr ""
#~ "S'han deshabilitat els URIs dels dispositius de fitxers. Per habilitar-"
#~ "los, vegeu la directriu FileDevice a «%s/cupsd.conf»."

#~ msgid "Hanging Folder - 9/16 x 2\""
#~ msgstr "Carpeta per penjar: 9/16 x 2\""

#~ msgid "Internet Postage 2-Part - 2 1/4 x 7 1/2\""
#~ msgstr "Franqueig per Internet en 2 parts - 2 1/4 x 7 1/2\""

#~ msgid "Internet Postage 3-Part - 2 1/4 x 7\""
#~ msgstr "Franqueig per Internet en 3 parts - 2 1/4 x 7\""

#~ msgid "Large Address - 1 4/10 x 3 1/2\""
#~ msgstr "Adreça gran - 1 4/10 x 3 1/2\""

#~ msgid "Printer busy, will retry in 10 seconds."
#~ msgstr ""
#~ "La impressora està ocupada. Es tornarà a intentar d'aquí a 10 segons."

#~ msgid "Printer did not respond."
#~ msgstr "La impressora no respon."

#~ msgid "Printer is busy, will retry in 5 seconds."
#~ msgstr ""
#~ "La impressora està ocupada. Es tornarà a intentar d'aquí a 5 segons."

#~ msgid "Printer is now connected."
#~ msgstr "La impressora està connectada."

#~ msgid "Printer not connected, will retry in 30 seconds."
#~ msgstr ""
#~ "La impressora està desconnectada. Es tornarà a intentar d'aquí a 30 "
#~ "segons."

#~ msgid "Ready to print."
#~ msgstr "Preparada per imprimir."

#~ msgid "Return Address - 3/4 x 2\""
#~ msgstr "Remitent - 3/4 x 2\""

#~ msgid "Shipping Address - 2 5/16 x 4\""
#~ msgstr "Adreça de lliurament - 2 5/16 x 4\""

#~ msgid "The printer is low on toner."
#~ msgstr "S'està acabant el tòner de la impressora."

#~ msgid "The printer is out of toner."
#~ msgstr "S'ha acabat el tòner de la impressora"

#~ msgid "Unable to create temporary file:"
#~ msgstr "No es pot crear el fitxer temporal:"

#~ msgid "Unable to get printer status:"
#~ msgstr "No es pot obtenir l'estat de la impressora:"

#~ msgid "Unable to open PPD file:"
#~ msgstr "No es pot obrir el fitxer PPD:"

#~ msgid "Unable to read print data"
#~ msgstr "No es poden llegir les dades d'impressió"

#~ msgid "Usage: %s job-id user title copies options file"
#~ msgstr "Sintaxi: %s id-tasca usuari títol còpies opcions fitxer"

#~ msgid "Usage: convert [ options ]"
#~ msgstr "Sintaxi: convert [ opcions ]"

#~ msgid "convert: Use the -f option to specify a file to convert."
#~ msgstr ""
#~ "convert: feu servir l'opció -f per especificar el fitxer que voleu "
#~ "convertir."

#~ msgid "ipptool: \"-i\" is incompatible with \"-X\"."
#~ msgstr "ipptool: «-i» no és compatible amb «-X»."

#~ msgid "ipptool: \"-n\" is incompatible with \"-X\"."
#~ msgstr "ipptool: «-n» no és compatible amb «-X»."<|MERGE_RESOLUTION|>--- conflicted
+++ resolved
@@ -2866,11 +2866,6 @@
 "File device URIs have been disabled. To enable, see the FileDevice directive "
 "in \"%s/cups-files.conf\"."
 msgstr ""
-<<<<<<< HEAD
-"S'han deshabilitat els URIs dels dispositius de fitxers. Per habilitar-los, "
-"vegeu la directriu FileDevice a «%s/cups-files.conf»."
-=======
->>>>>>> 0bc036ed
 
 #, c-format
 msgid "Finished page %d."
