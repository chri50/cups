--- conflicted
+++ resolved
@@ -93,12 +93,9 @@
 # Brother Industries, Ltd HL-1250 Laser Printer, https://bugs.debian.org/712512
 0x04f9 0x0007 no-reattach
 
-<<<<<<< HEAD
-=======
 # Brother Industries, Ltd HL-1250 Laser Printer, https://bugs.debian.org/712512
 0x04f9 0x0007 no-reattach
 
->>>>>>> 2c8b893d
 # Brother Industries, Ltd HL-1430 Laser Printer, https://bugs.launchpad.net/bugs/1038695
 0x04f9 0x001a no-reattach
 
