--- conflicted
+++ resolved
@@ -292,14 +292,10 @@
 0x0519 0x0001 delay-close
 
 # Lexmark E120n (Issue #5478)
-<<<<<<< HEAD
-0x043d 0x00cc no-reattach
-=======
 0x043d 0x00cc no-reattach
 
 # All Xerox printers (Issue #5523)
 0x0924 no-reattach
 
 # Dymo 450 Turbo (Issue #5521)
-0x0922 0x0021 unidir
->>>>>>> 4f034604
+0x0922 0x0021 unidir