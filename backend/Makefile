--- conflicted
+++ resolved
@@ -268,11 +268,7 @@
 
 usb:	usb.o ../cups/$(LIBCUPS) libbackend.a
 	echo Linking $@...
-<<<<<<< HEAD
-	$(CC) $(LDFLAGS) -o usb usb.o libbackend.a $(LIBUSB_LIBS) \
-=======
 	$(CC) $(ARCHFLAGS) $(LDFLAGS) -o usb usb.o libbackend.a $(LIBUSB) \
->>>>>>> 3aca728f
 		$(BACKLIBS) $(LIBS)
 usb.o:	usb.c usb-darwin.c usb-libusb.c usb-unix.c
 
