#
# Backend makefile for CUPS.
#
# Copyright 2007-2019 by Apple Inc.
# Copyright 1997-2007 by Easy Software Products, all rights reserved.
#
# Licensed under Apache License v2.0.  See the file "LICENSE" for more information.
#

include ../Makedefs

#
# Object files...
#

# RBACKENDS are installed mode 0744 so cupsd will run them as root...
#
# UBACKENDS and ULBACKENDS are installed mode 0755 so cupsd will run them as
# an unprivileged user...
#
# See http://www.cups.org/doc/api-filter.html for more info...
RBACKENDS =	\
		ipp \
		lpd \
		$(DNSSD_BACKEND)
UBACKENDS =	\
		snmp \
		socket
ULBACKENDS =	\
		usb
UNITTESTS =	\
		test1284 \
		testbackend \
		testsupplies
TARGETS =	\
		libbackend.a \
		$(RBACKENDS) \
		$(UBACKENDS) \
		$(ULBACKENDS)
LIBOBJS	=	\
		ieee1284.o \
		network.o \
		runloop.o \
		snmp-supplies.o
OBJS	=	\
		ipp.o \
		lpd.o \
		dnssd.o \
		snmp.o \
		socket.o \
		test1284.o \
		testbackend.o \
		testsupplies.o \
		usb.o


#
# Make all targets...
#

all:	$(TARGETS)


#
# Make library targets...
#

libs:	$(ULBACKENDS)


#
# Make unit tests...
#

unittests:	$(UNITTESTS)


#
# Clean all object files...
#

clean:
	$(RM) $(OBJS) $(TARGETS) $(UNITTESTS) $(LIBOBJS) http https ipps mdns socket-static


#
# Update dependencies (without system header dependencies...)
#

depend:
	$(CC) -MM $(ALL_CFLAGS) $(OBJS:.o=.c) >Dependencies


#
# Install all targets...
#

install:	all install-data install-headers install-libs install-exec


#
# Install data files...
#

install-data:
	if test "x$(USBQUIRKS)" != x; then \
		echo Installing USB quirks in $(USBQUIRKS); \
		$(INSTALL_DIR) -m 755 $(USBQUIRKS); \
		$(INSTALL_DATA) org.cups.usb-quirks $(USBQUIRKS); \
	fi


#
# Install programs...
#

install-exec:	$(INSTALLXPC)
	echo Installing backends in $(SERVERBIN)/backend
	$(INSTALL_DIR) -m 755 $(SERVERBIN)/backend
	for file in $(RBACKENDS); do \
<<<<<<< HEAD
		$(LIBTOOL) $(INSTALL_BIN) -m 744 $$file $(SERVERBIN)/backend; \
=======
		$(INSTALL_BIN) -m 744 $$file $(SERVERBIN)/backend; \
>>>>>>> 18af5550
	done
	for file in $(UBACKENDS); do \
		$(INSTALL_BIN) $$file $(SERVERBIN)/backend; \
	done
	for file in $(IPPALIASES); do \
		$(RM) $(SERVERBIN)/backend/$$file; \
		$(LN) ipp $(SERVERBIN)/backend/$$file; \
	done
	if test "x$(DNSSD_BACKEND)" != x -a `uname` = Darwin; then \
		$(RM) $(SERVERBIN)/backend/mdns; \
		$(LN) $(DNSSD_BACKEND) $(SERVERBIN)/backend/mdns; \
	fi
	if test "x$(SYMROOT)" != "x"; then \
		$(INSTALL_DIR) $(SYMROOT); \
		for file in $(RBACKENDS) $(UBACKENDS); do \
			cp $$file $(SYMROOT); \
			dsymutil $(SYMROOT)/$$file; \
		done \
	fi

install-xpc:	ipp
	echo Installing XPC backends in $(SERVERBIN)/apple
	$(INSTALL_DIR) -m 755 $(SERVERBIN)/apple
	$(INSTALL_BIN) ipp $(SERVERBIN)/apple
	for file in $(IPPALIASES); do \
		$(RM) $(SERVERBIN)/apple/$$file; \
		$(LN) ipp $(SERVERBIN)/apple/$$file; \
	done


#
# Install headers...
#

install-headers:


#
# Install libraries...
#

install-libs:
	echo Installing backends in $(SERVERBIN)/backend
	$(INSTALL_DIR) -m 755 $(SERVERBIN)/backend
	for file in $(ULBACKENDS); do \
		$(INSTALL_BIN) $$file $(SERVERBIN)/backend; \
	done
	if test "x$(SYMROOT)" != "x"; then \
		$(INSTALL_DIR) $(SYMROOT); \
		for file in $(ULBACKENDS); do \
			cp $$file $(SYMROOT); \
			dsymutil $(SYMROOT)/$$file; \
		done \
	fi


#
# Uninstall all targets...
#

uninstall:
	$(RM) $(SERVERBIN)/apple/ipp
	for file in $(IPPALIASES); do \
		$(RM) $(SERVERBIN)/apple/$$file; \
	done
	-$(RMDIR) $(SERVERBIN)/apple
	for file in $(RBACKENDS) $(UBACKENDS) $(ULBACKENDS); do \
		$(RM) $(SERVERBIN)/backend/$$file; \
	done
	for file in $(IPPALIASES); do \
		$(RM) $(SERVERBIN)/backend/$$file; \
	done
	-$(RMDIR) $(SERVERBIN)/backend
	-$(RMDIR) $(SERVERBIN)


#
# test1284
#

test1284:	test1284.o ../cups/$(LIBCUPSSTATIC)
	echo Linking $@...
	$(LD_CC) $(ALL_LDFLAGS) -o test1284 test1284.o $(LINKCUPSSTATIC)
	$(CODE_SIGN) -s "$(CODE_SIGN_IDENTITY)" $@


#
# testbackend
#

testbackend:	testbackend.o ../cups/$(LIBCUPSSTATIC)
	echo Linking $@...
	$(LD_CC) $(ALL_LDFLAGS) -o testbackend testbackend.o $(LINKCUPSSTATIC)
	$(CODE_SIGN) -s "$(CODE_SIGN_IDENTITY)" $@


#
# testsupplies
#

testsupplies:	testsupplies.o libbackend.a ../cups/$(LIBCUPSSTATIC)
	echo Linking $@...
	$(LD_CC) $(ALL_LDFLAGS) -o testsupplies testsupplies.o libbackend.a \
		$(LINKCUPSSTATIC)
	$(CODE_SIGN) -s "$(CODE_SIGN_IDENTITY)" $@


#
# libbackend.a
#

libbackend.a:	$(LIBOBJS)
	echo Archiving $@...
	$(RM) $@
	$(AR) $(ARFLAGS) $@ $(LIBOBJS)
	$(RANLIB) $@


#
# dnssd
#

dnssd:	dnssd.o ../cups/$(LIBCUPS) libbackend.a
	echo Linking $@...
	$(LD_CC) $(ALL_LDFLAGS) -o dnssd dnssd.o libbackend.a $(DNSSDLIBS) $(LINKCUPS)
	$(CODE_SIGN) -s "$(CODE_SIGN_IDENTITY)" $@
	if test `uname` = Darwin; then \
		$(RM) mdns; \
		$(LN) dnssd mdns; \
	fi


#
# ipp
#

ipp:	ipp.o ../cups/$(LIBCUPS) libbackend.a
	echo Linking $@...
	$(LD_CC) $(ALL_LDFLAGS) -o ipp ipp.o libbackend.a $(LINKCUPS)
	$(CODE_SIGN) -s "$(CODE_SIGN_IDENTITY)" $@
	$(RM) http https ipps
	for file in $(IPPALIASES); do \
		$(LN) ipp $$file; \
	done


#
# lpd
#

lpd:	lpd.o ../cups/$(LIBCUPS) libbackend.a
	echo Linking $@...
	$(LD_CC) $(ALL_LDFLAGS) -o lpd lpd.o libbackend.a $(LINKCUPS)
	$(CODE_SIGN) -s "$(CODE_SIGN_IDENTITY)" $@


#
# snmp
#

snmp:	snmp.o ../cups/$(LIBCUPS) libbackend.a
	echo Linking $@...
	$(LD_CC) $(ALL_LDFLAGS) -o snmp snmp.o libbackend.a $(LINKCUPS)
	$(CODE_SIGN) -s "$(CODE_SIGN_IDENTITY)" $@


#
# socket
#

socket:	socket.o ../cups/$(LIBCUPS) libbackend.a
	echo Linking $@...
	$(LD_CC) $(ALL_LDFLAGS) -o socket socket.o libbackend.a $(LINKCUPS)
	$(CODE_SIGN) -s "$(CODE_SIGN_IDENTITY)" $@

socket-static:	socket.o  ../cups/$(LIBCUPSSTATIC) libbackend.a
	echo Linking $@...
	$(LD_CC) $(ALL_LDFLAGS) -o socket-static socket.o libbackend.a \
		$(LINKCUPSSTATIC)
	$(CODE_SIGN) -s "$(CODE_SIGN_IDENTITY)" $@


#
# usb
#

usb:	usb.o ../cups/$(LIBCUPS) libbackend.a
	echo Linking $@...
	$(LD_CC) $(ARCHFLAGS) $(ALL_LDFLAGS) -o usb usb.o libbackend.a $(LIBUSB) \
		$(BACKLIBS) $(COMMONLIBS) $(LINKCUPS)
	$(CODE_SIGN) -s "$(CODE_SIGN_IDENTITY)" $@
usb.o:	usb.c usb-darwin.c usb-libusb.c usb-unix.c


#
# Dependencies...
#

include Dependencies<|MERGE_RESOLUTION|>--- conflicted
+++ resolved
@@ -118,11 +118,7 @@
 	echo Installing backends in $(SERVERBIN)/backend
 	$(INSTALL_DIR) -m 755 $(SERVERBIN)/backend
 	for file in $(RBACKENDS); do \
-<<<<<<< HEAD
-		$(LIBTOOL) $(INSTALL_BIN) -m 744 $$file $(SERVERBIN)/backend; \
-=======
 		$(INSTALL_BIN) -m 744 $$file $(SERVERBIN)/backend; \
->>>>>>> 18af5550
 	done
 	for file in $(UBACKENDS); do \
 		$(INSTALL_BIN) $$file $(SERVERBIN)/backend; \
