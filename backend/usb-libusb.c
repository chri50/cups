--- conflicted
+++ resolved
@@ -13,22 +13,6 @@
  *
  * Contents:
  *
-<<<<<<< HEAD
- *   list_devices()       - List the available printers.
- *   print_device()       - Print a file to a USB device.
- *   read_thread()        - Thread to read the backchannel data on.
- *   sidechannel_thread() - Handle side-channel requests.
- *   close_device()       - Close the connection to the USB printer.
- *   find_device()        - Find or enumerate USB printers.
- *   get_device_id()      - Get the IEEE-1284 device ID for the printer.
- *   list_cb()            - List USB printers for discovery.
- *   make_device_uri()    - Create a device URI for a USB printer.
- *   open_device()        - Open a connection to the USB printer.
- *   print_cb()           - Find a USB printer for printing.
- *   soft_reset()         - Send a soft reset to the device.
- *   next_line()          - Find the next line in a buffer.
- *   parse_pserror()      - Scan the backchannel data for postscript errors.
-=======
 ﻿ *   list_devices()	  - List the available printers.
  *   print_device()	  - Print a file to a USB device.
  *   close_device()	  - Close the connection to the USB printer.
@@ -41,7 +25,6 @@
  *   read_thread()	  - Thread to read the backchannel data on.
  *   sidechannel_thread() - Handle side-channel requests.
  *   soft_reset()	  - Send a soft reset to the device.
->>>>>>> f146e687
  */
 
 /*
@@ -56,8 +39,6 @@
 #include <sys/stat.h>
 #include <sys/time.h>
 #include <unistd.h>
-<<<<<<< HEAD
-=======
 
 
 /*
@@ -69,26 +50,7 @@
 #define WAIT_EOF_DELAY			7
 #define WAIT_SIDE_DELAY			3
 #define DEFAULT_TIMEOUT			5000L
->>>>>>> f146e687
-
-#define PARSE_PS_ERRORS 1
-
-/*
- * DEBUG_WRITES, if defined, causes the backend to write data to the printer in
- * 512 byte increments, up to 8192 bytes, to make debugging with a USB bus
- * analyzer easier.
- */
-
-#define DEBUG_WRITES 0
-
-/*
- * WAIT_EOF_DELAY is number of seconds we'll wait for responses from
- * the printer after we've finished sending all the data
- */
-#define WAIT_EOF			0
-#define WAIT_EOF_DELAY			7
-#define WAIT_SIDE_DELAY			3
-#define DEFAULT_TIMEOUT			5000L
+
 
 /*
  * Local types...
@@ -111,15 +73,9 @@
 typedef int (*usb_cb_t)(usb_printer_t *, const char *, const char *,
                         const void *);
 
-<<<<<<< HEAD
-typedef struct globals_s
-{
-  usb_printer_t		*printer;		/* Printer */
-=======
 typedef struct usb_globals_s
 {
   usb_printer_t		*printer;	/* Printer */
->>>>>>> f146e687
 
   pthread_mutex_t	read_thread_mutex;
   pthread_cond_t	read_thread_cond;
@@ -132,12 +88,6 @@
 
   int			print_fd;	/* File descriptor to print */
   ssize_t		print_bytes;	/* Print bytes read */
-<<<<<<< HEAD
-#if DEBUG_WRITES
-  ssize_t		debug_bytes;	/* Current bytes to read */
-#endif /* DEBUG_WRITES */
-=======
->>>>>>> f146e687
 
   int			wait_eof;
   int			drain_output;	/* Drain all pending output */
@@ -147,32 +97,21 @@
   pthread_cond_t	sidechannel_thread_cond;
   int			sidechannel_thread_stop;
   int			sidechannel_thread_done;
-<<<<<<< HEAD
-} globals_t;
-=======
 } usb_globals_t;
->>>>>>> f146e687
 
 
 /*
  * Globals...
  */
 
-<<<<<<< HEAD
-globals_t g = { 0 };			/* Globals */
-libusb_device           **list;         /* List of connected USB devices */
-=======
 usb_globals_t		g = { 0 };	/* Globals */
 libusb_device           **list;         /* List of connected USB devices */
 
->>>>>>> f146e687
 
 /*
  * Local functions...
  */
 
-static void		*read_thread(void *reference);
-static void		*sidechannel_thread(void *reference);
 static int		close_device(usb_printer_t *printer);
 static usb_printer_t	*find_device(usb_cb_t cb, const void *data);
 static int		get_device_id(usb_printer_t *printer, char *buffer,
@@ -185,17 +124,9 @@
 static int		open_device(usb_printer_t *printer, int verbose);
 static int		print_cb(usb_printer_t *printer, const char *device_uri,
 			         const char *device_id, const void *data);
-<<<<<<< HEAD
-static void		soft_reset(void);
-#ifdef PARSE_PS_ERRORS
-static const char *next_line (const char *buffer);
-static void parse_pserror (char *sockBuffer, int len);
-#endif /* PARSE_PS_ERRORS */
-=======
 static void		*read_thread(void *reference);
 static void		*sidechannel_thread(void *reference);
 static void		soft_reset(void);
->>>>>>> f146e687
 
 
 /*
@@ -227,12 +158,8 @@
   int	        bytes;			/* Bytes written */
   ssize_t	total_bytes;		/* Total bytes written */
   struct sigaction action;		/* Actions for POSIX signals */
-<<<<<<< HEAD
-  int		status = CUPS_BACKEND_OK, /* Function results */
-=======
   int		status = CUPS_BACKEND_OK,
 					/* Function results */
->>>>>>> f146e687
 		iostatus;		/* Current IO status */
   pthread_t	read_thread_id,		/* Read thread */
 		sidechannel_thread_id;	/* Side-channel thread */
@@ -257,15 +184,6 @@
   g.wait_eof = WAIT_EOF;
 
  /*
-  * See if the side-channel descriptor is valid...
-  */
-
-  have_sidechannel = !fstat(CUPS_SC_FD, &sidechannel_info) &&
-                     S_ISSOCK(sidechannel_info.st_mode);
-
-  g.wait_eof = WAIT_EOF;
-
- /*
   * Connect to the printer...
   */
 
@@ -285,7 +203,7 @@
   * is no way to cancel a raw print job...
   */
 
-  if (print_fd)
+  if (!print_fd)
   {
     memset(&action, 0, sizeof(action));
 
@@ -297,52 +215,6 @@
  /*
   * Start the side channel thread if the descriptor is valid...
   */
-<<<<<<< HEAD
-
-  pthread_mutex_init(&g.readwrite_lock_mutex, NULL);
-  pthread_cond_init(&g.readwrite_lock_cond, NULL);
-  g.readwrite_lock = 1;
-
-  if (have_sidechannel)
-  {
-    g.sidechannel_thread_stop = 0;
-    g.sidechannel_thread_done = 0;
-
-    pthread_cond_init(&g.sidechannel_thread_cond, NULL);
-    pthread_mutex_init(&g.sidechannel_thread_mutex, NULL);
-
-    if (pthread_create(&sidechannel_thread_id, NULL, sidechannel_thread, NULL))
-    {
-      fprintf(stderr, "DEBUG: Fatal USB error.\n");
-      _cupsLangPrintFilter(stderr, "ERROR",
-			   _("There was an unrecoverable USB error."));
-      fputs("DEBUG: Couldn't create side-channel thread\n", stderr);
-      close_device(g.printer);
-      return (CUPS_BACKEND_STOP);
-    }
-  }
-
- /*
-  * Get the read thread going...
-  */
-
-  g.read_thread_stop = 0;
-  g.read_thread_done = 0;
-
-  pthread_cond_init(&g.read_thread_cond, NULL);
-  pthread_mutex_init(&g.read_thread_mutex, NULL);
-
-  if (pthread_create(&read_thread_id, NULL, read_thread, NULL))
-  {
-    fprintf(stderr, "DEBUG: Fatal USB error.\n");
-    _cupsLangPrintFilter(stderr, "ERROR",
-                         _("There was an unrecoverable USB error."));
-    fputs("DEBUG: Couldn't create read thread\n", stderr);
-    close_device(g.printer);
-    return (CUPS_BACKEND_STOP);
-  }
-
-=======
 
   pthread_mutex_init(&g.readwrite_lock_mutex, NULL);
   pthread_cond_init(&g.readwrite_lock_cond, NULL);
@@ -387,7 +259,6 @@
     return (CUPS_BACKEND_STOP);
   }
 
->>>>>>> f146e687
  /*
   * The main thread sends the print file...
   */
@@ -425,21 +296,13 @@
       {
 	tv.tv_sec  = 0;
 	tv.tv_usec = 100000;		/* 100ms */
-<<<<<<< HEAD
-	timeout = &tv;
-=======
 	timeout    = &tv;
->>>>>>> f146e687
       }
       else if (g.drain_output)
       {
 	tv.tv_sec  = 0;
 	tv.tv_usec = 0;
-<<<<<<< HEAD
-	timeout = &tv;
-=======
 	timeout    = &tv;
->>>>>>> f146e687
       }
       else
 	timeout = NULL;
@@ -470,11 +333,7 @@
 	if (errno == EINTR && total_bytes == 0)
 	{
 	  fputs("DEBUG: Received an interrupt before any bytes were "
-<<<<<<< HEAD
-	        "written, aborting\n", stderr);
-=======
 	        "written, aborting.\n", stderr);
->>>>>>> f146e687
 	  close_device(g.printer);
           return (CUPS_BACKEND_OK);
 	}
@@ -488,7 +347,6 @@
 	}
       }
 
-<<<<<<< HEAD
      /*
       * If drain output has finished send a response...
       */
@@ -506,36 +364,7 @@
 
       if (FD_ISSET(print_fd, &input_set))
       {
-#if DEBUG_WRITES
-	g.debug_bytes += 512;
-        if (g.debug_bytes > sizeof(print_buffer))
-	  g.debug_bytes = 512;
-
-	g.print_bytes = read(print_fd, print_buffer, g.debug_bytes);
-
-#else
 	g.print_bytes = read(print_fd, print_buffer, sizeof(print_buffer));
-#endif /* DEBUG_WRITES */
-=======
-     /*
-      * If drain output has finished send a response...
-      */
-
-      if (g.drain_output && !nfds && !g.print_bytes)
-      {
-	/* Send a response... */
-	cupsSideChannelWrite(CUPS_SC_CMD_DRAIN_OUTPUT, CUPS_SC_STATUS_OK, NULL, 0, 1.0);
-	g.drain_output = 0;
-      }
-
-     /*
-      * Check if we have print data ready...
-      */
-
-      if (FD_ISSET(print_fd, &input_set))
-      {
-	g.print_bytes = read(print_fd, print_buffer, sizeof(print_buffer));
->>>>>>> f146e687
 
 	if (g.print_bytes < 0)
 	{
@@ -553,7 +382,6 @@
 	  }
 
 	  g.print_bytes = 0;
-<<<<<<< HEAD
 	}
 	else if (g.print_bytes == 0)
 	{
@@ -563,17 +391,6 @@
 
 	  break;
 	}
-=======
-	}
-	else if (g.print_bytes == 0)
-	{
-	 /*
-	  * End of file, break out of the loop...
-	  */
-
-	  break;
-	}
->>>>>>> f146e687
 
 	print_ptr = print_buffer;
 
@@ -589,20 +406,12 @@
 					&bytes, 60000);
        /*
 	* Ignore timeout errors, but retain the number of bytes written to
-<<<<<<< HEAD
-	* avoid sending duplicate data (<rdar://problem/6254911>)...
-=======
 	* avoid sending duplicate data...
->>>>>>> f146e687
 	*/
 
 	if (iostatus == LIBUSB_ERROR_TIMEOUT)
 	{
-<<<<<<< HEAD
-	  fputs("DEBUG: Got USB transaction timeout during write\n", stderr);
-=======
 	  fputs("DEBUG: Got USB transaction timeout during write.\n", stderr);
->>>>>>> f146e687
 	  iostatus = 0;
 	}
 
@@ -612,11 +421,7 @@
 
 	else if (iostatus == LIBUSB_ERROR_PIPE)
 	{
-<<<<<<< HEAD
-	  fputs("DEBUG: Got USB pipe stalled during write\n", stderr);
-=======
 	  fputs("DEBUG: Got USB pipe stalled during write.\n", stderr);
->>>>>>> f146e687
 
 	  iostatus = libusb_bulk_transfer(g.printer->handle,
 					  g.printer->write_endp,
@@ -626,24 +431,12 @@
 
        /*
 	* Retry a write after an aborted write since we probably just got
-<<<<<<< HEAD
-	* SIGTERM ...
-=======
 	* SIGTERM...
->>>>>>> f146e687
 	*/
 
 	else if (iostatus == LIBUSB_ERROR_INTERRUPTED)
 	{
-<<<<<<< HEAD
-	  fputs("DEBUG: Got USB return aborted during write\n", stderr);
-
-#if DEBUG_WRITES
-          sleep(5);
-#endif /* DEBUG_WRITES */
-=======
 	  fputs("DEBUG: Got USB return aborted during write.\n", stderr);
->>>>>>> f146e687
 
 	  iostatus = libusb_bulk_transfer(g.printer->handle,
 					  g.printer->write_endp,
@@ -659,12 +452,6 @@
 
 	  _cupsLangPrintFilter(stderr, "ERROR",
 	                       _("Unable to send data to printer."));
-<<<<<<< HEAD
-	  fprintf(stderr, "DEBUG: libusb write operation returned %x\n",
-	          iostatus);
-
-	  status = CUPS_BACKEND_FAILED;
-=======
 	  fprintf(stderr, "DEBUG: libusb write operation returned %x.\n",
 	          iostatus);
 
@@ -690,74 +477,6 @@
 
   fprintf(stderr, "DEBUG: Sent " CUPS_LLFMT " bytes...\n",
           CUPS_LLCAST total_bytes);
-
- /*
-  * Signal the side channel thread to exit...
-  */
-
-  if (have_sidechannel)
-  {
-    close(CUPS_SC_FD);
-    pthread_mutex_lock(&g.readwrite_lock_mutex);
-    g.readwrite_lock = 0;
-    pthread_cond_signal(&g.readwrite_lock_cond);
-    pthread_mutex_unlock(&g.readwrite_lock_mutex);
-
-    g.sidechannel_thread_stop = 1;
-    pthread_mutex_lock(&g.sidechannel_thread_mutex);
-
-    if (!g.sidechannel_thread_done)
-    {
-      gettimeofday(&tv, NULL);
-      cond_timeout.tv_sec  = tv.tv_sec + WAIT_SIDE_DELAY;
-      cond_timeout.tv_nsec = tv.tv_usec * 1000;
-
-      while (!g.sidechannel_thread_done)
-      {
-	if (pthread_cond_timedwait(&g.sidechannel_thread_cond,
-				   &g.sidechannel_thread_mutex,
-				   &cond_timeout) != 0)
->>>>>>> f146e687
-	  break;
-	}
-	else if (bytes > 0)
-	{
-	  fprintf(stderr, "DEBUG: Wrote %d bytes of print data...\n", (int)bytes);
-
-	  g.print_bytes -= bytes;
-	  print_ptr   += bytes;
-	  total_bytes += bytes;
-	}
-      }
-    }
-
-    pthread_mutex_unlock(&g.sidechannel_thread_mutex);
-  }
-
- /*
-  * Signal the read thread to exit then wait 7 seconds for it to complete...
-  */
-
-  g.read_thread_stop = 1;
-
-  pthread_mutex_lock(&g.read_thread_mutex);
-
-  if (!g.read_thread_done)
-  {
-    fputs("DEBUG: Waiting for read thread to exit...\n", stderr);
-
-    gettimeofday(&tv, NULL);
-    cond_timeout.tv_sec  = tv.tv_sec + WAIT_EOF_DELAY;
-    cond_timeout.tv_nsec = tv.tv_usec * 1000;
-
-<<<<<<< HEAD
-      if (print_fd != 0 && status == CUPS_BACKEND_OK)
-	fprintf(stderr, "DEBUG: Sending print file, %lld bytes...\n",
-		(long long int)total_bytes);
-    }
-  }
-
-  fprintf(stderr, "DEBUG: Sent %lld bytes...\n", (long long int)total_bytes);
 
  /*
   * Signal the side channel thread to exit...
@@ -808,8 +527,6 @@
     cond_timeout.tv_sec  = tv.tv_sec + WAIT_EOF_DELAY;
     cond_timeout.tv_nsec = tv.tv_usec * 1000;
 
-=======
->>>>>>> f146e687
     while (!g.read_thread_done)
     {
       if (pthread_cond_timedwait(&g.read_thread_cond, &g.read_thread_mutex,
@@ -843,11 +560,7 @@
 
   pthread_mutex_unlock(&g.read_thread_mutex);
 
-<<<<<<< HEAD
-  if (print_fd != STDIN_FILENO)
-=======
   if (print_fd)
->>>>>>> f146e687
     close(print_fd);
 
  /*
@@ -863,238 +576,7 @@
   libusb_free_device_list(list, 1);
   libusb_exit(NULL);
 
-<<<<<<< HEAD
-  return status;
-}
-
-
-/*
- * 'read_thread()' - Thread to read the backchannel data on.
- */
-
-static void *read_thread(void *reference)
-{
-  unsigned char			readbuffer[512];
-  int				rbytes;
-  int				readstatus;
-  struct timeval		now,
-				delay,
-				end,
-				timeleft;
-
-
-  (void)reference;
-
- /*
-  * Read frequency: Once every 250 milliSeconds
-  */
-  delay.tv_sec = 0;
-  delay.tv_usec = 250000;
-
-  do
-  {
-   /*
-    * Remember when we started so we can throttle the loop after the read
-    * call...
-    */
-    gettimeofday(&now, NULL);
-
-   /*
-    * Calculate what 250 milliSeconds are in absolute time...
-    */
-    timeradd(&now, &delay, &end);
-
-    rbytes = sizeof(readbuffer);
-    readstatus = libusb_bulk_transfer(g.printer->handle,
-				      g.printer->read_endp,
-				      readbuffer, rbytes,
-				      &rbytes, 60000);
-    if (readstatus == LIBUSB_SUCCESS && rbytes > 0)
-    {
-      fprintf(stderr, "DEBUG: Read %d bytes of back-channel data...\n",
-              (int)rbytes);
-      cupsBackChannelWrite((const char *)readbuffer, rbytes, 1.0);
-
-#ifdef PARSE_PS_ERRORS
-      parse_pserror((char *)readbuffer, rbytes);
-#endif
-
-      /* cntrl-d is echoed by the printer.
-       * NOTES:
-       *   Xerox Phaser 6250D doesn't echo the cntrl-d.
-       *   Xerox Phaser 6250D doesn't always send the product query.
-       */
-      if (g.wait_eof && readbuffer[rbytes-1] == 0x4)
-	break;
-    }
-    else if (readstatus == LIBUSB_ERROR_TIMEOUT)
-      fputs("DEBUG: Got USB transaction timeout during read\n", stderr);
-    else if (readstatus == LIBUSB_ERROR_PIPE)
-      fputs("DEBUG: Got USB pipe stalled during read\n", stderr);
-    else if (readstatus == LIBUSB_ERROR_INTERRUPTED)
-      fputs("DEBUG: Got USB return aborted during read\n", stderr);
-
-   /*
-    * Make sure this loop executes no more than once every 250 miliseconds...
-    */
-
-    if ((readstatus != LIBUSB_SUCCESS || rbytes == 0) && (g.wait_eof || !g.read_thread_stop))
-    {
-      gettimeofday(&now, NULL);
-      if (timercmp(&now, &end, <))
-      {
-	timersub(&end, &now, &timeleft);
-	usleep(1000000 * timeleft.tv_sec + timeleft.tv_usec);
-      }
-    }
-  } while (g.wait_eof || !g.read_thread_stop);	/* Abort from main thread tests error here */
-
- /*
-  * Let the main thread know that we have completed the read thread...
-  */
-
-  pthread_mutex_lock(&g.read_thread_mutex);
-  g.read_thread_done = 1;
-  pthread_cond_signal(&g.read_thread_cond);
-  pthread_mutex_unlock(&g.read_thread_mutex);
-
-  return NULL;
-}
-
-
-/*
- * 'sidechannel_thread()' - Handle side-channel requests.
- */
-
-static void*
-sidechannel_thread(void *reference)
-{
-  cups_sc_command_t	command;	/* Request command */
-  cups_sc_status_t	status;		/* Request/response status */
-  char			data[2048];	/* Request/response data */
-  int			datalen;	/* Request/response data size */
-
-
-  (void)reference;
-
-  do
-  {
-    datalen = sizeof(data);
-
-    if (cupsSideChannelRead(&command, &status, data, &datalen, 1.0))
-    {
-      if (status == CUPS_SC_STATUS_TIMEOUT)
-	continue;
-      else
-	break;
-    }
-
-    switch (command)
-    {
-      case CUPS_SC_CMD_SOFT_RESET:	/* Do a soft reset */
-	  fputs("DEBUG: CUPS_SC_CMD_SOFT_RESET received from driver...\n",
-		stderr);
-
-	  soft_reset();
-	  cupsSideChannelWrite(command, CUPS_SC_STATUS_OK, NULL, 0, 1.0);
-	  fputs("DEBUG: Returning status CUPS_STATUS_OK with no bytes...\n",
-		stderr);
-	  break;
-
-      case CUPS_SC_CMD_DRAIN_OUTPUT:	/* Drain all pending output */
-	  fputs("DEBUG: CUPS_SC_CMD_DRAIN_OUTPUT received from driver...\n",
-		stderr);
-
-	  g.drain_output = 1;
-	  break;
-
-      case CUPS_SC_CMD_GET_BIDI:		/* Is the connection bidirectional? */
-	  fputs("DEBUG: CUPS_SC_CMD_GET_BIDI received from driver...\n",
-		stderr);
-
-	  data[0] = (g.printer->protocol >= 2 ? 1 : 0);
-	  cupsSideChannelWrite(command, CUPS_SC_STATUS_OK, data, 1, 1.0);
-
-	  fprintf(stderr,
-	          "DEBUG: Returned CUPS_SC_STATUS_OK with 1 byte (%02X)...\n",
-		  data[0]);
-	  break;
-
-      case CUPS_SC_CMD_GET_DEVICE_ID:	/* Return IEEE-1284 device ID */
-	  fputs("DEBUG: CUPS_SC_CMD_GET_DEVICE_ID received from driver...\n",
-		stderr);
-
-	  datalen = sizeof(data);
-	  if (get_device_id(g.printer, data, sizeof(data)))
-	  {
-	    status  = CUPS_SC_STATUS_IO_ERROR;
-	    datalen = 0;
-	  }
-	  else
-	  {
-	    status  = CUPS_SC_STATUS_OK;
-	    datalen = strlen(data);
-	  }
-	  cupsSideChannelWrite(command, CUPS_SC_STATUS_OK, data, datalen, 1.0);
-
-          if (datalen < sizeof(data))
-	    data[datalen] = '\0';
-	  else
-	    data[sizeof(data) - 1] = '\0';
-
-	  fprintf(stderr,
-	          "DEBUG: Returning CUPS_SC_STATUS_OK with %d bytes (%s)...\n",
-		  datalen, data);
-	  break;
-
-      case CUPS_SC_CMD_GET_STATE:		/* Return device state */
-	  fputs("DEBUG: CUPS_SC_CMD_GET_STATE received from driver...\n",
-		stderr);
-
-	  data[0] = CUPS_SC_STATE_ONLINE;
-	  cupsSideChannelWrite(command, CUPS_SC_STATUS_OK, data, 1, 1.0);
-
-	  fprintf(stderr,
-	          "DEBUG: Returned CUPS_SC_STATUS_OK with 1 byte (%02X)...\n",
-		  data[0]);
-	  break;
-
-      case CUPS_SC_CMD_GET_CONNECTED:		/* Return whether device is
-						   connected */
-	  fputs("DEBUG: CUPS_SC_CMD_GET_CONNECTED received from driver...\n",
-		stderr);
-
-	  data[0] = (g.printer->handle ? 1 : 0);
-	  cupsSideChannelWrite(command, CUPS_SC_STATUS_OK, data, 1, 1.0);
-
-	  fprintf(stderr,
-	          "DEBUG: Returned CUPS_SC_STATUS_OK with 1 byte (%02X)...\n",
-		  data[0]);
-	  break;
-
-      default:
-	  fprintf(stderr, "DEBUG: Unknown side-channel command (%d) received "
-			  "from driver...\n", command);
-
-	  cupsSideChannelWrite(command, CUPS_SC_STATUS_NOT_IMPLEMENTED,
-			       NULL, 0, 1.0);
-
-	  fputs("DEBUG: Returned CUPS_SC_STATUS_NOT_IMPLEMENTED with no bytes...\n",
-		stderr);
-	  break;
-    }
-  }
-  while (!g.sidechannel_thread_stop);
-
-  pthread_mutex_lock(&g.sidechannel_thread_mutex);
-  g.sidechannel_thread_done = 1;
-  pthread_cond_signal(&g.sidechannel_thread_cond);
-  pthread_mutex_unlock(&g.sidechannel_thread_mutex);
-
-  return NULL;
-=======
   return (status);
->>>>>>> f146e687
 }
 
 
@@ -1110,10 +592,7 @@
   struct libusb_config_descriptor *confptr;
                                         /* Pointer to current configuration */
 
-<<<<<<< HEAD
-=======
-
->>>>>>> f146e687
+
   if (printer->handle)
   {
    /*
@@ -1121,26 +600,6 @@
     * to the device...
     */
 
-<<<<<<< HEAD
-    libusb_get_device_descriptor (printer->device, &devdesc);
-    libusb_get_config_descriptor (printer->device, printer->conf, &confptr);
-    int number = confptr->interface[printer->iface].
-      altsetting[printer->altset].bInterfaceNumber;
-    libusb_release_interface(printer->handle, number);
-    if (number != 0)
-      libusb_release_interface(printer->handle, 0);
-
-   /*
-    * Re-attach "usblp" kernel module if it was attached before using this
-    * device
-    */
-    if (printer->usblp_attached == 1)
-      if (libusb_attach_kernel_driver(printer->handle, printer->iface) < 0)
-	fprintf(stderr, "DEBUG: Failed to re-attach \"usblp\" kernel module to %04x:%04x\n",
-		devdesc.idVendor, devdesc.idProduct);
-
-    libusb_free_config_descriptor(confptr);
-=======
     int errcode;			/* Return value of libusb function */
     int number;				/* Interface number */
 
@@ -1173,7 +632,6 @@
 
       libusb_free_config_descriptor(confptr);
     }
->>>>>>> f146e687
 
    /*
     * Close the interface and return...
@@ -1244,22 +702,13 @@
       * a printer...
       */
 
-<<<<<<< HEAD
-      libusb_get_device_descriptor (device, &devdesc);
+      if (libusb_get_device_descriptor (device, &devdesc) < 0)
+	continue;
 
       if (!devdesc.bNumConfigurations || !devdesc.idVendor ||
           !devdesc.idProduct)
 	continue;
 
-=======
-      if (libusb_get_device_descriptor (device, &devdesc) < 0)
-	continue;
-
-      if (!devdesc.bNumConfigurations || !devdesc.idVendor ||
-          !devdesc.idProduct)
-	continue;
-
->>>>>>> f146e687
       for (conf = 0; conf < devdesc.bNumConfigurations; conf ++)
       {
 	if (libusb_get_config_descriptor (device, conf, &confptr) < 0)
@@ -1694,10 +1143,7 @@
   * succeed, but the following print job is sometimes silently lost by the
   * printer.
   */
-<<<<<<< HEAD
-=======
-
->>>>>>> f146e687
+
   if (libusb_control_transfer(printer->handle,
                 LIBUSB_REQUEST_TYPE_STANDARD | LIBUSB_ENDPOINT_IN |
 		LIBUSB_RECIPIENT_DEVICE,
@@ -1705,10 +1151,6 @@
 		0, 0, (unsigned char *)&current, 1, 5000) < 0)
     current = 0;			/* Assume not configured */
 
-<<<<<<< HEAD
-  libusb_get_device_descriptor (printer->device, &devdesc);
-  libusb_get_config_descriptor (printer->device, printer->conf, &confptr);
-=======
   if ((errcode = 
        libusb_get_config_descriptor (printer->device, printer->conf, &confptr))
       < 0)
@@ -1717,7 +1159,6 @@
 	    devdesc.idVendor, devdesc.idProduct);
     goto error;
   }
->>>>>>> f146e687
   number1 = confptr->bConfigurationValue;
 
   if (number1 != current)
@@ -1733,37 +1174,7 @@
       if (errcode != LIBUSB_ERROR_BUSY)
         fprintf(stderr, "DEBUG: Failed to set configuration %d for %04x:%04x\n",
 		number1, devdesc.idVendor, devdesc.idProduct);
-<<<<<<< HEAD
     }
-  }
-
- /*
-  * Get the "usblp" kernel module out of the way. This backend only
-  * works without the module attached.
-  */
-
-  errcode = libusb_kernel_driver_active(printer->handle, printer->iface);
-  if (errcode == 0)
-    printer->usblp_attached = 0;
-  else if (errcode == 1)
-  {
-    printer->usblp_attached = 1;
-    if ((errcode =
-	 libusb_detach_kernel_driver(printer->handle, printer->iface)) < 0)
-    {
-      fprintf(stderr, "DEBUG: Failed to detach \"usblp\" module from %04x:%04x\n",
-	      devdesc.idVendor, devdesc.idProduct);
-      goto error;
-=======
->>>>>>> f146e687
-    }
-  }
-  else
-  {
-    printer->usblp_attached = 0;
-    fprintf(stderr, "DEBUG: Failed to check whether %04x:%04x has the \"usblp\" kernel module attached\n",
-	      devdesc.idVendor, devdesc.idProduct);
-    goto error;
   }
 
  /*
@@ -1776,10 +1187,7 @@
   while ((errcode = libusb_claim_interface(printer->handle, number1)) < 0)
   {
     if (errcode != LIBUSB_ERROR_BUSY)
-<<<<<<< HEAD
-=======
     {
->>>>>>> f146e687
       fprintf(stderr,
               "DEBUG: Failed to claim interface %d for %04x:%04x: %s\n",
               number1, devdesc.idVendor, devdesc.idProduct, strerror(errno));
@@ -1805,10 +1213,7 @@
 	   < 0)
     {
       if (errcode != LIBUSB_ERROR_BUSY)
-<<<<<<< HEAD
-=======
       {
->>>>>>> f146e687
         fprintf(stderr,
                 "DEBUG: Failed to set alternate interface %d for %04x:%04x: "
                 "%s\n",
@@ -1937,17 +1342,6 @@
 
 
 /*
-<<<<<<< HEAD
- * 'soft_reset()' - Send a soft reset to the device.
- */
-
-static void soft_reset(void)
-{
-  fd_set	  input_set;		/* Input set for select() */
-  struct timeval  tv;			/* Time value */
-  char		  buffer[2048];		/* Buffer */
-  struct timespec cond_timeout;		/* pthread condition timeout */
-=======
  * 'read_thread()' - Thread to read the backchannel data on.
  */
 
@@ -2044,141 +1438,8 @@
   cups_sc_status_t	status;		/* Request/response status */
   char			data[2048];	/* Request/response data */
   int			datalen;	/* Request/response data size */
->>>>>>> f146e687
-
- /*
-  * Send an abort once a second until the I/O lock is released by the main thread...
-  */
-
-<<<<<<< HEAD
-  pthread_mutex_lock(&g.readwrite_lock_mutex);
-  while (g.readwrite_lock)
-  {
-    gettimeofday(&tv, NULL);
-    cond_timeout.tv_sec  = tv.tv_sec + 1;
-    cond_timeout.tv_nsec = tv.tv_usec * 1000;
-
-    while (g.readwrite_lock)
-    {
-      if (pthread_cond_timedwait(&g.readwrite_lock_cond,
-				 &g.readwrite_lock_mutex,
-				 &cond_timeout) != 0)
-	break;
-    }
-  }
-
-  g.readwrite_lock = 1;
-  pthread_mutex_unlock(&g.readwrite_lock_mutex);
-
- /*
-  * Flush bytes waiting on print_fd...
-  */
-
-  g.print_bytes = 0;
-
-  FD_ZERO(&input_set);
-  FD_SET(g.print_fd, &input_set);
-
-  tv.tv_sec  = 0;
-  tv.tv_usec = 0;
-
-  while (select(g.print_fd+1, &input_set, NULL, NULL, &tv) > 0)
-    if (read(g.print_fd, buffer, sizeof(buffer)) <= 0)
-      break;
-
- /*
-  * Send the reset...
-  */
-
-  libusb_reset_device (g.printer->handle);
-
- /*
-  * Release the I/O lock...
-  */
-
-  pthread_mutex_lock(&g.readwrite_lock_mutex);
-  g.readwrite_lock = 0;
-  pthread_cond_signal(&g.readwrite_lock_cond);
-  pthread_mutex_unlock(&g.readwrite_lock_mutex);
-}
-
-
-#ifdef PARSE_PS_ERRORS
-/*
- * 'next_line()' - Find the next line in a buffer.
- */
-
-static const char *next_line (const char *buffer)
-{
-  const char *cptr, *lptr = NULL;
-
-  for (cptr = buffer; *cptr && lptr == NULL; cptr++)
-    if (*cptr == '\n' || *cptr == '\r')
-      lptr = cptr;
-  return lptr;
-}
-
-
-/*
- * 'parse_pserror()' - Scan the backchannel data for postscript errors.
- */
-
-static void parse_pserror(char *sockBuffer,
-			  int len)
-{
-  static char  gErrorBuffer[1024] = "";
-  static char *gErrorBufferPtr = gErrorBuffer;
-  static char *gErrorBufferEndPtr = gErrorBuffer + sizeof(gErrorBuffer);
-
-  char *pCommentBegin, *pCommentEnd, *pLineEnd;
-  char *logLevel;
-  char logstr[1024];
-  int  logstrlen;
-
-  if (gErrorBufferPtr + len > gErrorBufferEndPtr - 1)
-    gErrorBufferPtr = gErrorBuffer;
-  if (len > sizeof(gErrorBuffer) - 1)
-    len = sizeof(gErrorBuffer) - 1;
-
-  memcpy(gErrorBufferPtr, (const void *)sockBuffer, len);
-  gErrorBufferPtr += len;
-  *(gErrorBufferPtr + 1) = '\0';
-
-  pLineEnd = (char *)next_line((const char *)gErrorBuffer);
-  while (pLineEnd != NULL)
-  {
-    *pLineEnd++ = '\0';
-
-    pCommentBegin = strstr(gErrorBuffer,"%%[");
-    pCommentEnd = strstr(gErrorBuffer, "]%%");
-    if (pCommentBegin != gErrorBuffer && pCommentEnd != NULL)
-    {
-      pCommentEnd += 3;            /* Skip past "]%%" */
-      *pCommentEnd = '\0';         /* There's always room for the nul */
-
-      if (_cups_strncasecmp(pCommentBegin, "%%[ Error:", 10) == 0)
-	logLevel = "DEBUG";
-      else if (_cups_strncasecmp(pCommentBegin, "%%[ Flushing", 12) == 0)
-	logLevel = "DEBUG";
-      else
-	logLevel = "INFO";
-
-      if ((logstrlen = snprintf(logstr, sizeof(logstr), "%s: %s\n", logLevel, pCommentBegin)) >= sizeof(logstr))
-      {
-	/* If the string was truncated make sure it has a linefeed before the
-	   nul */
-	logstrlen = sizeof(logstr) - 1;
-	logstr[logstrlen - 1] = '\n';
-      }
-      write(STDERR_FILENO, logstr, logstrlen);
-    }
-
-    /* move everything over... */
-    strcpy(gErrorBuffer, pLineEnd);
-    gErrorBufferPtr = gErrorBuffer;
-    pLineEnd = (char *)next_line((const char *)gErrorBuffer);
-  }
-=======
+
+
   (void)reference;
 
   do
@@ -2364,9 +1625,7 @@
   g.readwrite_lock = 0;
   pthread_cond_signal(&g.readwrite_lock_cond);
   pthread_mutex_unlock(&g.readwrite_lock_mutex);
->>>>>>> f146e687
 }
-#endif /* PARSE_PS_ERRORS */
 
 
 /*
