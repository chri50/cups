/*
 * "$Id: usb-libusb.c 10267 2012-02-12 08:35:28Z mike $"
 *
 *   LIBUSB interface code for CUPS.
 *
 *   Copyright 2007-2012 by Apple Inc.
 *
 *   These coded instructions, statements, and computer programs are the
 *   property of Apple Inc. and are protected by Federal copyright
 *   law.  Distribution and use rights are outlined in the file "LICENSE.txt"
 *   which should have been included with this file.  If this file is
 *   file is missing or damaged, see the license at "http://www.cups.org/".
 *
 * Contents:
 *
 *   list_devices()	  - List the available printers.
 *   print_device()	  - Print a file to a USB device.
 *   close_device()	  - Close the connection to the USB printer.
 *   find_device()	  - Find or enumerate USB printers.
 *   get_device_id()	  - Get the IEEE-1284 device ID for the printer.
 *   list_cb()		  - List USB printers for discovery.
 *   make_device_uri()	  - Create a device URI for a USB printer.
 *   open_device()	  - Open a connection to the USB printer.
 *   print_cb() 	  - Find a USB printer for printing.
 *   printer_class_soft_reset()' - Do the soft reset request specific to
 *                          printers
 *   quirks()	 	  - Get the known quirks of a given printer model
 *   read_thread()	  - Thread to read the backchannel data on.
 *   sidechannel_thread() - Handle side-channel requests.
 *   soft_reset()	  - Send a soft reset to the device.
 */

/*
 * Include necessary headers...
 */

#include <libusb.h>
#include <cups/cups-private.h>
#include <pthread.h>
#include <sys/select.h>
#include <sys/types.h>
#include <sys/stat.h>
#include <sys/time.h>
#include <unistd.h>


/*
 * WAIT_EOF_DELAY is number of seconds we'll wait for responses from
 * the printer after we've finished sending all the data
 */

#define WAIT_EOF			0
#define WAIT_EOF_DELAY			7
#define WAIT_SIDE_DELAY			3
#define DEFAULT_TIMEOUT			5000L


/*
 * Local types...
 */

typedef struct usb_printer_s		/**** USB Printer Data ****/
{
  struct libusb_device	*device;	/* Device info */
  int			conf,		/* Configuration */
			origconf,	/* Original configuration */
			iface,		/* Interface */
			altset,		/* Alternate setting */
			write_endp,	/* Write endpoint */
			read_endp,	/* Read endpoint */
			protocol,	/* Protocol: 1 = Uni-di, 2 = Bi-di. */
			usblp_attached,	/* "usblp" kernel module attached? */
			reset_after_job; /* Set to 1 by print_device() */
  unsigned int		quirks;		/* Quirks flags */
  struct libusb_device_handle *handle;	/* Open handle to device */
} usb_printer_t;

typedef int (*usb_cb_t)(usb_printer_t *, const char *, const char *,
                        const void *);

typedef struct usb_globals_s
{
  usb_printer_t		*printer;	/* Printer */

  pthread_mutex_t	read_thread_mutex;
  pthread_cond_t	read_thread_cond;
  int			read_thread_stop;
  int			read_thread_done;

  pthread_mutex_t	readwrite_lock_mutex;
  pthread_cond_t	readwrite_lock_cond;
  int			readwrite_lock;

  int			print_fd;	/* File descriptor to print */
  ssize_t		print_bytes;	/* Print bytes read */

  int			wait_eof;
  int			drain_output;	/* Drain all pending output */
  int			bidi_flag;	/* 0=unidirectional, 1=bidirectional */

  pthread_mutex_t	sidechannel_thread_mutex;
  pthread_cond_t	sidechannel_thread_cond;
  int			sidechannel_thread_stop;
  int			sidechannel_thread_done;
} usb_globals_t;

/*
 * Quirks: various printer quirks are handled by this table & its flags.
 *
 * This is copied from the usblp kernel module. So we can easily copy and paste
 * new quirks from the module.
 */

struct quirk_printer_struct {
	int vendorId;
	int productId;
	unsigned int quirks;
};

#define USBLP_QUIRK_BIDIR	0x1	/* reports bidir but requires
					   unidirectional mode (no INs/reads) */
#define USBLP_QUIRK_USB_INIT	0x2	/* needs vendor USB init string */
#define USBLP_QUIRK_BAD_CLASS	0x4	/* descriptor uses vendor-specific
					   Class or SubClass */
#define USBLP_QUIRK_RESET	0x4000	/* After printing do a reset
					   for clean-up */
#define USBLP_QUIRK_NO_REATTACH	0x8000	/* After printing we cannot re-attach
					   the usblp kernel module */

static const struct quirk_printer_struct quirk_printers[] = {
	{ 0x03f0, 0x0004, USBLP_QUIRK_BIDIR }, /* HP DeskJet 895C */
	{ 0x03f0, 0x0104, USBLP_QUIRK_BIDIR }, /* HP DeskJet 880C */
	{ 0x03f0, 0x0204, USBLP_QUIRK_BIDIR }, /* HP DeskJet 815C */
	{ 0x03f0, 0x0304, USBLP_QUIRK_BIDIR }, /* HP DeskJet 810C/812C */
	{ 0x03f0, 0x0404, USBLP_QUIRK_BIDIR }, /* HP DeskJet 830C */
	{ 0x03f0, 0x0504, USBLP_QUIRK_BIDIR }, /* HP DeskJet 885C */
	{ 0x03f0, 0x0604, USBLP_QUIRK_BIDIR }, /* HP DeskJet 840C */
	{ 0x03f0, 0x0804, USBLP_QUIRK_BIDIR }, /* HP DeskJet 816C */
	{ 0x03f0, 0x1104, USBLP_QUIRK_BIDIR }, /* HP Deskjet 959C */
	{ 0x0409, 0xefbe, USBLP_QUIRK_BIDIR }, /* NEC Picty900 (HP OEM) */
	{ 0x0409, 0xbef4, USBLP_QUIRK_BIDIR }, /* NEC Picty760 (HP OEM) */
	{ 0x0409, 0xf0be, USBLP_QUIRK_BIDIR }, /* NEC Picty920 (HP OEM) */
	{ 0x0409, 0xf1be, USBLP_QUIRK_BIDIR }, /* NEC Picty800 (HP OEM) */
	{ 0x0482, 0x0010, USBLP_QUIRK_BIDIR }, /* Kyocera Mita FS 820,
						  by zut <kernel@zut.de> */
	{ 0x04f9, 0x000d, USBLP_QUIRK_BIDIR |
			  USBLP_QUIRK_NO_REATTACH }, /* Brother Industries, Ltd
						  HL-1440 Laser Printer */
	{ 0x04b8, 0x0202, USBLP_QUIRK_BAD_CLASS }, /* Seiko Epson Receipt
						      Printer M129C */
	{ 0x067b, 0x2305, USBLP_QUIRK_BIDIR |
			  USBLP_QUIRK_NO_REATTACH |
	                  USBLP_QUIRK_RESET },
	/* Prolific Technology, Inc. PL2305 Parallel Port
	   (USB -> Parallel adapter) */
	{ 0x04e8, 0x0000, USBLP_QUIRK_RESET }, /* All Samsung devices */
	{ 0, 0 }
};


/*
 * Globals...
 */

usb_globals_t		g = { 0 };	/* Globals */
libusb_device           **list;         /* List of connected USB devices */


/*
 * Local functions...
 */

static int		close_device(usb_printer_t *printer);
static usb_printer_t	*find_device(usb_cb_t cb, const void *data);
static int		get_device_id(usb_printer_t *printer, char *buffer,
			              size_t bufsize);
static int		list_cb(usb_printer_t *printer, const char *device_uri,
			        const char *device_id, const void *data);
static char		*make_device_uri(usb_printer_t *printer,
			                 const char *device_id,
					 char *uri, size_t uri_size);
static int		open_device(usb_printer_t *printer, int verbose);
static int		print_cb(usb_printer_t *printer, const char *device_uri,
			         const char *device_id, const void *data);
static int		printer_class_soft_reset(usb_printer_t *printer);
static unsigned int	quirks(int vendor, int product);
static void		*read_thread(void *reference);
static void		*sidechannel_thread(void *reference);
static void		soft_reset(void);


/*
 * 'list_devices()' - List the available printers.
 */

void
list_devices(void)
{
  fputs("DEBUG: list_devices\n", stderr);
  find_device(list_cb, NULL);
}


/*
 * 'print_device()' - Print a file to a USB device.
 */

int					/* O - Exit status */
print_device(const char *uri,		/* I - Device URI */
             const char *hostname,	/* I - Hostname/manufacturer */
             const char *resource,	/* I - Resource/modelname */
	     char       *options,	/* I - Device options/serial number */
	     int        print_fd,	/* I - File descriptor to print */
	     int        copies,		/* I - Copies to print */
	     int	argc,		/* I - Number of command-line arguments (6 or 7) */
	     char	*argv[])	/* I - Command-line arguments */
{
  int	        bytes;			/* Bytes written */
  ssize_t	total_bytes;		/* Total bytes written */
  struct sigaction action;		/* Actions for POSIX signals */
  int		status = CUPS_BACKEND_OK,
					/* Function results */
		iostatus;		/* Current IO status */
  pthread_t	read_thread_id,		/* Read thread */
		sidechannel_thread_id;	/* Side-channel thread */
  int		have_sidechannel = 0,	/* Was the side-channel thread started? */
		have_backchannel = 0;   /* Do we have a back channel? */
  struct stat   sidechannel_info;	/* Side-channel file descriptor info */
  unsigned char	print_buffer[8192],	/* Print data buffer */
		*print_ptr;		/* Pointer into print data buffer */
  fd_set	input_set;		/* Input set for select() */
  int		nfds;			/* Number of file descriptors */
  struct timeval *timeout,		/* Timeout pointer */
		tv;			/* Time value */
  struct timespec cond_timeout;		/* pthread condition timeout */
  int		num_opts;		/* Number of options */
  cups_option_t	*opts;			/* Options */
  const char	*val;			/* Option value */


 /*
  * See if the side-channel descriptor is valid...
  */

  have_sidechannel = !fstat(CUPS_SC_FD, &sidechannel_info) &&
                     S_ISSOCK(sidechannel_info.st_mode);

  g.wait_eof = WAIT_EOF;

 /*
  * Connect to the printer...
  */

  fprintf(stderr, "DEBUG: Printing on printer with URI: %s\n", uri);
  while ((g.printer = find_device(print_cb, uri)) == NULL)
  {
    _cupsLangPrintFilter(stderr, "INFO",
			 _("Waiting for printer to become available."));
    sleep(5);
  }

  g.print_fd = print_fd;

 /*
  * Some devices need a reset after finishing a job, these devices are
  * marked with the USBLP_QUIRK_RESET quirk.
  */
  g.printer->reset_after_job = (g.printer->quirks & USBLP_QUIRK_RESET ? 1 : 0);

 /*
  * If we are printing data from a print driver on stdin, ignore SIGTERM
  * so that the driver can finish out any page data, e.g. to eject the
  * current page.  We only do this for stdin printing as otherwise there
  * is no way to cancel a raw print job...
  */

  if (!print_fd)
  {
    memset(&action, 0, sizeof(action));

    sigemptyset(&action.sa_mask);
    action.sa_handler = SIG_IGN;
    sigaction(SIGTERM, &action, NULL);
  }

 /*
  * Start the side channel thread if the descriptor is valid...
  */

  pthread_mutex_init(&g.readwrite_lock_mutex, NULL);
  pthread_cond_init(&g.readwrite_lock_cond, NULL);
  g.readwrite_lock = 1;

  if (have_sidechannel)
  {
    g.sidechannel_thread_stop = 0;
    g.sidechannel_thread_done = 0;

    pthread_cond_init(&g.sidechannel_thread_cond, NULL);
    pthread_mutex_init(&g.sidechannel_thread_mutex, NULL);

    if (pthread_create(&sidechannel_thread_id, NULL, sidechannel_thread, NULL))
    {
      fprintf(stderr, "DEBUG: Fatal USB error.\n");
      _cupsLangPrintFilter(stderr, "ERROR",
			   _("There was an unrecoverable USB error."));
      fputs("DEBUG: Couldn't create side-channel thread.\n", stderr);
      close_device(g.printer);
      return (CUPS_BACKEND_STOP);
    }
  }

 /*
  * Debug mode: If option "usb-unidir" is given, always deactivate
  * backchannel
  */

  num_opts = cupsParseOptions(argv[5], 0, &opts);
  val = cupsGetOption("usb-unidir", num_opts, opts);
  if (val && strcasecmp(val, "no") && strcasecmp(val, "off") &&
      strcasecmp(val, "false"))
  {
    g.printer->read_endp = -1;
    fprintf(stderr, "DEBUG: Forced uni-directional communication "
	    "via \"usb-unidir\" option.\n");
  }

 /*
  * Debug mode: If option "usb-no-reattach" is given, do not re-attach
  * the usblp kernel module after the job has completed.
  */

  val = cupsGetOption("usb-no-reattach", num_opts, opts);
  if (val && strcasecmp(val, "no") && strcasecmp(val, "off") &&
      strcasecmp(val, "false"))
  {
    g.printer->usblp_attached = 0;
    fprintf(stderr, "DEBUG: Forced not re-attaching the usblp kernel module "
	    "after the job via \"usb-no-reattach\" option.\n");
  }

 /*
  * Get the read thread going...
  */

  if (g.printer->read_endp != -1)
  {
    have_backchannel = 1;

    g.read_thread_stop = 0;
    g.read_thread_done = 0;

    pthread_cond_init(&g.read_thread_cond, NULL);
    pthread_mutex_init(&g.read_thread_mutex, NULL);

    if (pthread_create(&read_thread_id, NULL, read_thread, NULL))
    {
      fprintf(stderr, "DEBUG: Fatal USB error.\n");
      _cupsLangPrintFilter(stderr, "ERROR",
			   _("There was an unrecoverable USB error."));
      fputs("DEBUG: Couldn't create read thread.\n", stderr);
      close_device(g.printer);
      return (CUPS_BACKEND_STOP);
    }
  }
  else
    fprintf(stderr, "DEBUG: Uni-directional device/mode, back channel "
	    "deactivated.\n");

 /*
  * The main thread sends the print file...
  */

  g.drain_output = 0;
  g.print_bytes	 = 0;
  total_bytes	 = 0;
  print_ptr	 = print_buffer;

  while (status == CUPS_BACKEND_OK && copies-- > 0)
  {
    _cupsLangPrintFilter(stderr, "INFO", _("Sending data to printer."));

    if (print_fd != STDIN_FILENO)
    {
      fputs("PAGE: 1 1\n", stderr);
      lseek(print_fd, 0, SEEK_SET);
    }

    while (status == CUPS_BACKEND_OK)
    {
      FD_ZERO(&input_set);

      if (!g.print_bytes)
	FD_SET(print_fd, &input_set);

     /*
      * Calculate select timeout...
      *   If we have data waiting to send timeout is 100ms.
      *   else if we're draining print_fd timeout is 0.
      *   else we're waiting forever...
      */

      if (g.print_bytes)
      {
	tv.tv_sec  = 0;
	tv.tv_usec = 100000;		/* 100ms */
	timeout    = &tv;
      }
      else if (g.drain_output)
      {
	tv.tv_sec  = 0;
	tv.tv_usec = 0;
	timeout    = &tv;
      }
      else
	timeout = NULL;

     /*
      * I/O is unlocked around select...
      */

      pthread_mutex_lock(&g.readwrite_lock_mutex);
      g.readwrite_lock = 0;
      pthread_cond_signal(&g.readwrite_lock_cond);
      pthread_mutex_unlock(&g.readwrite_lock_mutex);

      nfds = select(print_fd + 1, &input_set, NULL, NULL, timeout);

     /*
      * Reacquire the lock...
      */

      pthread_mutex_lock(&g.readwrite_lock_mutex);
      while (g.readwrite_lock)
	pthread_cond_wait(&g.readwrite_lock_cond, &g.readwrite_lock_mutex);
      g.readwrite_lock = 1;
      pthread_mutex_unlock(&g.readwrite_lock_mutex);

      if (nfds < 0)
      {
	if (errno == EINTR && total_bytes == 0)
	{
	  fputs("DEBUG: Received an interrupt before any bytes were "
	        "written, aborting.\n", stderr);
	  close_device(g.printer);
          return (CUPS_BACKEND_OK);
	}
	else if (errno != EAGAIN && errno != EINTR)
	{
	  _cupsLangPrintFilter(stderr, "ERROR",
	                       _("Unable to read print data."));
	  perror("DEBUG: select");
	  close_device(g.printer);
          return (CUPS_BACKEND_FAILED);
	}
      }

     /*
      * If drain output has finished send a response...
      */

      if (g.drain_output && !nfds && !g.print_bytes)
      {
	/* Send a response... */
	cupsSideChannelWrite(CUPS_SC_CMD_DRAIN_OUTPUT, CUPS_SC_STATUS_OK, NULL, 0, 1.0);
	g.drain_output = 0;
      }

     /*
      * Check if we have print data ready...
      */

      if (FD_ISSET(print_fd, &input_set))
      {
	g.print_bytes = read(print_fd, print_buffer, sizeof(print_buffer));

	if (g.print_bytes < 0)
	{
	 /*
	  * Read error - bail if we don't see EAGAIN or EINTR...
	  */

	  if (errno != EAGAIN && errno != EINTR)
	  {
	    _cupsLangPrintFilter(stderr, "ERROR",
				 _("Unable to read print data."));
	    perror("DEBUG: read");
	    close_device(g.printer);
	    return (CUPS_BACKEND_FAILED);
	  }

	  g.print_bytes = 0;
	}
	else if (g.print_bytes == 0)
	{
	 /*
	  * End of file, break out of the loop...
	  */

	  break;
	}

	print_ptr = print_buffer;

	fprintf(stderr, "DEBUG: Read %d bytes of print data...\n",
		(int)g.print_bytes);
      }

      if (g.print_bytes)
      {
	iostatus = libusb_bulk_transfer(g.printer->handle,
					g.printer->write_endp,
					print_buffer, g.print_bytes,
					&bytes, 60000);
       /*
	* Ignore timeout errors, but retain the number of bytes written to
	* avoid sending duplicate data...
	*/

	if (iostatus == LIBUSB_ERROR_TIMEOUT)
	{
	  fputs("DEBUG: Got USB transaction timeout during write.\n", stderr);
	  iostatus = 0;
	}

       /*
        * If we've stalled, retry the write...
	*/

	else if (iostatus == LIBUSB_ERROR_PIPE)
	{
	  fputs("DEBUG: Got USB pipe stalled during write.\n", stderr);

	  iostatus = libusb_bulk_transfer(g.printer->handle,
					  g.printer->write_endp,
					  print_buffer, g.print_bytes,
					  &bytes, 60000);
	}

       /*
	* Retry a write after an aborted write since we probably just got
	* SIGTERM...
	*/

	else if (iostatus == LIBUSB_ERROR_INTERRUPTED)
	{
	  fputs("DEBUG: Got USB return aborted during write.\n", stderr);

	  iostatus = libusb_bulk_transfer(g.printer->handle,
					  g.printer->write_endp,
					  print_buffer, g.print_bytes,
					  &bytes, 60000);
        }

	if (iostatus)
	{
	 /*
	  * Write error - bail if we don't see an error we can retry...
	  */

	  _cupsLangPrintFilter(stderr, "ERROR",
	                       _("Unable to send data to printer."));
	  fprintf(stderr, "DEBUG: libusb write operation returned %x.\n",
	          iostatus);

	  status = CUPS_BACKEND_FAILED;
	  break;
	}
	else if (bytes > 0)
	{
	  fprintf(stderr, "DEBUG: Wrote %d bytes of print data...\n",
	          (int)bytes);

	  g.print_bytes -= bytes;
	  print_ptr   += bytes;
	  total_bytes += bytes;
	}
      }

      if (print_fd != 0 && status == CUPS_BACKEND_OK)
	fprintf(stderr, "DEBUG: Sending print file, " CUPS_LLFMT " bytes...\n",
		CUPS_LLCAST total_bytes);
    }
  }

  fprintf(stderr, "DEBUG: Sent " CUPS_LLFMT " bytes...\n",
          CUPS_LLCAST total_bytes);

 /*
  * Signal the side channel thread to exit...
  */

  if (have_sidechannel)
  {
    close(CUPS_SC_FD);
    pthread_mutex_lock(&g.readwrite_lock_mutex);
    g.readwrite_lock = 0;
    pthread_cond_signal(&g.readwrite_lock_cond);
    pthread_mutex_unlock(&g.readwrite_lock_mutex);

    g.sidechannel_thread_stop = 1;
    pthread_mutex_lock(&g.sidechannel_thread_mutex);

    if (!g.sidechannel_thread_done)
    {
      gettimeofday(&tv, NULL);
      cond_timeout.tv_sec  = tv.tv_sec + WAIT_SIDE_DELAY;
      cond_timeout.tv_nsec = tv.tv_usec * 1000;

      while (!g.sidechannel_thread_done)
      {
	if (pthread_cond_timedwait(&g.sidechannel_thread_cond,
				   &g.sidechannel_thread_mutex,
				   &cond_timeout) != 0)
	  break;
      }
    }

    pthread_mutex_unlock(&g.sidechannel_thread_mutex);
  }

 /*
  * Signal the read thread to exit then wait 7 seconds for it to complete...
  */

  if (have_backchannel)
  {
    g.read_thread_stop = 1;

    pthread_mutex_lock(&g.read_thread_mutex);

    if (!g.read_thread_done)
    {
      fputs("DEBUG: Waiting for read thread to exit...\n", stderr);

      gettimeofday(&tv, NULL);
      cond_timeout.tv_sec  = tv.tv_sec + WAIT_EOF_DELAY;
      cond_timeout.tv_nsec = tv.tv_usec * 1000;

      while (!g.read_thread_done)
      {
	if (pthread_cond_timedwait(&g.read_thread_cond, &g.read_thread_mutex,
				   &cond_timeout) != 0)
	  break;
      }

      /*
       * If it didn't exit abort the pending read and wait an additional
       * second...
       */
  
      if (!g.read_thread_done)
      {
	fputs("DEBUG: Read thread still active, aborting the pending read...\n", 
	      stderr);

	g.wait_eof = 0;

	gettimeofday(&tv, NULL);
	cond_timeout.tv_sec  = tv.tv_sec + 1;
	cond_timeout.tv_nsec = tv.tv_usec * 1000;
  
	while (!g.read_thread_done)
	{
	  if (pthread_cond_timedwait(&g.read_thread_cond, &g.read_thread_mutex,
				     &cond_timeout) != 0)
	    break;
	}
      }
    }

    pthread_mutex_unlock(&g.read_thread_mutex);
  }

  if (print_fd)
    close(print_fd);

 /*
  * Close the connection and input file and general clean up...
  */

  close_device(g.printer);

 /*
  * Clean up ....
  */

  libusb_free_device_list(list, 1);
  libusb_exit(NULL);

  return (status);
}


/*
 * 'close_device()' - Close the connection to the USB printer.
 */

static int				/* I - 0 on success, -1 on failure */
close_device(usb_printer_t *printer)	/* I - Printer */
{
  struct libusb_device_descriptor devdesc;
                                        /* Current device descriptor */
  struct libusb_config_descriptor *confptr;
                                        /* Pointer to current configuration */


  if (printer->handle)
  {
   /*
    * Release interfaces before closing so that we know all data is written
    * to the device...
    */

    int errcode;			/* Return value of libusb function */
    int number1,			/* Interface number */
	number2;			/* Configuration number */

    errcode =
      libusb_get_config_descriptor(printer->device, printer->conf, &confptr);
    if (errcode >= 0)
    {
      number1 = confptr->interface[printer->iface].
	altsetting[printer->altset].bInterfaceNumber;
      libusb_release_interface(printer->handle, number1);

      number2 = confptr->bConfigurationValue;

      libusb_free_config_descriptor(confptr);

     /*
      * If we have changed the configuration from one valid configuration
      * to another, restore the old one
      */
      if (printer->origconf > 0 && printer->origconf != number2)
      {
	fprintf(stderr, "DEBUG: Restoring USB device configuration: %d -> %d\n", 
		number2, printer->origconf);
	if ((errcode = libusb_set_configuration(printer->handle,
						printer->origconf)) < 0)
	{
	  if (errcode != LIBUSB_ERROR_BUSY)
	  {
	    errcode =
	      libusb_get_device_descriptor (printer->device, &devdesc);
	    if (errcode < 0)
	      fprintf(stderr,
		      "DEBUG: Failed to set configuration %d\n",
		      printer->origconf);
	    else
	      fprintf(stderr,
		      "DEBUG: Failed to set configuration %d for %04x:%04x\n",
		      printer->origconf, devdesc.idVendor, devdesc.idProduct);
	  }
	}
      }

     /*
      * Re-attach "usblp" kernel module if it was attached before using this
      * device
      */
      if (printer->usblp_attached == 1)
	if (libusb_attach_kernel_driver(printer->handle, number1) < 0)
	{
	  errcode = libusb_get_device_descriptor (printer->device, &devdesc);
	  if (errcode < 0)
	    fprintf(stderr,
		    "DEBUG: Failed to re-attach \"usblp\" kernel module\n");
	  else
	    fprintf(stderr,
		    "DEBUG: Failed to re-attach \"usblp\" kernel module to "
		    "%04x:%04x\n", devdesc.idVendor, devdesc.idProduct);
	}
    }
    else
      fprintf(stderr,
	      "DEBUG: Failed to get configuration descriptor %d\n",
	      printer->conf);

   /*
    * Reset the device to clean up after the job
    */

    if (printer->reset_after_job == 1)
    {
      if ((errcode = libusb_reset_device(printer->handle)) < 0)
	fprintf(stderr,
		"DEBUG: Device reset failed, error code: %d\n",
		errcode);
      else
	fprintf(stderr,
		"DEBUG: Resetting printer.\n");
    }

   /*
    * Close the interface and return...
    */

    libusb_close(printer->handle);
    printer->handle = NULL;
  }

  return (0);
}


/*
 * 'find_device()' - Find or enumerate USB printers.
 */

static usb_printer_t *			/* O - Found printer */
find_device(usb_cb_t   cb,		/* I - Callback function */
            const void *data)		/* I - User data for callback */
{
  libusb_device         **list;         /* List of connected USB devices */
  libusb_device         *device = NULL;	/* Current device */
  struct libusb_device_descriptor devdesc;
                                        /* Current device descriptor */
  struct libusb_config_descriptor *confptr = NULL;
                                        /* Pointer to current configuration */
  const struct libusb_interface *ifaceptr = NULL;
                                        /* Pointer to current interface */
  const struct libusb_interface_descriptor *altptr = NULL;
					/* Pointer to current alternate setting */
  const struct libusb_endpoint_descriptor *endpptr = NULL;
					/* Pointer to current endpoint */
  ssize_t               numdevs,        /* number of connected devices */
                        i = 0;
  uint8_t		conf,		/* Current configuration */
			iface,		/* Current interface */
			altset,		/* Current alternate setting */
			protocol,	/* Current protocol */
			endp,		/* Current endpoint */
			read_endp,	/* Current read endpoint */
			write_endp;	/* Current write endpoint */
  char			device_id[1024],/* IEEE-1284 device ID */
			device_uri[1024];
					/* Device URI */
  static usb_printer_t	printer;	/* Current printer */


 /*
  * Initialize libusb...
  */

  libusb_init(NULL);
  numdevs = libusb_get_device_list(NULL, &list);
  fprintf(stderr, "DEBUG: libusb_get_device_list=%d\n", (int)numdevs);

 /*
  * Then loop through the devices it found...
  */

  if (numdevs > 0)
    for (i = 0; i < numdevs; i++)
    {
      device = list[i];

     /*
      * Ignore devices with no configuration data and anything that is not
      * a printer...
      */

      if (libusb_get_device_descriptor(device, &devdesc) < 0)
	continue;

      if (!devdesc.bNumConfigurations || !devdesc.idVendor ||
          !devdesc.idProduct)
	continue;

      printer.quirks   = quirks(devdesc.idVendor, devdesc.idProduct);

      for (conf = 0; conf < devdesc.bNumConfigurations; conf ++)
      {
	if (libusb_get_config_descriptor(device, conf, &confptr) < 0)
	  continue;
        for (iface = 0, ifaceptr = confptr->interface;
	     iface < confptr->bNumInterfaces;
	     iface ++, ifaceptr ++)
        {
	 /*
	  * Some printers offer multiple interfaces...
	  */

          protocol   = 0;

	  for (altset = 0, altptr = ifaceptr->altsetting;
	       altset < ifaceptr->num_altsetting;
	       altset ++, altptr ++)
          {
	   /*
	    * Currently we only support unidirectional and bidirectional
	    * printers.  Future versions of this code will support the
	    * 1284.4 (packet mode) protocol as well.
	    */

	    if (((altptr->bInterfaceClass != LIBUSB_CLASS_PRINTER ||
		  altptr->bInterfaceSubClass != 1) && 
		 ((printer.quirks & USBLP_QUIRK_BAD_CLASS) == 0)) ||
		(altptr->bInterfaceProtocol != 1 &&	/* Unidirectional */
		 altptr->bInterfaceProtocol != 2) ||	/* Bidirectional */
		altptr->bInterfaceProtocol < protocol)
	      continue;

	    if (printer.quirks & USBLP_QUIRK_BAD_CLASS)
	      fprintf(stderr, "DEBUG: Printer does not report class 7 and/or "
		      "subclass 1 but works as a printer anyway\n");

	    read_endp  = -1;
	    write_endp = -1;

	    for (endp = 0, endpptr = altptr->endpoint;
	         endp < altptr->bNumEndpoints;
		 endp ++, endpptr ++)
              if ((endpptr->bmAttributes & LIBUSB_TRANSFER_TYPE_MASK) ==
	              LIBUSB_TRANSFER_TYPE_BULK)
	      {
	        if (endpptr->bEndpointAddress & LIBUSB_ENDPOINT_DIR_MASK)
		  read_endp = endp;
		else
		  write_endp = endp;
	      }

            if (write_endp >= 0)
	    {
	     /*
	      * Save the best match so far...
	      */

              protocol           = altptr->bInterfaceProtocol;
	      printer.altset     = altset;
	      printer.write_endp = write_endp;
	      if (protocol > 1)
		printer.read_endp = read_endp;
	      else
		printer.read_endp = -1;
	    }
	  }

	  if (protocol > 0)
	  {
	    printer.device   = device;
	    printer.conf     = conf;
	    printer.iface    = iface;
	    printer.protocol = protocol;
	    printer.handle   = NULL;

            if (!open_device(&printer, data != NULL))
	    {
	      get_device_id(&printer, device_id, sizeof(device_id));
	      make_device_uri(&printer, device_id, device_uri,
			      sizeof(device_uri));

	      fprintf(stderr, "DEBUG2: Printer found with device ID: %s "
		      "Device URI: %s\n",
		      device_id, device_uri);

	      if ((*cb)(&printer, device_uri, device_id, data))
	      {
		fprintf(stderr, "DEBUG: Device protocol: %d\n",
			printer.protocol);
		if (printer.quirks & USBLP_QUIRK_BIDIR)
		{
		  printer.read_endp = -1;
		  fprintf(stderr, "DEBUG: Printer reports bi-di support "
			  "but in reality works only uni-directionally\n");
		}
		if (printer.read_endp != -1)
		{
		  printer.read_endp = confptr->interface[printer.iface].
					    altsetting[printer.altset].
					    endpoint[printer.read_endp].
					    bEndpointAddress;
		}
		else
		  fprintf(stderr, "DEBUG: Uni-directional USB communication " 
			  "only!\n");
		printer.write_endp = confptr->interface[printer.iface].
					   altsetting[printer.altset].
					   endpoint[printer.write_endp].
					   bEndpointAddress;
		if (printer.quirks & USBLP_QUIRK_NO_REATTACH)
		{
		  printer.usblp_attached = 0;
		  fprintf(stderr, "DEBUG: Printer does not like usblp "
			  "kernel module to be re-attached after job\n");
		}
		libusb_free_config_descriptor(confptr);
		return (&printer);
              }

              close_device(&printer);
	    }
	  }
	}
	libusb_free_config_descriptor(confptr);
      }
    }

 /*
  * If we get this far without returning, then we haven't found a printer
  * to print to...
  */

 /*
  * Clean up ....
  */

  libusb_free_device_list(list, 1);
  libusb_exit(NULL);

  return (NULL);
}


/*
 * 'get_device_id()' - Get the IEEE-1284 device ID for the printer.
 */

static int				/* O - 0 on success, -1 on error */
get_device_id(usb_printer_t *printer,	/* I - Printer */
              char          *buffer,	/* I - String buffer */
              size_t        bufsize)	/* I - Number of bytes in buffer */
{
  int	length;				/* Length of device ID */


  if (libusb_control_transfer(printer->handle,
			      LIBUSB_REQUEST_TYPE_CLASS | LIBUSB_ENDPOINT_IN |
			      LIBUSB_RECIPIENT_INTERFACE,
			      0, printer->conf,
			      (printer->iface << 8) | printer->altset,
			      (unsigned char *)buffer, bufsize, 5000) < 0)
  {
    *buffer = '\0';
    return (-1);
  }

 /*
  * Extract the length of the device ID string from the first two
  * bytes.  The 1284 spec says the length is stored MSB first...
  */

  length = (((unsigned)buffer[0] & 255) << 8) |
	   ((unsigned)buffer[1] & 255);

 /*
  * Check to see if the length is larger than our buffer or less than 14 bytes
  * (the minimum valid device ID is "MFG:x;MDL:y;" with 2 bytes for the length).
  *
  * If the length is out-of-range, assume that the vendor incorrectly
  * implemented the 1284 spec and re-read the length as LSB first,..
  */

  if (length > bufsize || length < 14)
    length = (((unsigned)buffer[1] & 255) << 8) |
	     ((unsigned)buffer[0] & 255);

  if (length > bufsize)
    length = bufsize;

  if (length < 14)
  {
   /*
    * Invalid device ID, clear it!
    */

    *buffer = '\0';
    return (-1);
  }

  length -= 2;

 /*
  * Copy the device ID text to the beginning of the buffer and
  * nul-terminate.
  */

  memmove(buffer, buffer + 2, length);
  buffer[length] = '\0';

  return (0);
}


/*
 * 'list_cb()' - List USB printers for discovery.
 */

static int				/* O - 0 to continue, 1 to stop */
list_cb(usb_printer_t *printer,		/* I - Printer */
        const char    *device_uri,	/* I - Device URI */
        const char    *device_id,	/* I - IEEE-1284 device ID */
        const void    *data)		/* I - User data (not used) */
{
  char	make_model[1024];		/* Make and model */


 /*
  * Get the device URI and make/model strings...
  */

  if (backendGetMakeModel(device_id, make_model, sizeof(make_model)))
    strlcpy(make_model, "Unknown", sizeof(make_model));

 /*
  * Report the printer...
  */

  cupsBackendReport("direct", device_uri, make_model, make_model, device_id,
                    NULL);

 /*
  * Keep going...
  */

  return (0);
}


/*
 * 'make_device_uri()' - Create a device URI for a USB printer.
 */

static char *				/* O - Device URI */
make_device_uri(
    usb_printer_t *printer,		/* I - Printer */
    const char    *device_id,		/* I - IEEE-1284 device ID */
    char          *uri,			/* I - Device URI buffer */
    size_t        uri_size)		/* I - Size of device URI buffer */
{
  struct libusb_device_descriptor devdesc;
                                        /* Current device descriptor */
  char		options[1024];		/* Device URI options */
  int		num_values;		/* Number of 1284 parameters */
  cups_option_t	*values;		/* 1284 parameters */
  const char	*mfg,			/* Manufacturer */
		*mdl,			/* Model */
		*des = NULL,		/* Description */
		*sern;			/* Serial number */
  size_t	mfglen;			/* Length of manufacturer string */
  char		tempmfg[256],		/* Temporary manufacturer string */
		tempsern[256],		/* Temporary serial number string */
		*tempptr;		/* Pointer into temp string */


 /*
  * Get the make, model, and serial numbers...
  */

  num_values = _cupsGet1284Values(device_id, &values);

  if ((sern = cupsGetOption("SERIALNUMBER", num_values, values)) == NULL)
    if ((sern = cupsGetOption("SERN", num_values, values)) == NULL)
      if ((sern = cupsGetOption("SN", num_values, values)) == NULL &&
	  ((libusb_get_device_descriptor(printer->device, &devdesc) >= 0) &&
	   devdesc.iSerialNumber))
      {
       /*
        * Try getting the serial number from the device itself...
	*/

        int length =
	  libusb_get_string_descriptor_ascii(printer->handle,
					     devdesc.iSerialNumber,
					     (unsigned char *)tempsern,
					     sizeof(tempsern) - 1);
        if (length > 0)
	{
	  tempsern[length] = '\0';
	  sern             = tempsern;
	}
      }

  if ((mfg = cupsGetOption("MANUFACTURER", num_values, values)) == NULL)
    mfg = cupsGetOption("MFG", num_values, values);

  if ((mdl = cupsGetOption("MODEL", num_values, values)) == NULL)
    mdl = cupsGetOption("MDL", num_values, values);

 /*
  * To maintain compatibility with the original character device backend on
  * Linux and *BSD, map manufacturer names...
  */

  if (mfg)
  {
    if (!_cups_strcasecmp(mfg, "Hewlett-Packard"))
      mfg = "HP";
    else if (!_cups_strcasecmp(mfg, "Lexmark International"))
      mfg = "Lexmark";
  }
  else
  {
   /*
    * No manufacturer?  Use the model string or description...
    */

    if (mdl)
      _ppdNormalizeMakeAndModel(mdl, tempmfg, sizeof(tempmfg));
    else if ((des = cupsGetOption("DESCRIPTION", num_values, values)) != NULL ||
             (des = cupsGetOption("DES", num_values, values)) != NULL)
      _ppdNormalizeMakeAndModel(des, tempmfg, sizeof(tempmfg));
    else
      strlcpy(tempmfg, "Unknown", sizeof(tempmfg));

    if ((tempptr = strchr(tempmfg, ' ')) != NULL)
      *tempptr = '\0';

    mfg = tempmfg;
  }

  if (!mdl)
  {
   /*
    * No model?  Use description...
    */
    if (des)
      mdl = des; /* We remove the manufacturer name below */
    else if (!strncasecmp(mfg, "Unknown", 7))
      mdl = "Printer";
    else
      mdl = "Unknown Model";
  }

  mfglen = strlen(mfg);

  if (!strncasecmp(mdl, mfg, mfglen) && _cups_isspace(mdl[mfglen]))
  {
    mdl += mfglen + 1;

    while (_cups_isspace(*mdl))
      mdl ++;
  }

 /*
  * Generate the device URI from the manufacturer, model, serial number,
  * and interface number...
  */

  if (sern)
  {
    if (printer->iface > 0)
      snprintf(options, sizeof(options), "?serial=%s&interface=%d", sern,
               printer->iface);
    else
      snprintf(options, sizeof(options), "?serial=%s", sern);
  }
  else if (printer->iface > 0)
    snprintf(options, sizeof(options), "?interface=%d", printer->iface);
  else
    options[0] = '\0';

  httpAssembleURIf(HTTP_URI_CODING_ALL, uri, uri_size, "usb", NULL, mfg, 0,
		   "/%s%s", mdl, options);

  cupsFreeOptions(num_values, values);

  return (uri);
}


/*
 * 'open_device()' - Open a connection to the USB printer.
 */

static int				/* O - 0 on success, -1 on error */
open_device(usb_printer_t *printer,	/* I - Printer */
            int           verbose)	/* I - Update connecting-to-device state? */
{
  struct libusb_device_descriptor devdesc;
                                        /* Current device descriptor */
  struct libusb_config_descriptor *confptr = NULL;
                                        /* Pointer to current configuration */
  int	number1 = -1,			/* Configuration/interface/altset */
        number2 = -1,			/* numbers */
        errcode = 0;
  char	current;			/* Current configuration */


 /*
  * Return immediately if we are already connected...
  */

  if (printer->handle)
    return (0);

 /*
  * Try opening the printer...
  */

  if ((errcode = libusb_open(printer->device, &printer->handle)) < 0)
  {
    fprintf(stderr, "DEBUG: Failed to open device, code: %d\n",
	    errcode);
    return (-1);
  }

  printer->usblp_attached = 0;
  printer->reset_after_job = 0;

  if (verbose)
    fputs("STATE: +connecting-to-device\n", stderr);

  if ((errcode = libusb_get_device_descriptor(printer->device, &devdesc)) < 0)
  {
    fprintf(stderr, "DEBUG: Failed to get device descriptor, code: %d\n",
	    errcode);
    goto error;
  }

 /*
  * Get the "usblp" kernel module out of the way. This backend only
  * works without the module attached.
  */

  errcode = libusb_kernel_driver_active(printer->handle, printer->iface);
  if (errcode == 0)
    printer->usblp_attached = 0;
  else if (errcode == 1)
  {
    printer->usblp_attached = 1;
    if ((errcode =
	 libusb_detach_kernel_driver(printer->handle, printer->iface)) < 0)
    {
      fprintf(stderr, "DEBUG: Failed to detach \"usblp\" module from %04x:%04x\n",
	      devdesc.idVendor, devdesc.idProduct);
      goto error;
    }
  }
  else
  {
    printer->usblp_attached = 0;
    fprintf(stderr, "DEBUG: Failed to check whether %04x:%04x has the \"usblp\" kernel module attached\n",
	      devdesc.idVendor, devdesc.idProduct);
    goto error;
  }

 /*
  * Set the desired configuration, but only if it needs changing. Some
  * printers (e.g., Samsung) don't like libusb_set_configuration. It will
  * succeed, but the following print job is sometimes silently lost by the
  * printer.
  */

  if (libusb_control_transfer(printer->handle,
                LIBUSB_REQUEST_TYPE_STANDARD | LIBUSB_ENDPOINT_IN |
		LIBUSB_RECIPIENT_DEVICE,
		8, /* GET_CONFIGURATION */
		0, 0, (unsigned char *)&current, 1, 5000) < 0)
    current = 0;			/* Assume not configured */

  printer->origconf = current;

  if ((errcode = 
       libusb_get_config_descriptor (printer->device, printer->conf, &confptr))
      < 0)
  {
    fprintf(stderr, "DEBUG: Failed to get config descriptor for %04x:%04x\n",
	    devdesc.idVendor, devdesc.idProduct);
    goto error;
  }
  number1 = confptr->bConfigurationValue;

  if (number1 != current)
  {
    fprintf(stderr, "DEBUG: Switching USB device configuration: %d -> %d\n", 
	    current, number1);
    if ((errcode = libusb_set_configuration(printer->handle, number1)) < 0)
    {
     /*
      * If the set fails, chances are that the printer only supports a
      * single configuration.  Technically these printers don't conform to
      * the USB printer specification, but otherwise they'll work...
      */

      if (errcode != LIBUSB_ERROR_BUSY)
        fprintf(stderr, "DEBUG: Failed to set configuration %d for %04x:%04x\n",
		number1, devdesc.idVendor, devdesc.idProduct);
    }
  }

 /*
  * Claim interfaces as needed...
  */

  number1 = confptr->interface[printer->iface].
    altsetting[printer->altset].bInterfaceNumber;

  while ((errcode = libusb_claim_interface(printer->handle, number1)) < 0)
  {
    if (errcode != LIBUSB_ERROR_BUSY)
    {
      fprintf(stderr,
              "DEBUG: Failed to claim interface %d for %04x:%04x: %s\n",
              number1, devdesc.idVendor, devdesc.idProduct, strerror(errno));

      goto error;
    }
  }

 /*
  * Set alternate setting, but only if there is more than one option.  Some
  * printers (e.g., Samsung) don't like usb_set_altinterface.
  */

  if (confptr->interface[printer->iface].num_altsetting > 1)
  {
    number1 = confptr->interface[printer->iface].
                 altsetting[printer->altset].bInterfaceNumber;
    number2 = confptr->interface[printer->iface].
                 altsetting[printer->altset].bAlternateSetting;

    while ((errcode =
	    libusb_set_interface_alt_setting(printer->handle, number1, number2))
	   < 0)
    {
      if (errcode != LIBUSB_ERROR_BUSY)
      {
        fprintf(stderr,
                "DEBUG: Failed to set alternate interface %d for %04x:%04x: "
                "%s\n",
                number2, devdesc.idVendor, devdesc.idProduct, strerror(errno));

	goto error;
      }
    }
  }

  libusb_free_config_descriptor(confptr);

  if (verbose)
    fputs("STATE: -connecting-to-device\n", stderr);

  return (0);

 /*
  * If we get here, there was a hard error...
  */

  error:

  if (verbose)
    fputs("STATE: -connecting-to-device\n", stderr);

  libusb_close(printer->handle);
  printer->handle = NULL;

  return (-1);
}


/*
 * 'print_cb()' - Find a USB printer for printing.
 */

static int				/* O - 0 to continue, 1 to stop (found) */
print_cb(usb_printer_t *printer,	/* I - Printer */
         const char    *device_uri,	/* I - Device URI */
         const char    *device_id,	/* I - IEEE-1284 device ID */
         const void    *data)		/* I - User data (make, model, S/N) */
{
  char	requested_uri[1024],		/* Requested URI */
	*requested_ptr,			/* Pointer into requested URI */
	detected_uri[1024],		/* Detected URI */
	*detected_ptr;			/* Pointer into detected URI */


 /*
  * If we have an exact match, stop now...
  */

  if (!strcmp((char *)data, device_uri))
    return (1);

 /*
  * Work on copies of the URIs...
  */

  strlcpy(requested_uri, (char *)data, sizeof(requested_uri));
  strlcpy(detected_uri, device_uri, sizeof(detected_uri));

 /*
  * libusb-discovered URIs can have an "interface" specification and this
  * never happens for usblp-discovered URIs, so remove the "interface"
  * specification from the URI which we are checking currently. This way a
  * queue for a usblp-discovered printer can now be accessed via libusb.
  *
  * Similarly, strip "?serial=NNN...NNN" as needed.
  */

  if ((requested_ptr = strstr(requested_uri, "?interface=")) == NULL)
    requested_ptr = strstr(requested_uri, "&interface=");
  if ((detected_ptr = strstr(detected_uri, "?interface=")) == NULL)
    detected_ptr = strstr(detected_uri, "&interface=");

  if (!requested_ptr && detected_ptr)
  {
   /*
    * Strip "[?&]interface=nnn" from the detected printer.
    */

    *detected_ptr = '\0';
  }
  else if (requested_ptr && !detected_ptr)
  {
   /*
    * Strip "[?&]interface=nnn" from the requested printer.
    */

    *requested_ptr = '\0';
  }

  if ((requested_ptr = strstr(requested_uri, "?serial=?")) != NULL)
  {
   /*
    * Strip "?serial=?" from the requested printer.  This is a special
    * case, as "?serial=?" means no serial number and not the serial
    * number '?'.  This is not covered by the checks below...
    */

    *requested_ptr = '\0';
  }

  if ((requested_ptr = strstr(requested_uri, "?serial=")) == NULL &&
      (detected_ptr = strstr(detected_uri, "?serial=")) != NULL)
  {
   /*
    * Strip "?serial=nnn" from the detected printer.
    */

    *detected_ptr = '\0';
  }
  else if (requested_ptr && !detected_ptr)
  {
   /*
    * Strip "?serial=nnn" from the requested printer.
    */

    *requested_ptr = '\0';
  }

  return (!strcmp(requested_uri, detected_uri));
}


/*
 * 'printer_class_soft_reset()' - Do the soft reset request specific to printers
 *
 * This soft reset is specific to the printer device class and is much less
 * invasive than the general USB reset libusb_reset_device(). Especially it
 * does never happen that the USB addressing and configuration changes. What
 * is actually done is that all buffers get flushed and the bulk IN and OUT
 * pipes get reset to their default states. This clears all stall conditions.
 * See http://cholla.mmto.org/computers/linux/usb/usbprint11.pdf
 */

static int				/* O - 0 on success, < 0 on error */
printer_class_soft_reset(usb_printer_t *printer) /* I - Printer */
{
  struct libusb_config_descriptor *confptr = NULL;
                                        /* Pointer to current configuration */
  int interface,
      errcode;

  if (libusb_get_config_descriptor(printer->device, printer->conf, &confptr)
      < 0)
    interface = printer->iface;
  else
    interface = confptr->interface[printer->iface].
      altsetting[printer->altset].bInterfaceNumber;
  libusb_free_config_descriptor(confptr);
  if ((errcode = libusb_control_transfer(printer->handle,
					 LIBUSB_REQUEST_TYPE_CLASS |
					 LIBUSB_ENDPOINT_OUT |
					 LIBUSB_RECIPIENT_OTHER,
					 2, 0, interface, NULL, 0, 5000)) < 0)
    errcode = libusb_control_transfer(printer->handle,
				      LIBUSB_REQUEST_TYPE_CLASS |
				      LIBUSB_ENDPOINT_OUT |
				      LIBUSB_RECIPIENT_INTERFACE,
				      2, 0, interface, NULL, 0, 5000);
  return errcode;
}


/*
 * 'quirks()' - Get the known quirks of a given printer model
 */

static unsigned int quirks(int vendor, int product)
{
  int i;

  for (i = 0; quirk_printers[i].vendorId; i++)
  {
    if (vendor == quirk_printers[i].vendorId &&
<<<<<<< HEAD
	(product == 0x0000 || product == quirk_printers[i].productId))
=======
	(quirk_printers[i].productId == 0x0000 ||
	 product == quirk_printers[i].productId))
>>>>>>> 5b06f9f3
      return quirk_printers[i].quirks;
  }
  return 0;
}


/*
 * 'read_thread()' - Thread to read the backchannel data on.
 */

static void *read_thread(void *reference)
{
  unsigned char		readbuffer[512];
  int			rbytes;
  int			readstatus;
  struct timeval	now,
			delay,
			end,
			timeleft;


  (void)reference;

 /*
  * Read frequency: once every 250 milliseconds.
  */

  delay.tv_sec = 0;
  delay.tv_usec = 250000;

  do
  {
   /*
    * Remember when we started so we can throttle the loop after the read
    * call...
    */

    gettimeofday(&now, NULL);

   /*
    * Calculate what 250 milliSeconds are in absolute time...
    */

    timeradd(&now, &delay, &end);

    rbytes     = sizeof(readbuffer);
    readstatus = libusb_bulk_transfer(g.printer->handle,
				      g.printer->read_endp,
				      readbuffer, rbytes,
				      &rbytes, 60000);
    if (readstatus == LIBUSB_SUCCESS && rbytes > 0)
    {
      fprintf(stderr, "DEBUG: Read %d bytes of back-channel data...\n",
              (int)rbytes);
      cupsBackChannelWrite((const char *)readbuffer, rbytes, 1.0);
    }
    else if (readstatus == LIBUSB_ERROR_TIMEOUT)
      fputs("DEBUG: Got USB transaction timeout during read.\n", stderr);
    else if (readstatus == LIBUSB_ERROR_PIPE)
      fputs("DEBUG: Got USB pipe stalled during read.\n", stderr);
    else if (readstatus == LIBUSB_ERROR_INTERRUPTED)
      fputs("DEBUG: Got USB return aborted during read.\n", stderr);

   /*
    * Make sure this loop executes no more than once every 250 miliseconds...
    */

    if ((readstatus != LIBUSB_SUCCESS || rbytes == 0) &&
        (g.wait_eof || !g.read_thread_stop))
    {
      gettimeofday(&now, NULL);
      if (timercmp(&now, &end, <))
      {
	timersub(&end, &now, &timeleft);
	usleep(1000000 * timeleft.tv_sec + timeleft.tv_usec);
      }
    }
  } while (g.wait_eof || !g.read_thread_stop);

 /*
  * Let the main thread know that we have completed the read thread...
  */

  pthread_mutex_lock(&g.read_thread_mutex);
  g.read_thread_done = 1;
  pthread_cond_signal(&g.read_thread_cond);
  pthread_mutex_unlock(&g.read_thread_mutex);

  return (NULL);
}


/*
 * 'sidechannel_thread()' - Handle side-channel requests.
 */

static void*
sidechannel_thread(void *reference)
{
  cups_sc_command_t	command;	/* Request command */
  cups_sc_status_t	status;		/* Request/response status */
  char			data[2048];	/* Request/response data */
  int			datalen;	/* Request/response data size */


  (void)reference;

  do
  {
    datalen = sizeof(data);

    if (cupsSideChannelRead(&command, &status, data, &datalen, 1.0))
    {
      if (status == CUPS_SC_STATUS_TIMEOUT)
	continue;
      else
	break;
    }

    switch (command)
    {
      case CUPS_SC_CMD_SOFT_RESET:	/* Do a soft reset */
	  fputs("DEBUG: CUPS_SC_CMD_SOFT_RESET received from driver...\n",
		stderr);

	  soft_reset();
	  cupsSideChannelWrite(command, CUPS_SC_STATUS_OK, NULL, 0, 1.0);
	  fputs("DEBUG: Returning status CUPS_STATUS_OK with no bytes...\n",
		stderr);
	  break;

      case CUPS_SC_CMD_DRAIN_OUTPUT:	/* Drain all pending output */
	  fputs("DEBUG: CUPS_SC_CMD_DRAIN_OUTPUT received from driver...\n",
		stderr);

	  g.drain_output = 1;
	  break;

      case CUPS_SC_CMD_GET_BIDI:	/* Is the connection bidirectional? */
	  fputs("DEBUG: CUPS_SC_CMD_GET_BIDI received from driver...\n",
		stderr);

	  data[0] = (g.printer->protocol >= 2 ? 1 : 0);
	  cupsSideChannelWrite(command, CUPS_SC_STATUS_OK, data, 1, 1.0);

	  fprintf(stderr,
	          "DEBUG: Returned CUPS_SC_STATUS_OK with 1 byte (%02X)...\n",
		  data[0]);
	  break;

      case CUPS_SC_CMD_GET_DEVICE_ID:	/* Return IEEE-1284 device ID */
	  fputs("DEBUG: CUPS_SC_CMD_GET_DEVICE_ID received from driver...\n",
		stderr);

	  datalen = sizeof(data);
	  if (get_device_id(g.printer, data, sizeof(data)))
	  {
	    status  = CUPS_SC_STATUS_IO_ERROR;
	    datalen = 0;
	  }
	  else
	  {
	    status  = CUPS_SC_STATUS_OK;
	    datalen = strlen(data);
	  }
	  cupsSideChannelWrite(command, CUPS_SC_STATUS_OK, data, datalen, 1.0);

          if (datalen < sizeof(data))
	    data[datalen] = '\0';
	  else
	    data[sizeof(data) - 1] = '\0';

	  fprintf(stderr,
	          "DEBUG: Returning CUPS_SC_STATUS_OK with %d bytes (%s)...\n",
		  datalen, data);
	  break;

      case CUPS_SC_CMD_GET_STATE:	/* Return device state */
	  fputs("DEBUG: CUPS_SC_CMD_GET_STATE received from driver...\n",
		stderr);

	  data[0] = CUPS_SC_STATE_ONLINE;
	  cupsSideChannelWrite(command, CUPS_SC_STATUS_OK, data, 1, 1.0);

	  fprintf(stderr,
	          "DEBUG: Returned CUPS_SC_STATUS_OK with 1 byte (%02X)...\n",
		  data[0]);
	  break;

      case CUPS_SC_CMD_GET_CONNECTED:	/* Return whether device is
					   connected */
	  fputs("DEBUG: CUPS_SC_CMD_GET_CONNECTED received from driver...\n",
		stderr);

	  data[0] = (g.printer->handle ? 1 : 0);
	  cupsSideChannelWrite(command, CUPS_SC_STATUS_OK, data, 1, 1.0);

	  fprintf(stderr,
	          "DEBUG: Returned CUPS_SC_STATUS_OK with 1 byte (%02X)...\n",
		  data[0]);
	  break;

      default:
	  fprintf(stderr, "DEBUG: Unknown side-channel command (%d) received "
			  "from driver...\n", command);

	  cupsSideChannelWrite(command, CUPS_SC_STATUS_NOT_IMPLEMENTED,
			       NULL, 0, 1.0);

	  fputs("DEBUG: Returned CUPS_SC_STATUS_NOT_IMPLEMENTED with no bytes...\n",
		stderr);
	  break;
    }
  }
  while (!g.sidechannel_thread_stop);

  pthread_mutex_lock(&g.sidechannel_thread_mutex);
  g.sidechannel_thread_done = 1;
  pthread_cond_signal(&g.sidechannel_thread_cond);
  pthread_mutex_unlock(&g.sidechannel_thread_mutex);

  return (NULL);
}


/*
 * 'soft_reset()' - Send a soft reset to the device.
 */

static void soft_reset(void)
{
  fd_set	  input_set;		/* Input set for select() */
  struct timeval  tv;			/* Time value */
  char		  buffer[2048];		/* Buffer */
  struct timespec cond_timeout;		/* pthread condition timeout */

 /*
  * Send an abort once a second until the I/O lock is released by the main
  * thread...
  */

  pthread_mutex_lock(&g.readwrite_lock_mutex);
  while (g.readwrite_lock)
  {
    gettimeofday(&tv, NULL);
    cond_timeout.tv_sec  = tv.tv_sec + 1;
    cond_timeout.tv_nsec = tv.tv_usec * 1000;

    while (g.readwrite_lock)
    {
      if (pthread_cond_timedwait(&g.readwrite_lock_cond,
				 &g.readwrite_lock_mutex,
				 &cond_timeout) != 0)
	break;
    }
  }

  g.readwrite_lock = 1;
  pthread_mutex_unlock(&g.readwrite_lock_mutex);

 /*
  * Flush bytes waiting on print_fd...
  */

  g.print_bytes = 0;

  FD_ZERO(&input_set);
  FD_SET(g.print_fd, &input_set);

  tv.tv_sec  = 0;
  tv.tv_usec = 0;

  while (select(g.print_fd+1, &input_set, NULL, NULL, &tv) > 0)
    if (read(g.print_fd, buffer, sizeof(buffer)) <= 0)
      break;

 /*
  * Send the reset...
  */

  printer_class_soft_reset(g.printer);

 /*
  * Release the I/O lock...
  */

  pthread_mutex_lock(&g.readwrite_lock_mutex);
  g.readwrite_lock = 0;
  pthread_cond_signal(&g.readwrite_lock_cond);
  pthread_mutex_unlock(&g.readwrite_lock_mutex);
}


/*
 * End of "$Id: usb-libusb.c 10267 2012-02-12 08:35:28Z mike $".
 */
<|MERGE_RESOLUTION|>--- conflicted
+++ resolved
@@ -1595,12 +1595,8 @@
   for (i = 0; quirk_printers[i].vendorId; i++)
   {
     if (vendor == quirk_printers[i].vendorId &&
-<<<<<<< HEAD
-	(product == 0x0000 || product == quirk_printers[i].productId))
-=======
 	(quirk_printers[i].productId == 0x0000 ||
 	 product == quirk_printers[i].productId))
->>>>>>> 5b06f9f3
       return quirk_printers[i].quirks;
   }
   return 0;
