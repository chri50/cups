/*
 * "$Id: usb-libusb.c 9831 2011-06-14 23:03:29Z mike $"
 *
 *   Libusb interface code for CUPS.
 *
 *   Copyright 2007-2011 by Apple Inc.
 *
 *   These coded instructions, statements, and computer programs are the
 *   property of Apple Inc. and are protected by Federal copyright
 *   law.  Distribution and use rights are outlined in the file "LICENSE.txt"
 *   which should have been included with this file.  If this file is
 *   file is missing or damaged, see the license at "http://www.cups.org/".
 *
 * Contents:
 *
 *   list_devices()    - List the available printers.
 *   print_device()    - Print a file to a USB device.
 *   close_device()    - Close the connection to the USB printer.
 *   find_device()     - Find or enumerate USB printers.
 *   get_device_id()   - Get the IEEE-1284 device ID for the printer.
 *   list_cb()         - List USB printers for discovery.
 *   make_device_uri() - Create a device URI for a USB printer.
 *   open_device()     - Open a connection to the USB printer.
 *   print_cb()        - Find a USB printer for printing.
 *   side_cb()         - Handle side-channel requests.
 */

/*
 * Include necessary headers...
 */

#include <libusb.h>
#include <poll.h>
#include <cups/cups-private.h>

libusb_device           **list;         /* List of connected USB devices */

/*
 * Local types...
 */

typedef struct usb_printer_s		/**** USB Printer Data ****/
{
  struct libusb_device	*device;	/* Device info */
  int			conf,		/* Configuration */
			iface,		/* Interface */
			altset,		/* Alternate setting */
			write_endp,	/* Write endpoint */
                        read_endp,	/* Read endpoint */
                        usblp_attached; /* Is the "usblp" kernel module
					   attached? */
  struct libusb_device_handle *handle;	/* Open handle to device */
} usb_printer_t;

typedef int (*usb_cb_t)(usb_printer_t *, const char *, const char *,
                        const void *);


/*
 * Local functions...
 */

static int		close_device(usb_printer_t *printer);
static usb_printer_t	*find_device(usb_cb_t cb, const void *data);
static int		get_device_id(usb_printer_t *printer, char *buffer,
			              size_t bufsize);
static int		list_cb(usb_printer_t *printer, const char *device_uri,
			        const char *device_id, const void *data);
static char		*make_device_uri(usb_printer_t *printer,
			                 const char *device_id,
					 char *uri, size_t uri_size);
static int		open_device(usb_printer_t *printer, int verbose);
static int		print_cb(usb_printer_t *printer, const char *device_uri,
			         const char *device_id, const void *data);
static ssize_t		side_cb(usb_printer_t *printer, int print_fd);


/*
 * 'list_devices()' - List the available printers.
 */

void
list_devices(void)
{
  fputs("DEBUG: list_devices\n", stderr);
  find_device(list_cb, NULL);
}


/*
 * 'print_device()' - Print a file to a USB device.
 */

int					/* O - Exit status */
print_device(const char *uri,		/* I - Device URI */
             const char *hostname,	/* I - Hostname/manufacturer */
             const char *resource,	/* I - Resource/modelname */
	     char       *options,	/* I - Device options/serial number */
	     int        print_fd,	/* I - File descriptor to print */
	     int        copies,		/* I - Copies to print */
	     int	argc,		/* I - Number of command-line arguments (6 or 7) */
	     char	*argv[])	/* I - Command-line arguments */
{
  usb_printer_t	*printer;		/* Printer */
  int	        bytes,			/* Bytes to read/write */
		transferred,		/* Bytes read/written */
		tbytes;			/* Total bytes written */
  unsigned char	buffer[512];		/* Print data buffer */
  struct sigaction action;		/* Actions for POSIX signals */
  struct pollfd	pfds[2];		/* Poll descriptors */


  fputs("DEBUG: print_device\n", stderr);

 /*
  * Connect to the printer...
  */

  while ((printer = find_device(print_cb, uri)) == NULL)
  {
    _cupsLangPrintFilter(stderr, "INFO",
			 _("Waiting for printer to become available."));
    sleep(5);
  }


 /*
  * If we are printing data from a print driver on stdin, ignore SIGTERM
  * so that the driver can finish out any page data, e.g. to eject the
  * current page.  We only do this for stdin printing as otherwise there
  * is no way to cancel a raw print job...
  */

  if (!print_fd)
  {
    memset(&action, 0, sizeof(action));

    sigemptyset(&action.sa_mask);
    action.sa_handler = SIG_IGN;
    sigaction(SIGTERM, &action, NULL);
  }

  tbytes = 0;

  pfds[0].fd     = print_fd;
  pfds[0].events = POLLIN;
  pfds[1].fd     = CUPS_SC_FD;
  pfds[1].events = POLLIN;

  while (copies > 0 && tbytes >= 0)
  {
    copies --;

    if (print_fd != 0)
    {
      fputs("PAGE: 1 1\n", stderr);
      lseek(print_fd, 0, SEEK_SET);
    }

   /*
    * TODO: Add back-channel support, along with better write error handling.
    */

    while (poll(pfds, 2, -1) > 0)
    {
     /*
      * CUPS STR #3318: USB process hangs on end-of-file, making further
      *                 printing impossible
      *
      * From a strict interpretation of POSIX poll(), POLLHUP should never be
      * set without POLLIN, since POLLIN is the event you request.  That said,
      * it appears that some versions of Linux break this.
      */

      if (pfds[0].revents & (POLLIN | POLLHUP))
      {
	if ((bytes = read(print_fd, buffer, sizeof(buffer))) > 0)
	{
	  if (libusb_bulk_transfer(printer->handle, printer->write_endp, buffer,
				   bytes, &transferred, 3600000) < 0)
	  {
	    _cupsLangPrintFilter(stderr, "ERROR",
			         _("Unable to send data to printer."));
	    tbytes = -1;
	    break;
	  }

	  tbytes += bytes;
	}
	else if (bytes == 0 || (bytes < 0 && errno != EAGAIN && errno != EINTR))
	  break;
      }

      if (pfds[1].revents & (POLLIN | POLLHUP))
      {
        if ((bytes = side_cb(printer, print_fd)) < 0)
	  pfds[1].events = 0;		/* Filter has gone away... */
	else
          tbytes += bytes;
      }
    }
  }

 /*
  * Close our connection and return...
  */

  close_device(printer);

 /*
  * Clean up ....
  */

  libusb_free_device_list(list, 1);
  libusb_exit(NULL);

  return (CUPS_BACKEND_OK);
}


/*
 * 'close_device()' - Close the connection to the USB printer.
 */

static int				/* I - 0 on success, -1 on failure */
close_device(usb_printer_t *printer)	/* I - Printer */
{
  struct libusb_device_descriptor devdesc;
                                        /* Current device descriptor */
  struct libusb_config_descriptor *confptr;
                                        /* Pointer to current configuration */

  if (printer->handle)
  {
   /*
    * Release interfaces before closing so that we know all data is written
    * to the device...
    */

    libusb_get_device_descriptor (printer->device, &devdesc);
    libusb_get_config_descriptor (printer->device, printer->conf, &confptr);
    int number = confptr->interface[printer->iface].
      altsetting[printer->altset].bInterfaceNumber;
    libusb_release_interface(printer->handle, number);
    if (number != 0)
      libusb_release_interface(printer->handle, 0);

   /*
    * Re-attach "usblp" kernel module if it was attached before using this
    * device
    */
    if (printer->usblp_attached == 1)
      if (libusb_attach_kernel_driver(printer->handle, printer->iface) < 0)
	fprintf(stderr, "DEBUG: Failed to re-attach \"usblp\" kernel module to %04x:%04x\n",
		devdesc.idVendor, devdesc.idProduct);

    libusb_free_config_descriptor(confptr);

   /*
    * Close the interface and return...
    */

    libusb_close(printer->handle);
    printer->handle = NULL;
  }

  return (0);
}


/*
 * 'find_device()' - Find or enumerate USB printers.
 */

static usb_printer_t *			/* O - Found printer */
find_device(usb_cb_t   cb,		/* I - Callback function */
            const void *data)		/* I - User data for callback */
{
  libusb_device         **list;         /* List of connected USB devices */
  libusb_device         *device = NULL;	/* Current device */
  struct libusb_device_descriptor devdesc;
                                        /* Current device descriptor */
  struct libusb_config_descriptor *confptr = NULL;
                                        /* Pointer to current configuration */
  const struct libusb_interface *ifaceptr = NULL;
                                        /* Pointer to current interface */
  const struct libusb_interface_descriptor *altptr = NULL;
					/* Pointer to current alternate setting */
  const struct libusb_endpoint_descriptor *endpptr = NULL;
					/* Pointer to current endpoint */
  ssize_t               numdevs,        /* number of connected devices */
                        i = 0;
  uint8_t		conf,		/* Current configuration */
			iface,		/* Current interface */
			altset,		/* Current alternate setting */
			protocol,	/* Current protocol */
			endp,		/* Current endpoint */
			read_endp,	/* Current read endpoint */
			write_endp;	/* Current write endpoint */
  char			device_id[1024],/* IEEE-1284 device ID */
			device_uri[1024];
					/* Device URI */
  static usb_printer_t	printer;	/* Current printer */


 /*
  * Initialize libusb...
  */

  libusb_init(NULL);
  numdevs = libusb_get_device_list(NULL, &list);
  fprintf(stderr, "DEBUG: libusb_get_device_list=%d\n", (int)numdevs);

 /*
  * Then loop through the devices it found...
  */

  if (numdevs > 0)
    for (i = 0; i < numdevs; i++)
    {
      device = list[i];

     /*
      * Ignore devices with no configuration data and anything that is not
      * a printer...
      */

      libusb_get_device_descriptor (device, &devdesc);

      if (!devdesc.bNumConfigurations || !devdesc.idVendor ||
          !devdesc.idProduct)
	continue;

      for (conf = 0; conf < devdesc.bNumConfigurations; conf ++)
      {
	if (libusb_get_config_descriptor (device, conf, &confptr) < 0)
	  continue;
        for (iface = 0, ifaceptr = confptr->interface;
	     iface < confptr->bNumInterfaces;
	     iface ++, ifaceptr ++)
        {
	 /*
	  * Some printers offer multiple interfaces...
	  */

          protocol   = 0;

	  for (altset = 0, altptr = ifaceptr->altsetting;
	       altset < ifaceptr->num_altsetting;
	       altset ++, altptr ++)
          {
	   /*
	    * Currently we only support unidirectional and bidirectional
	    * printers.  Future versions of this code will support the
	    * 1284.4 (packet mode) protocol as well.
	    */

	    if (altptr->bInterfaceClass != LIBUSB_CLASS_PRINTER ||
	        altptr->bInterfaceSubClass != 1 ||
		(altptr->bInterfaceProtocol != 1 &&	/* Unidirectional */
		 altptr->bInterfaceProtocol != 2) ||	/* Bidirectional */
		altptr->bInterfaceProtocol < protocol)
	      continue;

	    read_endp  = -1;
	    write_endp = -1;

	    for (endp = 0, endpptr = altptr->endpoint;
	         endp < altptr->bNumEndpoints;
		 endp ++, endpptr ++)
              if ((endpptr->bmAttributes & LIBUSB_TRANSFER_TYPE_MASK) ==
	              LIBUSB_TRANSFER_TYPE_BULK)
	      {
	        if (endpptr->bEndpointAddress & LIBUSB_ENDPOINT_DIR_MASK)
		  read_endp = endp;
		else
		  write_endp = endp;
	      }

            if (write_endp >= 0)
	    {
	     /*
	      * Save the best match so far...
	      */

              protocol           = altptr->bInterfaceProtocol;
	      printer.altset     = altset;
	      printer.write_endp = write_endp;
	      printer.read_endp  = read_endp;
	    }
	  }

	  if (protocol > 0)
	  {
	    printer.device = device;
	    printer.conf   = conf;
	    printer.iface  = iface;
	    printer.handle = NULL;

            if (!open_device(&printer, data != NULL))
	    {
	      get_device_id(&printer, device_id, sizeof(device_id));
	      make_device_uri(&printer, device_id, device_uri,
			      sizeof(device_uri));

	      if ((*cb)(&printer, device_uri, device_id, data))
	      {
		printer.read_endp  = confptr->interface[printer.iface].
					   altsetting[printer.altset].
					   endpoint[printer.read_endp].
					   bEndpointAddress;
		printer.write_endp = confptr->interface[printer.iface].
					   altsetting[printer.altset].
					   endpoint[printer.write_endp].
					   bEndpointAddress;
		return (&printer);
              }

              close_device(&printer);
	    }
	  }
	}
	libusb_free_config_descriptor(confptr);
      }
    }

 /*
  * If we get this far without returning, then we haven't found a printer
  * to print to...
  */

 /*
  * Clean up ....
  */

  libusb_free_device_list(list, 1);
  libusb_exit(NULL);

  return (NULL);
}


/*
 * 'get_device_id()' - Get the IEEE-1284 device ID for the printer.
 */

static int				/* O - 0 on success, -1 on error */
get_device_id(usb_printer_t *printer,	/* I - Printer */
              char          *buffer,	/* I - String buffer */
              size_t        bufsize)	/* I - Number of bytes in buffer */
{
  int	length;				/* Length of device ID */


  if (libusb_control_transfer(printer->handle,
			      LIBUSB_REQUEST_TYPE_CLASS | LIBUSB_ENDPOINT_IN |
			      LIBUSB_RECIPIENT_INTERFACE,
			      0, printer->conf,
			      (printer->iface << 8) | printer->altset,
			      (unsigned char *)buffer, bufsize, 5000) < 0)
  {
    *buffer = '\0';
    return (-1);
  }

 /*
  * Extract the length of the device ID string from the first two
  * bytes.  The 1284 spec says the length is stored MSB first...
  */

  length = (((unsigned)buffer[0] & 255) << 8) +
	   ((unsigned)buffer[1] & 255);

 /*
  * Check to see if the length is larger than our buffer; first
  * assume that the vendor incorrectly implemented the 1284 spec,
  * and then limit the length to the size of our buffer...
  * Consider a length < 14 as too short, as the minimum valid device
  * ID ("MFG:x;MDL:y;") is 12 bytes long and so we have at least 14
  * bytes with the two length bytes...
  * Especially the length in the memmove() call cannot get negative then,
  * causing the backend to segfault.
  */

  if ((length > bufsize) || (length < 14))
    length = (((unsigned)buffer[1] & 255) << 8) +
	     ((unsigned)buffer[0] & 255);

  if (length > bufsize)
    length = bufsize;

  if (length < 14)
  {
    *buffer = '\0';
    return (-1);
  }

  length -= 2;

 /*
  * Copy the device ID text to the beginning of the buffer and
  * nul-terminate.
  */

  memmove(buffer, buffer + 2, length);
  buffer[length] = '\0';

  return (0);
}


/*
 * 'list_cb()' - List USB printers for discovery.
 */

static int				/* O - 0 to continue, 1 to stop */
list_cb(usb_printer_t *printer,		/* I - Printer */
        const char    *device_uri,	/* I - Device URI */
        const char    *device_id,	/* I - IEEE-1284 device ID */
        const void    *data)		/* I - User data (not used) */
{
  char	make_model[1024];		/* Make and model */


 /*
  * Get the device URI and make/model strings...
  */

  backendGetMakeModel(device_id, make_model, sizeof(make_model));

 /*
  * Report the printer...
  */

  cupsBackendReport("direct", device_uri, make_model, make_model, device_id,
                    NULL);

 /*
  * Keep going...
  */

  return (0);
}


/*
 * 'make_device_uri()' - Create a device URI for a USB printer.
 */

static char *				/* O - Device URI */
make_device_uri(
    usb_printer_t *printer,		/* I - Printer */
    const char    *device_id,		/* I - IEEE-1284 device ID */
    char          *uri,			/* I - Device URI buffer */
    size_t        uri_size)		/* I - Size of device URI buffer */
{
  struct libusb_device_descriptor devdesc;
                                        /* Current device descriptor */
  char		options[1024];		/* Device URI options */
  int		num_values;		/* Number of 1284 parameters */
  cups_option_t	*values;		/* 1284 parameters */
  const char	*mfg,			/* Manufacturer */
		*mdl,			/* Model */
		*des = NULL,		/* Description */
		*sern;			/* Serial number */
  size_t	mfglen;			/* Length of manufacturer string */
  char		tempmfg[256],		/* Temporary manufacturer string */
		tempsern[256],		/* Temporary serial number string */
		*tempptr;		/* Pointer into temp string */


 /*
  * Get the make, model, and serial numbers...
  */

  num_values = _cupsGet1284Values(device_id, &values);

  if ((sern = cupsGetOption("SERIALNUMBER", num_values, values)) == NULL)
    if ((sern = cupsGetOption("SERN", num_values, values)) == NULL)
      if ((sern = cupsGetOption("SN", num_values, values)) == NULL &&
	  ((libusb_get_device_descriptor (printer->device, &devdesc) >= 0) &&
	   devdesc.iSerialNumber))
      {
       /*
        * Try getting the serial number from the device itself...
	*/

        int length =
	  libusb_get_string_descriptor_ascii(printer->handle,
					     devdesc.iSerialNumber,
					     (unsigned char *)tempsern,
					     sizeof(tempsern) - 1);
        if (length > 0)
	{
	  tempsern[length] = '\0';
	  sern             = tempsern;
	}
      }

  if ((mfg = cupsGetOption("MANUFACTURER", num_values, values)) == NULL)
    mfg = cupsGetOption("MFG", num_values, values);

  if ((mdl = cupsGetOption("MODEL", num_values, values)) == NULL)
    mdl = cupsGetOption("MDL", num_values, values);

#ifdef __APPLE__
 /*
  * To maintain compatibility with the original IOKit-based backend on Mac OS X,
  * don't map manufacturer names...
  */

  if (!mfg)

#else
 /*
  * To maintain compatibility with the original character device backend on
  * Linux and *BSD, map manufacturer names...
  */

  if (mfg)
  {
    if (!_cups_strcasecmp(mfg, "Hewlett-Packard"))
      mfg = "HP";
    else if (!_cups_strcasecmp(mfg, "Lexmark International"))
      mfg = "Lexmark";
  }
  else
#endif /* __APPLE__ */
  {
   /*
    * No manufacturer?  Use the model string or description...
    */

    if (mdl)
      _ppdNormalizeMakeAndModel(mdl, tempmfg, sizeof(tempmfg));
    else if ((des = cupsGetOption("DESCRIPTION", num_values, values)) != NULL ||
             (des = cupsGetOption("DES", num_values, values)) != NULL)
      _ppdNormalizeMakeAndModel(des, tempmfg, sizeof(tempmfg));
    else
      strlcpy(tempmfg, "Unknown", sizeof(tempmfg));

    if ((tempptr = strchr(tempmfg, ' ')) != NULL)
      *tempptr = '\0';

    mfg = tempmfg;
  }

  if (!mdl)
  {
   /*
    * No model?  Use description...
    */
    if (des)
      mdl = des; /* We remove the manufacturer name below */
    else if (!strncasecmp(mfg, "Unknown", 7))
      mdl = "Model";
    else
      mdl = "Unknown Model";
  }

  mfglen = strlen(mfg);

  if (!strncasecmp(mdl, mfg, mfglen) && _cups_isspace(mdl[mfglen]))
  {
    mdl += mfglen + 1;

    while (_cups_isspace(*mdl))
      mdl ++;
  }

 /*
  * Generate the device URI from the manufacturer, model, serial number,
  * and interface number...
  */

  if (sern)
  {
    if (printer->iface > 0)
      snprintf(options, sizeof(options), "?serial=%s&interface=%d", sern,
               printer->iface);
    else
      snprintf(options, sizeof(options), "?serial=%s", sern);
  }
  else if (printer->iface > 0)
    snprintf(options, sizeof(options), "?interface=%d", printer->iface);
  else
    options[0] = '\0';

  httpAssembleURIf(HTTP_URI_CODING_ALL, uri, uri_size, "usb", NULL, mfg, 0,
		   "/%s%s", mdl, options);

  cupsFreeOptions(num_values, values);

  return (uri);
}


/*
 * 'open_device()' - Open a connection to the USB printer.
 */

static int				/* O - 0 on success, -1 on error */
open_device(usb_printer_t *printer,	/* I - Printer */
            int           verbose)	/* I - Update connecting-to-device state? */
{
<<<<<<< HEAD
  int	number;				/* Configuration/interface/altset numbers */
=======
  struct libusb_device_descriptor devdesc;
                                        /* Current device descriptor */
  struct libusb_config_descriptor *confptr = NULL;
                                        /* Pointer to current configuration */
  int	number1 = -1,			/* Configuration/interface/altset */
        number2 = -1,			/* numbers */
        errcode = 0;
>>>>>>> 0dddbe38
  char current_bConfiguration;


 /*
  * Return immediately if we are already connected...
  */

  if (printer->handle)
    return (0);

 /*
  * Try opening the printer...
  */

  if (libusb_open(printer->device, &printer->handle) < 0)
    return (-1);


  if (verbose)
    fputs("STATE: +connecting-to-device\n", stderr);

 /*
  * Set the desired configuration, but only if it needs changing. Some
<<<<<<< HEAD
  * printers (e.g., Samsung) don't like usb_set_configuration. It will succeed,
  * but the following print job is sometimes silently lost by the printer.
  */
  if (usb_control_msg(printer->handle,
                USB_TYPE_STANDARD | USB_ENDPOINT_IN | USB_RECIP_DEVICE,
                8, /* GET_CONFIGURATION */
                0, 0, &current_bConfiguration, 1, 5000) != 1)
  {
    current_bConfiguration = 0;   /* Failed. Assume not configured */
  }
    
  number = printer->device->config[printer->conf].bConfigurationValue;
  if (number != current_bConfiguration)
  {

    if (usb_set_configuration(printer->handle, number) < 0)
=======
  * printers (e.g., Samsung) don't like libusb_set_configuration. It will
  * succeed, but the following print job is sometimes silently lost by the
  * printer.
  */
  if (libusb_control_transfer(printer->handle,
                LIBUSB_REQUEST_TYPE_STANDARD | LIBUSB_ENDPOINT_IN |
		LIBUSB_RECIPIENT_DEVICE,
                8, /* GET_CONFIGURATION */
		0, 0, (unsigned char *)&current_bConfiguration, 1, 5000) < 0)
  {
    current_bConfiguration = 0;   /* Failed. Assume not configured */
  }

  libusb_get_device_descriptor (printer->device, &devdesc);
  libusb_get_config_descriptor (printer->device, printer->conf, &confptr);
  number1 = confptr->bConfigurationValue;

  if (number1 != current_bConfiguration)
  {

    if ((errcode = libusb_set_configuration(printer->handle, number1)) < 0)
>>>>>>> 0dddbe38
    {
     /*
      * If the set fails, chances are that the printer only supports a
      * single configuration.  Technically these printers don't conform to
      * the USB printer specification, but otherwise they'll work...
      */

<<<<<<< HEAD
      if (errno != EBUSY)
        fprintf(stderr, "DEBUG: Failed to set configuration %d for %04x:%04x\n",
                number, printer->device->descriptor.idVendor,
	        printer->device->descriptor.idProduct);
    }
=======
      if (errcode != LIBUSB_ERROR_BUSY)
        fprintf(stderr, "DEBUG: Failed to set configuration %d for %04x:%04x\n",
                number1, devdesc.idVendor, devdesc.idProduct);
    }
  }

 /*
  * Get the "usblp" kernel module out of the way. This backend only
  * works without the module attached.
  */

  errcode = libusb_kernel_driver_active(printer->handle, printer->iface);
  if (errcode == 0)
    printer->usblp_attached = 0;
  else if (errcode == 1)
  {
    printer->usblp_attached = 1;
    if ((errcode =
	 libusb_detach_kernel_driver(printer->handle, printer->iface)) < 0)
    {
      fprintf(stderr, "DEBUG: Failed to detach \"usblp\" module from %04x:%04x\n",
	      devdesc.idVendor, devdesc.idProduct);
      goto error;
    }
  }
  else
  {
    printer->usblp_attached = 0;
    fprintf(stderr, "DEBUG: Failed to check whether %04x:%04x has the \"usblp\" kernel module attached\n",
	      devdesc.idVendor, devdesc.idProduct);
    goto error;
>>>>>>> 0dddbe38
  }

 /*
  * Claim interfaces as needed...
  */

  number1 = confptr->interface[printer->iface].
    altsetting[printer->altset].bInterfaceNumber;

  while ((errcode = libusb_claim_interface(printer->handle, number1)) < 0)
  {
    if (errcode != LIBUSB_ERROR_BUSY)
      fprintf(stderr, "DEBUG: Failed to claim interface %d for %04x:%04x: %s\n",
              number1, devdesc.idVendor, devdesc.idProduct, strerror(errno));

    goto error;
  }

#if 0 /* STR #3801: Claiming interface 0 causes problems with some printers */
  if (number1 != 0)
    while ((errcode = libusb_claim_interface(printer->handle, 0)) < 0)
    {
      if (errcode != LIBUSB_ERROR_BUSY)
	fprintf(stderr, "DEBUG: Failed to claim interface 0 for %04x:%04x: %s\n",
		devdesc.idVendor, devdesc.idProduct, strerror(errno));

      goto error;
    }
#endif /* 0 */

 /*
  * Set alternate setting, but only if there is more than one option.
  * Some printers (e.g., Samsung) don't like usb_set_altinterface.
  */
<<<<<<< HEAD
  if (printer->device->config[printer->conf].interface[printer->iface].
          num_altsetting > 1)
  {
    number = printer->device->config[printer->conf].interface[printer->iface].
                 altsetting[printer->altset].bAlternateSetting;
    while (usb_set_altinterface(printer->handle, number) < 0)
    {
      if (errno != EBUSY)
        fprintf(stderr,
                "DEBUG: Failed to set alternate interface %d for %04x:%04x: %s\n",
                number, printer->device->descriptor.idVendor,
	        printer->device->descriptor.idProduct, strerror(errno));
=======
  if (confptr->interface[printer->iface].num_altsetting > 1)
  {
    number1 = confptr->interface[printer->iface].
                 altsetting[printer->altset].bInterfaceNumber;
    number2 = confptr->interface[printer->iface].
                 altsetting[printer->altset].bAlternateSetting;
    while ((errcode =
	    libusb_set_interface_alt_setting(printer->handle, number1, number2))
	   < 0)
    {
      if (errcode != LIBUSB_ERROR_BUSY)
        fprintf(stderr,
                "DEBUG: Failed to set alternate interface %d for %04x:%04x: %s\n",
                number2, devdesc.idVendor, devdesc.idProduct, strerror(errno));
>>>>>>> 0dddbe38

      goto error;
    }
  }

  libusb_free_config_descriptor(confptr);

  if (verbose)
    fputs("STATE: -connecting-to-device\n", stderr);

  return (0);

 /*
  * If we get here, there was a hard error...
  */

  error:

  if (verbose)
    fputs("STATE: -connecting-to-device\n", stderr);

  libusb_close(printer->handle);
  printer->handle = NULL;

  return (-1);
}


/*
 * 'print_cb()' - Find a USB printer for printing.
 */

static int				/* O - 0 to continue, 1 to stop (found) */
print_cb(usb_printer_t *printer,	/* I - Printer */
         const char    *device_uri,	/* I - Device URI */
         const char    *device_id,	/* I - IEEE-1284 device ID */
         const void    *data)		/* I - User data (make, model, S/N) */
{
  char	requested_uri[1024],		/* Requested URI */
	*requested_ptr,			/* Pointer into requested URI */
	detected_uri[1024],		/* Detected URI */
	*detected_ptr;			/* Pointer into detected URI */


 /*
  * If we have an exact match, stop now...
  */

  if (!strcmp((char *)data, device_uri))
    return (1);

 /*
  * Work on copies of the URIs...
  */

  strlcpy(requested_uri, (char *)data, sizeof(requested_uri));
  strlcpy(detected_uri, device_uri, sizeof(detected_uri));

 /*
  * libusb-discovered URIs can have an "interface" specification and this
  * never happens for usblp-discovered URIs, so remove the "interface"
  * specification from the URI which we are checking currently. This way a
  * queue for a usblp-discovered printer can now be accessed via libusb.
  *
  * Similarly, strip "?serial=NNN...NNN" as needed.
  */

  if ((requested_ptr = strstr(requested_uri, "?interface=")) == NULL)
    requested_ptr = strstr(requested_uri, "&interface=");
  if ((detected_ptr = strstr(detected_uri, "?interface=")) == NULL)
    detected_ptr = strstr(detected_uri, "&interface=");

  if (!requested_ptr && detected_ptr)
  {
   /*
    * Strip "[?&]interface=nnn" from the detected printer.
    */

    *detected_ptr = '\0';
  }
  else if (requested_ptr && !detected_ptr)
  {
   /*
    * Strip "[?&]interface=nnn" from the requested printer.
    */

    *requested_ptr = '\0';
  }

  if ((requested_ptr = strstr(requested_uri, "?serial=?")) != NULL)
  {
   /*
    * Strip "?serial=?" from the requested printer.  This is a special
    * case, as "?serial=?" means no serial number and not the serial
    * number '?'.  This is not covered by the checks below...
    */

    *requested_ptr = '\0';
  }

  if ((requested_ptr = strstr(requested_uri, "?serial=")) == NULL &&
      (detected_ptr = strstr(detected_uri, "?serial=")) != NULL)
  {
   /*
    * Strip "?serial=nnn" from the detected printer.
    */

    *detected_ptr = '\0';
  }
  else if (requested_ptr && !detected_ptr)
  {
   /*
    * Strip "?serial=nnn" from the requested printer.
    */

    *requested_ptr = '\0';
  }

  return (!strcmp(requested_uri, detected_uri));
}


/*
 * 'side_cb()' - Handle side-channel requests.
 */

static ssize_t				/* O - Number of bytes written */
side_cb(usb_printer_t *printer,		/* I - Printer */
        int           print_fd)		/* I - File to print */
{
  int		        bytes,		/* Bytes read/written */
                        transferred,
			tbytes;		/* Total bytes written */
  unsigned char		buffer[512];	/* Print data buffer */
  struct pollfd		pfd;		/* Poll descriptor */
  cups_sc_command_t	command;	/* Request command */
  cups_sc_status_t	status;		/* Request/response status */
  char			data[2048];	/* Request/response data */
  int			datalen;	/* Request/response data size */


  tbytes  = 0;
  datalen = sizeof(data);

  if (cupsSideChannelRead(&command, &status, data, &datalen, 1.0))
    return (-1);

  switch (command)
  {
    case CUPS_SC_CMD_DRAIN_OUTPUT :
	pfd.fd     = print_fd;
	pfd.events = POLLIN;

	while (poll(&pfd, 1, 1000) > 0)
	{
	  if ((bytes = read(print_fd, buffer, sizeof(buffer))) > 0)
	  {
	    while (libusb_bulk_transfer(printer->handle, printer->write_endp,
					buffer,
					bytes, &transferred, 5000) < 0)
	    {
	      _cupsLangPrintFilter(stderr, "ERROR",
			           _("Unable to send data to printer."));
	      tbytes = -1;
	      break;
	    }

	    tbytes += bytes;
	  }
	  else if (bytes < 0 && errno != EAGAIN && errno != EINTR)
	    break;
        }

        if (tbytes < 0)
	  status = CUPS_SC_STATUS_IO_ERROR;
	else
	  status = CUPS_SC_STATUS_OK;

	datalen = 0;
        break;

    case CUPS_SC_CMD_GET_BIDI :
	status  = CUPS_SC_STATUS_OK;
        data[0] = 0;			/* TODO: Change to 1 when read supported */
        datalen = 1;
        break;

    case CUPS_SC_CMD_GET_DEVICE_ID :
	if (get_device_id(printer, data, sizeof(data)))
        {
	  status  = CUPS_SC_STATUS_IO_ERROR;
	  datalen = 0;
	}
	else
        {
	  status  = CUPS_SC_STATUS_OK;
	  datalen = strlen(data);
	}
        break;

    default :
        status  = CUPS_SC_STATUS_NOT_IMPLEMENTED;
	datalen = 0;
	break;
  }

  cupsSideChannelWrite(command, status, data, datalen, 1.0);

  return (tbytes);
}


/*
 * End of "$Id: usb-libusb.c 9831 2011-06-14 23:03:29Z mike $".
 */
<|MERGE_RESOLUTION|>--- conflicted
+++ resolved
@@ -703,9 +703,6 @@
 open_device(usb_printer_t *printer,	/* I - Printer */
             int           verbose)	/* I - Update connecting-to-device state? */
 {
-<<<<<<< HEAD
-  int	number;				/* Configuration/interface/altset numbers */
-=======
   struct libusb_device_descriptor devdesc;
                                         /* Current device descriptor */
   struct libusb_config_descriptor *confptr = NULL;
@@ -713,7 +710,6 @@
   int	number1 = -1,			/* Configuration/interface/altset */
         number2 = -1,			/* numbers */
         errcode = 0;
->>>>>>> 0dddbe38
   char current_bConfiguration;
 
 
@@ -737,24 +733,6 @@
 
  /*
   * Set the desired configuration, but only if it needs changing. Some
-<<<<<<< HEAD
-  * printers (e.g., Samsung) don't like usb_set_configuration. It will succeed,
-  * but the following print job is sometimes silently lost by the printer.
-  */
-  if (usb_control_msg(printer->handle,
-                USB_TYPE_STANDARD | USB_ENDPOINT_IN | USB_RECIP_DEVICE,
-                8, /* GET_CONFIGURATION */
-                0, 0, &current_bConfiguration, 1, 5000) != 1)
-  {
-    current_bConfiguration = 0;   /* Failed. Assume not configured */
-  }
-    
-  number = printer->device->config[printer->conf].bConfigurationValue;
-  if (number != current_bConfiguration)
-  {
-
-    if (usb_set_configuration(printer->handle, number) < 0)
-=======
   * printers (e.g., Samsung) don't like libusb_set_configuration. It will
   * succeed, but the following print job is sometimes silently lost by the
   * printer.
@@ -776,7 +754,6 @@
   {
 
     if ((errcode = libusb_set_configuration(printer->handle, number1)) < 0)
->>>>>>> 0dddbe38
     {
      /*
       * If the set fails, chances are that the printer only supports a
@@ -784,13 +761,6 @@
       * the USB printer specification, but otherwise they'll work...
       */
 
-<<<<<<< HEAD
-      if (errno != EBUSY)
-        fprintf(stderr, "DEBUG: Failed to set configuration %d for %04x:%04x\n",
-                number, printer->device->descriptor.idVendor,
-	        printer->device->descriptor.idProduct);
-    }
-=======
       if (errcode != LIBUSB_ERROR_BUSY)
         fprintf(stderr, "DEBUG: Failed to set configuration %d for %04x:%04x\n",
                 number1, devdesc.idVendor, devdesc.idProduct);
@@ -822,7 +792,6 @@
     fprintf(stderr, "DEBUG: Failed to check whether %04x:%04x has the \"usblp\" kernel module attached\n",
 	      devdesc.idVendor, devdesc.idProduct);
     goto error;
->>>>>>> 0dddbe38
   }
 
  /*
@@ -857,20 +826,6 @@
   * Set alternate setting, but only if there is more than one option.
   * Some printers (e.g., Samsung) don't like usb_set_altinterface.
   */
-<<<<<<< HEAD
-  if (printer->device->config[printer->conf].interface[printer->iface].
-          num_altsetting > 1)
-  {
-    number = printer->device->config[printer->conf].interface[printer->iface].
-                 altsetting[printer->altset].bAlternateSetting;
-    while (usb_set_altinterface(printer->handle, number) < 0)
-    {
-      if (errno != EBUSY)
-        fprintf(stderr,
-                "DEBUG: Failed to set alternate interface %d for %04x:%04x: %s\n",
-                number, printer->device->descriptor.idVendor,
-	        printer->device->descriptor.idProduct, strerror(errno));
-=======
   if (confptr->interface[printer->iface].num_altsetting > 1)
   {
     number1 = confptr->interface[printer->iface].
@@ -885,7 +840,6 @@
         fprintf(stderr,
                 "DEBUG: Failed to set alternate interface %d for %04x:%04x: %s\n",
                 number2, devdesc.idVendor, devdesc.idProduct, strerror(errno));
->>>>>>> 0dddbe38
 
       goto error;
     }
