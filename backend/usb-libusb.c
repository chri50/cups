/*
 * "$Id: usb-libusb.c 10908 2013-03-14 14:31:07Z mike $"
 *
 *   LIBUSB interface code for CUPS.
 *
 *   Copyright 2007-2013 by Apple Inc.
 *
 *   These coded instructions, statements, and computer programs are the
 *   property of Apple Inc. and are protected by Federal copyright
 *   law.  Distribution and use rights are outlined in the file "LICENSE.txt"
 *   which should have been included with this file.  If this file is
 *   file is missing or damaged, see the license at "http://www.cups.org/".
 *
 * Contents:
 *
 *   list_devices()	  - List the available printers.
 *   print_device()	  - Print a file to a USB device.
 *   close_device()	  - Close the connection to the USB printer.
 *   find_device()	  - Find or enumerate USB printers.
 *   get_device_id()	  - Get the IEEE-1284 device ID for the printer.
 *   list_cb()		  - List USB printers for discovery.
 *   make_device_uri()	  - Create a device URI for a USB printer.
 *   open_device()	  - Open a connection to the USB printer.
 *   print_cb() 	  - Find a USB printer for printing.
 *   printer_class_soft_reset()' - Do the soft reset request specific to
 *                          printers
 *   quirks()	 	  - Get the known quirks of a given printer model
 *   read_thread()	  - Thread to read the backchannel data on.
 *   sidechannel_thread() - Handle side-channel requests.
 *   soft_reset()	  - Send a soft reset to the device.
 */

/*
 * Include necessary headers...
 */

#include <libusb.h>
#include <cups/cups-private.h>
#include <pthread.h>
#include <sys/select.h>
#include <sys/types.h>
#include <sys/stat.h>
#include <sys/time.h>
#include <unistd.h>


/*
 * WAIT_EOF_DELAY is number of seconds we'll wait for responses from
 * the printer after we've finished sending all the data
 */

#define WAIT_EOF			0
#define WAIT_EOF_DELAY			7
#define WAIT_SIDE_DELAY			3
#define DEFAULT_TIMEOUT			5000L


/*
 * Local types...
 */

typedef struct usb_printer_s		/**** USB Printer Data ****/
{
  struct libusb_device	*device;	/* Device info */
  int			conf,		/* Configuration */
			origconf,	/* Original configuration */
			iface,		/* Interface */
			altset,		/* Alternate setting */
			write_endp,	/* Write endpoint */
			read_endp,	/* Read endpoint */
			protocol,	/* Protocol: 1 = Uni-di, 2 = Bi-di. */
			usblp_attached,	/* "usblp" kernel module attached? */
			reset_after_job; /* Set to 1 by print_device() */
  unsigned int		quirks;		/* Quirks flags */
  struct libusb_device_handle *handle;	/* Open handle to device */
} usb_printer_t;

typedef int (*usb_cb_t)(usb_printer_t *, const char *, const char *,
                        const void *);

typedef struct usb_globals_s
{
  usb_printer_t		*printer;	/* Printer */

  pthread_mutex_t	read_thread_mutex;
  pthread_cond_t	read_thread_cond;
  int			read_thread_stop;
  int			read_thread_done;

  pthread_mutex_t	readwrite_lock_mutex;
  pthread_cond_t	readwrite_lock_cond;
  int			readwrite_lock;

  int			print_fd;	/* File descriptor to print */
  ssize_t		print_bytes;	/* Print bytes read */

  int			wait_eof;
  int			drain_output;	/* Drain all pending output */
  int			bidi_flag;	/* 0=unidirectional, 1=bidirectional */

  pthread_mutex_t	sidechannel_thread_mutex;
  pthread_cond_t	sidechannel_thread_cond;
  int			sidechannel_thread_stop;
  int			sidechannel_thread_done;
} usb_globals_t;

/*
 * Quirks: various printer quirks are handled by this table & its flags.
 *
 * This is copied from the usblp kernel module. So we can easily copy and paste
 * new quirks from the module.
 */

struct quirk_printer_struct {
	int vendorId;
	int productId;
	unsigned int quirks;
};

#define USBLP_QUIRK_BIDIR	0x1	/* reports bidir but requires
					   unidirectional mode (no INs/reads) */
#define USBLP_QUIRK_USB_INIT	0x2	/* needs vendor USB init string */
#define USBLP_QUIRK_BAD_CLASS	0x4	/* descriptor uses vendor-specific
					   Class or SubClass */
#define USBLP_QUIRK_BLACKLIST	0x8	/* these printers do not conform to the USB print spec */
#define USBLP_QUIRK_RESET	0x4000	/* After printing do a reset
					   for clean-up */
#define USBLP_QUIRK_NO_REATTACH	0x8000	/* After printing we cannot re-attach
					   the usblp kernel module */

static const struct quirk_printer_struct quirk_printers[] = {
	{ 0x03f0, 0x0004, USBLP_QUIRK_BIDIR }, /* HP DeskJet 895C */
	{ 0x03f0, 0x0104, USBLP_QUIRK_BIDIR }, /* HP DeskJet 880C */
	{ 0x03f0, 0x0204, USBLP_QUIRK_BIDIR }, /* HP DeskJet 815C */
	{ 0x03f0, 0x0304, USBLP_QUIRK_BIDIR }, /* HP DeskJet 810C/812C */
	{ 0x03f0, 0x0404, USBLP_QUIRK_BIDIR }, /* HP DeskJet 830C */
	{ 0x03f0, 0x0504, USBLP_QUIRK_BIDIR }, /* HP DeskJet 885C */
	{ 0x03f0, 0x0604, USBLP_QUIRK_BIDIR }, /* HP DeskJet 840C */
	{ 0x03f0, 0x0804, USBLP_QUIRK_BIDIR }, /* HP DeskJet 816C */
	{ 0x03f0, 0x1104, USBLP_QUIRK_BIDIR }, /* HP Deskjet 959C */
	{ 0x0409, 0xefbe, USBLP_QUIRK_BIDIR }, /* NEC Picty900 (HP OEM) */
	{ 0x0409, 0xbef4, USBLP_QUIRK_BIDIR }, /* NEC Picty760 (HP OEM) */
	{ 0x0409, 0xf0be, USBLP_QUIRK_BIDIR }, /* NEC Picty920 (HP OEM) */
	{ 0x0409, 0xf1be, USBLP_QUIRK_BIDIR }, /* NEC Picty800 (HP OEM) */
	{ 0x043d, 0x00f3, USBLP_QUIRK_NO_REATTACH }, /* Lexmark International,
		       Inc. (e250d), https://bugs.launchpad.net/bugs/1084164 */
	{ 0x0482, 0x0010, USBLP_QUIRK_BIDIR }, /* Kyocera Mita FS 820,
						  by zut <kernel@zut.de> */
	{ 0x04a9, 0x1095, USBLP_QUIRK_BIDIR }, /* Canon, Inc. PIXMA iP6000D
			    Printer, https://bugs.launchpad.net/bugs/1160638 */
	{ 0x04a9, 0x10a2, USBLP_QUIRK_BIDIR }, /* Canon, Inc. PIXMA iP4200
			    Printer, http://www.cups.org/str.php?L4155 */
	{ 0x04a9, 0x10b6, USBLP_QUIRK_BIDIR }, /* Canon, Inc. PIXMA iP4300
			    Printer, https://bugs.launchpad.net/bugs/1032385 */
	{ 0x04a9, 0x1721, USBLP_QUIRK_BIDIR }, /* Canon, Inc. MP210
		      https://bugzilla.redhat.com/show_bug.cgi?id=847923#c53 */
	{ 0x04a9, 0x170c, USBLP_QUIRK_BIDIR }, /* Canon, Inc. MP500
			    Printer, https://bugs.launchpad.net/bugs/1032456 */
	{ 0x04a9, 0x1717, USBLP_QUIRK_BIDIR }, /* Canon, Inc. MP510
			    Printer, https://bugs.launchpad.net/bugs/1050009 */
	{ 0x04a9, 0x173d, USBLP_QUIRK_BIDIR }, /* Canon, Inc. MP550
			    Printer, http://www.cups.org/str.php?L4155 */
	{ 0x04a9, 0x173e, USBLP_QUIRK_BIDIR }, /* Canon, Inc. MP560
			    Printer, http://www.cups.org/str.php?L4155 */
	{ 0x04a9, 0x26a3, USBLP_QUIRK_NO_REATTACH }, /* Canon, Inc. MF4150
		            Printer, https://bugs.launchpad.net/bugs/1160638 */
	{ 0x04f9, 0x001a, USBLP_QUIRK_NO_REATTACH }, /* Brother Industries, Ltd
						  HL-1430 Laser Printer,
				     https://bugs.launchpad.net/bugs/1038695 */
	{ 0x04f9, 0x000d, USBLP_QUIRK_BIDIR |
			  USBLP_QUIRK_NO_REATTACH }, /* Brother Industries, Ltd
						  HL-1440 Laser Printer,
				     https://bugs.launchpad.net/bugs/1000253 */
	{ 0x04f9, 0x000e, USBLP_QUIRK_BIDIR |
			  USBLP_QUIRK_NO_REATTACH }, /* Brother Industries, Ltd
						  HL-1450 Laser Printer,
				     https://bugs.launchpad.net/bugs/1000253 */
	{ 0x06bc, 0x000b, USBLP_QUIRK_NO_REATTACH }, /* Oki Data Corp.
						  Okipage 14ex Printer,
				     https://bugs.launchpad.net/bugs/872483 */
	{ 0x06bc, 0x01c7, USBLP_QUIRK_NO_REATTACH }, /* Oki Data Corp. B410d,
				     https://bugs.launchpad.net/bugs/872483 */
	{ 0x04b8, 0x0001, USBLP_QUIRK_BIDIR |
			  USBLP_QUIRK_NO_REATTACH }, /* Seiko Epson Corp. Stylus Color 740 / Photo 750,
				     http://bugs.debian.org/697970 */
	{ 0x04b8, 0x0005, USBLP_QUIRK_NO_REATTACH }, /* Seiko Epson Corp. Stylus Color 670,
				     https://bugs.launchpad.net/bugs/872483 */
	{ 0x04b8, 0x0202, USBLP_QUIRK_BAD_CLASS }, /* Seiko Epson Receipt
						      Printer M129C */
	{ 0x067b, 0x2305, USBLP_QUIRK_BIDIR |
			  USBLP_QUIRK_NO_REATTACH |
	                  USBLP_QUIRK_RESET },
	/* Prolific Technology, Inc. PL2305 Parallel Port
	   (USB -> Parallel adapter), https://bugs.launchpad.net/bugs/987485 */
	{ 0x0924, 0x3ce9, USBLP_QUIRK_NO_REATTACH }, /* Xerox Phaser 3124
			  https://bugzilla.redhat.com/show_bug.cgi?id=867392 */
	{ 0x0924, 0x4293, USBLP_QUIRK_NO_REATTACH }, /* Xerox WorkCentre 3210
				     https://bugs.launchpad.net/bugs/1102470 */
<<<<<<< HEAD
=======
	{ 0x1a86, 0x7584, USBLP_QUIRK_NO_REATTACH }, /* QinHeng Electronics
   CH340S (USB -> Parallel adapter), https://bugs.launchpad.net/bugs/1000253 */
>>>>>>> 3b0f92a3
	{ 0x04e8, 0x0000, USBLP_QUIRK_RESET }, /* All Samsung devices,
				     https://bugs.launchpad.net/bugs/1032456 */
	{ 0x0a5f, 0x0000, USBLP_QUIRK_BIDIR }, /* All Zebra devices,
				     https://bugs.launchpad.net/bugs/1001028 */
	/* Canon */
	{ 0x04a9, 0x304a, USBLP_QUIRK_BLACKLIST }, /* Canon CP-10 */
	{ 0x04a9, 0x3063, USBLP_QUIRK_BLACKLIST }, /* Canon CP-100 */
	{ 0x04a9, 0x307c, USBLP_QUIRK_BLACKLIST }, /* Canon CP-200 */
	{ 0x04a9, 0x307d, USBLP_QUIRK_BLACKLIST }, /* Canon CP-300 */
	{ 0x04a9, 0x30bd, USBLP_QUIRK_BLACKLIST }, /* Canon CP-220 */
	{ 0x04a9, 0x30be, USBLP_QUIRK_BLACKLIST }, /* Canon CP-330 */
	{ 0x04a9, 0x30f6, USBLP_QUIRK_BLACKLIST }, /* Canon SELPHY CP400 */
	{ 0x04a9, 0x310b, USBLP_QUIRK_BLACKLIST }, /* Canon SELPHY CP600 */
	{ 0x04a9, 0x3127, USBLP_QUIRK_BLACKLIST }, /* Canon SELPHY CP710 */
	{ 0x04a9, 0x3128, USBLP_QUIRK_BLACKLIST }, /* Canon SELPHY CP510 */
	{ 0x04a9, 0x3141, USBLP_QUIRK_BLACKLIST }, /* Canon SELPHY ES1 */
	{ 0x04a9, 0x3142, USBLP_QUIRK_BLACKLIST }, /* Canon SELPHY CP730 */
	{ 0x04a9, 0x3143, USBLP_QUIRK_BLACKLIST }, /* Canon SELPHY CP720 */
	{ 0x04a9, 0x3170, USBLP_QUIRK_BLACKLIST }, /* Canon SELPHY CP750 */
	{ 0x04a9, 0x3171, USBLP_QUIRK_BLACKLIST }, /* Canon SELPHY CP740 */
	{ 0x04a9, 0x3185, USBLP_QUIRK_BLACKLIST }, /* Canon SELPHY ES2 */
	{ 0x04a9, 0x3186, USBLP_QUIRK_BLACKLIST }, /* Canon SELPHY ES20 */
	{ 0x04a9, 0x31aa, USBLP_QUIRK_BLACKLIST }, /* Canon SELPHY CP770 */
	{ 0x04a9, 0x31ab, USBLP_QUIRK_BLACKLIST }, /* Canon SELPHY CP760 */
	{ 0x04a9, 0x31b0, USBLP_QUIRK_BLACKLIST }, /* Canon SELPHY ES30 */
	{ 0x04a9, 0x31dd, USBLP_QUIRK_BLACKLIST }, /* Canon SELPHY CP780 */
	{ 0x04a9, 0x31ee, USBLP_QUIRK_BLACKLIST }, /* Canon SELPHY ES40 */
	{ 0x04a9, 0x3214, USBLP_QUIRK_BLACKLIST }, /* Canon SELPHY CP800 */
	{ 0x04a9, 0x3255, USBLP_QUIRK_BLACKLIST }, /* Canon SELPHY CP900 */
	{ 0x04a9, 0x3256, USBLP_QUIRK_BLACKLIST }, /* Canon SELPHY CP810 */
	{ 0x04a9, 0x30F5, USBLP_QUIRK_BLACKLIST }, /* Canon SELPHY CP500 */
	{ 0x04a9, 0x31AF, USBLP_QUIRK_BLACKLIST }, /* Canon SELPHY ES3 */
	 /* MISSING PIDs: CP520, CP530, CP790 */
	{ 0, 0 }
};


/*
 * Globals...
 */

usb_globals_t		g = { 0 };	/* Globals */
libusb_device           **list;         /* List of connected USB devices */


/*
 * Local functions...
 */

static int		close_device(usb_printer_t *printer);
static usb_printer_t	*find_device(usb_cb_t cb, const void *data);
static int		get_device_id(usb_printer_t *printer, char *buffer,
			              size_t bufsize);
static int		list_cb(usb_printer_t *printer, const char *device_uri,
			        const char *device_id, const void *data);
static char		*make_device_uri(usb_printer_t *printer,
			                 const char *device_id,
					 char *uri, size_t uri_size);
static int		open_device(usb_printer_t *printer, int verbose);
static int		print_cb(usb_printer_t *printer, const char *device_uri,
			         const char *device_id, const void *data);
static int		printer_class_soft_reset(usb_printer_t *printer);
static unsigned int	quirks(int vendor, int product);
static void		*read_thread(void *reference);
static void		*sidechannel_thread(void *reference);
static void		soft_reset(void);


/*
 * 'list_devices()' - List the available printers.
 */

void
list_devices(void)
{
  fputs("DEBUG: list_devices\n", stderr);
  find_device(list_cb, NULL);
}


/*
 * 'print_device()' - Print a file to a USB device.
 */

int					/* O - Exit status */
print_device(const char *uri,		/* I - Device URI */
             const char *hostname,	/* I - Hostname/manufacturer */
             const char *resource,	/* I - Resource/modelname */
	     char       *options,	/* I - Device options/serial number */
	     int        print_fd,	/* I - File descriptor to print */
	     int        copies,		/* I - Copies to print */
	     int	argc,		/* I - Number of command-line arguments (6 or 7) */
	     char	*argv[])	/* I - Command-line arguments */
{
  int	        bytes;			/* Bytes written */
  ssize_t	total_bytes;		/* Total bytes written */
  struct sigaction action;		/* Actions for POSIX signals */
  int		status = CUPS_BACKEND_OK,
					/* Function results */
		iostatus;		/* Current IO status */
  pthread_t	read_thread_id,		/* Read thread */
		sidechannel_thread_id;	/* Side-channel thread */
  int		have_sidechannel = 0,	/* Was the side-channel thread started? */
		have_backchannel = 0;   /* Do we have a back channel? */
  struct stat   sidechannel_info;	/* Side-channel file descriptor info */
  unsigned char	print_buffer[8192],	/* Print data buffer */
		*print_ptr;		/* Pointer into print data buffer */
  fd_set	input_set;		/* Input set for select() */
  int		nfds;			/* Number of file descriptors */
  struct timeval *timeout,		/* Timeout pointer */
		tv;			/* Time value */
  struct timespec cond_timeout;		/* pthread condition timeout */
  int		num_opts;		/* Number of options */
  cups_option_t	*opts;			/* Options */
  const char	*val;			/* Option value */


 /*
  * See if the side-channel descriptor is valid...
  */

  have_sidechannel = !fstat(CUPS_SC_FD, &sidechannel_info) &&
                     S_ISSOCK(sidechannel_info.st_mode);

  g.wait_eof = WAIT_EOF;

 /*
  * Connect to the printer...
  */

  fprintf(stderr, "DEBUG: Printing on printer with URI: %s\n", uri);
  while ((g.printer = find_device(print_cb, uri)) == NULL)
  {
    _cupsLangPrintFilter(stderr, "INFO",
			 _("Waiting for printer to become available."));
    sleep(5);
  }

  g.print_fd = print_fd;

 /*
  * Some devices need a reset after finishing a job, these devices are
  * marked with the USBLP_QUIRK_RESET quirk.
  */
  g.printer->reset_after_job = (g.printer->quirks & USBLP_QUIRK_RESET ? 1 : 0);

 /*
  * If we are printing data from a print driver on stdin, ignore SIGTERM
  * so that the driver can finish out any page data, e.g. to eject the
  * current page.  We only do this for stdin printing as otherwise there
  * is no way to cancel a raw print job...
  */

  if (!print_fd)
  {
    memset(&action, 0, sizeof(action));

    sigemptyset(&action.sa_mask);
    action.sa_handler = SIG_IGN;
    sigaction(SIGTERM, &action, NULL);
  }

 /*
  * Start the side channel thread if the descriptor is valid...
  */

  pthread_mutex_init(&g.readwrite_lock_mutex, NULL);
  pthread_cond_init(&g.readwrite_lock_cond, NULL);
  g.readwrite_lock = 1;

  if (have_sidechannel)
  {
    g.sidechannel_thread_stop = 0;
    g.sidechannel_thread_done = 0;

    pthread_cond_init(&g.sidechannel_thread_cond, NULL);
    pthread_mutex_init(&g.sidechannel_thread_mutex, NULL);

    if (pthread_create(&sidechannel_thread_id, NULL, sidechannel_thread, NULL))
    {
      fprintf(stderr, "DEBUG: Fatal USB error.\n");
      _cupsLangPrintFilter(stderr, "ERROR",
			   _("There was an unrecoverable USB error."));
      fputs("DEBUG: Couldn't create side-channel thread.\n", stderr);
      close_device(g.printer);
      return (CUPS_BACKEND_STOP);
    }
  }

 /*
  * Debug mode: If option "usb-unidir" is given, always deactivate
  * backchannel
  */

  num_opts = cupsParseOptions(argv[5], 0, &opts);
  val = cupsGetOption("usb-unidir", num_opts, opts);
  if (val && strcasecmp(val, "no") && strcasecmp(val, "off") &&
      strcasecmp(val, "false"))
  {
    g.printer->read_endp = -1;
    fprintf(stderr, "DEBUG: Forced uni-directional communication "
	    "via \"usb-unidir\" option.\n");
  }

 /*
  * Debug mode: If option "usb-no-reattach" is given, do not re-attach
  * the usblp kernel module after the job has completed.
  */

  val = cupsGetOption("usb-no-reattach", num_opts, opts);
  if (val && strcasecmp(val, "no") && strcasecmp(val, "off") &&
      strcasecmp(val, "false"))
  {
    g.printer->usblp_attached = 0;
    fprintf(stderr, "DEBUG: Forced not re-attaching the usblp kernel module "
	    "after the job via \"usb-no-reattach\" option.\n");
  }

 /*
  * Get the read thread going...
  */

  if (g.printer->read_endp != -1)
  {
    have_backchannel = 1;

    g.read_thread_stop = 0;
    g.read_thread_done = 0;

    pthread_cond_init(&g.read_thread_cond, NULL);
    pthread_mutex_init(&g.read_thread_mutex, NULL);

    if (pthread_create(&read_thread_id, NULL, read_thread, NULL))
    {
      fprintf(stderr, "DEBUG: Fatal USB error.\n");
      _cupsLangPrintFilter(stderr, "ERROR",
			   _("There was an unrecoverable USB error."));
      fputs("DEBUG: Couldn't create read thread.\n", stderr);
      close_device(g.printer);
      return (CUPS_BACKEND_STOP);
    }
  }
  else
    fprintf(stderr, "DEBUG: Uni-directional device/mode, back channel "
	    "deactivated.\n");

 /*
  * The main thread sends the print file...
  */

  g.drain_output = 0;
  g.print_bytes	 = 0;
  total_bytes	 = 0;
  print_ptr	 = print_buffer;

  while (status == CUPS_BACKEND_OK && copies-- > 0)
  {
    _cupsLangPrintFilter(stderr, "INFO", _("Sending data to printer."));

    if (print_fd != STDIN_FILENO)
    {
      fputs("PAGE: 1 1\n", stderr);
      lseek(print_fd, 0, SEEK_SET);
    }

    while (status == CUPS_BACKEND_OK)
    {
      FD_ZERO(&input_set);

      if (!g.print_bytes)
	FD_SET(print_fd, &input_set);

     /*
      * Calculate select timeout...
      *   If we have data waiting to send timeout is 100ms.
      *   else if we're draining print_fd timeout is 0.
      *   else we're waiting forever...
      */

      if (g.print_bytes)
      {
	tv.tv_sec  = 0;
	tv.tv_usec = 100000;		/* 100ms */
	timeout    = &tv;
      }
      else if (g.drain_output)
      {
	tv.tv_sec  = 0;
	tv.tv_usec = 0;
	timeout    = &tv;
      }
      else
	timeout = NULL;

     /*
      * I/O is unlocked around select...
      */

      pthread_mutex_lock(&g.readwrite_lock_mutex);
      g.readwrite_lock = 0;
      pthread_cond_signal(&g.readwrite_lock_cond);
      pthread_mutex_unlock(&g.readwrite_lock_mutex);

      nfds = select(print_fd + 1, &input_set, NULL, NULL, timeout);

     /*
      * Reacquire the lock...
      */

      pthread_mutex_lock(&g.readwrite_lock_mutex);
      while (g.readwrite_lock)
	pthread_cond_wait(&g.readwrite_lock_cond, &g.readwrite_lock_mutex);
      g.readwrite_lock = 1;
      pthread_mutex_unlock(&g.readwrite_lock_mutex);

      if (nfds < 0)
      {
	if (errno == EINTR && total_bytes == 0)
	{
	  fputs("DEBUG: Received an interrupt before any bytes were "
	        "written, aborting.\n", stderr);
	  close_device(g.printer);
          return (CUPS_BACKEND_OK);
	}
	else if (errno != EAGAIN && errno != EINTR)
	{
	  _cupsLangPrintFilter(stderr, "ERROR",
	                       _("Unable to read print data."));
	  perror("DEBUG: select");
	  close_device(g.printer);
          return (CUPS_BACKEND_FAILED);
	}
      }

     /*
      * If drain output has finished send a response...
      */

      if (g.drain_output && !nfds && !g.print_bytes)
      {
	/* Send a response... */
	cupsSideChannelWrite(CUPS_SC_CMD_DRAIN_OUTPUT, CUPS_SC_STATUS_OK, NULL, 0, 1.0);
	g.drain_output = 0;
      }

     /*
      * Check if we have print data ready...
      */

      if (FD_ISSET(print_fd, &input_set))
      {
	g.print_bytes = read(print_fd, print_buffer, sizeof(print_buffer));

	if (g.print_bytes < 0)
	{
	 /*
	  * Read error - bail if we don't see EAGAIN or EINTR...
	  */

	  if (errno != EAGAIN && errno != EINTR)
	  {
	    _cupsLangPrintFilter(stderr, "ERROR",
				 _("Unable to read print data."));
	    perror("DEBUG: read");
	    close_device(g.printer);
	    return (CUPS_BACKEND_FAILED);
	  }

	  g.print_bytes = 0;
	}
	else if (g.print_bytes == 0)
	{
	 /*
	  * End of file, break out of the loop...
	  */

	  break;
	}

	print_ptr = print_buffer;

	fprintf(stderr, "DEBUG: Read %d bytes of print data...\n",
		(int)g.print_bytes);
      }

      if (g.print_bytes)
      {
	iostatus = libusb_bulk_transfer(g.printer->handle,
					g.printer->write_endp,
					print_buffer, g.print_bytes,
					&bytes, 60000);
       /*
	* Ignore timeout errors, but retain the number of bytes written to
	* avoid sending duplicate data...
	*/

	if (iostatus == LIBUSB_ERROR_TIMEOUT)
	{
	  fputs("DEBUG: Got USB transaction timeout during write.\n", stderr);
	  iostatus = 0;
	}

       /*
        * If we've stalled, retry the write...
	*/

	else if (iostatus == LIBUSB_ERROR_PIPE)
	{
	  fputs("DEBUG: Got USB pipe stalled during write.\n", stderr);

	  iostatus = libusb_bulk_transfer(g.printer->handle,
					  g.printer->write_endp,
					  print_buffer, g.print_bytes,
					  &bytes, 60000);
	}

       /*
	* Retry a write after an aborted write since we probably just got
	* SIGTERM...
	*/

	else if (iostatus == LIBUSB_ERROR_INTERRUPTED)
	{
	  fputs("DEBUG: Got USB return aborted during write.\n", stderr);

	  iostatus = libusb_bulk_transfer(g.printer->handle,
					  g.printer->write_endp,
					  print_buffer, g.print_bytes,
					  &bytes, 60000);
        }

	if (iostatus)
	{
	 /*
	  * Write error - bail if we don't see an error we can retry...
	  */

	  _cupsLangPrintFilter(stderr, "ERROR",
	                       _("Unable to send data to printer."));
	  fprintf(stderr, "DEBUG: libusb write operation returned %x.\n",
	          iostatus);

	  status = CUPS_BACKEND_FAILED;
	  break;
	}
	else if (bytes > 0)
	{
	  fprintf(stderr, "DEBUG: Wrote %d bytes of print data...\n",
	          (int)bytes);

	  g.print_bytes -= bytes;
	  print_ptr   += bytes;
	  total_bytes += bytes;
	}
      }

      if (print_fd != 0 && status == CUPS_BACKEND_OK)
	fprintf(stderr, "DEBUG: Sending print file, " CUPS_LLFMT " bytes...\n",
		CUPS_LLCAST total_bytes);
    }
  }

  fprintf(stderr, "DEBUG: Sent " CUPS_LLFMT " bytes...\n",
          CUPS_LLCAST total_bytes);

 /*
  * Signal the side channel thread to exit...
  */

  if (have_sidechannel)
  {
    close(CUPS_SC_FD);
    pthread_mutex_lock(&g.readwrite_lock_mutex);
    g.readwrite_lock = 0;
    pthread_cond_signal(&g.readwrite_lock_cond);
    pthread_mutex_unlock(&g.readwrite_lock_mutex);

    g.sidechannel_thread_stop = 1;
    pthread_mutex_lock(&g.sidechannel_thread_mutex);

    if (!g.sidechannel_thread_done)
    {
      gettimeofday(&tv, NULL);
      cond_timeout.tv_sec  = tv.tv_sec + WAIT_SIDE_DELAY;
      cond_timeout.tv_nsec = tv.tv_usec * 1000;

      while (!g.sidechannel_thread_done)
      {
	if (pthread_cond_timedwait(&g.sidechannel_thread_cond,
				   &g.sidechannel_thread_mutex,
				   &cond_timeout) != 0)
	  break;
      }
    }

    pthread_mutex_unlock(&g.sidechannel_thread_mutex);
  }

 /*
  * Signal the read thread to exit then wait 7 seconds for it to complete...
  */

  if (have_backchannel)
  {
    g.read_thread_stop = 1;

    pthread_mutex_lock(&g.read_thread_mutex);

    if (!g.read_thread_done)
    {
      fputs("DEBUG: Waiting for read thread to exit...\n", stderr);

      gettimeofday(&tv, NULL);
      cond_timeout.tv_sec  = tv.tv_sec + WAIT_EOF_DELAY;
      cond_timeout.tv_nsec = tv.tv_usec * 1000;

      while (!g.read_thread_done)
      {
	if (pthread_cond_timedwait(&g.read_thread_cond, &g.read_thread_mutex,
				   &cond_timeout) != 0)
	  break;
      }

      /*
       * If it didn't exit abort the pending read and wait an additional
       * second...
       */

      if (!g.read_thread_done)
      {
	fputs("DEBUG: Read thread still active, aborting the pending read...\n",
	      stderr);

	g.wait_eof = 0;

	gettimeofday(&tv, NULL);
	cond_timeout.tv_sec  = tv.tv_sec + 1;
	cond_timeout.tv_nsec = tv.tv_usec * 1000;

	while (!g.read_thread_done)
	{
	  if (pthread_cond_timedwait(&g.read_thread_cond, &g.read_thread_mutex,
				     &cond_timeout) != 0)
	    break;
	}
      }
    }

    pthread_mutex_unlock(&g.read_thread_mutex);
  }

 /*
  * Close the connection and input file and general clean up...
  */

  close_device(g.printer);

 /*
  * Clean up ....
  */

  libusb_free_device_list(list, 1);
  libusb_exit(NULL);

  return (status);
}


/*
 * 'close_device()' - Close the connection to the USB printer.
 */

static int				/* I - 0 on success, -1 on failure */
close_device(usb_printer_t *printer)	/* I - Printer */
{
  struct libusb_device_descriptor devdesc;
                                        /* Current device descriptor */
  struct libusb_config_descriptor *confptr;
                                        /* Pointer to current configuration */


  if (printer->handle)
  {
   /*
    * Release interfaces before closing so that we know all data is written
    * to the device...
    */

    int errcode;			/* Return value of libusb function */
    int number1,			/* Interface number */
	number2;			/* Configuration number */

    errcode =
      libusb_get_config_descriptor(printer->device, printer->conf, &confptr);
    if (errcode >= 0)
    {
      number1 = confptr->interface[printer->iface].
	altsetting[printer->altset].bInterfaceNumber;
      libusb_release_interface(printer->handle, number1);

      number2 = confptr->bConfigurationValue;

      libusb_free_config_descriptor(confptr);

     /*
      * If we have changed the configuration from one valid configuration
      * to another, restore the old one
      */
      if (printer->origconf > 0 && printer->origconf != number2)
      {
	fprintf(stderr, "DEBUG: Restoring USB device configuration: %d -> %d\n",
		number2, printer->origconf);
	if ((errcode = libusb_set_configuration(printer->handle,
						printer->origconf)) < 0)
	{
	  if (errcode != LIBUSB_ERROR_BUSY)
	  {
	    errcode =
	      libusb_get_device_descriptor (printer->device, &devdesc);
	    if (errcode < 0)
	      fprintf(stderr,
		      "DEBUG: Failed to set configuration %d\n",
		      printer->origconf);
	    else
	      fprintf(stderr,
		      "DEBUG: Failed to set configuration %d for %04x:%04x\n",
		      printer->origconf, devdesc.idVendor, devdesc.idProduct);
	  }
	}
      }

     /*
      * Re-attach "usblp" kernel module if it was attached before using this
      * device
      */
      if (printer->usblp_attached == 1)
	if (libusb_attach_kernel_driver(printer->handle, number1) < 0)
	{
	  errcode = libusb_get_device_descriptor (printer->device, &devdesc);
	  if (errcode < 0)
	    fprintf(stderr,
		    "DEBUG: Failed to re-attach \"usblp\" kernel module\n");
	  else
	    fprintf(stderr,
		    "DEBUG: Failed to re-attach \"usblp\" kernel module to "
		    "%04x:%04x\n", devdesc.idVendor, devdesc.idProduct);
	}
    }
    else
      fprintf(stderr,
	      "DEBUG: Failed to get configuration descriptor %d\n",
	      printer->conf);

   /*
    * Reset the device to clean up after the job
    */

    if (printer->reset_after_job == 1)
    {
      if ((errcode = libusb_reset_device(printer->handle)) < 0)
	fprintf(stderr,
		"DEBUG: Device reset failed, error code: %d\n",
		errcode);
      else
	fprintf(stderr,
		"DEBUG: Resetting printer.\n");
    }

   /*
    * Close the interface and return...
    */

    libusb_close(printer->handle);
    printer->handle = NULL;
  }

  return (0);
}


/*
 * 'find_device()' - Find or enumerate USB printers.
 */

static usb_printer_t *			/* O - Found printer */
find_device(usb_cb_t   cb,		/* I - Callback function */
            const void *data)		/* I - User data for callback */
{
  libusb_device         **list;         /* List of connected USB devices */
  libusb_device         *device = NULL;	/* Current device */
  struct libusb_device_descriptor devdesc;
                                        /* Current device descriptor */
  struct libusb_config_descriptor *confptr = NULL;
                                        /* Pointer to current configuration */
  const struct libusb_interface *ifaceptr = NULL;
                                        /* Pointer to current interface */
  const struct libusb_interface_descriptor *altptr = NULL;
					/* Pointer to current alternate setting */
  const struct libusb_endpoint_descriptor *endpptr = NULL;
					/* Pointer to current endpoint */
  ssize_t               numdevs,        /* number of connected devices */
                        i = 0;
  uint8_t		conf,		/* Current configuration */
			iface,		/* Current interface */
			altset,		/* Current alternate setting */
			protocol,	/* Current protocol */
			endp,		/* Current endpoint */
			read_endp,	/* Current read endpoint */
			write_endp;	/* Current write endpoint */
  char			device_id[1024],/* IEEE-1284 device ID */
			device_uri[1024];
					/* Device URI */
  static usb_printer_t	printer;	/* Current printer */


 /*
  * Initialize libusb...
  */

  libusb_init(NULL);
  numdevs = libusb_get_device_list(NULL, &list);
  fprintf(stderr, "DEBUG: libusb_get_device_list=%d\n", (int)numdevs);

 /*
  * Then loop through the devices it found...
  */

  if (numdevs > 0)
    for (i = 0; i < numdevs; i++)
    {
      device = list[i];

     /*
      * Ignore devices with no configuration data and anything that is not
      * a printer...
      */

      if (libusb_get_device_descriptor(device, &devdesc) < 0)
	continue;

      if (!devdesc.bNumConfigurations || !devdesc.idVendor ||
          !devdesc.idProduct)
	continue;

      printer.quirks = quirks(devdesc.idVendor, devdesc.idProduct);

     /*
      * Ignore blacklisted printers...
      */

      if (printer.quirks & USBLP_QUIRK_BLACKLIST)
        continue;

      for (conf = 0; conf < devdesc.bNumConfigurations; conf ++)
      {
	if (libusb_get_config_descriptor(device, conf, &confptr) < 0)
	  continue;
        for (iface = 0, ifaceptr = confptr->interface;
	     iface < confptr->bNumInterfaces;
	     iface ++, ifaceptr ++)
        {
	 /*
	  * Some printers offer multiple interfaces...
	  */

          protocol   = 0;

	  for (altset = 0, altptr = ifaceptr->altsetting;
	       altset < ifaceptr->num_altsetting;
	       altset ++, altptr ++)
          {
	   /*
	    * Currently we only support unidirectional and bidirectional
	    * printers.  Future versions of this code will support the
	    * 1284.4 (packet mode) protocol as well.
	    */

	    if (((altptr->bInterfaceClass != LIBUSB_CLASS_PRINTER ||
		  altptr->bInterfaceSubClass != 1) &&
		 ((printer.quirks & USBLP_QUIRK_BAD_CLASS) == 0)) ||
		(altptr->bInterfaceProtocol != 1 &&	/* Unidirectional */
		 altptr->bInterfaceProtocol != 2) ||	/* Bidirectional */
		altptr->bInterfaceProtocol < protocol)
	      continue;

	    if (printer.quirks & USBLP_QUIRK_BAD_CLASS)
	      fprintf(stderr, "DEBUG: Printer does not report class 7 and/or "
		      "subclass 1 but works as a printer anyway\n");

	    read_endp  = -1;
	    write_endp = -1;

	    for (endp = 0, endpptr = altptr->endpoint;
	         endp < altptr->bNumEndpoints;
		 endp ++, endpptr ++)
              if ((endpptr->bmAttributes & LIBUSB_TRANSFER_TYPE_MASK) ==
	              LIBUSB_TRANSFER_TYPE_BULK)
	      {
	        if (endpptr->bEndpointAddress & LIBUSB_ENDPOINT_DIR_MASK)
		  read_endp = endp;
		else
		  write_endp = endp;
	      }

            if (write_endp >= 0)
	    {
	     /*
	      * Save the best match so far...
	      */

              protocol           = altptr->bInterfaceProtocol;
	      printer.altset     = altset;
	      printer.write_endp = write_endp;
	      if (protocol > 1)
		printer.read_endp = read_endp;
	      else
		printer.read_endp = -1;
	    }
	  }

	  if (protocol > 0)
	  {
	    printer.device   = device;
	    printer.conf     = conf;
	    printer.iface    = iface;
	    printer.protocol = protocol;
	    printer.handle   = NULL;

            if (!open_device(&printer, data != NULL))
	    {
	      get_device_id(&printer, device_id, sizeof(device_id));
	      make_device_uri(&printer, device_id, device_uri,
			      sizeof(device_uri));

	      fprintf(stderr, "DEBUG2: Printer found with device ID: %s "
		      "Device URI: %s\n",
		      device_id, device_uri);

	      if ((*cb)(&printer, device_uri, device_id, data))
	      {
		fprintf(stderr, "DEBUG: Device protocol: %d\n",
			printer.protocol);
		if (printer.quirks & USBLP_QUIRK_BIDIR)
		{
		  printer.read_endp = -1;
		  fprintf(stderr, "DEBUG: Printer reports bi-di support "
			  "but in reality works only uni-directionally\n");
		}
		if (printer.read_endp != -1)
		{
		  printer.read_endp = confptr->interface[printer.iface].
					    altsetting[printer.altset].
					    endpoint[printer.read_endp].
					    bEndpointAddress;
		}
		else
		  fprintf(stderr, "DEBUG: Uni-directional USB communication "
			  "only!\n");
		printer.write_endp = confptr->interface[printer.iface].
					   altsetting[printer.altset].
					   endpoint[printer.write_endp].
					   bEndpointAddress;
		if (printer.quirks & USBLP_QUIRK_NO_REATTACH)
		{
		  printer.usblp_attached = 0;
		  fprintf(stderr, "DEBUG: Printer does not like usblp "
			  "kernel module to be re-attached after job\n");
		}
		libusb_free_config_descriptor(confptr);
		return (&printer);
              }

              close_device(&printer);
	    }
	  }
	}
	libusb_free_config_descriptor(confptr);
      }
    }

 /*
  * If we get this far without returning, then we haven't found a printer
  * to print to...
  */

 /*
  * Clean up ....
  */

  libusb_free_device_list(list, 1);
  libusb_exit(NULL);

  return (NULL);
}


/*
 * 'get_device_id()' - Get the IEEE-1284 device ID for the printer.
 */

static int				/* O - 0 on success, -1 on error */
get_device_id(usb_printer_t *printer,	/* I - Printer */
              char          *buffer,	/* I - String buffer */
              size_t        bufsize)	/* I - Number of bytes in buffer */
{
  int	length;				/* Length of device ID */


  if (libusb_control_transfer(printer->handle,
			      LIBUSB_REQUEST_TYPE_CLASS | LIBUSB_ENDPOINT_IN |
			      LIBUSB_RECIPIENT_INTERFACE,
			      0, printer->conf,
			      (printer->iface << 8) | printer->altset,
			      (unsigned char *)buffer, bufsize, 5000) < 0)
  {
    *buffer = '\0';
    return (-1);
  }

 /*
  * Extract the length of the device ID string from the first two
  * bytes.  The 1284 spec says the length is stored MSB first...
  */

  length = (((unsigned)buffer[0] & 255) << 8) |
	   ((unsigned)buffer[1] & 255);

 /*
  * Check to see if the length is larger than our buffer or less than 14 bytes
  * (the minimum valid device ID is "MFG:x;MDL:y;" with 2 bytes for the length).
  *
  * If the length is out-of-range, assume that the vendor incorrectly
  * implemented the 1284 spec and re-read the length as LSB first,..
  */

  if (length > bufsize || length < 14)
    length = (((unsigned)buffer[1] & 255) << 8) |
	     ((unsigned)buffer[0] & 255);

  if (length > bufsize)
    length = bufsize;

  if (length < 14)
  {
   /*
    * Invalid device ID, clear it!
    */

    *buffer = '\0';
    return (-1);
  }

  length -= 2;

 /*
  * Copy the device ID text to the beginning of the buffer and
  * nul-terminate.
  */

  memmove(buffer, buffer + 2, length);
  buffer[length] = '\0';

  return (0);
}


/*
 * 'list_cb()' - List USB printers for discovery.
 */

static int				/* O - 0 to continue, 1 to stop */
list_cb(usb_printer_t *printer,		/* I - Printer */
        const char    *device_uri,	/* I - Device URI */
        const char    *device_id,	/* I - IEEE-1284 device ID */
        const void    *data)		/* I - User data (not used) */
{
  char	make_model[1024];		/* Make and model */


 /*
  * Get the device URI and make/model strings...
  */

  if (backendGetMakeModel(device_id, make_model, sizeof(make_model)))
    strlcpy(make_model, "Unknown", sizeof(make_model));

 /*
  * Report the printer...
  */

  cupsBackendReport("direct", device_uri, make_model, make_model, device_id,
                    NULL);

 /*
  * Keep going...
  */

  return (0);
}


/*
 * 'make_device_uri()' - Create a device URI for a USB printer.
 */

static char *				/* O - Device URI */
make_device_uri(
    usb_printer_t *printer,		/* I - Printer */
    const char    *device_id,		/* I - IEEE-1284 device ID */
    char          *uri,			/* I - Device URI buffer */
    size_t        uri_size)		/* I - Size of device URI buffer */
{
  struct libusb_device_descriptor devdesc;
                                        /* Current device descriptor */
  char		options[1024];		/* Device URI options */
  int		num_values;		/* Number of 1284 parameters */
  cups_option_t	*values;		/* 1284 parameters */
  const char	*mfg,			/* Manufacturer */
		*mdl,			/* Model */
		*des = NULL,		/* Description */
		*sern;			/* Serial number */
  size_t	mfglen;			/* Length of manufacturer string */
  char		tempmfg[256],		/* Temporary manufacturer string */
		tempsern[256],		/* Temporary serial number string */
		*tempptr;		/* Pointer into temp string */


 /*
  * Get the make, model, and serial numbers...
  */

  num_values = _cupsGet1284Values(device_id, &values);

  if ((sern = cupsGetOption("SERIALNUMBER", num_values, values)) == NULL)
    if ((sern = cupsGetOption("SERN", num_values, values)) == NULL)
      if ((sern = cupsGetOption("SN", num_values, values)) == NULL &&
	  ((libusb_get_device_descriptor(printer->device, &devdesc) >= 0) &&
	   devdesc.iSerialNumber))
      {
       /*
        * Try getting the serial number from the device itself...
	*/

        int length =
	  libusb_get_string_descriptor_ascii(printer->handle,
					     devdesc.iSerialNumber,
					     (unsigned char *)tempsern,
					     sizeof(tempsern) - 1);
        if (length > 0)
	{
	  tempsern[length] = '\0';
	  sern             = tempsern;
	}
      }

  if ((mfg = cupsGetOption("MANUFACTURER", num_values, values)) == NULL)
    mfg = cupsGetOption("MFG", num_values, values);

  if ((mdl = cupsGetOption("MODEL", num_values, values)) == NULL)
    mdl = cupsGetOption("MDL", num_values, values);

 /*
  * To maintain compatibility with the original character device backend on
  * Linux and *BSD, map manufacturer names...
  */

  if (mfg)
  {
    if (!_cups_strcasecmp(mfg, "Hewlett-Packard"))
      mfg = "HP";
    else if (!_cups_strcasecmp(mfg, "Lexmark International"))
      mfg = "Lexmark";
  }
  else
  {
   /*
    * No manufacturer?  Use the model string or description...
    */

    if (mdl)
      _ppdNormalizeMakeAndModel(mdl, tempmfg, sizeof(tempmfg));
    else if ((des = cupsGetOption("DESCRIPTION", num_values, values)) != NULL ||
             (des = cupsGetOption("DES", num_values, values)) != NULL)
      _ppdNormalizeMakeAndModel(des, tempmfg, sizeof(tempmfg));
    else
      strlcpy(tempmfg, "Unknown", sizeof(tempmfg));

    if ((tempptr = strchr(tempmfg, ' ')) != NULL)
      *tempptr = '\0';

    mfg = tempmfg;
  }

  if (!mdl)
  {
   /*
    * No model?  Use description...
    */
    if (des)
      mdl = des; /* We remove the manufacturer name below */
    else if (!strncasecmp(mfg, "Unknown", 7))
      mdl = "Printer";
    else
      mdl = "Unknown Model";
  }

  mfglen = strlen(mfg);

  if (!strncasecmp(mdl, mfg, mfglen) && _cups_isspace(mdl[mfglen]))
  {
    mdl += mfglen + 1;

    while (_cups_isspace(*mdl))
      mdl ++;
  }

 /*
  * Generate the device URI from the manufacturer, model, serial number,
  * and interface number...
  */

  if (sern)
  {
    if (printer->iface > 0)
      snprintf(options, sizeof(options), "?serial=%s&interface=%d", sern,
               printer->iface);
    else
      snprintf(options, sizeof(options), "?serial=%s", sern);
  }
  else if (printer->iface > 0)
    snprintf(options, sizeof(options), "?interface=%d", printer->iface);
  else
    options[0] = '\0';

  httpAssembleURIf(HTTP_URI_CODING_ALL, uri, uri_size, "usb", NULL, mfg, 0,
		   "/%s%s", mdl, options);

  cupsFreeOptions(num_values, values);

  return (uri);
}


/*
 * 'open_device()' - Open a connection to the USB printer.
 */

static int				/* O - 0 on success, -1 on error */
open_device(usb_printer_t *printer,	/* I - Printer */
            int           verbose)	/* I - Update connecting-to-device state? */
{
  struct libusb_device_descriptor devdesc;
                                        /* Current device descriptor */
  struct libusb_config_descriptor *confptr = NULL;
                                        /* Pointer to current configuration */
  int	number1 = -1,			/* Configuration/interface/altset */
        number2 = -1,			/* numbers */
        errcode = 0;
  char	current;			/* Current configuration */


 /*
  * Return immediately if we are already connected...
  */

  if (printer->handle)
    return (0);

 /*
  * Try opening the printer...
  */

  if ((errcode = libusb_open(printer->device, &printer->handle)) < 0)
  {
    fprintf(stderr, "DEBUG: Failed to open device, code: %d\n",
	    errcode);
    return (-1);
  }

  printer->usblp_attached = 0;
  printer->reset_after_job = 0;

  if (verbose)
    fputs("STATE: +connecting-to-device\n", stderr);

  if ((errcode = libusb_get_device_descriptor(printer->device, &devdesc)) < 0)
  {
    fprintf(stderr, "DEBUG: Failed to get device descriptor, code: %d\n",
	    errcode);
    goto error;
  }

 /*
  * Get the "usblp" kernel module out of the way. This backend only
  * works without the module attached.
  */

  errcode = libusb_kernel_driver_active(printer->handle, printer->iface);
  if (errcode == 0)
    printer->usblp_attached = 0;
  else if (errcode == 1)
  {
    printer->usblp_attached = 1;
    if ((errcode =
	 libusb_detach_kernel_driver(printer->handle, printer->iface)) < 0)
    {
      fprintf(stderr, "DEBUG: Failed to detach \"usblp\" module from %04x:%04x\n",
	      devdesc.idVendor, devdesc.idProduct);
      goto error;
    }
  }
  else
  {
    printer->usblp_attached = 0;
    fprintf(stderr, "DEBUG: Failed to check whether %04x:%04x has the \"usblp\" kernel module attached\n",
	      devdesc.idVendor, devdesc.idProduct);
    goto error;
  }

 /*
  * Set the desired configuration, but only if it needs changing. Some
  * printers (e.g., Samsung) don't like libusb_set_configuration. It will
  * succeed, but the following print job is sometimes silently lost by the
  * printer.
  */

  if (libusb_control_transfer(printer->handle,
                LIBUSB_REQUEST_TYPE_STANDARD | LIBUSB_ENDPOINT_IN |
		LIBUSB_RECIPIENT_DEVICE,
		8, /* GET_CONFIGURATION */
		0, 0, (unsigned char *)&current, 1, 5000) < 0)
    current = 0;			/* Assume not configured */

  printer->origconf = current;

  if ((errcode =
       libusb_get_config_descriptor (printer->device, printer->conf, &confptr))
      < 0)
  {
    fprintf(stderr, "DEBUG: Failed to get config descriptor for %04x:%04x\n",
	    devdesc.idVendor, devdesc.idProduct);
    goto error;
  }
  number1 = confptr->bConfigurationValue;

  if (number1 != current)
  {
    fprintf(stderr, "DEBUG: Switching USB device configuration: %d -> %d\n",
	    current, number1);
    if ((errcode = libusb_set_configuration(printer->handle, number1)) < 0)
    {
     /*
      * If the set fails, chances are that the printer only supports a
      * single configuration.  Technically these printers don't conform to
      * the USB printer specification, but otherwise they'll work...
      */

      if (errcode != LIBUSB_ERROR_BUSY)
        fprintf(stderr, "DEBUG: Failed to set configuration %d for %04x:%04x\n",
		number1, devdesc.idVendor, devdesc.idProduct);
    }
  }

 /*
  * Claim interfaces as needed...
  */

  number1 = confptr->interface[printer->iface].
    altsetting[printer->altset].bInterfaceNumber;

  while ((errcode = libusb_claim_interface(printer->handle, number1)) < 0)
  {
    if (errcode != LIBUSB_ERROR_BUSY)
    {
      fprintf(stderr,
              "DEBUG: Failed to claim interface %d for %04x:%04x: %s\n",
              number1, devdesc.idVendor, devdesc.idProduct, strerror(errno));

      goto error;
    }
  }

 /*
  * Set alternate setting, but only if there is more than one option.  Some
  * printers (e.g., Samsung) don't like usb_set_altinterface.
  */

  if (confptr->interface[printer->iface].num_altsetting > 1)
  {
    number1 = confptr->interface[printer->iface].
                 altsetting[printer->altset].bInterfaceNumber;
    number2 = confptr->interface[printer->iface].
                 altsetting[printer->altset].bAlternateSetting;

    while ((errcode =
	    libusb_set_interface_alt_setting(printer->handle, number1, number2))
	   < 0)
    {
      if (errcode != LIBUSB_ERROR_BUSY)
      {
        fprintf(stderr,
                "DEBUG: Failed to set alternate interface %d for %04x:%04x: "
                "%s\n",
                number2, devdesc.idVendor, devdesc.idProduct, strerror(errno));

	goto error;
      }
    }
  }

  libusb_free_config_descriptor(confptr);

  if (verbose)
    fputs("STATE: -connecting-to-device\n", stderr);

  return (0);

 /*
  * If we get here, there was a hard error...
  */

  error:

  if (verbose)
    fputs("STATE: -connecting-to-device\n", stderr);

  libusb_close(printer->handle);
  printer->handle = NULL;

  return (-1);
}


/*
 * 'print_cb()' - Find a USB printer for printing.
 */

static int				/* O - 0 to continue, 1 to stop (found) */
print_cb(usb_printer_t *printer,	/* I - Printer */
         const char    *device_uri,	/* I - Device URI */
         const char    *device_id,	/* I - IEEE-1284 device ID */
         const void    *data)		/* I - User data (make, model, S/N) */
{
  char	requested_uri[1024],		/* Requested URI */
	*requested_ptr,			/* Pointer into requested URI */
	detected_uri[1024],		/* Detected URI */
	*detected_ptr;			/* Pointer into detected URI */


 /*
  * If we have an exact match, stop now...
  */

  if (!strcmp((char *)data, device_uri))
    return (1);

 /*
  * Work on copies of the URIs...
  */

  strlcpy(requested_uri, (char *)data, sizeof(requested_uri));
  strlcpy(detected_uri, device_uri, sizeof(detected_uri));

 /*
  * libusb-discovered URIs can have an "interface" specification and this
  * never happens for usblp-discovered URIs, so remove the "interface"
  * specification from the URI which we are checking currently. This way a
  * queue for a usblp-discovered printer can now be accessed via libusb.
  *
  * Similarly, strip "?serial=NNN...NNN" as needed.
  */

  if ((requested_ptr = strstr(requested_uri, "?interface=")) == NULL)
    requested_ptr = strstr(requested_uri, "&interface=");
  if ((detected_ptr = strstr(detected_uri, "?interface=")) == NULL)
    detected_ptr = strstr(detected_uri, "&interface=");

  if (!requested_ptr && detected_ptr)
  {
   /*
    * Strip "[?&]interface=nnn" from the detected printer.
    */

    *detected_ptr = '\0';
  }
  else if (requested_ptr && !detected_ptr)
  {
   /*
    * Strip "[?&]interface=nnn" from the requested printer.
    */

    *requested_ptr = '\0';
  }

  if ((requested_ptr = strstr(requested_uri, "?serial=?")) != NULL)
  {
   /*
    * Strip "?serial=?" from the requested printer.  This is a special
    * case, as "?serial=?" means no serial number and not the serial
    * number '?'.  This is not covered by the checks below...
    */

    *requested_ptr = '\0';
  }

  if ((requested_ptr = strstr(requested_uri, "?serial=")) == NULL &&
      (detected_ptr = strstr(detected_uri, "?serial=")) != NULL)
  {
   /*
    * Strip "?serial=nnn" from the detected printer.
    */

    *detected_ptr = '\0';
  }
  else if (requested_ptr && !detected_ptr)
  {
   /*
    * Strip "?serial=nnn" from the requested printer.
    */

    *requested_ptr = '\0';
  }

  return (!strcmp(requested_uri, detected_uri));
}


/*
 * 'printer_class_soft_reset()' - Do the soft reset request specific to printers
 *
 * This soft reset is specific to the printer device class and is much less
 * invasive than the general USB reset libusb_reset_device(). Especially it
 * does never happen that the USB addressing and configuration changes. What
 * is actually done is that all buffers get flushed and the bulk IN and OUT
 * pipes get reset to their default states. This clears all stall conditions.
 * See http://cholla.mmto.org/computers/linux/usb/usbprint11.pdf
 */

static int				/* O - 0 on success, < 0 on error */
printer_class_soft_reset(usb_printer_t *printer) /* I - Printer */
{
  struct libusb_config_descriptor *confptr = NULL;
                                        /* Pointer to current configuration */
  int interface,
      errcode;

  if (libusb_get_config_descriptor(printer->device, printer->conf, &confptr)
      < 0)
    interface = printer->iface;
  else
    interface = confptr->interface[printer->iface].
      altsetting[printer->altset].bInterfaceNumber;
  libusb_free_config_descriptor(confptr);
  if ((errcode = libusb_control_transfer(printer->handle,
					 LIBUSB_REQUEST_TYPE_CLASS |
					 LIBUSB_ENDPOINT_OUT |
					 LIBUSB_RECIPIENT_OTHER,
					 2, 0, interface, NULL, 0, 5000)) < 0)
    errcode = libusb_control_transfer(printer->handle,
				      LIBUSB_REQUEST_TYPE_CLASS |
				      LIBUSB_ENDPOINT_OUT |
				      LIBUSB_RECIPIENT_INTERFACE,
				      2, 0, interface, NULL, 0, 5000);
  return errcode;
}


/*
 * 'quirks()' - Get the known quirks of a given printer model
 */

static unsigned int quirks(int vendor, int product)
{
  int i;

  for (i = 0; quirk_printers[i].vendorId; i++)
  {
    if (vendor == quirk_printers[i].vendorId &&
	(quirk_printers[i].productId == 0x0000 ||
	 product == quirk_printers[i].productId))
      return quirk_printers[i].quirks;
  }
  return 0;
}


/*
 * 'read_thread()' - Thread to read the backchannel data on.
 */

static void *read_thread(void *reference)
{
  unsigned char		readbuffer[512];
  int			rbytes;
  int			readstatus;
  struct timeval	now,
			delay,
			end,
			timeleft;


  (void)reference;

 /*
  * Read frequency: once every 250 milliseconds.
  */

  delay.tv_sec = 0;
  delay.tv_usec = 250000;

  do
  {
   /*
    * Remember when we started so we can throttle the loop after the read
    * call...
    */

    gettimeofday(&now, NULL);

   /*
    * Calculate what 250 milliSeconds are in absolute time...
    */

    timeradd(&now, &delay, &end);

    rbytes     = sizeof(readbuffer);
    readstatus = libusb_bulk_transfer(g.printer->handle,
				      g.printer->read_endp,
				      readbuffer, rbytes,
				      &rbytes, 60000);
    if (readstatus == LIBUSB_SUCCESS && rbytes > 0)
    {
      fprintf(stderr, "DEBUG: Read %d bytes of back-channel data...\n",
              (int)rbytes);
      cupsBackChannelWrite((const char *)readbuffer, rbytes, 1.0);
    }
    else if (readstatus == LIBUSB_ERROR_TIMEOUT)
      fputs("DEBUG: Got USB transaction timeout during read.\n", stderr);
    else if (readstatus == LIBUSB_ERROR_PIPE)
      fputs("DEBUG: Got USB pipe stalled during read.\n", stderr);
    else if (readstatus == LIBUSB_ERROR_INTERRUPTED)
      fputs("DEBUG: Got USB return aborted during read.\n", stderr);

   /*
    * Make sure this loop executes no more than once every 250 miliseconds...
    */

    if ((readstatus != LIBUSB_SUCCESS || rbytes == 0) &&
        (g.wait_eof || !g.read_thread_stop))
    {
      gettimeofday(&now, NULL);
      if (timercmp(&now, &end, <))
      {
	timersub(&end, &now, &timeleft);
	usleep(1000000 * timeleft.tv_sec + timeleft.tv_usec);
      }
    }
  } while (g.wait_eof || !g.read_thread_stop);

 /*
  * Let the main thread know that we have completed the read thread...
  */

  pthread_mutex_lock(&g.read_thread_mutex);
  g.read_thread_done = 1;
  pthread_cond_signal(&g.read_thread_cond);
  pthread_mutex_unlock(&g.read_thread_mutex);

  return (NULL);
}


/*
 * 'sidechannel_thread()' - Handle side-channel requests.
 */

static void*
sidechannel_thread(void *reference)
{
  cups_sc_command_t	command;	/* Request command */
  cups_sc_status_t	status;		/* Request/response status */
  char			data[2048];	/* Request/response data */
  int			datalen;	/* Request/response data size */


  (void)reference;

  do
  {
    datalen = sizeof(data);

    if (cupsSideChannelRead(&command, &status, data, &datalen, 1.0))
    {
      if (status == CUPS_SC_STATUS_TIMEOUT)
	continue;
      else
	break;
    }

    switch (command)
    {
      case CUPS_SC_CMD_SOFT_RESET:	/* Do a soft reset */
	  fputs("DEBUG: CUPS_SC_CMD_SOFT_RESET received from driver...\n",
		stderr);

	  soft_reset();
	  cupsSideChannelWrite(command, CUPS_SC_STATUS_OK, NULL, 0, 1.0);
	  fputs("DEBUG: Returning status CUPS_STATUS_OK with no bytes...\n",
		stderr);
	  break;

      case CUPS_SC_CMD_DRAIN_OUTPUT:	/* Drain all pending output */
	  fputs("DEBUG: CUPS_SC_CMD_DRAIN_OUTPUT received from driver...\n",
		stderr);

	  g.drain_output = 1;
	  break;

      case CUPS_SC_CMD_GET_BIDI:	/* Is the connection bidirectional? */
	  fputs("DEBUG: CUPS_SC_CMD_GET_BIDI received from driver...\n",
		stderr);

	  data[0] = (g.printer->protocol >= 2 ? 1 : 0);
	  cupsSideChannelWrite(command, CUPS_SC_STATUS_OK, data, 1, 1.0);

	  fprintf(stderr,
	          "DEBUG: Returned CUPS_SC_STATUS_OK with 1 byte (%02X)...\n",
		  data[0]);
	  break;

      case CUPS_SC_CMD_GET_DEVICE_ID:	/* Return IEEE-1284 device ID */
	  fputs("DEBUG: CUPS_SC_CMD_GET_DEVICE_ID received from driver...\n",
		stderr);

	  datalen = sizeof(data);
	  if (get_device_id(g.printer, data, sizeof(data)))
	  {
	    status  = CUPS_SC_STATUS_IO_ERROR;
	    datalen = 0;
	  }
	  else
	  {
	    status  = CUPS_SC_STATUS_OK;
	    datalen = strlen(data);
	  }
	  cupsSideChannelWrite(command, CUPS_SC_STATUS_OK, data, datalen, 1.0);

          if (datalen < sizeof(data))
	    data[datalen] = '\0';
	  else
	    data[sizeof(data) - 1] = '\0';

	  fprintf(stderr,
	          "DEBUG: Returning CUPS_SC_STATUS_OK with %d bytes (%s)...\n",
		  datalen, data);
	  break;

      case CUPS_SC_CMD_GET_STATE:	/* Return device state */
	  fputs("DEBUG: CUPS_SC_CMD_GET_STATE received from driver...\n",
		stderr);

	  data[0] = CUPS_SC_STATE_ONLINE;
	  cupsSideChannelWrite(command, CUPS_SC_STATUS_OK, data, 1, 1.0);

	  fprintf(stderr,
	          "DEBUG: Returned CUPS_SC_STATUS_OK with 1 byte (%02X)...\n",
		  data[0]);
	  break;

      case CUPS_SC_CMD_GET_CONNECTED:	/* Return whether device is
					   connected */
	  fputs("DEBUG: CUPS_SC_CMD_GET_CONNECTED received from driver...\n",
		stderr);

	  data[0] = (g.printer->handle ? 1 : 0);
	  cupsSideChannelWrite(command, CUPS_SC_STATUS_OK, data, 1, 1.0);

	  fprintf(stderr,
	          "DEBUG: Returned CUPS_SC_STATUS_OK with 1 byte (%02X)...\n",
		  data[0]);
	  break;

      default:
	  fprintf(stderr, "DEBUG: Unknown side-channel command (%d) received "
			  "from driver...\n", command);

	  cupsSideChannelWrite(command, CUPS_SC_STATUS_NOT_IMPLEMENTED,
			       NULL, 0, 1.0);

	  fputs("DEBUG: Returned CUPS_SC_STATUS_NOT_IMPLEMENTED with no bytes...\n",
		stderr);
	  break;
    }
  }
  while (!g.sidechannel_thread_stop);

  pthread_mutex_lock(&g.sidechannel_thread_mutex);
  g.sidechannel_thread_done = 1;
  pthread_cond_signal(&g.sidechannel_thread_cond);
  pthread_mutex_unlock(&g.sidechannel_thread_mutex);

  return (NULL);
}


/*
 * 'soft_reset()' - Send a soft reset to the device.
 */

static void soft_reset(void)
{
  fd_set	  input_set;		/* Input set for select() */
  struct timeval  tv;			/* Time value */
  char		  buffer[2048];		/* Buffer */
  struct timespec cond_timeout;		/* pthread condition timeout */

 /*
  * Send an abort once a second until the I/O lock is released by the main
  * thread...
  */

  pthread_mutex_lock(&g.readwrite_lock_mutex);
  while (g.readwrite_lock)
  {
    gettimeofday(&tv, NULL);
    cond_timeout.tv_sec  = tv.tv_sec + 1;
    cond_timeout.tv_nsec = tv.tv_usec * 1000;

    while (g.readwrite_lock)
    {
      if (pthread_cond_timedwait(&g.readwrite_lock_cond,
				 &g.readwrite_lock_mutex,
				 &cond_timeout) != 0)
	break;
    }
  }

  g.readwrite_lock = 1;
  pthread_mutex_unlock(&g.readwrite_lock_mutex);

 /*
  * Flush bytes waiting on print_fd...
  */

  g.print_bytes = 0;

  FD_ZERO(&input_set);
  FD_SET(g.print_fd, &input_set);

  tv.tv_sec  = 0;
  tv.tv_usec = 0;

  while (select(g.print_fd+1, &input_set, NULL, NULL, &tv) > 0)
    if (read(g.print_fd, buffer, sizeof(buffer)) <= 0)
      break;

 /*
  * Send the reset...
  */

  printer_class_soft_reset(g.printer);

 /*
  * Release the I/O lock...
  */

  pthread_mutex_lock(&g.readwrite_lock_mutex);
  g.readwrite_lock = 0;
  pthread_cond_signal(&g.readwrite_lock_cond);
  pthread_mutex_unlock(&g.readwrite_lock_mutex);
}


/*
 * End of "$Id: usb-libusb.c 10908 2013-03-14 14:31:07Z mike $".
 */
<|MERGE_RESOLUTION|>--- conflicted
+++ resolved
@@ -196,11 +196,8 @@
 			  https://bugzilla.redhat.com/show_bug.cgi?id=867392 */
 	{ 0x0924, 0x4293, USBLP_QUIRK_NO_REATTACH }, /* Xerox WorkCentre 3210
 				     https://bugs.launchpad.net/bugs/1102470 */
-<<<<<<< HEAD
-=======
 	{ 0x1a86, 0x7584, USBLP_QUIRK_NO_REATTACH }, /* QinHeng Electronics
    CH340S (USB -> Parallel adapter), https://bugs.launchpad.net/bugs/1000253 */
->>>>>>> 3b0f92a3
 	{ 0x04e8, 0x0000, USBLP_QUIRK_RESET }, /* All Samsung devices,
 				     https://bugs.launchpad.net/bugs/1032456 */
 	{ 0x0a5f, 0x0000, USBLP_QUIRK_BIDIR }, /* All Zebra devices,
