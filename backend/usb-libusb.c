/*
 * "$Id: usb-libusb.c 10267 2012-02-12 08:35:28Z mike $"
 *
 *   LIBUSB interface code for CUPS.
 *
 *   Copyright 2007-2012 by Apple Inc.
 *
 *   These coded instructions, statements, and computer programs are the
 *   property of Apple Inc. and are protected by Federal copyright
 *   law.  Distribution and use rights are outlined in the file "LICENSE.txt"
 *   which should have been included with this file.  If this file is
 *   file is missing or damaged, see the license at "http://www.cups.org/".
 *
 * Contents:
 *
 *   list_devices()	  - List the available printers.
 *   print_device()	  - Print a file to a USB device.
 *   close_device()	  - Close the connection to the USB printer.
 *   find_device()	  - Find or enumerate USB printers.
 *   get_device_id()	  - Get the IEEE-1284 device ID for the printer.
 *   list_cb()		  - List USB printers for discovery.
 *   make_device_uri()	  - Create a device URI for a USB printer.
 *   open_device()	  - Open a connection to the USB printer.
 *   print_cb() 	  - Find a USB printer for printing.
 *   printer_class_soft_reset()' - Do the soft reset request specific to
 *                          printers
 *   quirks()	 	  - Get the known quirks of a given printer model
 *   read_thread()	  - Thread to read the backchannel data on.
 *   sidechannel_thread() - Handle side-channel requests.
 *   soft_reset()	  - Send a soft reset to the device.
 */

/*
 * Include necessary headers...
 */

#include <libusb.h>
#include <cups/cups-private.h>
#include <pthread.h>
#include <sys/select.h>
#include <sys/types.h>
#include <sys/stat.h>
#include <sys/time.h>
#include <unistd.h>


/*
 * WAIT_EOF_DELAY is number of seconds we'll wait for responses from
 * the printer after we've finished sending all the data
 */

#define WAIT_EOF			0
#define WAIT_EOF_DELAY			7
#define WAIT_SIDE_DELAY			3
#define DEFAULT_TIMEOUT			5000L


/*
 * Local types...
 */

typedef struct usb_printer_s		/**** USB Printer Data ****/
{
  struct libusb_device	*device;	/* Device info */
  int			conf,		/* Configuration */
			origconf,	/* Original configuration */
			iface,		/* Interface */
			altset,		/* Alternate setting */
			write_endp,	/* Write endpoint */
			read_endp,	/* Read endpoint */
			protocol,	/* Protocol: 1 = Uni-di, 2 = Bi-di. */
			usblp_attached;	/* "usblp" kernel module attached? */
  unsigned int		quirks;		/* Quirks flags */
  struct libusb_device_handle *handle;	/* Open handle to device */
} usb_printer_t;

typedef int (*usb_cb_t)(usb_printer_t *, const char *, const char *,
                        const void *);

typedef struct usb_globals_s
{
  usb_printer_t		*printer;	/* Printer */

  pthread_mutex_t	read_thread_mutex;
  pthread_cond_t	read_thread_cond;
  int			read_thread_stop;
  int			read_thread_done;

  pthread_mutex_t	readwrite_lock_mutex;
  pthread_cond_t	readwrite_lock_cond;
  int			readwrite_lock;

  int			print_fd;	/* File descriptor to print */
  ssize_t		print_bytes;	/* Print bytes read */

  int			wait_eof;
  int			drain_output;	/* Drain all pending output */
  int			bidi_flag;	/* 0=unidirectional, 1=bidirectional */

  pthread_mutex_t	sidechannel_thread_mutex;
  pthread_cond_t	sidechannel_thread_cond;
  int			sidechannel_thread_stop;
  int			sidechannel_thread_done;
} usb_globals_t;

/*
 * Quirks: various printer quirks are handled by this table & its flags.
 *
 * This is copied from the usblp kernel module. So we can easily copy and paste
 * new quirks from the module.
 */

struct quirk_printer_struct {
	int vendorId;
	int productId;
	unsigned int quirks;
};

#define USBLP_QUIRK_BIDIR	0x1	/* reports bidir but requires
					   unidirectional mode (no INs/reads) */
#define USBLP_QUIRK_USB_INIT	0x2	/* needs vendor USB init string */
#define USBLP_QUIRK_BAD_CLASS	0x4	/* descriptor uses vendor-specific
					   Class or SubClass */
#define USBLP_QUIRK_NO_REATTACH	0x8000	/* After printing we cannot re-attach
					   the usblp kernel module */

static const struct quirk_printer_struct quirk_printers[] = {
	{ 0x03f0, 0x0004, USBLP_QUIRK_BIDIR }, /* HP DeskJet 895C */
	{ 0x03f0, 0x0104, USBLP_QUIRK_BIDIR }, /* HP DeskJet 880C */
	{ 0x03f0, 0x0204, USBLP_QUIRK_BIDIR }, /* HP DeskJet 815C */
	{ 0x03f0, 0x0304, USBLP_QUIRK_BIDIR }, /* HP DeskJet 810C/812C */
	{ 0x03f0, 0x0404, USBLP_QUIRK_BIDIR }, /* HP DeskJet 830C */
	{ 0x03f0, 0x0504, USBLP_QUIRK_BIDIR }, /* HP DeskJet 885C */
	{ 0x03f0, 0x0604, USBLP_QUIRK_BIDIR }, /* HP DeskJet 840C */
	{ 0x03f0, 0x0804, USBLP_QUIRK_BIDIR }, /* HP DeskJet 816C */
	{ 0x03f0, 0x1104, USBLP_QUIRK_BIDIR }, /* HP Deskjet 959C */
	{ 0x0409, 0xefbe, USBLP_QUIRK_BIDIR }, /* NEC Picty900 (HP OEM) */
	{ 0x0409, 0xbef4, USBLP_QUIRK_BIDIR }, /* NEC Picty760 (HP OEM) */
	{ 0x0409, 0xf0be, USBLP_QUIRK_BIDIR }, /* NEC Picty920 (HP OEM) */
	{ 0x0409, 0xf1be, USBLP_QUIRK_BIDIR }, /* NEC Picty800 (HP OEM) */
	{ 0x0482, 0x0010, USBLP_QUIRK_BIDIR }, /* Kyocera Mita FS 820,
						  by zut <kernel@zut.de> */
	{ 0x04f9, 0x000d, USBLP_QUIRK_BIDIR |
			  USBLP_QUIRK_NO_REATTACH }, /* Brother Industries, Ltd
						  HL-1440 Laser Printer */
	{ 0x04b8, 0x0202, USBLP_QUIRK_BAD_CLASS }, /* Seiko Epson Receipt
						      Printer M129C */
	{ 0x067b, 0x2305, USBLP_QUIRK_BIDIR |
			  USBLP_QUIRK_NO_REATTACH },
	/* Prolific Technology, Inc. PL2305 Parallel Port
	   (USB -> Parallel adapter) */
	{ 0, 0 }
};


/*
 * Globals...
 */

usb_globals_t		g = { 0 };	/* Globals */
libusb_device           **list;         /* List of connected USB devices */


/*
 * Local functions...
 */

static int		close_device(usb_printer_t *printer);
static usb_printer_t	*find_device(usb_cb_t cb, const void *data);
static int		get_device_id(usb_printer_t *printer, char *buffer,
			              size_t bufsize);
static int		list_cb(usb_printer_t *printer, const char *device_uri,
			        const char *device_id, const void *data);
static char		*make_device_uri(usb_printer_t *printer,
			                 const char *device_id,
					 char *uri, size_t uri_size);
static int		open_device(usb_printer_t *printer, int verbose);
static int		print_cb(usb_printer_t *printer, const char *device_uri,
			         const char *device_id, const void *data);
static int		printer_class_soft_reset(usb_printer_t *printer);
static unsigned int	quirks(int vendor, int product);
static void		*read_thread(void *reference);
static void		*sidechannel_thread(void *reference);
static void		soft_reset(void);


/*
 * 'list_devices()' - List the available printers.
 */

void
list_devices(void)
{
  fputs("DEBUG: list_devices\n", stderr);
  find_device(list_cb, NULL);
}


/*
 * 'print_device()' - Print a file to a USB device.
 */

int					/* O - Exit status */
print_device(const char *uri,		/* I - Device URI */
             const char *hostname,	/* I - Hostname/manufacturer */
             const char *resource,	/* I - Resource/modelname */
	     char       *options,	/* I - Device options/serial number */
	     int        print_fd,	/* I - File descriptor to print */
	     int        copies,		/* I - Copies to print */
	     int	argc,		/* I - Number of command-line arguments (6 or 7) */
	     char	*argv[])	/* I - Command-line arguments */
{
  int	        bytes;			/* Bytes written */
  ssize_t	total_bytes;		/* Total bytes written */
  struct sigaction action;		/* Actions for POSIX signals */
  int		status = CUPS_BACKEND_OK,
					/* Function results */
		iostatus;		/* Current IO status */
  pthread_t	read_thread_id,		/* Read thread */
		sidechannel_thread_id;	/* Side-channel thread */
  int		have_sidechannel = 0,	/* Was the side-channel thread started? */
		have_backchannel = 0;   /* Do we have a back channel? */
  struct stat   sidechannel_info;	/* Side-channel file descriptor info */
  unsigned char	print_buffer[8192],	/* Print data buffer */
		*print_ptr;		/* Pointer into print data buffer */
  fd_set	input_set;		/* Input set for select() */
  int		nfds;			/* Number of file descriptors */
  struct timeval *timeout,		/* Timeout pointer */
		tv;			/* Time value */
  struct timespec cond_timeout;		/* pthread condition timeout */
  int		num_opts;		/* Number of options */
  cups_option_t	*opts;			/* Options */
  const char	*val;			/* Option value */


 /*
  * See if the side-channel descriptor is valid...
  */

  have_sidechannel = !fstat(CUPS_SC_FD, &sidechannel_info) &&
                     S_ISSOCK(sidechannel_info.st_mode);

  g.wait_eof = WAIT_EOF;

 /*
  * Connect to the printer...
  */

  fprintf(stderr, "DEBUG: Printing on printer with URI: %s\n", uri);
  while ((g.printer = find_device(print_cb, uri)) == NULL)
  {
    _cupsLangPrintFilter(stderr, "INFO",
			 _("Waiting for printer to become available."));
    sleep(5);
  }

  g.print_fd = print_fd;

 /*
  * If we are printing data from a print driver on stdin, ignore SIGTERM
  * so that the driver can finish out any page data, e.g. to eject the
  * current page.  We only do this for stdin printing as otherwise there
  * is no way to cancel a raw print job...
  */

  if (!print_fd)
  {
    memset(&action, 0, sizeof(action));

    sigemptyset(&action.sa_mask);
    action.sa_handler = SIG_IGN;
    sigaction(SIGTERM, &action, NULL);
  }

 /*
  * Start the side channel thread if the descriptor is valid...
  */

  pthread_mutex_init(&g.readwrite_lock_mutex, NULL);
  pthread_cond_init(&g.readwrite_lock_cond, NULL);
  g.readwrite_lock = 1;

  if (have_sidechannel)
  {
    g.sidechannel_thread_stop = 0;
    g.sidechannel_thread_done = 0;

    pthread_cond_init(&g.sidechannel_thread_cond, NULL);
    pthread_mutex_init(&g.sidechannel_thread_mutex, NULL);

    if (pthread_create(&sidechannel_thread_id, NULL, sidechannel_thread, NULL))
    {
      fprintf(stderr, "DEBUG: Fatal USB error.\n");
      _cupsLangPrintFilter(stderr, "ERROR",
			   _("There was an unrecoverable USB error."));
      fputs("DEBUG: Couldn't create side-channel thread.\n", stderr);
      close_device(g.printer);
      return (CUPS_BACKEND_STOP);
    }
  }

 /*
  * Debug mode: If option "usb-unidir" is given, always deactivate
  * backchannel
  */

  num_opts = cupsParseOptions(argv[5], 0, &opts);
  val = cupsGetOption("usb-unidir", num_opts, opts);
  if (val && strcasecmp(val, "no") && strcasecmp(val, "off") &&
      strcasecmp(val, "false"))
  {
    g.printer->read_endp = -1;
    fprintf(stderr, "DEBUG: Forced uni-directional communication "
	    "via \"usb-unidir\" option.\n");
  }

 /*
  * Debug mode: If option "usb-no-reattach" is given, do not re-attach
  * the usblp kernel module after the job has completed.
  */

  val = cupsGetOption("usb-no-reattach", num_opts, opts);
  if (val && strcasecmp(val, "no") && strcasecmp(val, "off") &&
      strcasecmp(val, "false"))
  {
    g.printer->usblp_attached = 0;
    fprintf(stderr, "DEBUG: Forced not re-attaching the usblp kernel module "
	    "after the job via \"usb-no-reattach\" option.\n");
  }

 /*
  * Get the read thread going...
  */

  if (g.printer->read_endp != -1)
  {
    have_backchannel = 1;

    g.read_thread_stop = 0;
    g.read_thread_done = 0;

    pthread_cond_init(&g.read_thread_cond, NULL);
    pthread_mutex_init(&g.read_thread_mutex, NULL);

    if (pthread_create(&read_thread_id, NULL, read_thread, NULL))
    {
      fprintf(stderr, "DEBUG: Fatal USB error.\n");
      _cupsLangPrintFilter(stderr, "ERROR",
			   _("There was an unrecoverable USB error."));
      fputs("DEBUG: Couldn't create read thread.\n", stderr);
      close_device(g.printer);
      return (CUPS_BACKEND_STOP);
    }
  }
  else
    fprintf(stderr, "DEBUG: Uni-directional device/mode, back channel "
	    "deactivated.\n");

 /*
  * The main thread sends the print file...
  */

  g.drain_output = 0;
  g.print_bytes	 = 0;
  total_bytes	 = 0;
  print_ptr	 = print_buffer;

  while (status == CUPS_BACKEND_OK && copies-- > 0)
  {
    _cupsLangPrintFilter(stderr, "INFO", _("Sending data to printer."));

    if (print_fd != STDIN_FILENO)
    {
      fputs("PAGE: 1 1\n", stderr);
      lseek(print_fd, 0, SEEK_SET);
    }

    while (status == CUPS_BACKEND_OK)
    {
      FD_ZERO(&input_set);

      if (!g.print_bytes)
	FD_SET(print_fd, &input_set);

     /*
      * Calculate select timeout...
      *   If we have data waiting to send timeout is 100ms.
      *   else if we're draining print_fd timeout is 0.
      *   else we're waiting forever...
      */

      if (g.print_bytes)
      {
	tv.tv_sec  = 0;
	tv.tv_usec = 100000;		/* 100ms */
	timeout    = &tv;
      }
      else if (g.drain_output)
      {
	tv.tv_sec  = 0;
	tv.tv_usec = 0;
	timeout    = &tv;
      }
      else
	timeout = NULL;

     /*
      * I/O is unlocked around select...
      */

      pthread_mutex_lock(&g.readwrite_lock_mutex);
      g.readwrite_lock = 0;
      pthread_cond_signal(&g.readwrite_lock_cond);
      pthread_mutex_unlock(&g.readwrite_lock_mutex);

      nfds = select(print_fd + 1, &input_set, NULL, NULL, timeout);

     /*
      * Reacquire the lock...
      */

      pthread_mutex_lock(&g.readwrite_lock_mutex);
      while (g.readwrite_lock)
	pthread_cond_wait(&g.readwrite_lock_cond, &g.readwrite_lock_mutex);
      g.readwrite_lock = 1;
      pthread_mutex_unlock(&g.readwrite_lock_mutex);

      if (nfds < 0)
      {
	if (errno == EINTR && total_bytes == 0)
	{
	  fputs("DEBUG: Received an interrupt before any bytes were "
	        "written, aborting.\n", stderr);
	  close_device(g.printer);
          return (CUPS_BACKEND_OK);
	}
	else if (errno != EAGAIN && errno != EINTR)
	{
	  _cupsLangPrintFilter(stderr, "ERROR",
	                       _("Unable to read print data."));
	  perror("DEBUG: select");
	  close_device(g.printer);
          return (CUPS_BACKEND_FAILED);
	}
      }

     /*
      * If drain output has finished send a response...
      */

      if (g.drain_output && !nfds && !g.print_bytes)
      {
	/* Send a response... */
	cupsSideChannelWrite(CUPS_SC_CMD_DRAIN_OUTPUT, CUPS_SC_STATUS_OK, NULL, 0, 1.0);
	g.drain_output = 0;
      }

     /*
      * Check if we have print data ready...
      */

      if (FD_ISSET(print_fd, &input_set))
      {
	g.print_bytes = read(print_fd, print_buffer, sizeof(print_buffer));

	if (g.print_bytes < 0)
	{
	 /*
	  * Read error - bail if we don't see EAGAIN or EINTR...
	  */

	  if (errno != EAGAIN && errno != EINTR)
	  {
	    _cupsLangPrintFilter(stderr, "ERROR",
				 _("Unable to read print data."));
	    perror("DEBUG: read");
	    close_device(g.printer);
	    return (CUPS_BACKEND_FAILED);
	  }

	  g.print_bytes = 0;
	}
	else if (g.print_bytes == 0)
	{
	 /*
	  * End of file, break out of the loop...
	  */

	  break;
	}

	print_ptr = print_buffer;

	fprintf(stderr, "DEBUG: Read %d bytes of print data...\n",
		(int)g.print_bytes);
      }

      if (g.print_bytes)
      {
	iostatus = libusb_bulk_transfer(g.printer->handle,
					g.printer->write_endp,
					print_buffer, g.print_bytes,
					&bytes, 60000);
       /*
	* Ignore timeout errors, but retain the number of bytes written to
	* avoid sending duplicate data...
	*/

	if (iostatus == LIBUSB_ERROR_TIMEOUT)
	{
	  fputs("DEBUG: Got USB transaction timeout during write.\n", stderr);
	  iostatus = 0;
	}

       /*
        * If we've stalled, retry the write...
	*/

	else if (iostatus == LIBUSB_ERROR_PIPE)
	{
	  fputs("DEBUG: Got USB pipe stalled during write.\n", stderr);

	  iostatus = libusb_bulk_transfer(g.printer->handle,
					  g.printer->write_endp,
					  print_buffer, g.print_bytes,
					  &bytes, 60000);
	}

       /*
	* Retry a write after an aborted write since we probably just got
	* SIGTERM...
	*/

	else if (iostatus == LIBUSB_ERROR_INTERRUPTED)
	{
	  fputs("DEBUG: Got USB return aborted during write.\n", stderr);

	  iostatus = libusb_bulk_transfer(g.printer->handle,
					  g.printer->write_endp,
					  print_buffer, g.print_bytes,
					  &bytes, 60000);
        }

	if (iostatus)
	{
	 /*
	  * Write error - bail if we don't see an error we can retry...
	  */

	  _cupsLangPrintFilter(stderr, "ERROR",
	                       _("Unable to send data to printer."));
	  fprintf(stderr, "DEBUG: libusb write operation returned %x.\n",
	          iostatus);

	  status = CUPS_BACKEND_FAILED;
	  break;
	}
	else if (bytes > 0)
	{
	  fprintf(stderr, "DEBUG: Wrote %d bytes of print data...\n",
	          (int)bytes);

	  g.print_bytes -= bytes;
	  print_ptr   += bytes;
	  total_bytes += bytes;
	}
      }

      if (print_fd != 0 && status == CUPS_BACKEND_OK)
	fprintf(stderr, "DEBUG: Sending print file, " CUPS_LLFMT " bytes...\n",
		CUPS_LLCAST total_bytes);
    }
  }

  fprintf(stderr, "DEBUG: Sent " CUPS_LLFMT " bytes...\n",
          CUPS_LLCAST total_bytes);

 /*
  * Signal the side channel thread to exit...
  */

  if (have_sidechannel)
  {
    close(CUPS_SC_FD);
    pthread_mutex_lock(&g.readwrite_lock_mutex);
    g.readwrite_lock = 0;
    pthread_cond_signal(&g.readwrite_lock_cond);
    pthread_mutex_unlock(&g.readwrite_lock_mutex);

    g.sidechannel_thread_stop = 1;
    pthread_mutex_lock(&g.sidechannel_thread_mutex);

    if (!g.sidechannel_thread_done)
    {
      gettimeofday(&tv, NULL);
      cond_timeout.tv_sec  = tv.tv_sec + WAIT_SIDE_DELAY;
      cond_timeout.tv_nsec = tv.tv_usec * 1000;

      while (!g.sidechannel_thread_done)
      {
	if (pthread_cond_timedwait(&g.sidechannel_thread_cond,
				   &g.sidechannel_thread_mutex,
				   &cond_timeout) != 0)
	  break;
      }
    }

    pthread_mutex_unlock(&g.sidechannel_thread_mutex);
  }

 /*
  * Signal the read thread to exit then wait 7 seconds for it to complete...
  */

  if (have_backchannel)
  {
    g.read_thread_stop = 1;

    pthread_mutex_lock(&g.read_thread_mutex);

    if (!g.read_thread_done)
    {
      fputs("DEBUG: Waiting for read thread to exit...\n", stderr);

      gettimeofday(&tv, NULL);
      cond_timeout.tv_sec  = tv.tv_sec + WAIT_EOF_DELAY;
      cond_timeout.tv_nsec = tv.tv_usec * 1000;

      while (!g.read_thread_done)
      {
	if (pthread_cond_timedwait(&g.read_thread_cond, &g.read_thread_mutex,
				   &cond_timeout) != 0)
	  break;
      }

      /*
       * If it didn't exit abort the pending read and wait an additional
       * second...
       */
  
      if (!g.read_thread_done)
      {
	fputs("DEBUG: Read thread still active, aborting the pending read...\n", 
	      stderr);

	g.wait_eof = 0;

	gettimeofday(&tv, NULL);
	cond_timeout.tv_sec  = tv.tv_sec + 1;
	cond_timeout.tv_nsec = tv.tv_usec * 1000;
  
	while (!g.read_thread_done)
	{
	  if (pthread_cond_timedwait(&g.read_thread_cond, &g.read_thread_mutex,
				     &cond_timeout) != 0)
	    break;
	}
      }
    }

    pthread_mutex_unlock(&g.read_thread_mutex);
  }

  if (print_fd)
    close(print_fd);

 /*
  * Close the connection and input file and general clean up...
  */

  close_device(g.printer);

 /*
  * Clean up ....
  */

  libusb_free_device_list(list, 1);
  libusb_exit(NULL);

  return (status);
}


/*
 * 'close_device()' - Close the connection to the USB printer.
 */

static int				/* I - 0 on success, -1 on failure */
close_device(usb_printer_t *printer)	/* I - Printer */
{
  struct libusb_device_descriptor devdesc;
                                        /* Current device descriptor */
  struct libusb_config_descriptor *confptr;
                                        /* Pointer to current configuration */


  if (printer->handle)
  {
   /*
    * Release interfaces before closing so that we know all data is written
    * to the device...
    */

    int errcode;			/* Return value of libusb function */
<<<<<<< HEAD
    int number;				/* Interface number */

    errcode = 
      libusb_get_config_descriptor (printer->device, printer->conf, &confptr);
    if (errcode >= 0)
    {
      number = confptr->interface[printer->iface].
	altsetting[printer->altset].bInterfaceNumber;
      libusb_release_interface(printer->handle, number);
      if (number != 0)
	libusb_release_interface(printer->handle, 0);

     /*
      * Re-attach "usblp" kernel module if it was attached before using this
      * device
      */
      if (printer->usblp_attached == 1)
	if (libusb_attach_kernel_driver(printer->handle, printer->iface) < 0)
	{
	  errcode = libusb_get_device_descriptor (printer->device, &devdesc);
	  if (errcode < 0)
	    fprintf(stderr,
		    "DEBUG: Failed to re-attach \"usblp\" kernel module\n");
	  else
	    fprintf(stderr,
		    "DEBUG: Failed to re-attach \"usblp\" kernel module to "
		    "%04x:%04x\n", devdesc.idVendor, devdesc.idProduct);
	}

      libusb_free_config_descriptor(confptr);
    }

=======
    int number1,			/* Interface number */
	number2;			/* Configuration number */

    errcode =
      libusb_get_config_descriptor(printer->device, printer->conf, &confptr);
    if (errcode >= 0)
    {
      number1 = confptr->interface[printer->iface].
	altsetting[printer->altset].bInterfaceNumber;
      libusb_release_interface(printer->handle, number1);

      number2 = confptr->bConfigurationValue;

      libusb_free_config_descriptor(confptr);

     /*
      * If we have changed the configuration from one valid configuration
      * to another, restore the old one
      */
      if (printer->origconf > 0 && printer->origconf != number2)
      {
	fprintf(stderr, "DEBUG: Restoring USB device configuration: %d -> %d\n", 
		number2, printer->origconf);
	if ((errcode = libusb_set_configuration(printer->handle,
						printer->origconf)) < 0)
	{
	  if (errcode != LIBUSB_ERROR_BUSY)
	  {
	    errcode =
	      libusb_get_device_descriptor (printer->device, &devdesc);
	    if (errcode < 0)
	      fprintf(stderr,
		      "DEBUG: Failed to set configuration %d\n",
		      printer->origconf);
	    else
	      fprintf(stderr,
		      "DEBUG: Failed to set configuration %d for %04x:%04x\n",
		      printer->origconf, devdesc.idVendor, devdesc.idProduct);
	  }
	}
      }

     /*
      * Re-attach "usblp" kernel module if it was attached before using this
      * device
      */
      if (printer->usblp_attached == 1)
	if (libusb_attach_kernel_driver(printer->handle, number1) < 0)
	{
	  errcode = libusb_get_device_descriptor (printer->device, &devdesc);
	  if (errcode < 0)
	    fprintf(stderr,
		    "DEBUG: Failed to re-attach \"usblp\" kernel module\n");
	  else
	    fprintf(stderr,
		    "DEBUG: Failed to re-attach \"usblp\" kernel module to "
		    "%04x:%04x\n", devdesc.idVendor, devdesc.idProduct);
	}
    }
    else
      fprintf(stderr,
	      "DEBUG: Failed to get configuration descriptor %d\n",
	      printer->conf);

>>>>>>> 0baf9db6
   /*
    * Close the interface and return...
    */

    libusb_close(printer->handle);
    printer->handle = NULL;
  }

  return (0);
}


/*
 * 'find_device()' - Find or enumerate USB printers.
 */

static usb_printer_t *			/* O - Found printer */
find_device(usb_cb_t   cb,		/* I - Callback function */
            const void *data)		/* I - User data for callback */
{
  libusb_device         **list;         /* List of connected USB devices */
  libusb_device         *device = NULL;	/* Current device */
  struct libusb_device_descriptor devdesc;
                                        /* Current device descriptor */
  struct libusb_config_descriptor *confptr = NULL;
                                        /* Pointer to current configuration */
  const struct libusb_interface *ifaceptr = NULL;
                                        /* Pointer to current interface */
  const struct libusb_interface_descriptor *altptr = NULL;
					/* Pointer to current alternate setting */
  const struct libusb_endpoint_descriptor *endpptr = NULL;
					/* Pointer to current endpoint */
  ssize_t               numdevs,        /* number of connected devices */
                        i = 0;
  uint8_t		conf,		/* Current configuration */
			iface,		/* Current interface */
			altset,		/* Current alternate setting */
			protocol,	/* Current protocol */
			endp,		/* Current endpoint */
			read_endp,	/* Current read endpoint */
			write_endp;	/* Current write endpoint */
  char			device_id[1024],/* IEEE-1284 device ID */
			device_uri[1024];
					/* Device URI */
  static usb_printer_t	printer;	/* Current printer */


 /*
  * Initialize libusb...
  */

  libusb_init(NULL);
  numdevs = libusb_get_device_list(NULL, &list);
  fprintf(stderr, "DEBUG: libusb_get_device_list=%d\n", (int)numdevs);

 /*
  * Then loop through the devices it found...
  */

  if (numdevs > 0)
    for (i = 0; i < numdevs; i++)
    {
      device = list[i];

     /*
      * Ignore devices with no configuration data and anything that is not
      * a printer...
      */

<<<<<<< HEAD
      if (libusb_get_device_descriptor (device, &devdesc) < 0)
=======
      if (libusb_get_device_descriptor(device, &devdesc) < 0)
>>>>>>> 0baf9db6
	continue;

      if (!devdesc.bNumConfigurations || !devdesc.idVendor ||
          !devdesc.idProduct)
	continue;

      printer.quirks   = quirks(devdesc.idVendor, devdesc.idProduct);

      for (conf = 0; conf < devdesc.bNumConfigurations; conf ++)
      {
	if (libusb_get_config_descriptor(device, conf, &confptr) < 0)
	  continue;
        for (iface = 0, ifaceptr = confptr->interface;
	     iface < confptr->bNumInterfaces;
	     iface ++, ifaceptr ++)
        {
	 /*
	  * Some printers offer multiple interfaces...
	  */

          protocol   = 0;

	  for (altset = 0, altptr = ifaceptr->altsetting;
	       altset < ifaceptr->num_altsetting;
	       altset ++, altptr ++)
          {
	   /*
	    * Currently we only support unidirectional and bidirectional
	    * printers.  Future versions of this code will support the
	    * 1284.4 (packet mode) protocol as well.
	    */

	    if (((altptr->bInterfaceClass != LIBUSB_CLASS_PRINTER ||
		  altptr->bInterfaceSubClass != 1) && 
		 ((printer.quirks & USBLP_QUIRK_BAD_CLASS) == 0)) ||
		(altptr->bInterfaceProtocol != 1 &&	/* Unidirectional */
		 altptr->bInterfaceProtocol != 2) ||	/* Bidirectional */
		altptr->bInterfaceProtocol < protocol)
	      continue;

	    if (printer.quirks & USBLP_QUIRK_BAD_CLASS)
	      fprintf(stderr, "DEBUG: Printer does not report class 7 and/or "
		      "subclass 1 but works as a printer anyway\n");

	    read_endp  = -1;
	    write_endp = -1;

	    for (endp = 0, endpptr = altptr->endpoint;
	         endp < altptr->bNumEndpoints;
		 endp ++, endpptr ++)
              if ((endpptr->bmAttributes & LIBUSB_TRANSFER_TYPE_MASK) ==
	              LIBUSB_TRANSFER_TYPE_BULK)
	      {
	        if (endpptr->bEndpointAddress & LIBUSB_ENDPOINT_DIR_MASK)
		  read_endp = endp;
		else
		  write_endp = endp;
	      }

            if (write_endp >= 0)
	    {
	     /*
	      * Save the best match so far...
	      */

              protocol           = altptr->bInterfaceProtocol;
	      printer.altset     = altset;
	      printer.write_endp = write_endp;
	      if (protocol > 1)
		printer.read_endp = read_endp;
	      else
		printer.read_endp = -1;
	    }
	  }

	  if (protocol > 0)
	  {
	    printer.device   = device;
	    printer.conf     = conf;
	    printer.iface    = iface;
	    printer.protocol = protocol;
	    printer.handle   = NULL;

            if (!open_device(&printer, data != NULL))
	    {
	      get_device_id(&printer, device_id, sizeof(device_id));
	      make_device_uri(&printer, device_id, device_uri,
			      sizeof(device_uri));

	      fprintf(stderr, "DEBUG2: Printer found with device ID: %s "
		      "Device URI: %s\n",
		      device_id, device_uri);

	      if ((*cb)(&printer, device_uri, device_id, data))
	      {
		fprintf(stderr, "DEBUG: Device protocol: %d\n",
			printer.protocol);
		if (printer.quirks & USBLP_QUIRK_BIDIR)
		{
		  printer.read_endp = -1;
		  fprintf(stderr, "DEBUG: Printer reports bi-di support "
			  "but in reality works only uni-directionally\n");
		}
		if (printer.read_endp != -1)
		{
		  printer.read_endp = confptr->interface[printer.iface].
					    altsetting[printer.altset].
					    endpoint[printer.read_endp].
					    bEndpointAddress;
		}
		else
		  fprintf(stderr, "DEBUG: Uni-directional USB communication " 
			  "only!\n");
		printer.write_endp = confptr->interface[printer.iface].
					   altsetting[printer.altset].
					   endpoint[printer.write_endp].
					   bEndpointAddress;
		if (printer.quirks & USBLP_QUIRK_NO_REATTACH)
		{
		  printer.usblp_attached = 0;
		  fprintf(stderr, "DEBUG: Printer does not like usblp "
			  "kernel module to be re-attached after job\n");
		}
		libusb_free_config_descriptor(confptr);
		return (&printer);
              }

              close_device(&printer);
	    }
	  }
	}
	libusb_free_config_descriptor(confptr);
      }
    }

 /*
  * If we get this far without returning, then we haven't found a printer
  * to print to...
  */

 /*
  * Clean up ....
  */

  libusb_free_device_list(list, 1);
  libusb_exit(NULL);

  return (NULL);
}


/*
 * 'get_device_id()' - Get the IEEE-1284 device ID for the printer.
 */

static int				/* O - 0 on success, -1 on error */
get_device_id(usb_printer_t *printer,	/* I - Printer */
              char          *buffer,	/* I - String buffer */
              size_t        bufsize)	/* I - Number of bytes in buffer */
{
  int	length;				/* Length of device ID */


  if (libusb_control_transfer(printer->handle,
			      LIBUSB_REQUEST_TYPE_CLASS | LIBUSB_ENDPOINT_IN |
			      LIBUSB_RECIPIENT_INTERFACE,
			      0, printer->conf,
			      (printer->iface << 8) | printer->altset,
			      (unsigned char *)buffer, bufsize, 5000) < 0)
  {
    *buffer = '\0';
    return (-1);
  }

 /*
  * Extract the length of the device ID string from the first two
  * bytes.  The 1284 spec says the length is stored MSB first...
  */

  length = (((unsigned)buffer[0] & 255) << 8) |
	   ((unsigned)buffer[1] & 255);

 /*
  * Check to see if the length is larger than our buffer or less than 14 bytes
  * (the minimum valid device ID is "MFG:x;MDL:y;" with 2 bytes for the length).
  *
  * If the length is out-of-range, assume that the vendor incorrectly
  * implemented the 1284 spec and re-read the length as LSB first,..
  */

  if (length > bufsize || length < 14)
    length = (((unsigned)buffer[1] & 255) << 8) |
	     ((unsigned)buffer[0] & 255);

  if (length > bufsize)
    length = bufsize;

  if (length < 14)
  {
   /*
    * Invalid device ID, clear it!
    */

    *buffer = '\0';
    return (-1);
  }

  length -= 2;

 /*
  * Copy the device ID text to the beginning of the buffer and
  * nul-terminate.
  */

  memmove(buffer, buffer + 2, length);
  buffer[length] = '\0';

  return (0);
}


/*
 * 'list_cb()' - List USB printers for discovery.
 */

static int				/* O - 0 to continue, 1 to stop */
list_cb(usb_printer_t *printer,		/* I - Printer */
        const char    *device_uri,	/* I - Device URI */
        const char    *device_id,	/* I - IEEE-1284 device ID */
        const void    *data)		/* I - User data (not used) */
{
  char	make_model[1024];		/* Make and model */


 /*
  * Get the device URI and make/model strings...
  */

  if (backendGetMakeModel(device_id, make_model, sizeof(make_model)))
    strlcpy(make_model, "Unknown", sizeof(make_model));

 /*
  * Report the printer...
  */

  cupsBackendReport("direct", device_uri, make_model, make_model, device_id,
                    NULL);

 /*
  * Keep going...
  */

  return (0);
}


/*
 * 'make_device_uri()' - Create a device URI for a USB printer.
 */

static char *				/* O - Device URI */
make_device_uri(
    usb_printer_t *printer,		/* I - Printer */
    const char    *device_id,		/* I - IEEE-1284 device ID */
    char          *uri,			/* I - Device URI buffer */
    size_t        uri_size)		/* I - Size of device URI buffer */
{
  struct libusb_device_descriptor devdesc;
                                        /* Current device descriptor */
  char		options[1024];		/* Device URI options */
  int		num_values;		/* Number of 1284 parameters */
  cups_option_t	*values;		/* 1284 parameters */
  const char	*mfg,			/* Manufacturer */
		*mdl,			/* Model */
		*des = NULL,		/* Description */
		*sern;			/* Serial number */
  size_t	mfglen;			/* Length of manufacturer string */
  char		tempmfg[256],		/* Temporary manufacturer string */
		tempsern[256],		/* Temporary serial number string */
		*tempptr;		/* Pointer into temp string */


 /*
  * Get the make, model, and serial numbers...
  */

  num_values = _cupsGet1284Values(device_id, &values);

  if ((sern = cupsGetOption("SERIALNUMBER", num_values, values)) == NULL)
    if ((sern = cupsGetOption("SERN", num_values, values)) == NULL)
      if ((sern = cupsGetOption("SN", num_values, values)) == NULL &&
	  ((libusb_get_device_descriptor(printer->device, &devdesc) >= 0) &&
	   devdesc.iSerialNumber))
      {
       /*
        * Try getting the serial number from the device itself...
	*/

        int length =
	  libusb_get_string_descriptor_ascii(printer->handle,
					     devdesc.iSerialNumber,
					     (unsigned char *)tempsern,
					     sizeof(tempsern) - 1);
        if (length > 0)
	{
	  tempsern[length] = '\0';
	  sern             = tempsern;
	}
      }

  if ((mfg = cupsGetOption("MANUFACTURER", num_values, values)) == NULL)
    mfg = cupsGetOption("MFG", num_values, values);

  if ((mdl = cupsGetOption("MODEL", num_values, values)) == NULL)
    mdl = cupsGetOption("MDL", num_values, values);

 /*
  * To maintain compatibility with the original character device backend on
  * Linux and *BSD, map manufacturer names...
  */

  if (mfg)
  {
    if (!_cups_strcasecmp(mfg, "Hewlett-Packard"))
      mfg = "HP";
    else if (!_cups_strcasecmp(mfg, "Lexmark International"))
      mfg = "Lexmark";
  }
  else
  {
   /*
    * No manufacturer?  Use the model string or description...
    */

    if (mdl)
      _ppdNormalizeMakeAndModel(mdl, tempmfg, sizeof(tempmfg));
    else if ((des = cupsGetOption("DESCRIPTION", num_values, values)) != NULL ||
             (des = cupsGetOption("DES", num_values, values)) != NULL)
      _ppdNormalizeMakeAndModel(des, tempmfg, sizeof(tempmfg));
    else
      strlcpy(tempmfg, "Unknown", sizeof(tempmfg));

    if ((tempptr = strchr(tempmfg, ' ')) != NULL)
      *tempptr = '\0';

    mfg = tempmfg;
  }

  if (!mdl)
  {
   /*
    * No model?  Use description...
    */
    if (des)
      mdl = des; /* We remove the manufacturer name below */
    else if (!strncasecmp(mfg, "Unknown", 7))
      mdl = "Printer";
    else
      mdl = "Unknown Model";
  }

  mfglen = strlen(mfg);

  if (!strncasecmp(mdl, mfg, mfglen) && _cups_isspace(mdl[mfglen]))
  {
    mdl += mfglen + 1;

    while (_cups_isspace(*mdl))
      mdl ++;
  }

 /*
  * Generate the device URI from the manufacturer, model, serial number,
  * and interface number...
  */

  if (sern)
  {
    if (printer->iface > 0)
      snprintf(options, sizeof(options), "?serial=%s&interface=%d", sern,
               printer->iface);
    else
      snprintf(options, sizeof(options), "?serial=%s", sern);
  }
  else if (printer->iface > 0)
    snprintf(options, sizeof(options), "?interface=%d", printer->iface);
  else
    options[0] = '\0';

  httpAssembleURIf(HTTP_URI_CODING_ALL, uri, uri_size, "usb", NULL, mfg, 0,
		   "/%s%s", mdl, options);

  cupsFreeOptions(num_values, values);

  return (uri);
}


/*
 * 'open_device()' - Open a connection to the USB printer.
 */

static int				/* O - 0 on success, -1 on error */
open_device(usb_printer_t *printer,	/* I - Printer */
            int           verbose)	/* I - Update connecting-to-device state? */
{
  struct libusb_device_descriptor devdesc;
                                        /* Current device descriptor */
  struct libusb_config_descriptor *confptr = NULL;
                                        /* Pointer to current configuration */
  int	number1 = -1,			/* Configuration/interface/altset */
        number2 = -1,			/* numbers */
        errcode = 0;
  char	current;			/* Current configuration */


 /*
  * Return immediately if we are already connected...
  */

  if (printer->handle)
    return (0);

 /*
  * Try opening the printer...
  */

  if ((errcode = libusb_open(printer->device, &printer->handle)) < 0)
  {
    fprintf(stderr, "DEBUG: Failed to open device, code: %d\n",
	    errcode);
    return (-1);
  }

  printer->usblp_attached = 0;

  printer->usblp_attached = 0;

  if (verbose)
    fputs("STATE: +connecting-to-device\n", stderr);

<<<<<<< HEAD
  if ((errcode = libusb_get_device_descriptor (printer->device, &devdesc)) < 0)
=======
  if ((errcode = libusb_get_device_descriptor(printer->device, &devdesc)) < 0)
>>>>>>> 0baf9db6
  {
    fprintf(stderr, "DEBUG: Failed to get device descriptor, code: %d\n",
	    errcode);
    goto error;
  }

 /*
  * Get the "usblp" kernel module out of the way. This backend only
  * works without the module attached.
  */

  errcode = libusb_kernel_driver_active(printer->handle, printer->iface);
  if (errcode == 0)
    printer->usblp_attached = 0;
  else if (errcode == 1)
  {
    printer->usblp_attached = 1;
    if ((errcode =
	 libusb_detach_kernel_driver(printer->handle, printer->iface)) < 0)
    {
      fprintf(stderr, "DEBUG: Failed to detach \"usblp\" module from %04x:%04x\n",
	      devdesc.idVendor, devdesc.idProduct);
      goto error;
    }
  }
  else
  {
    printer->usblp_attached = 0;
    fprintf(stderr, "DEBUG: Failed to check whether %04x:%04x has the \"usblp\" kernel module attached\n",
	      devdesc.idVendor, devdesc.idProduct);
    goto error;
  }

 /*
  * Set the desired configuration, but only if it needs changing. Some
  * printers (e.g., Samsung) don't like libusb_set_configuration. It will
  * succeed, but the following print job is sometimes silently lost by the
  * printer.
  */

  if (libusb_control_transfer(printer->handle,
                LIBUSB_REQUEST_TYPE_STANDARD | LIBUSB_ENDPOINT_IN |
		LIBUSB_RECIPIENT_DEVICE,
		8, /* GET_CONFIGURATION */
		0, 0, (unsigned char *)&current, 1, 5000) < 0)
    current = 0;			/* Assume not configured */

<<<<<<< HEAD
=======
  printer->origconf = current;

>>>>>>> 0baf9db6
  if ((errcode = 
       libusb_get_config_descriptor (printer->device, printer->conf, &confptr))
      < 0)
  {
    fprintf(stderr, "DEBUG: Failed to get config descriptor for %04x:%04x\n",
	    devdesc.idVendor, devdesc.idProduct);
    goto error;
  }
  number1 = confptr->bConfigurationValue;

  if (number1 != current)
  {
    fprintf(stderr, "DEBUG: Switching USB device configuration: %d -> %d\n", 
	    current, number1);
    if ((errcode = libusb_set_configuration(printer->handle, number1)) < 0)
    {
     /*
      * If the set fails, chances are that the printer only supports a
      * single configuration.  Technically these printers don't conform to
      * the USB printer specification, but otherwise they'll work...
      */

      if (errcode != LIBUSB_ERROR_BUSY)
        fprintf(stderr, "DEBUG: Failed to set configuration %d for %04x:%04x\n",
		number1, devdesc.idVendor, devdesc.idProduct);
    }
  }

 /*
  * Claim interfaces as needed...
  */

  number1 = confptr->interface[printer->iface].
    altsetting[printer->altset].bInterfaceNumber;

  while ((errcode = libusb_claim_interface(printer->handle, number1)) < 0)
  {
    if (errcode != LIBUSB_ERROR_BUSY)
    {
      fprintf(stderr,
              "DEBUG: Failed to claim interface %d for %04x:%04x: %s\n",
              number1, devdesc.idVendor, devdesc.idProduct, strerror(errno));

      goto error;
    }
  }

 /*
  * Set alternate setting, but only if there is more than one option.  Some
  * printers (e.g., Samsung) don't like usb_set_altinterface.
  */

  if (confptr->interface[printer->iface].num_altsetting > 1)
  {
    number1 = confptr->interface[printer->iface].
                 altsetting[printer->altset].bInterfaceNumber;
    number2 = confptr->interface[printer->iface].
                 altsetting[printer->altset].bAlternateSetting;

    while ((errcode =
	    libusb_set_interface_alt_setting(printer->handle, number1, number2))
	   < 0)
    {
      if (errcode != LIBUSB_ERROR_BUSY)
      {
        fprintf(stderr,
                "DEBUG: Failed to set alternate interface %d for %04x:%04x: "
                "%s\n",
                number2, devdesc.idVendor, devdesc.idProduct, strerror(errno));

	goto error;
      }
    }
  }

  libusb_free_config_descriptor(confptr);

  if (verbose)
    fputs("STATE: -connecting-to-device\n", stderr);

  return (0);

 /*
  * If we get here, there was a hard error...
  */

  error:

  if (verbose)
    fputs("STATE: -connecting-to-device\n", stderr);

  libusb_close(printer->handle);
  printer->handle = NULL;

  return (-1);
}


/*
 * 'print_cb()' - Find a USB printer for printing.
 */

static int				/* O - 0 to continue, 1 to stop (found) */
print_cb(usb_printer_t *printer,	/* I - Printer */
         const char    *device_uri,	/* I - Device URI */
         const char    *device_id,	/* I - IEEE-1284 device ID */
         const void    *data)		/* I - User data (make, model, S/N) */
{
  char	requested_uri[1024],		/* Requested URI */
	*requested_ptr,			/* Pointer into requested URI */
	detected_uri[1024],		/* Detected URI */
	*detected_ptr;			/* Pointer into detected URI */


 /*
  * If we have an exact match, stop now...
  */

  if (!strcmp((char *)data, device_uri))
    return (1);

 /*
  * Work on copies of the URIs...
  */

  strlcpy(requested_uri, (char *)data, sizeof(requested_uri));
  strlcpy(detected_uri, device_uri, sizeof(detected_uri));

 /*
  * libusb-discovered URIs can have an "interface" specification and this
  * never happens for usblp-discovered URIs, so remove the "interface"
  * specification from the URI which we are checking currently. This way a
  * queue for a usblp-discovered printer can now be accessed via libusb.
  *
  * Similarly, strip "?serial=NNN...NNN" as needed.
  */

  if ((requested_ptr = strstr(requested_uri, "?interface=")) == NULL)
    requested_ptr = strstr(requested_uri, "&interface=");
  if ((detected_ptr = strstr(detected_uri, "?interface=")) == NULL)
    detected_ptr = strstr(detected_uri, "&interface=");

  if (!requested_ptr && detected_ptr)
  {
   /*
    * Strip "[?&]interface=nnn" from the detected printer.
    */

    *detected_ptr = '\0';
  }
  else if (requested_ptr && !detected_ptr)
  {
   /*
    * Strip "[?&]interface=nnn" from the requested printer.
    */

    *requested_ptr = '\0';
  }

  if ((requested_ptr = strstr(requested_uri, "?serial=?")) != NULL)
  {
   /*
    * Strip "?serial=?" from the requested printer.  This is a special
    * case, as "?serial=?" means no serial number and not the serial
    * number '?'.  This is not covered by the checks below...
    */

    *requested_ptr = '\0';
  }

  if ((requested_ptr = strstr(requested_uri, "?serial=")) == NULL &&
      (detected_ptr = strstr(detected_uri, "?serial=")) != NULL)
  {
   /*
    * Strip "?serial=nnn" from the detected printer.
    */

    *detected_ptr = '\0';
  }
  else if (requested_ptr && !detected_ptr)
  {
   /*
    * Strip "?serial=nnn" from the requested printer.
    */

    *requested_ptr = '\0';
  }

  return (!strcmp(requested_uri, detected_uri));
}


/*
 * 'printer_class_soft_reset()' - Do the soft reset request specific to printers
 *
 * This soft reset is specific to the printer device class and is much less
 * invasive than the general USB reset libusb_reset_device(). Especially it
 * does never happen that the USB addressing and configuration changes. What
 * is actually done is that all buffers get flushed and the bulk IN and OUT
 * pipes get reset to their default states. This clears all stall conditions.
 * See http://cholla.mmto.org/computers/linux/usb/usbprint11.pdf
 */

static int				/* O - 0 on success, < 0 on error */
printer_class_soft_reset(usb_printer_t *printer) /* I - Printer */
{
  struct libusb_config_descriptor *confptr = NULL;
                                        /* Pointer to current configuration */
  int interface,
      errcode;

  if (libusb_get_config_descriptor(printer->device, printer->conf, &confptr)
      < 0)
    interface = printer->iface;
  else
    interface = confptr->interface[printer->iface].
      altsetting[printer->altset].bInterfaceNumber;
  libusb_free_config_descriptor(confptr);
  if ((errcode = libusb_control_transfer(printer->handle,
					 LIBUSB_REQUEST_TYPE_CLASS |
					 LIBUSB_ENDPOINT_OUT |
					 LIBUSB_RECIPIENT_OTHER,
					 2, 0, interface, NULL, 0, 5000)) < 0)
    errcode = libusb_control_transfer(printer->handle,
				      LIBUSB_REQUEST_TYPE_CLASS |
				      LIBUSB_ENDPOINT_OUT |
				      LIBUSB_RECIPIENT_INTERFACE,
				      2, 0, interface, NULL, 0, 5000);
  return errcode;
}


/*
 * 'quirks()' - Get the known quirks of a given printer model
 */

static unsigned int quirks(int vendor, int product)
{
  int i;

  for (i = 0; quirk_printers[i].vendorId; i++)
  {
    if (vendor == quirk_printers[i].vendorId &&
	product == quirk_printers[i].productId)
      return quirk_printers[i].quirks;
  }
  return 0;
}


/*
 * 'read_thread()' - Thread to read the backchannel data on.
 */

static void *read_thread(void *reference)
{
  unsigned char		readbuffer[512];
  int			rbytes;
  int			readstatus;
  struct timeval	now,
			delay,
			end,
			timeleft;


  (void)reference;

 /*
  * Read frequency: once every 250 milliseconds.
  */

  delay.tv_sec = 0;
  delay.tv_usec = 250000;

  do
  {
   /*
    * Remember when we started so we can throttle the loop after the read
    * call...
    */

    gettimeofday(&now, NULL);

   /*
    * Calculate what 250 milliSeconds are in absolute time...
    */

    timeradd(&now, &delay, &end);

    rbytes     = sizeof(readbuffer);
    readstatus = libusb_bulk_transfer(g.printer->handle,
				      g.printer->read_endp,
				      readbuffer, rbytes,
				      &rbytes, 60000);
    if (readstatus == LIBUSB_SUCCESS && rbytes > 0)
    {
      fprintf(stderr, "DEBUG: Read %d bytes of back-channel data...\n",
              (int)rbytes);
      cupsBackChannelWrite((const char *)readbuffer, rbytes, 1.0);
    }
    else if (readstatus == LIBUSB_ERROR_TIMEOUT)
      fputs("DEBUG: Got USB transaction timeout during read.\n", stderr);
    else if (readstatus == LIBUSB_ERROR_PIPE)
      fputs("DEBUG: Got USB pipe stalled during read.\n", stderr);
    else if (readstatus == LIBUSB_ERROR_INTERRUPTED)
      fputs("DEBUG: Got USB return aborted during read.\n", stderr);

   /*
    * Make sure this loop executes no more than once every 250 miliseconds...
    */

    if ((readstatus != LIBUSB_SUCCESS || rbytes == 0) &&
        (g.wait_eof || !g.read_thread_stop))
    {
      gettimeofday(&now, NULL);
      if (timercmp(&now, &end, <))
      {
	timersub(&end, &now, &timeleft);
	usleep(1000000 * timeleft.tv_sec + timeleft.tv_usec);
      }
    }
  } while (g.wait_eof || !g.read_thread_stop);

 /*
  * Let the main thread know that we have completed the read thread...
  */

  pthread_mutex_lock(&g.read_thread_mutex);
  g.read_thread_done = 1;
  pthread_cond_signal(&g.read_thread_cond);
  pthread_mutex_unlock(&g.read_thread_mutex);

  return (NULL);
}


/*
 * 'sidechannel_thread()' - Handle side-channel requests.
 */

static void*
sidechannel_thread(void *reference)
{
  cups_sc_command_t	command;	/* Request command */
  cups_sc_status_t	status;		/* Request/response status */
  char			data[2048];	/* Request/response data */
  int			datalen;	/* Request/response data size */


  (void)reference;

  do
  {
    datalen = sizeof(data);

    if (cupsSideChannelRead(&command, &status, data, &datalen, 1.0))
    {
      if (status == CUPS_SC_STATUS_TIMEOUT)
	continue;
      else
	break;
    }

    switch (command)
    {
      case CUPS_SC_CMD_SOFT_RESET:	/* Do a soft reset */
	  fputs("DEBUG: CUPS_SC_CMD_SOFT_RESET received from driver...\n",
		stderr);

	  soft_reset();
	  cupsSideChannelWrite(command, CUPS_SC_STATUS_OK, NULL, 0, 1.0);
	  fputs("DEBUG: Returning status CUPS_STATUS_OK with no bytes...\n",
		stderr);
	  break;

      case CUPS_SC_CMD_DRAIN_OUTPUT:	/* Drain all pending output */
	  fputs("DEBUG: CUPS_SC_CMD_DRAIN_OUTPUT received from driver...\n",
		stderr);

	  g.drain_output = 1;
	  break;

      case CUPS_SC_CMD_GET_BIDI:	/* Is the connection bidirectional? */
	  fputs("DEBUG: CUPS_SC_CMD_GET_BIDI received from driver...\n",
		stderr);

	  data[0] = (g.printer->protocol >= 2 ? 1 : 0);
	  cupsSideChannelWrite(command, CUPS_SC_STATUS_OK, data, 1, 1.0);

	  fprintf(stderr,
	          "DEBUG: Returned CUPS_SC_STATUS_OK with 1 byte (%02X)...\n",
		  data[0]);
	  break;

      case CUPS_SC_CMD_GET_DEVICE_ID:	/* Return IEEE-1284 device ID */
	  fputs("DEBUG: CUPS_SC_CMD_GET_DEVICE_ID received from driver...\n",
		stderr);

	  datalen = sizeof(data);
	  if (get_device_id(g.printer, data, sizeof(data)))
	  {
	    status  = CUPS_SC_STATUS_IO_ERROR;
	    datalen = 0;
	  }
	  else
	  {
	    status  = CUPS_SC_STATUS_OK;
	    datalen = strlen(data);
	  }
	  cupsSideChannelWrite(command, CUPS_SC_STATUS_OK, data, datalen, 1.0);

          if (datalen < sizeof(data))
	    data[datalen] = '\0';
	  else
	    data[sizeof(data) - 1] = '\0';

	  fprintf(stderr,
	          "DEBUG: Returning CUPS_SC_STATUS_OK with %d bytes (%s)...\n",
		  datalen, data);
	  break;

      case CUPS_SC_CMD_GET_STATE:	/* Return device state */
	  fputs("DEBUG: CUPS_SC_CMD_GET_STATE received from driver...\n",
		stderr);

	  data[0] = CUPS_SC_STATE_ONLINE;
	  cupsSideChannelWrite(command, CUPS_SC_STATUS_OK, data, 1, 1.0);

	  fprintf(stderr,
	          "DEBUG: Returned CUPS_SC_STATUS_OK with 1 byte (%02X)...\n",
		  data[0]);
	  break;

      case CUPS_SC_CMD_GET_CONNECTED:	/* Return whether device is
					   connected */
	  fputs("DEBUG: CUPS_SC_CMD_GET_CONNECTED received from driver...\n",
		stderr);

	  data[0] = (g.printer->handle ? 1 : 0);
	  cupsSideChannelWrite(command, CUPS_SC_STATUS_OK, data, 1, 1.0);

	  fprintf(stderr,
	          "DEBUG: Returned CUPS_SC_STATUS_OK with 1 byte (%02X)...\n",
		  data[0]);
	  break;

      default:
	  fprintf(stderr, "DEBUG: Unknown side-channel command (%d) received "
			  "from driver...\n", command);

	  cupsSideChannelWrite(command, CUPS_SC_STATUS_NOT_IMPLEMENTED,
			       NULL, 0, 1.0);

	  fputs("DEBUG: Returned CUPS_SC_STATUS_NOT_IMPLEMENTED with no bytes...\n",
		stderr);
	  break;
    }
  }
  while (!g.sidechannel_thread_stop);

  pthread_mutex_lock(&g.sidechannel_thread_mutex);
  g.sidechannel_thread_done = 1;
  pthread_cond_signal(&g.sidechannel_thread_cond);
  pthread_mutex_unlock(&g.sidechannel_thread_mutex);

  return (NULL);
}


/*
 * 'soft_reset()' - Send a soft reset to the device.
 */

static void soft_reset(void)
{
  fd_set	  input_set;		/* Input set for select() */
  struct timeval  tv;			/* Time value */
  char		  buffer[2048];		/* Buffer */
  struct timespec cond_timeout;		/* pthread condition timeout */

 /*
  * Send an abort once a second until the I/O lock is released by the main
  * thread...
  */

  pthread_mutex_lock(&g.readwrite_lock_mutex);
  while (g.readwrite_lock)
  {
    gettimeofday(&tv, NULL);
    cond_timeout.tv_sec  = tv.tv_sec + 1;
    cond_timeout.tv_nsec = tv.tv_usec * 1000;

    while (g.readwrite_lock)
    {
      if (pthread_cond_timedwait(&g.readwrite_lock_cond,
				 &g.readwrite_lock_mutex,
				 &cond_timeout) != 0)
	break;
    }
  }

  g.readwrite_lock = 1;
  pthread_mutex_unlock(&g.readwrite_lock_mutex);

 /*
  * Flush bytes waiting on print_fd...
  */

  g.print_bytes = 0;

  FD_ZERO(&input_set);
  FD_SET(g.print_fd, &input_set);

  tv.tv_sec  = 0;
  tv.tv_usec = 0;

  while (select(g.print_fd+1, &input_set, NULL, NULL, &tv) > 0)
    if (read(g.print_fd, buffer, sizeof(buffer)) <= 0)
      break;

 /*
  * Send the reset...
  */

  printer_class_soft_reset(g.printer);

 /*
  * Release the I/O lock...
  */

  pthread_mutex_lock(&g.readwrite_lock_mutex);
  g.readwrite_lock = 0;
  pthread_cond_signal(&g.readwrite_lock_cond);
  pthread_mutex_unlock(&g.readwrite_lock_mutex);
}


/*
 * End of "$Id: usb-libusb.c 10267 2012-02-12 08:35:28Z mike $".
 */
<|MERGE_RESOLUTION|>--- conflicted
+++ resolved
@@ -702,40 +702,6 @@
     */
 
     int errcode;			/* Return value of libusb function */
-<<<<<<< HEAD
-    int number;				/* Interface number */
-
-    errcode = 
-      libusb_get_config_descriptor (printer->device, printer->conf, &confptr);
-    if (errcode >= 0)
-    {
-      number = confptr->interface[printer->iface].
-	altsetting[printer->altset].bInterfaceNumber;
-      libusb_release_interface(printer->handle, number);
-      if (number != 0)
-	libusb_release_interface(printer->handle, 0);
-
-     /*
-      * Re-attach "usblp" kernel module if it was attached before using this
-      * device
-      */
-      if (printer->usblp_attached == 1)
-	if (libusb_attach_kernel_driver(printer->handle, printer->iface) < 0)
-	{
-	  errcode = libusb_get_device_descriptor (printer->device, &devdesc);
-	  if (errcode < 0)
-	    fprintf(stderr,
-		    "DEBUG: Failed to re-attach \"usblp\" kernel module\n");
-	  else
-	    fprintf(stderr,
-		    "DEBUG: Failed to re-attach \"usblp\" kernel module to "
-		    "%04x:%04x\n", devdesc.idVendor, devdesc.idProduct);
-	}
-
-      libusb_free_config_descriptor(confptr);
-    }
-
-=======
     int number1,			/* Interface number */
 	number2;			/* Configuration number */
 
@@ -800,7 +766,6 @@
 	      "DEBUG: Failed to get configuration descriptor %d\n",
 	      printer->conf);
 
->>>>>>> 0baf9db6
    /*
     * Close the interface and return...
     */
@@ -870,11 +835,7 @@
       * a printer...
       */
 
-<<<<<<< HEAD
-      if (libusb_get_device_descriptor (device, &devdesc) < 0)
-=======
       if (libusb_get_device_descriptor(device, &devdesc) < 0)
->>>>>>> 0baf9db6
 	continue;
 
       if (!devdesc.bNumConfigurations || !devdesc.idVendor ||
@@ -1311,16 +1272,10 @@
 
   printer->usblp_attached = 0;
 
-  printer->usblp_attached = 0;
-
   if (verbose)
     fputs("STATE: +connecting-to-device\n", stderr);
 
-<<<<<<< HEAD
-  if ((errcode = libusb_get_device_descriptor (printer->device, &devdesc)) < 0)
-=======
   if ((errcode = libusb_get_device_descriptor(printer->device, &devdesc)) < 0)
->>>>>>> 0baf9db6
   {
     fprintf(stderr, "DEBUG: Failed to get device descriptor, code: %d\n",
 	    errcode);
@@ -1368,11 +1323,8 @@
 		0, 0, (unsigned char *)&current, 1, 5000) < 0)
     current = 0;			/* Assume not configured */
 
-<<<<<<< HEAD
-=======
   printer->origconf = current;
 
->>>>>>> 0baf9db6
   if ((errcode = 
        libusb_get_config_descriptor (printer->device, printer->conf, &confptr))
       < 0)
