/*
 * "$Id: usb-libusb.c 10543 2012-07-16 17:10:55Z mike $"
 *
 *   LIBUSB interface code for CUPS.
 *
 *   Copyright 2007-2012 by Apple Inc.
 *
 *   These coded instructions, statements, and computer programs are the
 *   property of Apple Inc. and are protected by Federal copyright
 *   law.  Distribution and use rights are outlined in the file "LICENSE.txt"
 *   which should have been included with this file.  If this file is
 *   file is missing or damaged, see the license at "http://www.cups.org/".
 *
 * Contents:
 *
 *   list_devices()	  - List the available printers.
 *   print_device()	  - Print a file to a USB device.
 *   close_device()	  - Close the connection to the USB printer.
 *   find_device()	  - Find or enumerate USB printers.
 *   get_device_id()	  - Get the IEEE-1284 device ID for the printer.
 *   list_cb()		  - List USB printers for discovery.
 *   make_device_uri()	  - Create a device URI for a USB printer.
 *   open_device()	  - Open a connection to the USB printer.
 *   print_cb() 	  - Find a USB printer for printing.
 *   printer_class_soft_reset()' - Do the soft reset request specific to
 *                          printers
 *   quirks()	 	  - Get the known quirks of a given printer model
 *   read_thread()	  - Thread to read the backchannel data on.
 *   sidechannel_thread() - Handle side-channel requests.
 *   soft_reset()	  - Send a soft reset to the device.
 */

/*
 * Include necessary headers...
 */

#include <libusb.h>
#include <cups/cups-private.h>
#include <pthread.h>
#include <sys/select.h>
#include <sys/types.h>
#include <sys/stat.h>
#include <sys/time.h>
#include <unistd.h>


/*
 * WAIT_EOF_DELAY is number of seconds we'll wait for responses from
 * the printer after we've finished sending all the data
 */

#define WAIT_EOF			0
#define WAIT_EOF_DELAY			7
#define WAIT_SIDE_DELAY			3
#define DEFAULT_TIMEOUT			5000L


/*
 * Local types...
 */

typedef struct usb_printer_s		/**** USB Printer Data ****/
{
  struct libusb_device	*device;	/* Device info */
  int			conf,		/* Configuration */
			origconf,	/* Original configuration */
			iface,		/* Interface */
			altset,		/* Alternate setting */
			write_endp,	/* Write endpoint */
			read_endp,	/* Read endpoint */
			protocol,	/* Protocol: 1 = Uni-di, 2 = Bi-di. */
			usblp_attached,	/* "usblp" kernel module attached? */
			reset_after_job; /* Set to 1 by print_device() */
  unsigned int		quirks;		/* Quirks flags */
  struct libusb_device_handle *handle;	/* Open handle to device */
} usb_printer_t;

typedef int (*usb_cb_t)(usb_printer_t *, const char *, const char *,
                        const void *);

typedef struct usb_globals_s
{
  usb_printer_t		*printer;	/* Printer */

  pthread_mutex_t	read_thread_mutex;
  pthread_cond_t	read_thread_cond;
  int			read_thread_stop;
  int			read_thread_done;

  pthread_mutex_t	readwrite_lock_mutex;
  pthread_cond_t	readwrite_lock_cond;
  int			readwrite_lock;

  int			print_fd;	/* File descriptor to print */
  ssize_t		print_bytes;	/* Print bytes read */

  int			wait_eof;
  int			drain_output;	/* Drain all pending output */
  int			bidi_flag;	/* 0=unidirectional, 1=bidirectional */

  pthread_mutex_t	sidechannel_thread_mutex;
  pthread_cond_t	sidechannel_thread_cond;
  int			sidechannel_thread_stop;
  int			sidechannel_thread_done;
} usb_globals_t;

/*
 * Quirks: various printer quirks are handled by this table & its flags.
 *
 * This is copied from the usblp kernel module. So we can easily copy and paste
 * new quirks from the module.
 */

struct quirk_printer_struct {
	int vendorId;
	int productId;
	unsigned int quirks;
};

#define USBLP_QUIRK_BIDIR	0x1	/* reports bidir but requires
					   unidirectional mode (no INs/reads) */
#define USBLP_QUIRK_USB_INIT	0x2	/* needs vendor USB init string */
#define USBLP_QUIRK_BAD_CLASS	0x4	/* descriptor uses vendor-specific
					   Class or SubClass */
#define USBLP_QUIRK_RESET	0x4000	/* After printing do a reset
					   for clean-up */
#define USBLP_QUIRK_NO_REATTACH	0x8000	/* After printing we cannot re-attach
					   the usblp kernel module */

static const struct quirk_printer_struct quirk_printers[] = {
	{ 0x03f0, 0x0004, USBLP_QUIRK_BIDIR }, /* HP DeskJet 895C */
	{ 0x03f0, 0x0104, USBLP_QUIRK_BIDIR }, /* HP DeskJet 880C */
	{ 0x03f0, 0x0204, USBLP_QUIRK_BIDIR }, /* HP DeskJet 815C */
	{ 0x03f0, 0x0304, USBLP_QUIRK_BIDIR }, /* HP DeskJet 810C/812C */
	{ 0x03f0, 0x0404, USBLP_QUIRK_BIDIR }, /* HP DeskJet 830C */
	{ 0x03f0, 0x0504, USBLP_QUIRK_BIDIR }, /* HP DeskJet 885C */
	{ 0x03f0, 0x0604, USBLP_QUIRK_BIDIR }, /* HP DeskJet 840C */
	{ 0x03f0, 0x0804, USBLP_QUIRK_BIDIR }, /* HP DeskJet 816C */
	{ 0x03f0, 0x1104, USBLP_QUIRK_BIDIR }, /* HP Deskjet 959C */
	{ 0x0409, 0xefbe, USBLP_QUIRK_BIDIR }, /* NEC Picty900 (HP OEM) */
	{ 0x0409, 0xbef4, USBLP_QUIRK_BIDIR }, /* NEC Picty760 (HP OEM) */
	{ 0x0409, 0xf0be, USBLP_QUIRK_BIDIR }, /* NEC Picty920 (HP OEM) */
	{ 0x0409, 0xf1be, USBLP_QUIRK_BIDIR }, /* NEC Picty800 (HP OEM) */
	{ 0x0482, 0x0010, USBLP_QUIRK_BIDIR }, /* Kyocera Mita FS 820,
						  by zut <kernel@zut.de> */
	{ 0x04a9, 0x10a2, USBLP_QUIRK_BIDIR }, /* Canon, Inc. PIXMA iP4200
			    Printer, http://www.cups.org/str.php?L4155 */
	{ 0x04a9, 0x10b6, USBLP_QUIRK_BIDIR }, /* Canon, Inc. PIXMA iP4300
			    Printer, https://bugs.launchpad.net/bugs/1032385 */
<<<<<<< HEAD
=======
	{ 0x04a9, 0x1717, USBLP_QUIRK_BIDIR }, /* Canon, Inc. MP510
			    Printer, https://bugs.launchpad.net/bugs/1050009 */
	{ 0x04a9, 0x173d, USBLP_QUIRK_BIDIR }, /* Canon, Inc. MP550
			    Printer, http://www.cups.org/str.php?L4155 */
	{ 0x04f9, 0x001a, USBLP_QUIRK_NO_REATTACH }, /* Brother Industries, Ltd
						  HL-1430 Laser Printer,
				     https://bugs.launchpad.net/bugs/1038695 */
>>>>>>> da6996c5
	{ 0x04f9, 0x000d, USBLP_QUIRK_BIDIR |
			  USBLP_QUIRK_NO_REATTACH }, /* Brother Industries, Ltd
						  HL-1440 Laser Printer,
				     https://bugs.launchpad.net/bugs/1000253 */
	{ 0x06bc, 0x000b, USBLP_QUIRK_NO_REATTACH }, /* Oki Data Corp.
						  Okipage 14ex Printer,
				     https://bugs.launchpad.net/bugs/872483 */
	{ 0x06bc, 0x01c7, USBLP_QUIRK_NO_REATTACH }, /* Oki Data Corp. B410d,
				     https://bugs.launchpad.net/bugs/872483 */
	{ 0x04b8, 0x0202, USBLP_QUIRK_BAD_CLASS }, /* Seiko Epson Receipt
						      Printer M129C */
	{ 0x067b, 0x2305, USBLP_QUIRK_BIDIR |
			  USBLP_QUIRK_NO_REATTACH |
	                  USBLP_QUIRK_RESET },
	/* Prolific Technology, Inc. PL2305 Parallel Port
<<<<<<< HEAD
	   (USB -> Parallel adapter) */
	{ 0x04e8, 0x0000, USBLP_QUIRK_RESET }, /* All Samsung devices */
=======
	   (USB -> Parallel adapter), https://bugs.launchpad.net/bugs/987485 */
	{ 0x04e8, 0x0000, USBLP_QUIRK_RESET }, /* All Samsung devices,
				     https://bugs.launchpad.net/bugs/1032456 */
	{ 0x0a5f, 0x0000, USBLP_QUIRK_BIDIR }, /* All Zebra devices,
				     https://bugs.launchpad.net/bugs/1001028 */
>>>>>>> da6996c5
	{ 0, 0 }
};


/*
 * Globals...
 */

usb_globals_t		g = { 0 };	/* Globals */
libusb_device           **list;         /* List of connected USB devices */


/*
 * Local functions...
 */

static int		close_device(usb_printer_t *printer);
static usb_printer_t	*find_device(usb_cb_t cb, const void *data);
static int		get_device_id(usb_printer_t *printer, char *buffer,
			              size_t bufsize);
static int		list_cb(usb_printer_t *printer, const char *device_uri,
			        const char *device_id, const void *data);
static char		*make_device_uri(usb_printer_t *printer,
			                 const char *device_id,
					 char *uri, size_t uri_size);
static int		open_device(usb_printer_t *printer, int verbose);
static int		print_cb(usb_printer_t *printer, const char *device_uri,
			         const char *device_id, const void *data);
static int		printer_class_soft_reset(usb_printer_t *printer);
static unsigned int	quirks(int vendor, int product);
static void		*read_thread(void *reference);
static void		*sidechannel_thread(void *reference);
static void		soft_reset(void);


/*
 * 'list_devices()' - List the available printers.
 */

void
list_devices(void)
{
  fputs("DEBUG: list_devices\n", stderr);
  find_device(list_cb, NULL);
}


/*
 * 'print_device()' - Print a file to a USB device.
 */

int					/* O - Exit status */
print_device(const char *uri,		/* I - Device URI */
             const char *hostname,	/* I - Hostname/manufacturer */
             const char *resource,	/* I - Resource/modelname */
	     char       *options,	/* I - Device options/serial number */
	     int        print_fd,	/* I - File descriptor to print */
	     int        copies,		/* I - Copies to print */
	     int	argc,		/* I - Number of command-line arguments (6 or 7) */
	     char	*argv[])	/* I - Command-line arguments */
{
  int	        bytes;			/* Bytes written */
  ssize_t	total_bytes;		/* Total bytes written */
  struct sigaction action;		/* Actions for POSIX signals */
  int		status = CUPS_BACKEND_OK,
					/* Function results */
		iostatus;		/* Current IO status */
  pthread_t	read_thread_id,		/* Read thread */
		sidechannel_thread_id;	/* Side-channel thread */
  int		have_sidechannel = 0,	/* Was the side-channel thread started? */
		have_backchannel = 0;   /* Do we have a back channel? */
  struct stat   sidechannel_info;	/* Side-channel file descriptor info */
  unsigned char	print_buffer[8192],	/* Print data buffer */
		*print_ptr;		/* Pointer into print data buffer */
  fd_set	input_set;		/* Input set for select() */
  int		nfds;			/* Number of file descriptors */
  struct timeval *timeout,		/* Timeout pointer */
		tv;			/* Time value */
  struct timespec cond_timeout;		/* pthread condition timeout */
  int		num_opts;		/* Number of options */
  cups_option_t	*opts;			/* Options */
  const char	*val;			/* Option value */


 /*
  * See if the side-channel descriptor is valid...
  */

  have_sidechannel = !fstat(CUPS_SC_FD, &sidechannel_info) &&
                     S_ISSOCK(sidechannel_info.st_mode);

  g.wait_eof = WAIT_EOF;

 /*
  * Connect to the printer...
  */

  fprintf(stderr, "DEBUG: Printing on printer with URI: %s\n", uri);
  while ((g.printer = find_device(print_cb, uri)) == NULL)
  {
    _cupsLangPrintFilter(stderr, "INFO",
			 _("Waiting for printer to become available."));
    sleep(5);
  }

  g.print_fd = print_fd;

 /*
  * Some devices need a reset after finishing a job, these devices are
  * marked with the USBLP_QUIRK_RESET quirk.
  */
  g.printer->reset_after_job = (g.printer->quirks & USBLP_QUIRK_RESET ? 1 : 0);

 /*
  * If we are printing data from a print driver on stdin, ignore SIGTERM
  * so that the driver can finish out any page data, e.g. to eject the
  * current page.  We only do this for stdin printing as otherwise there
  * is no way to cancel a raw print job...
  */

  if (!print_fd)
  {
    memset(&action, 0, sizeof(action));

    sigemptyset(&action.sa_mask);
    action.sa_handler = SIG_IGN;
    sigaction(SIGTERM, &action, NULL);
  }

 /*
  * Start the side channel thread if the descriptor is valid...
  */

  pthread_mutex_init(&g.readwrite_lock_mutex, NULL);
  pthread_cond_init(&g.readwrite_lock_cond, NULL);
  g.readwrite_lock = 1;

  if (have_sidechannel)
  {
    g.sidechannel_thread_stop = 0;
    g.sidechannel_thread_done = 0;

    pthread_cond_init(&g.sidechannel_thread_cond, NULL);
    pthread_mutex_init(&g.sidechannel_thread_mutex, NULL);

    if (pthread_create(&sidechannel_thread_id, NULL, sidechannel_thread, NULL))
    {
      fprintf(stderr, "DEBUG: Fatal USB error.\n");
      _cupsLangPrintFilter(stderr, "ERROR",
			   _("There was an unrecoverable USB error."));
      fputs("DEBUG: Couldn't create side-channel thread.\n", stderr);
      close_device(g.printer);
      return (CUPS_BACKEND_STOP);
    }
  }

 /*
  * Debug mode: If option "usb-unidir" is given, always deactivate
  * backchannel
  */

  num_opts = cupsParseOptions(argv[5], 0, &opts);
  val = cupsGetOption("usb-unidir", num_opts, opts);
  if (val && strcasecmp(val, "no") && strcasecmp(val, "off") &&
      strcasecmp(val, "false"))
  {
    g.printer->read_endp = -1;
    fprintf(stderr, "DEBUG: Forced uni-directional communication "
	    "via \"usb-unidir\" option.\n");
  }

 /*
  * Debug mode: If option "usb-no-reattach" is given, do not re-attach
  * the usblp kernel module after the job has completed.
  */

  val = cupsGetOption("usb-no-reattach", num_opts, opts);
  if (val && strcasecmp(val, "no") && strcasecmp(val, "off") &&
      strcasecmp(val, "false"))
  {
    g.printer->usblp_attached = 0;
    fprintf(stderr, "DEBUG: Forced not re-attaching the usblp kernel module "
	    "after the job via \"usb-no-reattach\" option.\n");
  }

 /*
  * Get the read thread going...
  */

  if (g.printer->read_endp != -1)
  {
    have_backchannel = 1;

    g.read_thread_stop = 0;
    g.read_thread_done = 0;

    pthread_cond_init(&g.read_thread_cond, NULL);
    pthread_mutex_init(&g.read_thread_mutex, NULL);

    if (pthread_create(&read_thread_id, NULL, read_thread, NULL))
    {
      fprintf(stderr, "DEBUG: Fatal USB error.\n");
      _cupsLangPrintFilter(stderr, "ERROR",
			   _("There was an unrecoverable USB error."));
      fputs("DEBUG: Couldn't create read thread.\n", stderr);
      close_device(g.printer);
      return (CUPS_BACKEND_STOP);
    }
  }
  else
    fprintf(stderr, "DEBUG: Uni-directional device/mode, back channel "
	    "deactivated.\n");

 /*
  * The main thread sends the print file...
  */

  g.drain_output = 0;
  g.print_bytes	 = 0;
  total_bytes	 = 0;
  print_ptr	 = print_buffer;

  while (status == CUPS_BACKEND_OK && copies-- > 0)
  {
    _cupsLangPrintFilter(stderr, "INFO", _("Sending data to printer."));

    if (print_fd != STDIN_FILENO)
    {
      fputs("PAGE: 1 1\n", stderr);
      lseek(print_fd, 0, SEEK_SET);
    }

    while (status == CUPS_BACKEND_OK)
    {
      FD_ZERO(&input_set);

      if (!g.print_bytes)
	FD_SET(print_fd, &input_set);

     /*
      * Calculate select timeout...
      *   If we have data waiting to send timeout is 100ms.
      *   else if we're draining print_fd timeout is 0.
      *   else we're waiting forever...
      */

      if (g.print_bytes)
      {
	tv.tv_sec  = 0;
	tv.tv_usec = 100000;		/* 100ms */
	timeout    = &tv;
      }
      else if (g.drain_output)
      {
	tv.tv_sec  = 0;
	tv.tv_usec = 0;
	timeout    = &tv;
      }
      else
	timeout = NULL;

     /*
      * I/O is unlocked around select...
      */

      pthread_mutex_lock(&g.readwrite_lock_mutex);
      g.readwrite_lock = 0;
      pthread_cond_signal(&g.readwrite_lock_cond);
      pthread_mutex_unlock(&g.readwrite_lock_mutex);

      nfds = select(print_fd + 1, &input_set, NULL, NULL, timeout);

     /*
      * Reacquire the lock...
      */

      pthread_mutex_lock(&g.readwrite_lock_mutex);
      while (g.readwrite_lock)
	pthread_cond_wait(&g.readwrite_lock_cond, &g.readwrite_lock_mutex);
      g.readwrite_lock = 1;
      pthread_mutex_unlock(&g.readwrite_lock_mutex);

      if (nfds < 0)
      {
	if (errno == EINTR && total_bytes == 0)
	{
	  fputs("DEBUG: Received an interrupt before any bytes were "
	        "written, aborting.\n", stderr);
	  close_device(g.printer);
          return (CUPS_BACKEND_OK);
	}
	else if (errno != EAGAIN && errno != EINTR)
	{
	  _cupsLangPrintFilter(stderr, "ERROR",
	                       _("Unable to read print data."));
	  perror("DEBUG: select");
	  close_device(g.printer);
          return (CUPS_BACKEND_FAILED);
	}
      }

     /*
      * If drain output has finished send a response...
      */

      if (g.drain_output && !nfds && !g.print_bytes)
      {
	/* Send a response... */
	cupsSideChannelWrite(CUPS_SC_CMD_DRAIN_OUTPUT, CUPS_SC_STATUS_OK, NULL, 0, 1.0);
	g.drain_output = 0;
      }

     /*
      * Check if we have print data ready...
      */

      if (FD_ISSET(print_fd, &input_set))
      {
	g.print_bytes = read(print_fd, print_buffer, sizeof(print_buffer));

	if (g.print_bytes < 0)
	{
	 /*
	  * Read error - bail if we don't see EAGAIN or EINTR...
	  */

	  if (errno != EAGAIN && errno != EINTR)
	  {
	    _cupsLangPrintFilter(stderr, "ERROR",
				 _("Unable to read print data."));
	    perror("DEBUG: read");
	    close_device(g.printer);
	    return (CUPS_BACKEND_FAILED);
	  }

	  g.print_bytes = 0;
	}
	else if (g.print_bytes == 0)
	{
	 /*
	  * End of file, break out of the loop...
	  */

	  break;
	}

	print_ptr = print_buffer;

	fprintf(stderr, "DEBUG: Read %d bytes of print data...\n",
		(int)g.print_bytes);
      }

      if (g.print_bytes)
      {
	iostatus = libusb_bulk_transfer(g.printer->handle,
					g.printer->write_endp,
					print_buffer, g.print_bytes,
					&bytes, 60000);
       /*
	* Ignore timeout errors, but retain the number of bytes written to
	* avoid sending duplicate data...
	*/

	if (iostatus == LIBUSB_ERROR_TIMEOUT)
	{
	  fputs("DEBUG: Got USB transaction timeout during write.\n", stderr);
	  iostatus = 0;
	}

       /*
        * If we've stalled, retry the write...
	*/

	else if (iostatus == LIBUSB_ERROR_PIPE)
	{
	  fputs("DEBUG: Got USB pipe stalled during write.\n", stderr);

	  iostatus = libusb_bulk_transfer(g.printer->handle,
					  g.printer->write_endp,
					  print_buffer, g.print_bytes,
					  &bytes, 60000);
	}

       /*
	* Retry a write after an aborted write since we probably just got
	* SIGTERM...
	*/

	else if (iostatus == LIBUSB_ERROR_INTERRUPTED)
	{
	  fputs("DEBUG: Got USB return aborted during write.\n", stderr);

	  iostatus = libusb_bulk_transfer(g.printer->handle,
					  g.printer->write_endp,
					  print_buffer, g.print_bytes,
					  &bytes, 60000);
        }

	if (iostatus)
	{
	 /*
	  * Write error - bail if we don't see an error we can retry...
	  */

	  _cupsLangPrintFilter(stderr, "ERROR",
	                       _("Unable to send data to printer."));
	  fprintf(stderr, "DEBUG: libusb write operation returned %x.\n",
	          iostatus);

	  status = CUPS_BACKEND_FAILED;
	  break;
	}
	else if (bytes > 0)
	{
	  fprintf(stderr, "DEBUG: Wrote %d bytes of print data...\n",
	          (int)bytes);

	  g.print_bytes -= bytes;
	  print_ptr   += bytes;
	  total_bytes += bytes;
	}
      }

      if (print_fd != 0 && status == CUPS_BACKEND_OK)
	fprintf(stderr, "DEBUG: Sending print file, " CUPS_LLFMT " bytes...\n",
		CUPS_LLCAST total_bytes);
    }
  }

  fprintf(stderr, "DEBUG: Sent " CUPS_LLFMT " bytes...\n",
          CUPS_LLCAST total_bytes);

 /*
  * Signal the side channel thread to exit...
  */

  if (have_sidechannel)
  {
    close(CUPS_SC_FD);
    pthread_mutex_lock(&g.readwrite_lock_mutex);
    g.readwrite_lock = 0;
    pthread_cond_signal(&g.readwrite_lock_cond);
    pthread_mutex_unlock(&g.readwrite_lock_mutex);

    g.sidechannel_thread_stop = 1;
    pthread_mutex_lock(&g.sidechannel_thread_mutex);

    if (!g.sidechannel_thread_done)
    {
      gettimeofday(&tv, NULL);
      cond_timeout.tv_sec  = tv.tv_sec + WAIT_SIDE_DELAY;
      cond_timeout.tv_nsec = tv.tv_usec * 1000;

      while (!g.sidechannel_thread_done)
      {
	if (pthread_cond_timedwait(&g.sidechannel_thread_cond,
				   &g.sidechannel_thread_mutex,
				   &cond_timeout) != 0)
	  break;
      }
    }

    pthread_mutex_unlock(&g.sidechannel_thread_mutex);
  }

 /*
  * Signal the read thread to exit then wait 7 seconds for it to complete...
  */

  if (have_backchannel)
  {
    g.read_thread_stop = 1;

    pthread_mutex_lock(&g.read_thread_mutex);

    if (!g.read_thread_done)
    {
      fputs("DEBUG: Waiting for read thread to exit...\n", stderr);

      gettimeofday(&tv, NULL);
      cond_timeout.tv_sec  = tv.tv_sec + WAIT_EOF_DELAY;
      cond_timeout.tv_nsec = tv.tv_usec * 1000;

      while (!g.read_thread_done)
      {
	if (pthread_cond_timedwait(&g.read_thread_cond, &g.read_thread_mutex,
				   &cond_timeout) != 0)
	  break;
      }

      /*
       * If it didn't exit abort the pending read and wait an additional
       * second...
       */
  
      if (!g.read_thread_done)
      {
	fputs("DEBUG: Read thread still active, aborting the pending read...\n", 
	      stderr);

	g.wait_eof = 0;

	gettimeofday(&tv, NULL);
	cond_timeout.tv_sec  = tv.tv_sec + 1;
	cond_timeout.tv_nsec = tv.tv_usec * 1000;
  
	while (!g.read_thread_done)
	{
	  if (pthread_cond_timedwait(&g.read_thread_cond, &g.read_thread_mutex,
				     &cond_timeout) != 0)
	    break;
	}
      }
    }

    pthread_mutex_unlock(&g.read_thread_mutex);
  }

  if (print_fd)
    close(print_fd);

 /*
  * Close the connection and input file and general clean up...
  */

  close_device(g.printer);

 /*
  * Clean up ....
  */

  libusb_free_device_list(list, 1);
  libusb_exit(NULL);

  return (status);
}


/*
 * 'close_device()' - Close the connection to the USB printer.
 */

static int				/* I - 0 on success, -1 on failure */
close_device(usb_printer_t *printer)	/* I - Printer */
{
  struct libusb_device_descriptor devdesc;
                                        /* Current device descriptor */
  struct libusb_config_descriptor *confptr;
                                        /* Pointer to current configuration */


  if (printer->handle)
  {
   /*
    * Release interfaces before closing so that we know all data is written
    * to the device...
    */

    int errcode;			/* Return value of libusb function */
    int number1,			/* Interface number */
	number2;			/* Configuration number */

    errcode =
      libusb_get_config_descriptor(printer->device, printer->conf, &confptr);
    if (errcode >= 0)
    {
      number1 = confptr->interface[printer->iface].
	altsetting[printer->altset].bInterfaceNumber;
      libusb_release_interface(printer->handle, number1);

      number2 = confptr->bConfigurationValue;

      libusb_free_config_descriptor(confptr);

     /*
      * If we have changed the configuration from one valid configuration
      * to another, restore the old one
      */
      if (printer->origconf > 0 && printer->origconf != number2)
      {
	fprintf(stderr, "DEBUG: Restoring USB device configuration: %d -> %d\n", 
		number2, printer->origconf);
	if ((errcode = libusb_set_configuration(printer->handle,
						printer->origconf)) < 0)
	{
	  if (errcode != LIBUSB_ERROR_BUSY)
	  {
	    errcode =
	      libusb_get_device_descriptor (printer->device, &devdesc);
	    if (errcode < 0)
	      fprintf(stderr,
		      "DEBUG: Failed to set configuration %d\n",
		      printer->origconf);
	    else
	      fprintf(stderr,
		      "DEBUG: Failed to set configuration %d for %04x:%04x\n",
		      printer->origconf, devdesc.idVendor, devdesc.idProduct);
	  }
	}
      }

     /*
      * Re-attach "usblp" kernel module if it was attached before using this
      * device
      */
      if (printer->usblp_attached == 1)
	if (libusb_attach_kernel_driver(printer->handle, number1) < 0)
	{
	  errcode = libusb_get_device_descriptor (printer->device, &devdesc);
	  if (errcode < 0)
	    fprintf(stderr,
		    "DEBUG: Failed to re-attach \"usblp\" kernel module\n");
	  else
	    fprintf(stderr,
		    "DEBUG: Failed to re-attach \"usblp\" kernel module to "
		    "%04x:%04x\n", devdesc.idVendor, devdesc.idProduct);
	}
    }
    else
      fprintf(stderr,
	      "DEBUG: Failed to get configuration descriptor %d\n",
	      printer->conf);

   /*
    * Reset the device to clean up after the job
    */

    if (printer->reset_after_job == 1)
    {
      if ((errcode = libusb_reset_device(printer->handle)) < 0)
	fprintf(stderr,
		"DEBUG: Device reset failed, error code: %d\n",
		errcode);
      else
	fprintf(stderr,
		"DEBUG: Resetting printer.\n");
    }

   /*
    * Close the interface and return...
    */

    libusb_close(printer->handle);
    printer->handle = NULL;
  }

  return (0);
}


/*
 * 'find_device()' - Find or enumerate USB printers.
 */

static usb_printer_t *			/* O - Found printer */
find_device(usb_cb_t   cb,		/* I - Callback function */
            const void *data)		/* I - User data for callback */
{
  libusb_device         **list;         /* List of connected USB devices */
  libusb_device         *device = NULL;	/* Current device */
  struct libusb_device_descriptor devdesc;
                                        /* Current device descriptor */
  struct libusb_config_descriptor *confptr = NULL;
                                        /* Pointer to current configuration */
  const struct libusb_interface *ifaceptr = NULL;
                                        /* Pointer to current interface */
  const struct libusb_interface_descriptor *altptr = NULL;
					/* Pointer to current alternate setting */
  const struct libusb_endpoint_descriptor *endpptr = NULL;
					/* Pointer to current endpoint */
  ssize_t               numdevs,        /* number of connected devices */
                        i = 0;
  uint8_t		conf,		/* Current configuration */
			iface,		/* Current interface */
			altset,		/* Current alternate setting */
			protocol,	/* Current protocol */
			endp,		/* Current endpoint */
			read_endp,	/* Current read endpoint */
			write_endp;	/* Current write endpoint */
  char			device_id[1024],/* IEEE-1284 device ID */
			device_uri[1024];
					/* Device URI */
  static usb_printer_t	printer;	/* Current printer */


 /*
  * Initialize libusb...
  */

  libusb_init(NULL);
  numdevs = libusb_get_device_list(NULL, &list);
  fprintf(stderr, "DEBUG: libusb_get_device_list=%d\n", (int)numdevs);

 /*
  * Then loop through the devices it found...
  */

  if (numdevs > 0)
    for (i = 0; i < numdevs; i++)
    {
      device = list[i];

     /*
      * Ignore devices with no configuration data and anything that is not
      * a printer...
      */

      if (libusb_get_device_descriptor(device, &devdesc) < 0)
	continue;

      if (!devdesc.bNumConfigurations || !devdesc.idVendor ||
          !devdesc.idProduct)
	continue;

      printer.quirks   = quirks(devdesc.idVendor, devdesc.idProduct);

      for (conf = 0; conf < devdesc.bNumConfigurations; conf ++)
      {
	if (libusb_get_config_descriptor(device, conf, &confptr) < 0)
	  continue;
        for (iface = 0, ifaceptr = confptr->interface;
	     iface < confptr->bNumInterfaces;
	     iface ++, ifaceptr ++)
        {
	 /*
	  * Some printers offer multiple interfaces...
	  */

          protocol   = 0;

	  for (altset = 0, altptr = ifaceptr->altsetting;
	       altset < ifaceptr->num_altsetting;
	       altset ++, altptr ++)
          {
	   /*
	    * Currently we only support unidirectional and bidirectional
	    * printers.  Future versions of this code will support the
	    * 1284.4 (packet mode) protocol as well.
	    */

	    if (((altptr->bInterfaceClass != LIBUSB_CLASS_PRINTER ||
		  altptr->bInterfaceSubClass != 1) && 
		 ((printer.quirks & USBLP_QUIRK_BAD_CLASS) == 0)) ||
		(altptr->bInterfaceProtocol != 1 &&	/* Unidirectional */
		 altptr->bInterfaceProtocol != 2) ||	/* Bidirectional */
		altptr->bInterfaceProtocol < protocol)
	      continue;

	    if (printer.quirks & USBLP_QUIRK_BAD_CLASS)
	      fprintf(stderr, "DEBUG: Printer does not report class 7 and/or "
		      "subclass 1 but works as a printer anyway\n");

	    read_endp  = -1;
	    write_endp = -1;

	    for (endp = 0, endpptr = altptr->endpoint;
	         endp < altptr->bNumEndpoints;
		 endp ++, endpptr ++)
              if ((endpptr->bmAttributes & LIBUSB_TRANSFER_TYPE_MASK) ==
	              LIBUSB_TRANSFER_TYPE_BULK)
	      {
	        if (endpptr->bEndpointAddress & LIBUSB_ENDPOINT_DIR_MASK)
		  read_endp = endp;
		else
		  write_endp = endp;
	      }

            if (write_endp >= 0)
	    {
	     /*
	      * Save the best match so far...
	      */

              protocol           = altptr->bInterfaceProtocol;
	      printer.altset     = altset;
	      printer.write_endp = write_endp;
	      if (protocol > 1)
		printer.read_endp = read_endp;
	      else
		printer.read_endp = -1;
	    }
	  }

	  if (protocol > 0)
	  {
	    printer.device   = device;
	    printer.conf     = conf;
	    printer.iface    = iface;
	    printer.protocol = protocol;
	    printer.handle   = NULL;

            if (!open_device(&printer, data != NULL))
	    {
	      get_device_id(&printer, device_id, sizeof(device_id));
	      make_device_uri(&printer, device_id, device_uri,
			      sizeof(device_uri));

	      fprintf(stderr, "DEBUG2: Printer found with device ID: %s "
		      "Device URI: %s\n",
		      device_id, device_uri);

	      if ((*cb)(&printer, device_uri, device_id, data))
	      {
		fprintf(stderr, "DEBUG: Device protocol: %d\n",
			printer.protocol);
		if (printer.quirks & USBLP_QUIRK_BIDIR)
		{
		  printer.read_endp = -1;
		  fprintf(stderr, "DEBUG: Printer reports bi-di support "
			  "but in reality works only uni-directionally\n");
		}
		if (printer.read_endp != -1)
		{
		  printer.read_endp = confptr->interface[printer.iface].
					    altsetting[printer.altset].
					    endpoint[printer.read_endp].
					    bEndpointAddress;
		}
		else
		  fprintf(stderr, "DEBUG: Uni-directional USB communication " 
			  "only!\n");
		printer.write_endp = confptr->interface[printer.iface].
					   altsetting[printer.altset].
					   endpoint[printer.write_endp].
					   bEndpointAddress;
		if (printer.quirks & USBLP_QUIRK_NO_REATTACH)
		{
		  printer.usblp_attached = 0;
		  fprintf(stderr, "DEBUG: Printer does not like usblp "
			  "kernel module to be re-attached after job\n");
		}
		libusb_free_config_descriptor(confptr);
		return (&printer);
              }

              close_device(&printer);
	    }
	  }
	}
	libusb_free_config_descriptor(confptr);
      }
    }

 /*
  * If we get this far without returning, then we haven't found a printer
  * to print to...
  */

 /*
  * Clean up ....
  */

  libusb_free_device_list(list, 1);
  libusb_exit(NULL);

  return (NULL);
}


/*
 * 'get_device_id()' - Get the IEEE-1284 device ID for the printer.
 */

static int				/* O - 0 on success, -1 on error */
get_device_id(usb_printer_t *printer,	/* I - Printer */
              char          *buffer,	/* I - String buffer */
              size_t        bufsize)	/* I - Number of bytes in buffer */
{
  int	length;				/* Length of device ID */


  if (libusb_control_transfer(printer->handle,
			      LIBUSB_REQUEST_TYPE_CLASS | LIBUSB_ENDPOINT_IN |
			      LIBUSB_RECIPIENT_INTERFACE,
			      0, printer->conf,
			      (printer->iface << 8) | printer->altset,
			      (unsigned char *)buffer, bufsize, 5000) < 0)
  {
    *buffer = '\0';
    return (-1);
  }

 /*
  * Extract the length of the device ID string from the first two
  * bytes.  The 1284 spec says the length is stored MSB first...
  */

  length = (((unsigned)buffer[0] & 255) << 8) |
	   ((unsigned)buffer[1] & 255);

 /*
  * Check to see if the length is larger than our buffer or less than 14 bytes
  * (the minimum valid device ID is "MFG:x;MDL:y;" with 2 bytes for the length).
  *
  * If the length is out-of-range, assume that the vendor incorrectly
  * implemented the 1284 spec and re-read the length as LSB first,..
  */

  if (length > bufsize || length < 14)
    length = (((unsigned)buffer[1] & 255) << 8) |
	     ((unsigned)buffer[0] & 255);

  if (length > bufsize)
    length = bufsize;

  if (length < 14)
  {
   /*
    * Invalid device ID, clear it!
    */

    *buffer = '\0';
    return (-1);
  }

  length -= 2;

 /*
  * Copy the device ID text to the beginning of the buffer and
  * nul-terminate.
  */

  memmove(buffer, buffer + 2, length);
  buffer[length] = '\0';

  return (0);
}


/*
 * 'list_cb()' - List USB printers for discovery.
 */

static int				/* O - 0 to continue, 1 to stop */
list_cb(usb_printer_t *printer,		/* I - Printer */
        const char    *device_uri,	/* I - Device URI */
        const char    *device_id,	/* I - IEEE-1284 device ID */
        const void    *data)		/* I - User data (not used) */
{
  char	make_model[1024];		/* Make and model */


 /*
  * Get the device URI and make/model strings...
  */

  if (backendGetMakeModel(device_id, make_model, sizeof(make_model)))
    strlcpy(make_model, "Unknown", sizeof(make_model));

 /*
  * Report the printer...
  */

  cupsBackendReport("direct", device_uri, make_model, make_model, device_id,
                    NULL);

 /*
  * Keep going...
  */

  return (0);
}


/*
 * 'make_device_uri()' - Create a device URI for a USB printer.
 */

static char *				/* O - Device URI */
make_device_uri(
    usb_printer_t *printer,		/* I - Printer */
    const char    *device_id,		/* I - IEEE-1284 device ID */
    char          *uri,			/* I - Device URI buffer */
    size_t        uri_size)		/* I - Size of device URI buffer */
{
  struct libusb_device_descriptor devdesc;
                                        /* Current device descriptor */
  char		options[1024];		/* Device URI options */
  int		num_values;		/* Number of 1284 parameters */
  cups_option_t	*values;		/* 1284 parameters */
  const char	*mfg,			/* Manufacturer */
		*mdl,			/* Model */
		*des = NULL,		/* Description */
		*sern;			/* Serial number */
  size_t	mfglen;			/* Length of manufacturer string */
  char		tempmfg[256],		/* Temporary manufacturer string */
		tempsern[256],		/* Temporary serial number string */
		*tempptr;		/* Pointer into temp string */


 /*
  * Get the make, model, and serial numbers...
  */

  num_values = _cupsGet1284Values(device_id, &values);

  if ((sern = cupsGetOption("SERIALNUMBER", num_values, values)) == NULL)
    if ((sern = cupsGetOption("SERN", num_values, values)) == NULL)
      if ((sern = cupsGetOption("SN", num_values, values)) == NULL &&
	  ((libusb_get_device_descriptor(printer->device, &devdesc) >= 0) &&
	   devdesc.iSerialNumber))
      {
       /*
        * Try getting the serial number from the device itself...
	*/

        int length =
	  libusb_get_string_descriptor_ascii(printer->handle,
					     devdesc.iSerialNumber,
					     (unsigned char *)tempsern,
					     sizeof(tempsern) - 1);
        if (length > 0)
	{
	  tempsern[length] = '\0';
	  sern             = tempsern;
	}
      }

  if ((mfg = cupsGetOption("MANUFACTURER", num_values, values)) == NULL)
    mfg = cupsGetOption("MFG", num_values, values);

  if ((mdl = cupsGetOption("MODEL", num_values, values)) == NULL)
    mdl = cupsGetOption("MDL", num_values, values);

 /*
  * To maintain compatibility with the original character device backend on
  * Linux and *BSD, map manufacturer names...
  */

  if (mfg)
  {
    if (!_cups_strcasecmp(mfg, "Hewlett-Packard"))
      mfg = "HP";
    else if (!_cups_strcasecmp(mfg, "Lexmark International"))
      mfg = "Lexmark";
  }
  else
  {
   /*
    * No manufacturer?  Use the model string or description...
    */

    if (mdl)
      _ppdNormalizeMakeAndModel(mdl, tempmfg, sizeof(tempmfg));
    else if ((des = cupsGetOption("DESCRIPTION", num_values, values)) != NULL ||
             (des = cupsGetOption("DES", num_values, values)) != NULL)
      _ppdNormalizeMakeAndModel(des, tempmfg, sizeof(tempmfg));
    else
      strlcpy(tempmfg, "Unknown", sizeof(tempmfg));

    if ((tempptr = strchr(tempmfg, ' ')) != NULL)
      *tempptr = '\0';

    mfg = tempmfg;
  }

  if (!mdl)
  {
   /*
    * No model?  Use description...
    */
    if (des)
      mdl = des; /* We remove the manufacturer name below */
    else if (!strncasecmp(mfg, "Unknown", 7))
      mdl = "Printer";
    else
      mdl = "Unknown Model";
  }

  mfglen = strlen(mfg);

  if (!strncasecmp(mdl, mfg, mfglen) && _cups_isspace(mdl[mfglen]))
  {
    mdl += mfglen + 1;

    while (_cups_isspace(*mdl))
      mdl ++;
  }

 /*
  * Generate the device URI from the manufacturer, model, serial number,
  * and interface number...
  */

  if (sern)
  {
    if (printer->iface > 0)
      snprintf(options, sizeof(options), "?serial=%s&interface=%d", sern,
               printer->iface);
    else
      snprintf(options, sizeof(options), "?serial=%s", sern);
  }
  else if (printer->iface > 0)
    snprintf(options, sizeof(options), "?interface=%d", printer->iface);
  else
    options[0] = '\0';

  httpAssembleURIf(HTTP_URI_CODING_ALL, uri, uri_size, "usb", NULL, mfg, 0,
		   "/%s%s", mdl, options);

  cupsFreeOptions(num_values, values);

  return (uri);
}


/*
 * 'open_device()' - Open a connection to the USB printer.
 */

static int				/* O - 0 on success, -1 on error */
open_device(usb_printer_t *printer,	/* I - Printer */
            int           verbose)	/* I - Update connecting-to-device state? */
{
  struct libusb_device_descriptor devdesc;
                                        /* Current device descriptor */
  struct libusb_config_descriptor *confptr = NULL;
                                        /* Pointer to current configuration */
  int	number1 = -1,			/* Configuration/interface/altset */
        number2 = -1,			/* numbers */
        errcode = 0;
  char	current;			/* Current configuration */


 /*
  * Return immediately if we are already connected...
  */

  if (printer->handle)
    return (0);

 /*
  * Try opening the printer...
  */

  if ((errcode = libusb_open(printer->device, &printer->handle)) < 0)
  {
    fprintf(stderr, "DEBUG: Failed to open device, code: %d\n",
	    errcode);
    return (-1);
  }

  printer->usblp_attached = 0;
  printer->reset_after_job = 0;

  if (verbose)
    fputs("STATE: +connecting-to-device\n", stderr);

  if ((errcode = libusb_get_device_descriptor(printer->device, &devdesc)) < 0)
  {
    fprintf(stderr, "DEBUG: Failed to get device descriptor, code: %d\n",
	    errcode);
    goto error;
  }

 /*
  * Get the "usblp" kernel module out of the way. This backend only
  * works without the module attached.
  */

  errcode = libusb_kernel_driver_active(printer->handle, printer->iface);
  if (errcode == 0)
    printer->usblp_attached = 0;
  else if (errcode == 1)
  {
    printer->usblp_attached = 1;
    if ((errcode =
	 libusb_detach_kernel_driver(printer->handle, printer->iface)) < 0)
    {
      fprintf(stderr, "DEBUG: Failed to detach \"usblp\" module from %04x:%04x\n",
	      devdesc.idVendor, devdesc.idProduct);
      goto error;
    }
  }
  else
  {
    printer->usblp_attached = 0;
    fprintf(stderr, "DEBUG: Failed to check whether %04x:%04x has the \"usblp\" kernel module attached\n",
	      devdesc.idVendor, devdesc.idProduct);
    goto error;
  }

 /*
  * Set the desired configuration, but only if it needs changing. Some
  * printers (e.g., Samsung) don't like libusb_set_configuration. It will
  * succeed, but the following print job is sometimes silently lost by the
  * printer.
  */

  if (libusb_control_transfer(printer->handle,
                LIBUSB_REQUEST_TYPE_STANDARD | LIBUSB_ENDPOINT_IN |
		LIBUSB_RECIPIENT_DEVICE,
		8, /* GET_CONFIGURATION */
		0, 0, (unsigned char *)&current, 1, 5000) < 0)
    current = 0;			/* Assume not configured */

  printer->origconf = current;

  if ((errcode = 
       libusb_get_config_descriptor (printer->device, printer->conf, &confptr))
      < 0)
  {
    fprintf(stderr, "DEBUG: Failed to get config descriptor for %04x:%04x\n",
	    devdesc.idVendor, devdesc.idProduct);
    goto error;
  }
  number1 = confptr->bConfigurationValue;

  if (number1 != current)
  {
    fprintf(stderr, "DEBUG: Switching USB device configuration: %d -> %d\n", 
	    current, number1);
    if ((errcode = libusb_set_configuration(printer->handle, number1)) < 0)
    {
     /*
      * If the set fails, chances are that the printer only supports a
      * single configuration.  Technically these printers don't conform to
      * the USB printer specification, but otherwise they'll work...
      */

      if (errcode != LIBUSB_ERROR_BUSY)
        fprintf(stderr, "DEBUG: Failed to set configuration %d for %04x:%04x\n",
		number1, devdesc.idVendor, devdesc.idProduct);
    }
  }

 /*
  * Claim interfaces as needed...
  */

  number1 = confptr->interface[printer->iface].
    altsetting[printer->altset].bInterfaceNumber;

  while ((errcode = libusb_claim_interface(printer->handle, number1)) < 0)
  {
    if (errcode != LIBUSB_ERROR_BUSY)
    {
      fprintf(stderr,
              "DEBUG: Failed to claim interface %d for %04x:%04x: %s\n",
              number1, devdesc.idVendor, devdesc.idProduct, strerror(errno));

      goto error;
    }
  }

 /*
  * Set alternate setting, but only if there is more than one option.  Some
  * printers (e.g., Samsung) don't like usb_set_altinterface.
  */

  if (confptr->interface[printer->iface].num_altsetting > 1)
  {
    number1 = confptr->interface[printer->iface].
                 altsetting[printer->altset].bInterfaceNumber;
    number2 = confptr->interface[printer->iface].
                 altsetting[printer->altset].bAlternateSetting;

    while ((errcode =
	    libusb_set_interface_alt_setting(printer->handle, number1, number2))
	   < 0)
    {
      if (errcode != LIBUSB_ERROR_BUSY)
      {
        fprintf(stderr,
                "DEBUG: Failed to set alternate interface %d for %04x:%04x: "
                "%s\n",
                number2, devdesc.idVendor, devdesc.idProduct, strerror(errno));

	goto error;
      }
    }
  }

  libusb_free_config_descriptor(confptr);

  if (verbose)
    fputs("STATE: -connecting-to-device\n", stderr);

  return (0);

 /*
  * If we get here, there was a hard error...
  */

  error:

  if (verbose)
    fputs("STATE: -connecting-to-device\n", stderr);

  libusb_close(printer->handle);
  printer->handle = NULL;

  return (-1);
}


/*
 * 'print_cb()' - Find a USB printer for printing.
 */

static int				/* O - 0 to continue, 1 to stop (found) */
print_cb(usb_printer_t *printer,	/* I - Printer */
         const char    *device_uri,	/* I - Device URI */
         const char    *device_id,	/* I - IEEE-1284 device ID */
         const void    *data)		/* I - User data (make, model, S/N) */
{
  char	requested_uri[1024],		/* Requested URI */
	*requested_ptr,			/* Pointer into requested URI */
	detected_uri[1024],		/* Detected URI */
	*detected_ptr;			/* Pointer into detected URI */


 /*
  * If we have an exact match, stop now...
  */

  if (!strcmp((char *)data, device_uri))
    return (1);

 /*
  * Work on copies of the URIs...
  */

  strlcpy(requested_uri, (char *)data, sizeof(requested_uri));
  strlcpy(detected_uri, device_uri, sizeof(detected_uri));

 /*
  * libusb-discovered URIs can have an "interface" specification and this
  * never happens for usblp-discovered URIs, so remove the "interface"
  * specification from the URI which we are checking currently. This way a
  * queue for a usblp-discovered printer can now be accessed via libusb.
  *
  * Similarly, strip "?serial=NNN...NNN" as needed.
  */

  if ((requested_ptr = strstr(requested_uri, "?interface=")) == NULL)
    requested_ptr = strstr(requested_uri, "&interface=");
  if ((detected_ptr = strstr(detected_uri, "?interface=")) == NULL)
    detected_ptr = strstr(detected_uri, "&interface=");

  if (!requested_ptr && detected_ptr)
  {
   /*
    * Strip "[?&]interface=nnn" from the detected printer.
    */

    *detected_ptr = '\0';
  }
  else if (requested_ptr && !detected_ptr)
  {
   /*
    * Strip "[?&]interface=nnn" from the requested printer.
    */

    *requested_ptr = '\0';
  }

  if ((requested_ptr = strstr(requested_uri, "?serial=?")) != NULL)
  {
   /*
    * Strip "?serial=?" from the requested printer.  This is a special
    * case, as "?serial=?" means no serial number and not the serial
    * number '?'.  This is not covered by the checks below...
    */

    *requested_ptr = '\0';
  }

  if ((requested_ptr = strstr(requested_uri, "?serial=")) == NULL &&
      (detected_ptr = strstr(detected_uri, "?serial=")) != NULL)
  {
   /*
    * Strip "?serial=nnn" from the detected printer.
    */

    *detected_ptr = '\0';
  }
  else if (requested_ptr && !detected_ptr)
  {
   /*
    * Strip "?serial=nnn" from the requested printer.
    */

    *requested_ptr = '\0';
  }

  return (!strcmp(requested_uri, detected_uri));
}


/*
 * 'printer_class_soft_reset()' - Do the soft reset request specific to printers
 *
 * This soft reset is specific to the printer device class and is much less
 * invasive than the general USB reset libusb_reset_device(). Especially it
 * does never happen that the USB addressing and configuration changes. What
 * is actually done is that all buffers get flushed and the bulk IN and OUT
 * pipes get reset to their default states. This clears all stall conditions.
 * See http://cholla.mmto.org/computers/linux/usb/usbprint11.pdf
 */

static int				/* O - 0 on success, < 0 on error */
printer_class_soft_reset(usb_printer_t *printer) /* I - Printer */
{
  struct libusb_config_descriptor *confptr = NULL;
                                        /* Pointer to current configuration */
  int interface,
      errcode;

  if (libusb_get_config_descriptor(printer->device, printer->conf, &confptr)
      < 0)
    interface = printer->iface;
  else
    interface = confptr->interface[printer->iface].
      altsetting[printer->altset].bInterfaceNumber;
  libusb_free_config_descriptor(confptr);
  if ((errcode = libusb_control_transfer(printer->handle,
					 LIBUSB_REQUEST_TYPE_CLASS |
					 LIBUSB_ENDPOINT_OUT |
					 LIBUSB_RECIPIENT_OTHER,
					 2, 0, interface, NULL, 0, 5000)) < 0)
    errcode = libusb_control_transfer(printer->handle,
				      LIBUSB_REQUEST_TYPE_CLASS |
				      LIBUSB_ENDPOINT_OUT |
				      LIBUSB_RECIPIENT_INTERFACE,
				      2, 0, interface, NULL, 0, 5000);
  return errcode;
}


/*
 * 'quirks()' - Get the known quirks of a given printer model
 */

static unsigned int quirks(int vendor, int product)
{
  int i;

  for (i = 0; quirk_printers[i].vendorId; i++)
  {
    if (vendor == quirk_printers[i].vendorId &&
	(product == 0x0000 || product == quirk_printers[i].productId))
      return quirk_printers[i].quirks;
  }
  return 0;
}


/*
 * 'read_thread()' - Thread to read the backchannel data on.
 */

static void *read_thread(void *reference)
{
  unsigned char		readbuffer[512];
  int			rbytes;
  int			readstatus;
  struct timeval	now,
			delay,
			end,
			timeleft;


  (void)reference;

 /*
  * Read frequency: once every 250 milliseconds.
  */

  delay.tv_sec = 0;
  delay.tv_usec = 250000;

  do
  {
   /*
    * Remember when we started so we can throttle the loop after the read
    * call...
    */

    gettimeofday(&now, NULL);

   /*
    * Calculate what 250 milliSeconds are in absolute time...
    */

    timeradd(&now, &delay, &end);

    rbytes     = sizeof(readbuffer);
    readstatus = libusb_bulk_transfer(g.printer->handle,
				      g.printer->read_endp,
				      readbuffer, rbytes,
				      &rbytes, 60000);
    if (readstatus == LIBUSB_SUCCESS && rbytes > 0)
    {
      fprintf(stderr, "DEBUG: Read %d bytes of back-channel data...\n",
              (int)rbytes);
      cupsBackChannelWrite((const char *)readbuffer, rbytes, 1.0);
    }
    else if (readstatus == LIBUSB_ERROR_TIMEOUT)
      fputs("DEBUG: Got USB transaction timeout during read.\n", stderr);
    else if (readstatus == LIBUSB_ERROR_PIPE)
      fputs("DEBUG: Got USB pipe stalled during read.\n", stderr);
    else if (readstatus == LIBUSB_ERROR_INTERRUPTED)
      fputs("DEBUG: Got USB return aborted during read.\n", stderr);

   /*
    * Make sure this loop executes no more than once every 250 miliseconds...
    */

    if ((readstatus != LIBUSB_SUCCESS || rbytes == 0) &&
        (g.wait_eof || !g.read_thread_stop))
    {
      gettimeofday(&now, NULL);
      if (timercmp(&now, &end, <))
      {
	timersub(&end, &now, &timeleft);
	usleep(1000000 * timeleft.tv_sec + timeleft.tv_usec);
      }
    }
  } while (g.wait_eof || !g.read_thread_stop);

 /*
  * Let the main thread know that we have completed the read thread...
  */

  pthread_mutex_lock(&g.read_thread_mutex);
  g.read_thread_done = 1;
  pthread_cond_signal(&g.read_thread_cond);
  pthread_mutex_unlock(&g.read_thread_mutex);

  return (NULL);
}


/*
 * 'sidechannel_thread()' - Handle side-channel requests.
 */

static void*
sidechannel_thread(void *reference)
{
  cups_sc_command_t	command;	/* Request command */
  cups_sc_status_t	status;		/* Request/response status */
  char			data[2048];	/* Request/response data */
  int			datalen;	/* Request/response data size */


  (void)reference;

  do
  {
    datalen = sizeof(data);

    if (cupsSideChannelRead(&command, &status, data, &datalen, 1.0))
    {
      if (status == CUPS_SC_STATUS_TIMEOUT)
	continue;
      else
	break;
    }

    switch (command)
    {
      case CUPS_SC_CMD_SOFT_RESET:	/* Do a soft reset */
	  fputs("DEBUG: CUPS_SC_CMD_SOFT_RESET received from driver...\n",
		stderr);

	  soft_reset();
	  cupsSideChannelWrite(command, CUPS_SC_STATUS_OK, NULL, 0, 1.0);
	  fputs("DEBUG: Returning status CUPS_STATUS_OK with no bytes...\n",
		stderr);
	  break;

      case CUPS_SC_CMD_DRAIN_OUTPUT:	/* Drain all pending output */
	  fputs("DEBUG: CUPS_SC_CMD_DRAIN_OUTPUT received from driver...\n",
		stderr);

	  g.drain_output = 1;
	  break;

      case CUPS_SC_CMD_GET_BIDI:	/* Is the connection bidirectional? */
	  fputs("DEBUG: CUPS_SC_CMD_GET_BIDI received from driver...\n",
		stderr);

	  data[0] = (g.printer->protocol >= 2 ? 1 : 0);
	  cupsSideChannelWrite(command, CUPS_SC_STATUS_OK, data, 1, 1.0);

	  fprintf(stderr,
	          "DEBUG: Returned CUPS_SC_STATUS_OK with 1 byte (%02X)...\n",
		  data[0]);
	  break;

      case CUPS_SC_CMD_GET_DEVICE_ID:	/* Return IEEE-1284 device ID */
	  fputs("DEBUG: CUPS_SC_CMD_GET_DEVICE_ID received from driver...\n",
		stderr);

	  datalen = sizeof(data);
	  if (get_device_id(g.printer, data, sizeof(data)))
	  {
	    status  = CUPS_SC_STATUS_IO_ERROR;
	    datalen = 0;
	  }
	  else
	  {
	    status  = CUPS_SC_STATUS_OK;
	    datalen = strlen(data);
	  }
	  cupsSideChannelWrite(command, CUPS_SC_STATUS_OK, data, datalen, 1.0);

          if (datalen < sizeof(data))
	    data[datalen] = '\0';
	  else
	    data[sizeof(data) - 1] = '\0';

	  fprintf(stderr,
	          "DEBUG: Returning CUPS_SC_STATUS_OK with %d bytes (%s)...\n",
		  datalen, data);
	  break;

      case CUPS_SC_CMD_GET_STATE:	/* Return device state */
	  fputs("DEBUG: CUPS_SC_CMD_GET_STATE received from driver...\n",
		stderr);

	  data[0] = CUPS_SC_STATE_ONLINE;
	  cupsSideChannelWrite(command, CUPS_SC_STATUS_OK, data, 1, 1.0);

	  fprintf(stderr,
	          "DEBUG: Returned CUPS_SC_STATUS_OK with 1 byte (%02X)...\n",
		  data[0]);
	  break;

      case CUPS_SC_CMD_GET_CONNECTED:	/* Return whether device is
					   connected */
	  fputs("DEBUG: CUPS_SC_CMD_GET_CONNECTED received from driver...\n",
		stderr);

	  data[0] = (g.printer->handle ? 1 : 0);
	  cupsSideChannelWrite(command, CUPS_SC_STATUS_OK, data, 1, 1.0);

	  fprintf(stderr,
	          "DEBUG: Returned CUPS_SC_STATUS_OK with 1 byte (%02X)...\n",
		  data[0]);
	  break;

      default:
	  fprintf(stderr, "DEBUG: Unknown side-channel command (%d) received "
			  "from driver...\n", command);

	  cupsSideChannelWrite(command, CUPS_SC_STATUS_NOT_IMPLEMENTED,
			       NULL, 0, 1.0);

	  fputs("DEBUG: Returned CUPS_SC_STATUS_NOT_IMPLEMENTED with no bytes...\n",
		stderr);
	  break;
    }
  }
  while (!g.sidechannel_thread_stop);

  pthread_mutex_lock(&g.sidechannel_thread_mutex);
  g.sidechannel_thread_done = 1;
  pthread_cond_signal(&g.sidechannel_thread_cond);
  pthread_mutex_unlock(&g.sidechannel_thread_mutex);

  return (NULL);
}


/*
 * 'soft_reset()' - Send a soft reset to the device.
 */

static void soft_reset(void)
{
  fd_set	  input_set;		/* Input set for select() */
  struct timeval  tv;			/* Time value */
  char		  buffer[2048];		/* Buffer */
  struct timespec cond_timeout;		/* pthread condition timeout */

 /*
  * Send an abort once a second until the I/O lock is released by the main
  * thread...
  */

  pthread_mutex_lock(&g.readwrite_lock_mutex);
  while (g.readwrite_lock)
  {
    gettimeofday(&tv, NULL);
    cond_timeout.tv_sec  = tv.tv_sec + 1;
    cond_timeout.tv_nsec = tv.tv_usec * 1000;

    while (g.readwrite_lock)
    {
      if (pthread_cond_timedwait(&g.readwrite_lock_cond,
				 &g.readwrite_lock_mutex,
				 &cond_timeout) != 0)
	break;
    }
  }

  g.readwrite_lock = 1;
  pthread_mutex_unlock(&g.readwrite_lock_mutex);

 /*
  * Flush bytes waiting on print_fd...
  */

  g.print_bytes = 0;

  FD_ZERO(&input_set);
  FD_SET(g.print_fd, &input_set);

  tv.tv_sec  = 0;
  tv.tv_usec = 0;

  while (select(g.print_fd+1, &input_set, NULL, NULL, &tv) > 0)
    if (read(g.print_fd, buffer, sizeof(buffer)) <= 0)
      break;

 /*
  * Send the reset...
  */

  printer_class_soft_reset(g.printer);

 /*
  * Release the I/O lock...
  */

  pthread_mutex_lock(&g.readwrite_lock_mutex);
  g.readwrite_lock = 0;
  pthread_cond_signal(&g.readwrite_lock_cond);
  pthread_mutex_unlock(&g.readwrite_lock_mutex);
}


/*
 * End of "$Id: usb-libusb.c 10543 2012-07-16 17:10:55Z mike $".
 */
<|MERGE_RESOLUTION|>--- conflicted
+++ resolved
@@ -147,8 +147,6 @@
 			    Printer, http://www.cups.org/str.php?L4155 */
 	{ 0x04a9, 0x10b6, USBLP_QUIRK_BIDIR }, /* Canon, Inc. PIXMA iP4300
 			    Printer, https://bugs.launchpad.net/bugs/1032385 */
-<<<<<<< HEAD
-=======
 	{ 0x04a9, 0x1717, USBLP_QUIRK_BIDIR }, /* Canon, Inc. MP510
 			    Printer, https://bugs.launchpad.net/bugs/1050009 */
 	{ 0x04a9, 0x173d, USBLP_QUIRK_BIDIR }, /* Canon, Inc. MP550
@@ -156,7 +154,6 @@
 	{ 0x04f9, 0x001a, USBLP_QUIRK_NO_REATTACH }, /* Brother Industries, Ltd
 						  HL-1430 Laser Printer,
 				     https://bugs.launchpad.net/bugs/1038695 */
->>>>>>> da6996c5
 	{ 0x04f9, 0x000d, USBLP_QUIRK_BIDIR |
 			  USBLP_QUIRK_NO_REATTACH }, /* Brother Industries, Ltd
 						  HL-1440 Laser Printer,
@@ -172,16 +169,11 @@
 			  USBLP_QUIRK_NO_REATTACH |
 	                  USBLP_QUIRK_RESET },
 	/* Prolific Technology, Inc. PL2305 Parallel Port
-<<<<<<< HEAD
-	   (USB -> Parallel adapter) */
-	{ 0x04e8, 0x0000, USBLP_QUIRK_RESET }, /* All Samsung devices */
-=======
 	   (USB -> Parallel adapter), https://bugs.launchpad.net/bugs/987485 */
 	{ 0x04e8, 0x0000, USBLP_QUIRK_RESET }, /* All Samsung devices,
 				     https://bugs.launchpad.net/bugs/1032456 */
 	{ 0x0a5f, 0x0000, USBLP_QUIRK_BIDIR }, /* All Zebra devices,
 				     https://bugs.launchpad.net/bugs/1001028 */
->>>>>>> da6996c5
 	{ 0, 0 }
 };
 
