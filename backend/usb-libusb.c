/*
 * "$Id: usb-libusb.c 10198 2012-01-27 16:48:43Z mike $"
 *
 *   Libusb interface code for CUPS.
 *
 *   Copyright 2007-2012 by Apple Inc.
 *
 *   These coded instructions, statements, and computer programs are the
 *   property of Apple Inc. and are protected by Federal copyright
 *   law.  Distribution and use rights are outlined in the file "LICENSE.txt"
 *   which should have been included with this file.  If this file is
 *   file is missing or damaged, see the license at "http://www.cups.org/".
 *
 * Contents:
 *
 *   list_devices()       - List the available printers.
 *   print_device()       - Print a file to a USB device.
 *   read_thread()        - Thread to read the backchannel data on.
 *   sidechannel_thread() - Handle side-channel requests.
 *   close_device()       - Close the connection to the USB printer.
 *   find_device()        - Find or enumerate USB printers.
 *   get_device_id()      - Get the IEEE-1284 device ID for the printer.
 *   list_cb()            - List USB printers for discovery.
 *   make_device_uri()    - Create a device URI for a USB printer.
 *   open_device()        - Open a connection to the USB printer.
 *   print_cb()           - Find a USB printer for printing.
 *   soft_reset()         - Send a soft reset to the device.
 *   next_line()          - Find the next line in a buffer.
 *   parse_pserror()      - Scan the backchannel data for postscript errors.
 */

/*
 * Include necessary headers...
 */

#include <libusb.h>
<<<<<<< HEAD
#include <poll.h>
=======
>>>>>>> a4c82f88
#include <cups/cups-private.h>
#include <pthread.h>
#include <sys/select.h>
#include <sys/types.h>
#include <sys/stat.h>
#include <sys/time.h>
#include <unistd.h>

<<<<<<< HEAD
libusb_device           **list;         /* List of connected USB devices */
=======
#define PARSE_PS_ERRORS 1

/*
 * DEBUG_WRITES, if defined, causes the backend to write data to the printer in
 * 512 byte increments, up to 8192 bytes, to make debugging with a USB bus
 * analyzer easier.
 */

#define DEBUG_WRITES 0

/*
 * WAIT_EOF_DELAY is number of seconds we'll wait for responses from
 * the printer after we've finished sending all the data
 */
#define WAIT_EOF			0
#define WAIT_EOF_DELAY			7
#define WAIT_SIDE_DELAY			3
#define DEFAULT_TIMEOUT			5000L
>>>>>>> a4c82f88

/*
 * Local types...
 */

typedef struct usb_printer_s		/**** USB Printer Data ****/
{
  struct libusb_device	*device;	/* Device info */
  int			conf,		/* Configuration */
			iface,		/* Interface */
			altset,		/* Alternate setting */
			write_endp,	/* Write endpoint */
                        read_endp,	/* Read endpoint */
<<<<<<< HEAD
=======
			protocol,	/* Protocol: 1 = Uni-di, 2 = Bi-di. */
>>>>>>> a4c82f88
                        usblp_attached; /* Is the "usblp" kernel module
					   attached? */
  struct libusb_device_handle *handle;	/* Open handle to device */
} usb_printer_t;

typedef int (*usb_cb_t)(usb_printer_t *, const char *, const char *,
                        const void *);

typedef struct globals_s
{
  usb_printer_t		*printer;		/* Printer */

  pthread_mutex_t	read_thread_mutex;
  pthread_cond_t	read_thread_cond;
  int			read_thread_stop;
  int			read_thread_done;

  pthread_mutex_t	readwrite_lock_mutex;
  pthread_cond_t	readwrite_lock_cond;
  int			readwrite_lock;

  int			print_fd;	/* File descriptor to print */
  ssize_t		print_bytes;	/* Print bytes read */
#if DEBUG_WRITES
  ssize_t		debug_bytes;	/* Current bytes to read */
#endif /* DEBUG_WRITES */

  int			wait_eof;
  int			drain_output;	/* Drain all pending output */
  int			bidi_flag;	/* 0=unidirectional, 1=bidirectional */

  pthread_mutex_t	sidechannel_thread_mutex;
  pthread_cond_t	sidechannel_thread_cond;
  int			sidechannel_thread_stop;
  int			sidechannel_thread_done;
} globals_t;


/*
 * Globals...
 */

globals_t g = { 0 };			/* Globals */
libusb_device           **list;         /* List of connected USB devices */

/*
 * Local functions...
 */

static void		*read_thread(void *reference);
static void		*sidechannel_thread(void *reference);
static int		close_device(usb_printer_t *printer);
static usb_printer_t	*find_device(usb_cb_t cb, const void *data);
static int		get_device_id(usb_printer_t *printer, char *buffer,
			              size_t bufsize);
static int		list_cb(usb_printer_t *printer, const char *device_uri,
			        const char *device_id, const void *data);
static char		*make_device_uri(usb_printer_t *printer,
			                 const char *device_id,
					 char *uri, size_t uri_size);
static int		open_device(usb_printer_t *printer, int verbose);
static int		print_cb(usb_printer_t *printer, const char *device_uri,
			         const char *device_id, const void *data);
static void		soft_reset(void);
#ifdef PARSE_PS_ERRORS
static const char *next_line (const char *buffer);
static void parse_pserror (char *sockBuffer, int len);
#endif /* PARSE_PS_ERRORS */


/*
 * 'list_devices()' - List the available printers.
 */

void
list_devices(void)
{
  fputs("DEBUG: list_devices\n", stderr);
  find_device(list_cb, NULL);
}


/*
 * 'print_device()' - Print a file to a USB device.
 */

int					/* O - Exit status */
print_device(const char *uri,		/* I - Device URI */
             const char *hostname,	/* I - Hostname/manufacturer */
             const char *resource,	/* I - Resource/modelname */
	     char       *options,	/* I - Device options/serial number */
	     int        print_fd,	/* I - File descriptor to print */
	     int        copies,		/* I - Copies to print */
	     int	argc,		/* I - Number of command-line arguments (6 or 7) */
	     char	*argv[])	/* I - Command-line arguments */
{
<<<<<<< HEAD
  usb_printer_t	*printer;		/* Printer */
  int	        bytes,			/* Bytes to read/write */
		transferred,		/* Bytes read/written */
		tbytes;			/* Total bytes written */
  unsigned char	buffer[512];		/* Print data buffer */
=======
  int	        bytes;			/* Bytes written */
  ssize_t	total_bytes;		/* Total bytes written */
>>>>>>> a4c82f88
  struct sigaction action;		/* Actions for POSIX signals */
  int		status = CUPS_BACKEND_OK, /* Function results */
		iostatus;		/* Current IO status */
  pthread_t	read_thread_id,		/* Read thread */
		sidechannel_thread_id;	/* Side-channel thread */
  int		have_sidechannel = 0;	/* Was the side-channel thread started? */
  struct stat   sidechannel_info;	/* Side-channel file descriptor info */
  unsigned char	print_buffer[8192],	/* Print data buffer */
		*print_ptr;		/* Pointer into print data buffer */
  fd_set	input_set;		/* Input set for select() */
  int		nfds;			/* Number of file descriptors */
  struct timeval *timeout,		/* Timeout pointer */
		tv;			/* Time value */
  struct timespec cond_timeout;		/* pthread condition timeout */


  fputs("DEBUG: print_device\n", stderr);

 /*
  * See if the side-channel descriptor is valid...
  */

  have_sidechannel = !fstat(CUPS_SC_FD, &sidechannel_info) &&
                     S_ISSOCK(sidechannel_info.st_mode);

  g.wait_eof = WAIT_EOF;

 /*
  * Connect to the printer...
  */

  while ((g.printer = find_device(print_cb, uri)) == NULL)
  {
    _cupsLangPrintFilter(stderr, "INFO",
			 _("Waiting for printer to become available."));
    sleep(5);
  }

  g.print_fd = print_fd;

 /*
  * If we are printing data from a print driver on stdin, ignore SIGTERM
  * so that the driver can finish out any page data, e.g. to eject the
  * current page.  We only do this for stdin printing as otherwise there
  * is no way to cancel a raw print job...
  */

  if (print_fd)
  {
    memset(&action, 0, sizeof(action));

    sigemptyset(&action.sa_mask);
    action.sa_handler = SIG_IGN;
    sigaction(SIGTERM, &action, NULL);
  }

 /*
  * Start the side channel thread if the descriptor is valid...
  */

  pthread_mutex_init(&g.readwrite_lock_mutex, NULL);
  pthread_cond_init(&g.readwrite_lock_cond, NULL);
  g.readwrite_lock = 1;

  if (have_sidechannel)
  {
    g.sidechannel_thread_stop = 0;
    g.sidechannel_thread_done = 0;

    pthread_cond_init(&g.sidechannel_thread_cond, NULL);
    pthread_mutex_init(&g.sidechannel_thread_mutex, NULL);

    if (pthread_create(&sidechannel_thread_id, NULL, sidechannel_thread, NULL))
    {
      fprintf(stderr, "DEBUG: Fatal USB error.\n");
      _cupsLangPrintFilter(stderr, "ERROR",
			   _("There was an unrecoverable USB error."));
      fputs("DEBUG: Couldn't create side-channel thread\n", stderr);
      close_device(g.printer);
      return (CUPS_BACKEND_STOP);
    }
  }

 /*
  * Get the read thread going...
  */

  g.read_thread_stop = 0;
  g.read_thread_done = 0;

  pthread_cond_init(&g.read_thread_cond, NULL);
  pthread_mutex_init(&g.read_thread_mutex, NULL);

  if (pthread_create(&read_thread_id, NULL, read_thread, NULL))
  {
    fprintf(stderr, "DEBUG: Fatal USB error.\n");
    _cupsLangPrintFilter(stderr, "ERROR",
                         _("There was an unrecoverable USB error."));
    fputs("DEBUG: Couldn't create read thread\n", stderr);
    close_device(g.printer);
    return (CUPS_BACKEND_STOP);
  }

 /*
  * The main thread sends the print file...
  */

  g.drain_output = 0;
  g.print_bytes	 = 0;
  total_bytes	 = 0;
  print_ptr	 = print_buffer;

  while (status == CUPS_BACKEND_OK && copies-- > 0)
  {
    _cupsLangPrintFilter(stderr, "INFO", _("Sending data to printer."));

    if (print_fd != STDIN_FILENO)
    {
      fputs("PAGE: 1 1\n", stderr);
      lseek(print_fd, 0, SEEK_SET);
    }

    while (status == CUPS_BACKEND_OK)
    {
      FD_ZERO(&input_set);

      if (!g.print_bytes)
	FD_SET(print_fd, &input_set);

     /*
      * Calculate select timeout...
      *   If we have data waiting to send timeout is 100ms.
      *   else if we're draining print_fd timeout is 0.
      *   else we're waiting forever...
      */

      if (g.print_bytes)
      {
	tv.tv_sec  = 0;
	tv.tv_usec = 100000;		/* 100ms */
	timeout = &tv;
      }
      else if (g.drain_output)
      {
	tv.tv_sec  = 0;
	tv.tv_usec = 0;
	timeout = &tv;
      }
      else
	timeout = NULL;

     /*
      * I/O is unlocked around select...
      */

      pthread_mutex_lock(&g.readwrite_lock_mutex);
      g.readwrite_lock = 0;
      pthread_cond_signal(&g.readwrite_lock_cond);
      pthread_mutex_unlock(&g.readwrite_lock_mutex);

      nfds = select(print_fd + 1, &input_set, NULL, NULL, timeout);

     /*
      * Reacquire the lock...
      */

      pthread_mutex_lock(&g.readwrite_lock_mutex);
      while (g.readwrite_lock)
	pthread_cond_wait(&g.readwrite_lock_cond, &g.readwrite_lock_mutex);
      g.readwrite_lock = 1;
      pthread_mutex_unlock(&g.readwrite_lock_mutex);

      if (nfds < 0)
      {
	if (errno == EINTR && total_bytes == 0)
	{
	  fputs("DEBUG: Received an interrupt before any bytes were "
	        "written, aborting\n", stderr);
	  close_device(g.printer);
          return (CUPS_BACKEND_OK);
	}
	else if (errno != EAGAIN && errno != EINTR)
	{
	  _cupsLangPrintFilter(stderr, "ERROR",
	                       _("Unable to read print data."));
	  perror("DEBUG: select");
	  close_device(g.printer);
          return (CUPS_BACKEND_FAILED);
	}
      }

     /*
      * If drain output has finished send a response...
      */

      if (g.drain_output && !nfds && !g.print_bytes)
      {
	/* Send a response... */
	cupsSideChannelWrite(CUPS_SC_CMD_DRAIN_OUTPUT, CUPS_SC_STATUS_OK, NULL, 0, 1.0);
	g.drain_output = 0;
      }

     /*
      * Check if we have print data ready...
      */

      if (FD_ISSET(print_fd, &input_set))
      {
#if DEBUG_WRITES
	g.debug_bytes += 512;
        if (g.debug_bytes > sizeof(print_buffer))
	  g.debug_bytes = 512;

	g.print_bytes = read(print_fd, print_buffer, g.debug_bytes);

#else
	g.print_bytes = read(print_fd, print_buffer, sizeof(print_buffer));
#endif /* DEBUG_WRITES */

	if (g.print_bytes < 0)
	{
<<<<<<< HEAD
	  if (libusb_bulk_transfer(printer->handle, printer->write_endp, buffer,
				   bytes, &transferred, 3600000) < 0)
=======
	 /*
	  * Read error - bail if we don't see EAGAIN or EINTR...
	  */

	  if (errno != EAGAIN && errno != EINTR)
>>>>>>> a4c82f88
	  {
	    _cupsLangPrintFilter(stderr, "ERROR",
				 _("Unable to read print data."));
	    perror("DEBUG: read");
	    close_device(g.printer);
	    return (CUPS_BACKEND_FAILED);
	  }

	  g.print_bytes = 0;
	}
	else if (g.print_bytes == 0)
	{
	 /*
	  * End of file, break out of the loop...
	  */

	  break;
	}

	print_ptr = print_buffer;

	fprintf(stderr, "DEBUG: Read %d bytes of print data...\n",
		(int)g.print_bytes);
      }

      if (g.print_bytes)
      {
	iostatus = libusb_bulk_transfer(g.printer->handle,
					g.printer->write_endp,
					print_buffer, g.print_bytes,
					&bytes, 60000);
       /*
	* Ignore timeout errors, but retain the number of bytes written to
	* avoid sending duplicate data (<rdar://problem/6254911>)...
	*/

	if (iostatus == LIBUSB_ERROR_TIMEOUT)
	{
	  fputs("DEBUG: Got USB transaction timeout during write\n", stderr);
	  iostatus = 0;
	}

       /*
        * If we've stalled, retry the write...
	*/

	else if (iostatus == LIBUSB_ERROR_PIPE)
	{
	  fputs("DEBUG: Got USB pipe stalled during write\n", stderr);

	  iostatus = libusb_bulk_transfer(g.printer->handle,
					  g.printer->write_endp,
					  print_buffer, g.print_bytes,
					  &bytes, 60000);
	}

       /*
	* Retry a write after an aborted write since we probably just got
	* SIGTERM ...
	*/

	else if (iostatus == LIBUSB_ERROR_INTERRUPTED)
	{
	  fputs("DEBUG: Got USB return aborted during write\n", stderr);

#if DEBUG_WRITES
          sleep(5);
#endif /* DEBUG_WRITES */

	  iostatus = libusb_bulk_transfer(g.printer->handle,
					  g.printer->write_endp,
					  print_buffer, g.print_bytes,
					  &bytes, 60000);
        }

	if (iostatus)
	{
	 /*
	  * Write error - bail if we don't see an error we can retry...
	  */

	  _cupsLangPrintFilter(stderr, "ERROR",
	                       _("Unable to send data to printer."));
	  fprintf(stderr, "DEBUG: libusb write operation returned %x\n",
	          iostatus);

	  status = CUPS_BACKEND_FAILED;
	  break;
	}
	else if (bytes > 0)
	{
	  fprintf(stderr, "DEBUG: Wrote %d bytes of print data...\n", (int)bytes);

	  g.print_bytes -= bytes;
	  print_ptr   += bytes;
	  total_bytes += bytes;
	}
      }

      if (print_fd != 0 && status == CUPS_BACKEND_OK)
	fprintf(stderr, "DEBUG: Sending print file, %lld bytes...\n",
		(long long int)total_bytes);
    }
  }

  fprintf(stderr, "DEBUG: Sent %lld bytes...\n", (long long int)total_bytes);

 /*
  * Signal the side channel thread to exit...
  */

  if (have_sidechannel)
  {
    close(CUPS_SC_FD);
    pthread_mutex_lock(&g.readwrite_lock_mutex);
    g.readwrite_lock = 0;
    pthread_cond_signal(&g.readwrite_lock_cond);
    pthread_mutex_unlock(&g.readwrite_lock_mutex);

    g.sidechannel_thread_stop = 1;
    pthread_mutex_lock(&g.sidechannel_thread_mutex);

    if (!g.sidechannel_thread_done)
    {
      gettimeofday(&tv, NULL);
      cond_timeout.tv_sec  = tv.tv_sec + WAIT_SIDE_DELAY;
      cond_timeout.tv_nsec = tv.tv_usec * 1000;

      while (!g.sidechannel_thread_done)
      {
	if (pthread_cond_timedwait(&g.sidechannel_thread_cond,
				   &g.sidechannel_thread_mutex,
				   &cond_timeout) != 0)
	  break;
      }
    }

    pthread_mutex_unlock(&g.sidechannel_thread_mutex);
  }

 /*
  * Signal the read thread to exit then wait 7 seconds for it to complete...
  */

  g.read_thread_stop = 1;

  pthread_mutex_lock(&g.read_thread_mutex);

  if (!g.read_thread_done)
  {
    fputs("DEBUG: Waiting for read thread to exit...\n", stderr);

    gettimeofday(&tv, NULL);
    cond_timeout.tv_sec  = tv.tv_sec + WAIT_EOF_DELAY;
    cond_timeout.tv_nsec = tv.tv_usec * 1000;

    while (!g.read_thread_done)
    {
      if (pthread_cond_timedwait(&g.read_thread_cond, &g.read_thread_mutex,
				 &cond_timeout) != 0)
	break;
    }

   /*
    * If it didn't exit abort the pending read and wait an additional second...
    */
  
    if (!g.read_thread_done)
    {
      fputs("DEBUG: Read thread still active, aborting the pending read...\n", 
	    stderr);

      g.wait_eof = 0;

      gettimeofday(&tv, NULL);
      cond_timeout.tv_sec  = tv.tv_sec + 1;
      cond_timeout.tv_nsec = tv.tv_usec * 1000;
  
      while (!g.read_thread_done)
      {
	if (pthread_cond_timedwait(&g.read_thread_cond, &g.read_thread_mutex,
				   &cond_timeout) != 0)
	  break;
      }
    }
  }

  pthread_mutex_unlock(&g.read_thread_mutex);

  if (print_fd != STDIN_FILENO)
    close(print_fd);

 /*
  * Close the connection and input file and general clean up...
  */

  close_device(g.printer);

 /*
  * Clean up ....
  */

  libusb_free_device_list(list, 1);
  libusb_exit(NULL);

<<<<<<< HEAD
 /*
  * Clean up ....
  */

  libusb_free_device_list(list, 1);
  libusb_exit(NULL);

  return (CUPS_BACKEND_OK);
=======
  return status;
}


/*
 * 'read_thread()' - Thread to read the backchannel data on.
 */

static void *read_thread(void *reference)
{
  unsigned char			readbuffer[512];
  int				rbytes;
  int				readstatus;
  struct timeval		now,
				delay,
				end,
				timeleft;


  (void)reference;

 /*
  * Read frequency: Once every 250 milliSeconds
  */
  delay.tv_sec = 0;
  delay.tv_usec = 250000;

  do
  {
   /*
    * Remember when we started so we can throttle the loop after the read
    * call...
    */
    gettimeofday(&now, NULL);

   /*
    * Calculate what 250 milliSeconds are in absolute time...
    */
    timeradd(&now, &delay, &end);

    rbytes = sizeof(readbuffer);
    readstatus = libusb_bulk_transfer(g.printer->handle,
				      g.printer->read_endp,
				      readbuffer, rbytes,
				      &rbytes, 60000);
    if (readstatus == LIBUSB_SUCCESS && rbytes > 0)
    {
      fprintf(stderr, "DEBUG: Read %d bytes of back-channel data...\n",
              (int)rbytes);
      cupsBackChannelWrite((const char *)readbuffer, rbytes, 1.0);

#ifdef PARSE_PS_ERRORS
      parse_pserror((char *)readbuffer, rbytes);
#endif

      /* cntrl-d is echoed by the printer.
       * NOTES:
       *   Xerox Phaser 6250D doesn't echo the cntrl-d.
       *   Xerox Phaser 6250D doesn't always send the product query.
       */
      if (g.wait_eof && readbuffer[rbytes-1] == 0x4)
	break;
    }
    else if (readstatus == LIBUSB_ERROR_TIMEOUT)
      fputs("DEBUG: Got USB transaction timeout during read\n", stderr);
    else if (readstatus == LIBUSB_ERROR_PIPE)
      fputs("DEBUG: Got USB pipe stalled during read\n", stderr);
    else if (readstatus == LIBUSB_ERROR_INTERRUPTED)
      fputs("DEBUG: Got USB return aborted during read\n", stderr);

   /*
    * Make sure this loop executes no more than once every 250 miliseconds...
    */

    if ((readstatus != LIBUSB_SUCCESS || rbytes == 0) && (g.wait_eof || !g.read_thread_stop))
    {
      gettimeofday(&now, NULL);
      if (timercmp(&now, &end, <))
      {
	timersub(&end, &now, &timeleft);
	usleep(1000000 * timeleft.tv_sec + timeleft.tv_usec);
      }
    }
  } while (g.wait_eof || !g.read_thread_stop);	/* Abort from main thread tests error here */

 /*
  * Let the main thread know that we have completed the read thread...
  */

  pthread_mutex_lock(&g.read_thread_mutex);
  g.read_thread_done = 1;
  pthread_cond_signal(&g.read_thread_cond);
  pthread_mutex_unlock(&g.read_thread_mutex);

  return NULL;
}


/*
 * 'sidechannel_thread()' - Handle side-channel requests.
 */

static void*
sidechannel_thread(void *reference)
{
  cups_sc_command_t	command;	/* Request command */
  cups_sc_status_t	status;		/* Request/response status */
  char			data[2048];	/* Request/response data */
  int			datalen;	/* Request/response data size */


  (void)reference;

  do
  {
    datalen = sizeof(data);

    if (cupsSideChannelRead(&command, &status, data, &datalen, 1.0))
    {
      if (status == CUPS_SC_STATUS_TIMEOUT)
	continue;
      else
	break;
    }

    switch (command)
    {
      case CUPS_SC_CMD_SOFT_RESET:	/* Do a soft reset */
	  fputs("DEBUG: CUPS_SC_CMD_SOFT_RESET received from driver...\n",
		stderr);

	  soft_reset();
	  cupsSideChannelWrite(command, CUPS_SC_STATUS_OK, NULL, 0, 1.0);
	  fputs("DEBUG: Returning status CUPS_STATUS_OK with no bytes...\n",
		stderr);
	  break;

      case CUPS_SC_CMD_DRAIN_OUTPUT:	/* Drain all pending output */
	  fputs("DEBUG: CUPS_SC_CMD_DRAIN_OUTPUT received from driver...\n",
		stderr);

	  g.drain_output = 1;
	  break;

      case CUPS_SC_CMD_GET_BIDI:		/* Is the connection bidirectional? */
	  fputs("DEBUG: CUPS_SC_CMD_GET_BIDI received from driver...\n",
		stderr);

	  data[0] = (g.printer->protocol >= 2 ? 1 : 0);
	  cupsSideChannelWrite(command, CUPS_SC_STATUS_OK, data, 1, 1.0);

	  fprintf(stderr,
	          "DEBUG: Returned CUPS_SC_STATUS_OK with 1 byte (%02X)...\n",
		  data[0]);
	  break;

      case CUPS_SC_CMD_GET_DEVICE_ID:	/* Return IEEE-1284 device ID */
	  fputs("DEBUG: CUPS_SC_CMD_GET_DEVICE_ID received from driver...\n",
		stderr);

	  datalen = sizeof(data);
	  if (get_device_id(g.printer, data, sizeof(data)))
	  {
	    status  = CUPS_SC_STATUS_IO_ERROR;
	    datalen = 0;
	  }
	  else
	  {
	    status  = CUPS_SC_STATUS_OK;
	    datalen = strlen(data);
	  }
	  cupsSideChannelWrite(command, CUPS_SC_STATUS_OK, data, datalen, 1.0);

          if (datalen < sizeof(data))
	    data[datalen] = '\0';
	  else
	    data[sizeof(data) - 1] = '\0';

	  fprintf(stderr,
	          "DEBUG: Returning CUPS_SC_STATUS_OK with %d bytes (%s)...\n",
		  datalen, data);
	  break;

      case CUPS_SC_CMD_GET_STATE:		/* Return device state */
	  fputs("DEBUG: CUPS_SC_CMD_GET_STATE received from driver...\n",
		stderr);

	  data[0] = CUPS_SC_STATE_ONLINE;
	  cupsSideChannelWrite(command, CUPS_SC_STATUS_OK, data, 1, 1.0);

	  fprintf(stderr,
	          "DEBUG: Returned CUPS_SC_STATUS_OK with 1 byte (%02X)...\n",
		  data[0]);
	  break;

      case CUPS_SC_CMD_GET_CONNECTED:		/* Return whether device is
						   connected */
	  fputs("DEBUG: CUPS_SC_CMD_GET_CONNECTED received from driver...\n",
		stderr);

	  data[0] = (g.printer->handle ? 1 : 0);
	  cupsSideChannelWrite(command, CUPS_SC_STATUS_OK, data, 1, 1.0);

	  fprintf(stderr,
	          "DEBUG: Returned CUPS_SC_STATUS_OK with 1 byte (%02X)...\n",
		  data[0]);
	  break;

      default:
	  fprintf(stderr, "DEBUG: Unknown side-channel command (%d) received "
			  "from driver...\n", command);

	  cupsSideChannelWrite(command, CUPS_SC_STATUS_NOT_IMPLEMENTED,
			       NULL, 0, 1.0);

	  fputs("DEBUG: Returned CUPS_SC_STATUS_NOT_IMPLEMENTED with no bytes...\n",
		stderr);
	  break;
    }
  }
  while (!g.sidechannel_thread_stop);

  pthread_mutex_lock(&g.sidechannel_thread_mutex);
  g.sidechannel_thread_done = 1;
  pthread_cond_signal(&g.sidechannel_thread_cond);
  pthread_mutex_unlock(&g.sidechannel_thread_mutex);

  return NULL;
>>>>>>> a4c82f88
}


/*
 * 'close_device()' - Close the connection to the USB printer.
 */

static int				/* I - 0 on success, -1 on failure */
close_device(usb_printer_t *printer)	/* I - Printer */
{
  struct libusb_device_descriptor devdesc;
                                        /* Current device descriptor */
  struct libusb_config_descriptor *confptr;
                                        /* Pointer to current configuration */

  if (printer->handle)
  {
   /*
    * Release interfaces before closing so that we know all data is written
    * to the device...
    */

    libusb_get_device_descriptor (printer->device, &devdesc);
    libusb_get_config_descriptor (printer->device, printer->conf, &confptr);
    int number = confptr->interface[printer->iface].
      altsetting[printer->altset].bInterfaceNumber;
    libusb_release_interface(printer->handle, number);
    if (number != 0)
      libusb_release_interface(printer->handle, 0);

   /*
    * Re-attach "usblp" kernel module if it was attached before using this
    * device
    */
    if (printer->usblp_attached == 1)
      if (libusb_attach_kernel_driver(printer->handle, printer->iface) < 0)
	fprintf(stderr, "DEBUG: Failed to re-attach \"usblp\" kernel module to %04x:%04x\n",
		devdesc.idVendor, devdesc.idProduct);

    libusb_free_config_descriptor(confptr);

   /*
    * Close the interface and return...
    */

    libusb_close(printer->handle);
    printer->handle = NULL;
  }

  return (0);
}


/*
 * 'find_device()' - Find or enumerate USB printers.
 */

static usb_printer_t *			/* O - Found printer */
find_device(usb_cb_t   cb,		/* I - Callback function */
            const void *data)		/* I - User data for callback */
{
  libusb_device         **list;         /* List of connected USB devices */
  libusb_device         *device = NULL;	/* Current device */
  struct libusb_device_descriptor devdesc;
                                        /* Current device descriptor */
  struct libusb_config_descriptor *confptr = NULL;
                                        /* Pointer to current configuration */
  const struct libusb_interface *ifaceptr = NULL;
                                        /* Pointer to current interface */
  const struct libusb_interface_descriptor *altptr = NULL;
					/* Pointer to current alternate setting */
  const struct libusb_endpoint_descriptor *endpptr = NULL;
					/* Pointer to current endpoint */
  ssize_t               numdevs,        /* number of connected devices */
                        i = 0;
  uint8_t		conf,		/* Current configuration */
			iface,		/* Current interface */
			altset,		/* Current alternate setting */
			protocol,	/* Current protocol */
			endp,		/* Current endpoint */
			read_endp,	/* Current read endpoint */
			write_endp;	/* Current write endpoint */
  char			device_id[1024],/* IEEE-1284 device ID */
			device_uri[1024];
					/* Device URI */
  static usb_printer_t	printer;	/* Current printer */


 /*
  * Initialize libusb...
  */

  libusb_init(NULL);
  numdevs = libusb_get_device_list(NULL, &list);
  fprintf(stderr, "DEBUG: libusb_get_device_list=%d\n", (int)numdevs);

 /*
  * Then loop through the devices it found...
  */

  if (numdevs > 0)
    for (i = 0; i < numdevs; i++)
    {
      device = list[i];

     /*
      * Ignore devices with no configuration data and anything that is not
      * a printer...
      */

      libusb_get_device_descriptor (device, &devdesc);

      if (!devdesc.bNumConfigurations || !devdesc.idVendor ||
          !devdesc.idProduct)
	continue;

      for (conf = 0; conf < devdesc.bNumConfigurations; conf ++)
      {
	if (libusb_get_config_descriptor (device, conf, &confptr) < 0)
	  continue;
        for (iface = 0, ifaceptr = confptr->interface;
	     iface < confptr->bNumInterfaces;
	     iface ++, ifaceptr ++)
        {
	 /*
	  * Some printers offer multiple interfaces...
	  */

          protocol   = 0;

	  for (altset = 0, altptr = ifaceptr->altsetting;
	       altset < ifaceptr->num_altsetting;
	       altset ++, altptr ++)
          {
	   /*
	    * Currently we only support unidirectional and bidirectional
	    * printers.  Future versions of this code will support the
	    * 1284.4 (packet mode) protocol as well.
	    */

	    if (altptr->bInterfaceClass != LIBUSB_CLASS_PRINTER ||
	        altptr->bInterfaceSubClass != 1 ||
		(altptr->bInterfaceProtocol != 1 &&	/* Unidirectional */
		 altptr->bInterfaceProtocol != 2) ||	/* Bidirectional */
		altptr->bInterfaceProtocol < protocol)
	      continue;

	    read_endp  = -1;
	    write_endp = -1;

	    for (endp = 0, endpptr = altptr->endpoint;
	         endp < altptr->bNumEndpoints;
		 endp ++, endpptr ++)
              if ((endpptr->bmAttributes & LIBUSB_TRANSFER_TYPE_MASK) ==
	              LIBUSB_TRANSFER_TYPE_BULK)
	      {
	        if (endpptr->bEndpointAddress & LIBUSB_ENDPOINT_DIR_MASK)
		  read_endp = endp;
		else
		  write_endp = endp;
	      }

            if (write_endp >= 0)
	    {
	     /*
	      * Save the best match so far...
	      */

              protocol           = altptr->bInterfaceProtocol;
	      printer.altset     = altset;
	      printer.write_endp = write_endp;
	      printer.read_endp  = read_endp;
	    }
	  }

	  if (protocol > 0)
	  {
	    printer.device   = device;
	    printer.conf     = conf;
	    printer.iface    = iface;
	    printer.protocol = protocol;
	    printer.handle   = NULL;

            if (!open_device(&printer, data != NULL))
	    {
	      get_device_id(&printer, device_id, sizeof(device_id));
	      make_device_uri(&printer, device_id, device_uri,
			      sizeof(device_uri));

	      if ((*cb)(&printer, device_uri, device_id, data))
	      {
		printer.read_endp  = confptr->interface[printer.iface].
					   altsetting[printer.altset].
					   endpoint[printer.read_endp].
					   bEndpointAddress;
		printer.write_endp = confptr->interface[printer.iface].
					   altsetting[printer.altset].
					   endpoint[printer.write_endp].
					   bEndpointAddress;
		return (&printer);
              }

              close_device(&printer);
	    }
	  }
	}
	libusb_free_config_descriptor(confptr);
      }
    }

 /*
  * If we get this far without returning, then we haven't found a printer
  * to print to...
  */

 /*
  * Clean up ....
  */

  libusb_free_device_list(list, 1);
  libusb_exit(NULL);

  return (NULL);
}


/*
 * 'get_device_id()' - Get the IEEE-1284 device ID for the printer.
 */

static int				/* O - 0 on success, -1 on error */
get_device_id(usb_printer_t *printer,	/* I - Printer */
              char          *buffer,	/* I - String buffer */
              size_t        bufsize)	/* I - Number of bytes in buffer */
{
  int	length;				/* Length of device ID */


  if (libusb_control_transfer(printer->handle,
			      LIBUSB_REQUEST_TYPE_CLASS | LIBUSB_ENDPOINT_IN |
			      LIBUSB_RECIPIENT_INTERFACE,
			      0, printer->conf,
			      (printer->iface << 8) | printer->altset,
			      (unsigned char *)buffer, bufsize, 5000) < 0)
  {
    *buffer = '\0';
    return (-1);
  }

 /*
  * Extract the length of the device ID string from the first two
  * bytes.  The 1284 spec says the length is stored MSB first...
  */

  length = (((unsigned)buffer[0] & 255) << 8) |
	   ((unsigned)buffer[1] & 255);

 /*
  * Check to see if the length is larger than our buffer or less than 14 bytes
  * (the minimum valid device ID is "MFG:x;MDL:y;" with 2 bytes for the length).
  *
  * If the length is out-of-range, assume that the vendor incorrectly
  * implemented the 1284 spec and re-read the length as LSB first,..
  */

  if (length > bufsize || length < 14)
    length = (((unsigned)buffer[1] & 255) << 8) |
	     ((unsigned)buffer[0] & 255);

  if (length > bufsize)
    length = bufsize;

  if (length < 14)
  {
   /*
    * Invalid device ID, clear it!
    */

    *buffer = '\0';
    return (-1);
  }

  length -= 2;

 /*
  * Copy the device ID text to the beginning of the buffer and
  * nul-terminate.
  */

  memmove(buffer, buffer + 2, length);
  buffer[length] = '\0';

  return (0);
}


/*
 * 'list_cb()' - List USB printers for discovery.
 */

static int				/* O - 0 to continue, 1 to stop */
list_cb(usb_printer_t *printer,		/* I - Printer */
        const char    *device_uri,	/* I - Device URI */
        const char    *device_id,	/* I - IEEE-1284 device ID */
        const void    *data)		/* I - User data (not used) */
{
  char	make_model[1024];		/* Make and model */


 /*
  * Get the device URI and make/model strings...
  */

  if (backendGetMakeModel(device_id, make_model, sizeof(make_model)))
    strlcpy(make_model, "Unknown", sizeof(make_model));

 /*
  * Report the printer...
  */

  cupsBackendReport("direct", device_uri, make_model, make_model, device_id,
                    NULL);

 /*
  * Keep going...
  */

  return (0);
}


/*
 * 'make_device_uri()' - Create a device URI for a USB printer.
 */

static char *				/* O - Device URI */
make_device_uri(
    usb_printer_t *printer,		/* I - Printer */
    const char    *device_id,		/* I - IEEE-1284 device ID */
    char          *uri,			/* I - Device URI buffer */
    size_t        uri_size)		/* I - Size of device URI buffer */
{
  struct libusb_device_descriptor devdesc;
                                        /* Current device descriptor */
  char		options[1024];		/* Device URI options */
  int		num_values;		/* Number of 1284 parameters */
  cups_option_t	*values;		/* 1284 parameters */
  const char	*mfg,			/* Manufacturer */
		*mdl,			/* Model */
		*des = NULL,		/* Description */
		*sern;			/* Serial number */
  size_t	mfglen;			/* Length of manufacturer string */
  char		tempmfg[256],		/* Temporary manufacturer string */
		tempsern[256],		/* Temporary serial number string */
		*tempptr;		/* Pointer into temp string */


 /*
  * Get the make, model, and serial numbers...
  */

  num_values = _cupsGet1284Values(device_id, &values);

  if ((sern = cupsGetOption("SERIALNUMBER", num_values, values)) == NULL)
    if ((sern = cupsGetOption("SERN", num_values, values)) == NULL)
      if ((sern = cupsGetOption("SN", num_values, values)) == NULL &&
	  ((libusb_get_device_descriptor (printer->device, &devdesc) >= 0) &&
	   devdesc.iSerialNumber))
      {
       /*
        * Try getting the serial number from the device itself...
	*/

        int length =
	  libusb_get_string_descriptor_ascii(printer->handle,
					     devdesc.iSerialNumber,
					     (unsigned char *)tempsern,
					     sizeof(tempsern) - 1);
        if (length > 0)
	{
	  tempsern[length] = '\0';
	  sern             = tempsern;
	}
      }

  if ((mfg = cupsGetOption("MANUFACTURER", num_values, values)) == NULL)
    mfg = cupsGetOption("MFG", num_values, values);

  if ((mdl = cupsGetOption("MODEL", num_values, values)) == NULL)
    mdl = cupsGetOption("MDL", num_values, values);

#ifdef __APPLE__
 /*
  * To maintain compatibility with the original IOKit-based backend on Mac OS X,
  * don't map manufacturer names...
  */

  if (!mfg)

#else
 /*
  * To maintain compatibility with the original character device backend on
  * Linux and *BSD, map manufacturer names...
  */

  if (mfg)
  {
    if (!_cups_strcasecmp(mfg, "Hewlett-Packard"))
      mfg = "HP";
    else if (!_cups_strcasecmp(mfg, "Lexmark International"))
      mfg = "Lexmark";
  }
  else
#endif /* __APPLE__ */
  {
   /*
    * No manufacturer?  Use the model string or description...
    */

    if (mdl)
      _ppdNormalizeMakeAndModel(mdl, tempmfg, sizeof(tempmfg));
    else if ((des = cupsGetOption("DESCRIPTION", num_values, values)) != NULL ||
             (des = cupsGetOption("DES", num_values, values)) != NULL)
      _ppdNormalizeMakeAndModel(des, tempmfg, sizeof(tempmfg));
    else
      strlcpy(tempmfg, "Unknown", sizeof(tempmfg));

    if ((tempptr = strchr(tempmfg, ' ')) != NULL)
      *tempptr = '\0';

    mfg = tempmfg;
  }

  if (!mdl)
  {
   /*
    * No model?  Use description...
    */
    if (des)
      mdl = des; /* We remove the manufacturer name below */
    else if (!strncasecmp(mfg, "Unknown", 7))
      mdl = "Printer";
    else
      mdl = "Unknown Model";
  }

  mfglen = strlen(mfg);

  if (!strncasecmp(mdl, mfg, mfglen) && _cups_isspace(mdl[mfglen]))
  {
    mdl += mfglen + 1;

    while (_cups_isspace(*mdl))
      mdl ++;
  }

 /*
  * Generate the device URI from the manufacturer, model, serial number,
  * and interface number...
  */

  if (sern)
  {
    if (printer->iface > 0)
      snprintf(options, sizeof(options), "?serial=%s&interface=%d", sern,
               printer->iface);
    else
      snprintf(options, sizeof(options), "?serial=%s", sern);
  }
  else if (printer->iface > 0)
    snprintf(options, sizeof(options), "?interface=%d", printer->iface);
  else
    options[0] = '\0';

  httpAssembleURIf(HTTP_URI_CODING_ALL, uri, uri_size, "usb", NULL, mfg, 0,
		   "/%s%s", mdl, options);

  cupsFreeOptions(num_values, values);

  return (uri);
}


/*
 * 'open_device()' - Open a connection to the USB printer.
 */

static int				/* O - 0 on success, -1 on error */
open_device(usb_printer_t *printer,	/* I - Printer */
            int           verbose)	/* I - Update connecting-to-device state? */
{
  struct libusb_device_descriptor devdesc;
                                        /* Current device descriptor */
  struct libusb_config_descriptor *confptr = NULL;
                                        /* Pointer to current configuration */
  int	number1 = -1,			/* Configuration/interface/altset */
        number2 = -1,			/* numbers */
        errcode = 0;
  char	current;			/* Current configuration */


 /*
  * Return immediately if we are already connected...
  */

  if (printer->handle)
    return (0);

 /*
  * Try opening the printer...
  */

  if (libusb_open(printer->device, &printer->handle) < 0)
    return (-1);

  if (verbose)
    fputs("STATE: +connecting-to-device\n", stderr);

 /*
  * Set the desired configuration, but only if it needs changing. Some
  * printers (e.g., Samsung) don't like libusb_set_configuration. It will
  * succeed, but the following print job is sometimes silently lost by the
  * printer.
  */
  if (libusb_control_transfer(printer->handle,
                LIBUSB_REQUEST_TYPE_STANDARD | LIBUSB_ENDPOINT_IN |
		LIBUSB_RECIPIENT_DEVICE,
		8, /* GET_CONFIGURATION */
		0, 0, (unsigned char *)&current, 1, 5000) < 0)
    current = 0;			/* Assume not configured */

  libusb_get_device_descriptor (printer->device, &devdesc);
  libusb_get_config_descriptor (printer->device, printer->conf, &confptr);
  number1 = confptr->bConfigurationValue;

  if (number1 != current)
  {
    if ((errcode = libusb_set_configuration(printer->handle, number1)) < 0)
    {
     /*
      * If the set fails, chances are that the printer only supports a
      * single configuration.  Technically these printers don't conform to
      * the USB printer specification, but otherwise they'll work...
      */

      if (errcode != LIBUSB_ERROR_BUSY)
        fprintf(stderr, "DEBUG: Failed to set configuration %d for %04x:%04x\n",
		number1, devdesc.idVendor, devdesc.idProduct);
<<<<<<< HEAD
=======
    }
  }

 /*
  * Get the "usblp" kernel module out of the way. This backend only
  * works without the module attached.
  */

  errcode = libusb_kernel_driver_active(printer->handle, printer->iface);
  if (errcode == 0)
    printer->usblp_attached = 0;
  else if (errcode == 1)
  {
    printer->usblp_attached = 1;
    if ((errcode =
	 libusb_detach_kernel_driver(printer->handle, printer->iface)) < 0)
    {
      fprintf(stderr, "DEBUG: Failed to detach \"usblp\" module from %04x:%04x\n",
	      devdesc.idVendor, devdesc.idProduct);
      goto error;
>>>>>>> a4c82f88
    }
  }
  else
  {
    printer->usblp_attached = 0;
    fprintf(stderr, "DEBUG: Failed to check whether %04x:%04x has the \"usblp\" kernel module attached\n",
	      devdesc.idVendor, devdesc.idProduct);
    goto error;
  }

 /*
  * Get the "usblp" kernel module out of the way. This backend only
  * works without the module attached.
  */

  errcode = libusb_kernel_driver_active(printer->handle, printer->iface);
  if (errcode == 0)
    printer->usblp_attached = 0;
  else if (errcode == 1)
  {
    printer->usblp_attached = 1;
    if ((errcode =
	 libusb_detach_kernel_driver(printer->handle, printer->iface)) < 0)
    {
      fprintf(stderr, "DEBUG: Failed to detach \"usblp\" module from %04x:%04x\n",
	      devdesc.idVendor, devdesc.idProduct);
      goto error;
    }
  }
  else
  {
    printer->usblp_attached = 0;
    fprintf(stderr, "DEBUG: Failed to check whether %04x:%04x has the \"usblp\" kernel module attached\n",
	      devdesc.idVendor, devdesc.idProduct);
    goto error;
  }

 /*
  * Claim interfaces as needed...
  */

  number1 = confptr->interface[printer->iface].
    altsetting[printer->altset].bInterfaceNumber;

  while ((errcode = libusb_claim_interface(printer->handle, number1)) < 0)
  {
    if (errcode != LIBUSB_ERROR_BUSY)
      fprintf(stderr,
              "DEBUG: Failed to claim interface %d for %04x:%04x: %s\n",
              number1, devdesc.idVendor, devdesc.idProduct, strerror(errno));

    goto error;
  }

 /*
  * Set alternate setting, but only if there is more than one option.  Some
  * printers (e.g., Samsung) don't like usb_set_altinterface.
  */

  if (confptr->interface[printer->iface].num_altsetting > 1)
  {
    number1 = confptr->interface[printer->iface].
                 altsetting[printer->altset].bInterfaceNumber;
    number2 = confptr->interface[printer->iface].
                 altsetting[printer->altset].bAlternateSetting;

    while ((errcode =
	    libusb_set_interface_alt_setting(printer->handle, number1, number2))
	   < 0)
    {
      if (errcode != LIBUSB_ERROR_BUSY)
        fprintf(stderr,
                "DEBUG: Failed to set alternate interface %d for %04x:%04x: "
                "%s\n",
                number2, devdesc.idVendor, devdesc.idProduct, strerror(errno));

      goto error;
    }
  }

  libusb_free_config_descriptor(confptr);

  if (verbose)
    fputs("STATE: -connecting-to-device\n", stderr);

  return (0);

 /*
  * If we get here, there was a hard error...
  */

  error:

  if (verbose)
    fputs("STATE: -connecting-to-device\n", stderr);

  libusb_close(printer->handle);
  printer->handle = NULL;

  return (-1);
}


/*
 * 'print_cb()' - Find a USB printer for printing.
 */

static int				/* O - 0 to continue, 1 to stop (found) */
print_cb(usb_printer_t *printer,	/* I - Printer */
         const char    *device_uri,	/* I - Device URI */
         const char    *device_id,	/* I - IEEE-1284 device ID */
         const void    *data)		/* I - User data (make, model, S/N) */
{
  char	requested_uri[1024],		/* Requested URI */
	*requested_ptr,			/* Pointer into requested URI */
	detected_uri[1024],		/* Detected URI */
	*detected_ptr;			/* Pointer into detected URI */


 /*
  * If we have an exact match, stop now...
  */

  if (!strcmp((char *)data, device_uri))
    return (1);

 /*
  * Work on copies of the URIs...
  */

  strlcpy(requested_uri, (char *)data, sizeof(requested_uri));
  strlcpy(detected_uri, device_uri, sizeof(detected_uri));

 /*
  * libusb-discovered URIs can have an "interface" specification and this
  * never happens for usblp-discovered URIs, so remove the "interface"
  * specification from the URI which we are checking currently. This way a
  * queue for a usblp-discovered printer can now be accessed via libusb.
  *
  * Similarly, strip "?serial=NNN...NNN" as needed.
  */

  if ((requested_ptr = strstr(requested_uri, "?interface=")) == NULL)
    requested_ptr = strstr(requested_uri, "&interface=");
  if ((detected_ptr = strstr(detected_uri, "?interface=")) == NULL)
    detected_ptr = strstr(detected_uri, "&interface=");

  if (!requested_ptr && detected_ptr)
  {
   /*
    * Strip "[?&]interface=nnn" from the detected printer.
    */

    *detected_ptr = '\0';
  }
  else if (requested_ptr && !detected_ptr)
  {
   /*
    * Strip "[?&]interface=nnn" from the requested printer.
    */

    *requested_ptr = '\0';
  }

  if ((requested_ptr = strstr(requested_uri, "?serial=?")) != NULL)
  {
   /*
    * Strip "?serial=?" from the requested printer.  This is a special
    * case, as "?serial=?" means no serial number and not the serial
    * number '?'.  This is not covered by the checks below...
    */

    *requested_ptr = '\0';
  }

  if ((requested_ptr = strstr(requested_uri, "?serial=")) == NULL &&
      (detected_ptr = strstr(detected_uri, "?serial=")) != NULL)
  {
   /*
    * Strip "?serial=nnn" from the detected printer.
    */

    *detected_ptr = '\0';
  }
  else if (requested_ptr && !detected_ptr)
  {
   /*
    * Strip "?serial=nnn" from the requested printer.
    */

    *requested_ptr = '\0';
  }

  return (!strcmp(requested_uri, detected_uri));
}


/*
 * 'soft_reset()' - Send a soft reset to the device.
 */

static void soft_reset(void)
{
<<<<<<< HEAD
  int		        bytes,		/* Bytes read/written */
                        transferred,
			tbytes;		/* Total bytes written */
  unsigned char		buffer[512];	/* Print data buffer */
  struct pollfd		pfd;		/* Poll descriptor */
  cups_sc_command_t	command;	/* Request command */
  cups_sc_status_t	status;		/* Request/response status */
  char			data[2048];	/* Request/response data */
  int			datalen;	/* Request/response data size */
=======
  fd_set	  input_set;		/* Input set for select() */
  struct timeval  tv;			/* Time value */
  char		  buffer[2048];		/* Buffer */
  struct timespec cond_timeout;		/* pthread condition timeout */
>>>>>>> a4c82f88

 /*
  * Send an abort once a second until the I/O lock is released by the main thread...
  */

  pthread_mutex_lock(&g.readwrite_lock_mutex);
  while (g.readwrite_lock)
  {
    gettimeofday(&tv, NULL);
    cond_timeout.tv_sec  = tv.tv_sec + 1;
    cond_timeout.tv_nsec = tv.tv_usec * 1000;

    while (g.readwrite_lock)
    {
      if (pthread_cond_timedwait(&g.readwrite_lock_cond,
				 &g.readwrite_lock_mutex,
				 &cond_timeout) != 0)
	break;
    }
  }

  g.readwrite_lock = 1;
  pthread_mutex_unlock(&g.readwrite_lock_mutex);

<<<<<<< HEAD
	while (poll(&pfd, 1, 1000) > 0)
	{
	  if ((bytes = read(print_fd, buffer, sizeof(buffer))) > 0)
	  {
	    while (libusb_bulk_transfer(printer->handle, printer->write_endp,
					buffer,
					bytes, &transferred, 5000) < 0)
	    {
	      _cupsLangPrintFilter(stderr, "ERROR",
			           _("Unable to send data to printer."));
	      tbytes = -1;
	      break;
	    }
=======
 /*
  * Flush bytes waiting on print_fd...
  */
>>>>>>> a4c82f88

  g.print_bytes = 0;

  FD_ZERO(&input_set);
  FD_SET(g.print_fd, &input_set);

  tv.tv_sec  = 0;
  tv.tv_usec = 0;

  while (select(g.print_fd+1, &input_set, NULL, NULL, &tv) > 0)
    if (read(g.print_fd, buffer, sizeof(buffer)) <= 0)
      break;

 /*
  * Send the reset...
  */

  libusb_reset_device (g.printer->handle);

 /*
  * Release the I/O lock...
  */

  pthread_mutex_lock(&g.readwrite_lock_mutex);
  g.readwrite_lock = 0;
  pthread_cond_signal(&g.readwrite_lock_cond);
  pthread_mutex_unlock(&g.readwrite_lock_mutex);
}


#ifdef PARSE_PS_ERRORS
/*
 * 'next_line()' - Find the next line in a buffer.
 */

static const char *next_line (const char *buffer)
{
  const char *cptr, *lptr = NULL;

  for (cptr = buffer; *cptr && lptr == NULL; cptr++)
    if (*cptr == '\n' || *cptr == '\r')
      lptr = cptr;
  return lptr;
}


/*
 * 'parse_pserror()' - Scan the backchannel data for postscript errors.
 */

static void parse_pserror(char *sockBuffer,
			  int len)
{
  static char  gErrorBuffer[1024] = "";
  static char *gErrorBufferPtr = gErrorBuffer;
  static char *gErrorBufferEndPtr = gErrorBuffer + sizeof(gErrorBuffer);

  char *pCommentBegin, *pCommentEnd, *pLineEnd;
  char *logLevel;
  char logstr[1024];
  int  logstrlen;

  if (gErrorBufferPtr + len > gErrorBufferEndPtr - 1)
    gErrorBufferPtr = gErrorBuffer;
  if (len > sizeof(gErrorBuffer) - 1)
    len = sizeof(gErrorBuffer) - 1;

  memcpy(gErrorBufferPtr, (const void *)sockBuffer, len);
  gErrorBufferPtr += len;
  *(gErrorBufferPtr + 1) = '\0';

  pLineEnd = (char *)next_line((const char *)gErrorBuffer);
  while (pLineEnd != NULL)
  {
    *pLineEnd++ = '\0';

    pCommentBegin = strstr(gErrorBuffer,"%%[");
    pCommentEnd = strstr(gErrorBuffer, "]%%");
    if (pCommentBegin != gErrorBuffer && pCommentEnd != NULL)
    {
      pCommentEnd += 3;            /* Skip past "]%%" */
      *pCommentEnd = '\0';         /* There's always room for the nul */

      if (_cups_strncasecmp(pCommentBegin, "%%[ Error:", 10) == 0)
	logLevel = "DEBUG";
      else if (_cups_strncasecmp(pCommentBegin, "%%[ Flushing", 12) == 0)
	logLevel = "DEBUG";
      else
	logLevel = "INFO";

      if ((logstrlen = snprintf(logstr, sizeof(logstr), "%s: %s\n", logLevel, pCommentBegin)) >= sizeof(logstr))
      {
	/* If the string was truncated make sure it has a linefeed before the
	   nul */
	logstrlen = sizeof(logstr) - 1;
	logstr[logstrlen - 1] = '\n';
      }
      write(STDERR_FILENO, logstr, logstrlen);
    }

    /* move everything over... */
    strcpy(gErrorBuffer, pLineEnd);
    gErrorBufferPtr = gErrorBuffer;
    pLineEnd = (char *)next_line((const char *)gErrorBuffer);
  }
}
#endif /* PARSE_PS_ERRORS */


/*
 * End of "$Id: usb-libusb.c 10198 2012-01-27 16:48:43Z mike $".
 */
<|MERGE_RESOLUTION|>--- conflicted
+++ resolved
@@ -34,10 +34,6 @@
  */
 
 #include <libusb.h>
-<<<<<<< HEAD
-#include <poll.h>
-=======
->>>>>>> a4c82f88
 #include <cups/cups-private.h>
 #include <pthread.h>
 #include <sys/select.h>
@@ -46,9 +42,6 @@
 #include <sys/time.h>
 #include <unistd.h>
 
-<<<<<<< HEAD
-libusb_device           **list;         /* List of connected USB devices */
-=======
 #define PARSE_PS_ERRORS 1
 
 /*
@@ -67,7 +60,6 @@
 #define WAIT_EOF_DELAY			7
 #define WAIT_SIDE_DELAY			3
 #define DEFAULT_TIMEOUT			5000L
->>>>>>> a4c82f88
 
 /*
  * Local types...
@@ -81,10 +73,7 @@
 			altset,		/* Alternate setting */
 			write_endp,	/* Write endpoint */
                         read_endp,	/* Read endpoint */
-<<<<<<< HEAD
-=======
 			protocol,	/* Protocol: 1 = Uni-di, 2 = Bi-di. */
->>>>>>> a4c82f88
                         usblp_attached; /* Is the "usblp" kernel module
 					   attached? */
   struct libusb_device_handle *handle;	/* Open handle to device */
@@ -181,16 +170,8 @@
 	     int	argc,		/* I - Number of command-line arguments (6 or 7) */
 	     char	*argv[])	/* I - Command-line arguments */
 {
-<<<<<<< HEAD
-  usb_printer_t	*printer;		/* Printer */
-  int	        bytes,			/* Bytes to read/write */
-		transferred,		/* Bytes read/written */
-		tbytes;			/* Total bytes written */
-  unsigned char	buffer[512];		/* Print data buffer */
-=======
   int	        bytes;			/* Bytes written */
   ssize_t	total_bytes;		/* Total bytes written */
->>>>>>> a4c82f88
   struct sigaction action;		/* Actions for POSIX signals */
   int		status = CUPS_BACKEND_OK, /* Function results */
 		iostatus;		/* Current IO status */
@@ -412,16 +393,11 @@
 
 	if (g.print_bytes < 0)
 	{
-<<<<<<< HEAD
-	  if (libusb_bulk_transfer(printer->handle, printer->write_endp, buffer,
-				   bytes, &transferred, 3600000) < 0)
-=======
 	 /*
 	  * Read error - bail if we don't see EAGAIN or EINTR...
 	  */
 
 	  if (errno != EAGAIN && errno != EINTR)
->>>>>>> a4c82f88
 	  {
 	    _cupsLangPrintFilter(stderr, "ERROR",
 				 _("Unable to read print data."));
@@ -627,16 +603,6 @@
   libusb_free_device_list(list, 1);
   libusb_exit(NULL);
 
-<<<<<<< HEAD
- /*
-  * Clean up ....
-  */
-
-  libusb_free_device_list(list, 1);
-  libusb_exit(NULL);
-
-  return (CUPS_BACKEND_OK);
-=======
   return status;
 }
 
@@ -865,7 +831,6 @@
   pthread_mutex_unlock(&g.sidechannel_thread_mutex);
 
   return NULL;
->>>>>>> a4c82f88
 }
 
 
@@ -1414,37 +1379,7 @@
       if (errcode != LIBUSB_ERROR_BUSY)
         fprintf(stderr, "DEBUG: Failed to set configuration %d for %04x:%04x\n",
 		number1, devdesc.idVendor, devdesc.idProduct);
-<<<<<<< HEAD
-=======
     }
-  }
-
- /*
-  * Get the "usblp" kernel module out of the way. This backend only
-  * works without the module attached.
-  */
-
-  errcode = libusb_kernel_driver_active(printer->handle, printer->iface);
-  if (errcode == 0)
-    printer->usblp_attached = 0;
-  else if (errcode == 1)
-  {
-    printer->usblp_attached = 1;
-    if ((errcode =
-	 libusb_detach_kernel_driver(printer->handle, printer->iface)) < 0)
-    {
-      fprintf(stderr, "DEBUG: Failed to detach \"usblp\" module from %04x:%04x\n",
-	      devdesc.idVendor, devdesc.idProduct);
-      goto error;
->>>>>>> a4c82f88
-    }
-  }
-  else
-  {
-    printer->usblp_attached = 0;
-    fprintf(stderr, "DEBUG: Failed to check whether %04x:%04x has the \"usblp\" kernel module attached\n",
-	      devdesc.idVendor, devdesc.idProduct);
-    goto error;
   }
 
  /*
@@ -1640,22 +1575,10 @@
 
 static void soft_reset(void)
 {
-<<<<<<< HEAD
-  int		        bytes,		/* Bytes read/written */
-                        transferred,
-			tbytes;		/* Total bytes written */
-  unsigned char		buffer[512];	/* Print data buffer */
-  struct pollfd		pfd;		/* Poll descriptor */
-  cups_sc_command_t	command;	/* Request command */
-  cups_sc_status_t	status;		/* Request/response status */
-  char			data[2048];	/* Request/response data */
-  int			datalen;	/* Request/response data size */
-=======
   fd_set	  input_set;		/* Input set for select() */
   struct timeval  tv;			/* Time value */
   char		  buffer[2048];		/* Buffer */
   struct timespec cond_timeout;		/* pthread condition timeout */
->>>>>>> a4c82f88
 
  /*
   * Send an abort once a second until the I/O lock is released by the main thread...
@@ -1680,25 +1603,9 @@
   g.readwrite_lock = 1;
   pthread_mutex_unlock(&g.readwrite_lock_mutex);
 
-<<<<<<< HEAD
-	while (poll(&pfd, 1, 1000) > 0)
-	{
-	  if ((bytes = read(print_fd, buffer, sizeof(buffer))) > 0)
-	  {
-	    while (libusb_bulk_transfer(printer->handle, printer->write_endp,
-					buffer,
-					bytes, &transferred, 5000) < 0)
-	    {
-	      _cupsLangPrintFilter(stderr, "ERROR",
-			           _("Unable to send data to printer."));
-	      tbytes = -1;
-	      break;
-	    }
-=======
  /*
   * Flush bytes waiting on print_fd...
   */
->>>>>>> a4c82f88
 
   g.print_bytes = 0;
 
