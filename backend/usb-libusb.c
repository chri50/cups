--- conflicted
+++ resolved
@@ -167,11 +167,8 @@
 				     https://bugs.launchpad.net/bugs/872483 */
 	{ 0x06bc, 0x01c7, USBLP_QUIRK_NO_REATTACH }, /* Oki Data Corp. B410d,
 				     https://bugs.launchpad.net/bugs/872483 */
-<<<<<<< HEAD
-=======
 	{ 0x04b8, 0x0001, USBLP_QUIRK_BIDIR }, /* Seiko Epson Corp. Stylus Color 740 / Photo 750,
 				     http://bugs.debian.org/697970 */
->>>>>>> 02e377c2
 	{ 0x04b8, 0x0202, USBLP_QUIRK_BAD_CLASS }, /* Seiko Epson Receipt
 						      Printer M129C */
 	{ 0x067b, 0x2305, USBLP_QUIRK_BIDIR |
