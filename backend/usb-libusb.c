/*
 * "$Id: usb-libusb.c 10977 2013-05-13 16:46:08Z msweet $"
 *
 *   LIBUSB interface code for CUPS.
 *
 *   Copyright 2007-2013 by Apple Inc.
 *
 *   These coded instructions, statements, and computer programs are the
 *   property of Apple Inc. and are protected by Federal copyright
 *   law.  Distribution and use rights are outlined in the file "LICENSE.txt"
 *   which should have been included with this file.  If this file is
 *   file is missing or damaged, see the license at "http://www.cups.org/".
 *
 * Contents:
 *
 *   list_devices()	  - List the available printers.
 *   print_device()	  - Print a file to a USB device.
 *   close_device()	  - Close the connection to the USB printer.
 *   compare_quirks()	  - Compare two quirks entries.
 *   find_device()	  - Find or enumerate USB printers.
 *   find_quirks()	  - Find the quirks for the given printer, if any.
 *   get_device_id()	  - Get the IEEE-1284 device ID for the printer.
 *   list_cb()		  - List USB printers for discovery.
 *   load_quirks()	  - Load all quirks files in the /usr/share/cups/usb
 *			    directory.
 *   make_device_uri()	  - Create a device URI for a USB printer.
 *   open_device()	  - Open a connection to the USB printer.
 *   print_cb() 	  - Find a USB printer for printing.
 *   read_thread()	  - Thread to read the backchannel data on.
 *   sidechannel_thread() - Handle side-channel requests.
 *   soft_reset()	  - Send a soft reset to the device.
 *   soft_reset_printer() - Do the soft reset request specific to printers
 */

/*
 * Include necessary headers...
 */

#include <libusb.h>
#include <cups/cups-private.h>
#include <cups/dir.h>
#include <pthread.h>
#include <sys/select.h>
#include <sys/types.h>
#include <sys/stat.h>
#include <sys/time.h>
#include <unistd.h>


/*
 * WAIT_EOF_DELAY is number of seconds we'll wait for responses from
 * the printer after we've finished sending all the data
 */

#define WAIT_EOF			0
#define WAIT_EOF_DELAY			7
#define WAIT_SIDE_DELAY			3
#define DEFAULT_TIMEOUT			5000L


/*
 * Local types...
 */

typedef struct usb_printer_s		/**** USB Printer Data ****/
{
  struct libusb_device	*device;	/* Device info */
  int			conf,		/* Configuration */
			origconf,	/* Original configuration */
			iface,		/* Interface */
			altset,		/* Alternate setting */
			write_endp,	/* Write endpoint */
			read_endp,	/* Read endpoint */
			protocol,	/* Protocol: 1 = Uni-di, 2 = Bi-di. */
			usblp_attached,	/* "usblp" kernel module attached? */
			reset_after_job;/* Set to 1 by print_device() */
  unsigned		quirks;		/* Quirks flags */
  struct libusb_device_handle *handle;	/* Open handle to device */
} usb_printer_t;

typedef int (*usb_cb_t)(usb_printer_t *, const char *, const char *,
                        const void *);

typedef struct usb_globals_s		/* Global USB printer information */
{
  usb_printer_t		*printer;	/* Printer */

  pthread_mutex_t	read_thread_mutex;
  pthread_cond_t	read_thread_cond;
  int			read_thread_stop;
  int			read_thread_done;

  pthread_mutex_t	readwrite_lock_mutex;
  pthread_cond_t	readwrite_lock_cond;
  int			readwrite_lock;

  int			print_fd;	/* File descriptor to print */
  ssize_t		print_bytes;	/* Print bytes read */

  int			wait_eof;
  int			drain_output;	/* Drain all pending output */
  int			bidi_flag;	/* 0=unidirectional, 1=bidirectional */

  pthread_mutex_t	sidechannel_thread_mutex;
  pthread_cond_t	sidechannel_thread_cond;
  int			sidechannel_thread_stop;
  int			sidechannel_thread_done;
} usb_globals_t;

/*
 * Quirks: various printer quirks are handled by this structure and its flags.
 *
 * The quirks table used to be compiled into the backend but is now loaded from
 * one or more files in the /usr/share/cups/usb directory.
 */

#define USB_QUIRK_BLACKLIST	0x0001	/* Does not conform to the spec */
#define USB_QUIRK_NO_REATTACH	0x0002	/* After printing we cannot re-attach
					   the usblp kernel module */
#define USB_QUIRK_SOFT_RESET	0x0004	/* After printing do a soft reset
					   for clean-up */
#define USB_QUIRK_UNIDIR	0x0008	/* Requires unidirectional mode */
#define USB_QUIRK_USB_INIT	0x0010	/* Needs vendor USB init string */
#define USB_QUIRK_VENDOR_CLASS	0x0020	/* Descriptor uses vendor-specific
					   Class or SubClass */
#define USB_QUIRK_WHITELIST	0x0000	/* no quirks */


typedef struct usb_quirk_s		/* USB "quirk" information */
{
  int		vendor_id,		/* Affected vendor ID */
		product_id;		/* Affected product ID or 0 for all */
  unsigned	quirks;			/* Quirks bitfield */
} usb_quirk_t;


<<<<<<< HEAD
static const struct quirk_printer_struct quirk_printers[] = {
	{ 0x03f0, 0x0004, USBLP_QUIRK_BIDIR }, /* HP DeskJet 895C */
	{ 0x03f0, 0x0104, USBLP_QUIRK_BIDIR }, /* HP DeskJet 880C */
	{ 0x03f0, 0x0204, USBLP_QUIRK_BIDIR }, /* HP DeskJet 815C */
	{ 0x03f0, 0x0304, USBLP_QUIRK_BIDIR }, /* HP DeskJet 810C/812C */
	{ 0x03f0, 0x0404, USBLP_QUIRK_BIDIR }, /* HP DeskJet 830C */
	{ 0x03f0, 0x0504, USBLP_QUIRK_BIDIR }, /* HP DeskJet 885C */
	{ 0x03f0, 0x0604, USBLP_QUIRK_BIDIR }, /* HP DeskJet 840C */
	{ 0x03f0, 0x0804, USBLP_QUIRK_BIDIR }, /* HP DeskJet 816C */
	{ 0x03f0, 0x1104, USBLP_QUIRK_BIDIR }, /* HP Deskjet 959C */
	{ 0x0409, 0xefbe, USBLP_QUIRK_BIDIR }, /* NEC Picty900 (HP OEM) */
	{ 0x0409, 0xbef4, USBLP_QUIRK_BIDIR }, /* NEC Picty760 (HP OEM) */
	{ 0x0409, 0xf0be, USBLP_QUIRK_BIDIR }, /* NEC Picty920 (HP OEM) */
	{ 0x0409, 0xf1be, USBLP_QUIRK_BIDIR }, /* NEC Picty800 (HP OEM) */
	{ 0x043d, 0x00d7, USBLP_QUIRK_NO_REATTACH }, /* Lexmark International,
		       Inc. (E238), http://bugs.debian.org/716843 */
	{ 0x043d, 0x00f3, USBLP_QUIRK_NO_REATTACH }, /* Lexmark International,
		       Inc. (e250d), https://bugs.launchpad.net/bugs/1084164 */
	{ 0x0482, 0x0010, USBLP_QUIRK_BIDIR }, /* Kyocera Mita FS 820,
						  by zut <kernel@zut.de> */
	{ 0x04a9, 0x1095, USBLP_QUIRK_BIDIR }, /* Canon, Inc. PIXMA iP6000D
			    Printer, https://bugs.launchpad.net/bugs/1160638 */
	{ 0x04a9, 0x10a2, USBLP_QUIRK_BIDIR }, /* Canon, Inc. PIXMA iP4200
			    Printer, http://www.cups.org/str.php?L4155 */
	{ 0x04a9, 0x10b6, USBLP_QUIRK_BIDIR }, /* Canon, Inc. PIXMA iP4300
			    Printer, https://bugs.launchpad.net/bugs/1032385 */
	{ 0x04a9, 0x1721, USBLP_QUIRK_BIDIR }, /* Canon, Inc. MP210
		      https://bugzilla.redhat.com/show_bug.cgi?id=847923#c53 */
	{ 0x04a9, 0x170c, USBLP_QUIRK_BIDIR }, /* Canon, Inc. MP500
			    Printer, https://bugs.launchpad.net/bugs/1032456 */
	{ 0x04a9, 0x1717, USBLP_QUIRK_BIDIR }, /* Canon, Inc. MP510
			    Printer, https://bugs.launchpad.net/bugs/1050009 */
	{ 0x04a9, 0x173d, USBLP_QUIRK_BIDIR }, /* Canon, Inc. MP550
			    Printer, http://www.cups.org/str.php?L4155 */
	{ 0x04a9, 0x173e, USBLP_QUIRK_BIDIR }, /* Canon, Inc. MP560
			    Printer, http://www.cups.org/str.php?L4155 */
	{ 0x04a9, 0x26a3, USBLP_QUIRK_NO_REATTACH }, /* Canon, Inc. MF4150
		            Printer, https://bugs.launchpad.net/bugs/1160638 */
	{ 0x04f9, 0x001a, USBLP_QUIRK_NO_REATTACH }, /* Brother Industries, Ltd
						  HL-1430 Laser Printer,
				     https://bugs.launchpad.net/bugs/1038695 */
	{ 0x04f9, 0x000d, USBLP_QUIRK_BIDIR |
			  USBLP_QUIRK_NO_REATTACH }, /* Brother Industries, Ltd
						  HL-1440 Laser Printer,
				     https://bugs.launchpad.net/bugs/1000253 */
	{ 0x04f9, 0x000e, USBLP_QUIRK_BIDIR |
			  USBLP_QUIRK_NO_REATTACH }, /* Brother Industries, Ltd
						  HL-1450 Laser Printer,
				     https://bugs.launchpad.net/bugs/1000253 */
	{ 0x06bc, 0x000b, USBLP_QUIRK_NO_REATTACH }, /* Oki Data Corp.
						  Okipage 14ex Printer,
				     https://bugs.launchpad.net/bugs/872483 */
	{ 0x06bc, 0x01c7, USBLP_QUIRK_NO_REATTACH }, /* Oki Data Corp. B410d,
				     https://bugs.launchpad.net/bugs/872483 */
	{ 0x04b8, 0x0001, USBLP_QUIRK_BIDIR |
			  USBLP_QUIRK_NO_REATTACH }, /* Seiko Epson Corp. Stylus Color 740 / Photo 750,
				     http://bugs.debian.org/697970 */
	{ 0x04b8, 0x0005, USBLP_QUIRK_NO_REATTACH }, /* Seiko Epson Corp. Stylus Color 670,
				     https://bugs.launchpad.net/bugs/872483 */
	{ 0x04b8, 0x0202, USBLP_QUIRK_BAD_CLASS }, /* Seiko Epson Receipt
						      Printer M129C */
	{ 0x067b, 0x2305, USBLP_QUIRK_BIDIR |
			  USBLP_QUIRK_NO_REATTACH |
	                  USBLP_QUIRK_RESET },
	/* Prolific Technology, Inc. PL2305 Parallel Port
	   (USB -> Parallel adapter), https://bugs.launchpad.net/bugs/987485 */
	{ 0x0924, 0x3ce9, USBLP_QUIRK_NO_REATTACH }, /* Xerox Phaser 3124
			  https://bugzilla.redhat.com/show_bug.cgi?id=867392 */
	{ 0x0924, 0x4293, USBLP_QUIRK_NO_REATTACH }, /* Xerox WorkCentre 3210
				     https://bugs.launchpad.net/bugs/1102470 */
	{ 0x1a86, 0x7584, USBLP_QUIRK_NO_REATTACH }, /* QinHeng Electronics
   CH340S (USB -> Parallel adapter), https://bugs.launchpad.net/bugs/1000253 */
	{ 0x04e8, 0x0000, USBLP_QUIRK_RESET }, /* All Samsung devices,
				     https://bugs.launchpad.net/bugs/1032456 */
	{ 0x0a5f, 0x0000, USBLP_QUIRK_BIDIR }, /* All Zebra devices,
				     https://bugs.launchpad.net/bugs/1001028 */
	/* Canon */
	{ 0x04a9, 0x304a, USBLP_QUIRK_BLACKLIST }, /* Canon CP-10 */
	{ 0x04a9, 0x3063, USBLP_QUIRK_BLACKLIST }, /* Canon CP-100 */
	{ 0x04a9, 0x307c, USBLP_QUIRK_BLACKLIST }, /* Canon CP-200 */
	{ 0x04a9, 0x307d, USBLP_QUIRK_BLACKLIST }, /* Canon CP-300 */
	{ 0x04a9, 0x30bd, USBLP_QUIRK_BLACKLIST }, /* Canon CP-220 */
	{ 0x04a9, 0x30be, USBLP_QUIRK_BLACKLIST }, /* Canon CP-330 */
	{ 0x04a9, 0x30f6, USBLP_QUIRK_BLACKLIST }, /* Canon SELPHY CP400 */
	{ 0x04a9, 0x310b, USBLP_QUIRK_BLACKLIST }, /* Canon SELPHY CP600 */
	{ 0x04a9, 0x3127, USBLP_QUIRK_BLACKLIST }, /* Canon SELPHY CP710 */
	{ 0x04a9, 0x3128, USBLP_QUIRK_BLACKLIST }, /* Canon SELPHY CP510 */
	{ 0x04a9, 0x3141, USBLP_QUIRK_BLACKLIST }, /* Canon SELPHY ES1 */
	{ 0x04a9, 0x3142, USBLP_QUIRK_BLACKLIST }, /* Canon SELPHY CP730 */
	{ 0x04a9, 0x3143, USBLP_QUIRK_BLACKLIST }, /* Canon SELPHY CP720 */
	{ 0x04a9, 0x3170, USBLP_QUIRK_BLACKLIST }, /* Canon SELPHY CP750 */
	{ 0x04a9, 0x3171, USBLP_QUIRK_BLACKLIST }, /* Canon SELPHY CP740 */
	{ 0x04a9, 0x3185, USBLP_QUIRK_BLACKLIST }, /* Canon SELPHY ES2 */
	{ 0x04a9, 0x3186, USBLP_QUIRK_BLACKLIST }, /* Canon SELPHY ES20 */
	{ 0x04a9, 0x31aa, USBLP_QUIRK_BLACKLIST }, /* Canon SELPHY CP770 */
	{ 0x04a9, 0x31ab, USBLP_QUIRK_BLACKLIST }, /* Canon SELPHY CP760 */
	{ 0x04a9, 0x31b0, USBLP_QUIRK_BLACKLIST }, /* Canon SELPHY ES30 */
	{ 0x04a9, 0x31dd, USBLP_QUIRK_BLACKLIST }, /* Canon SELPHY CP780 */
	{ 0x04a9, 0x31ee, USBLP_QUIRK_BLACKLIST }, /* Canon SELPHY ES40 */
	{ 0x04a9, 0x3214, USBLP_QUIRK_BLACKLIST }, /* Canon SELPHY CP800 */
	{ 0x04a9, 0x3255, USBLP_QUIRK_BLACKLIST }, /* Canon SELPHY CP900 */
	{ 0x04a9, 0x3256, USBLP_QUIRK_BLACKLIST }, /* Canon SELPHY CP810 */
	{ 0x04a9, 0x30F5, USBLP_QUIRK_BLACKLIST }, /* Canon SELPHY CP500 */
	{ 0x04a9, 0x31AF, USBLP_QUIRK_BLACKLIST }, /* Canon SELPHY ES3 */
	{ 0x04a9, 0x31DD, USBLP_QUIRK_BLACKLIST }, /* Canon SELPHY CP780 */
	 /* MISSING PIDs: CP520, CP530, CP790 */
	{ 0, 0 }
};
=======
>>>>>>> 68c00f15


/*
 * Globals...
 */

cups_array_t		*all_quirks;	/* Array of printer quirks */
usb_globals_t		g = { 0 };	/* Globals */
libusb_device		**all_list;	/* List of connected USB devices */


/*
 * Local functions...
 */

static int		close_device(usb_printer_t *printer);
static int		compare_quirks(usb_quirk_t *a, usb_quirk_t *b);
static usb_printer_t	*find_device(usb_cb_t cb, const void *data);
static unsigned		find_quirks(int vendor_id, int product_id);
static int		get_device_id(usb_printer_t *printer, char *buffer,
			              size_t bufsize);
static int		list_cb(usb_printer_t *printer, const char *device_uri,
			        const char *device_id, const void *data);
static void		load_quirks(void);
static char		*make_device_uri(usb_printer_t *printer,
			                 const char *device_id,
					 char *uri, size_t uri_size);
static int		open_device(usb_printer_t *printer, int verbose);
static int		print_cb(usb_printer_t *printer, const char *device_uri,
			         const char *device_id, const void *data);
static void		*read_thread(void *reference);
static void		*sidechannel_thread(void *reference);
static void		soft_reset(void);
static int		soft_reset_printer(usb_printer_t *printer);


/*
 * 'list_devices()' - List the available printers.
 */

void
list_devices(void)
{
  load_quirks();

  fputs("DEBUG: list_devices\n", stderr);
  find_device(list_cb, NULL);
}


/*
 * 'print_device()' - Print a file to a USB device.
 */

int					/* O - Exit status */
print_device(const char *uri,		/* I - Device URI */
             const char *hostname,	/* I - Hostname/manufacturer */
             const char *resource,	/* I - Resource/modelname */
	     char       *options,	/* I - Device options/serial number */
	     int        print_fd,	/* I - File descriptor to print */
	     int        copies,		/* I - Copies to print */
	     int	argc,		/* I - Number of command-line arguments (6 or 7) */
	     char	*argv[])	/* I - Command-line arguments */
{
  int	        bytes;			/* Bytes written */
  ssize_t	total_bytes;		/* Total bytes written */
  struct sigaction action;		/* Actions for POSIX signals */
  int		status = CUPS_BACKEND_OK,
					/* Function results */
		iostatus;		/* Current IO status */
  pthread_t	read_thread_id,		/* Read thread */
		sidechannel_thread_id;	/* Side-channel thread */
  int		have_sidechannel = 0,	/* Was the side-channel thread started? */
		have_backchannel = 0;   /* Do we have a back channel? */
  struct stat   sidechannel_info;	/* Side-channel file descriptor info */
  unsigned char	print_buffer[8192],	/* Print data buffer */
		*print_ptr;		/* Pointer into print data buffer */
  fd_set	input_set;		/* Input set for select() */
  int		nfds;			/* Number of file descriptors */
  struct timeval *timeout,		/* Timeout pointer */
		tv;			/* Time value */
  struct timespec cond_timeout;		/* pthread condition timeout */
  int		num_opts;		/* Number of options */
  cups_option_t	*opts;			/* Options */
  const char	*val;			/* Option value */


  load_quirks();

 /*
  * See if the side-channel descriptor is valid...
  */

  have_sidechannel = !fstat(CUPS_SC_FD, &sidechannel_info) &&
                     S_ISSOCK(sidechannel_info.st_mode);

  g.wait_eof = WAIT_EOF;

 /*
  * Connect to the printer...
  */

  fprintf(stderr, "DEBUG: Printing on printer with URI: %s\n", uri);
  while ((g.printer = find_device(print_cb, uri)) == NULL)
  {
    _cupsLangPrintFilter(stderr, "INFO",
			 _("Waiting for printer to become available."));
    sleep(5);
  }

  g.print_fd = print_fd;

 /*
  * Some devices need a reset after finishing a job, these devices are
  * marked with the USB_QUIRK_SOFT_RESET quirk.
  */
  g.printer->reset_after_job = (g.printer->quirks & USB_QUIRK_SOFT_RESET ? 1 : 0);

 /*
  * If we are printing data from a print driver on stdin, ignore SIGTERM
  * so that the driver can finish out any page data, e.g. to eject the
  * current page.  We only do this for stdin printing as otherwise there
  * is no way to cancel a raw print job...
  */

  if (!print_fd)
  {
    memset(&action, 0, sizeof(action));

    sigemptyset(&action.sa_mask);
    action.sa_handler = SIG_IGN;
    sigaction(SIGTERM, &action, NULL);
  }

 /*
  * Start the side channel thread if the descriptor is valid...
  */

  pthread_mutex_init(&g.readwrite_lock_mutex, NULL);
  pthread_cond_init(&g.readwrite_lock_cond, NULL);
  g.readwrite_lock = 1;

  if (have_sidechannel)
  {
    g.sidechannel_thread_stop = 0;
    g.sidechannel_thread_done = 0;

    pthread_cond_init(&g.sidechannel_thread_cond, NULL);
    pthread_mutex_init(&g.sidechannel_thread_mutex, NULL);

    if (pthread_create(&sidechannel_thread_id, NULL, sidechannel_thread, NULL))
    {
      fprintf(stderr, "DEBUG: Fatal USB error.\n");
      _cupsLangPrintFilter(stderr, "ERROR",
			   _("There was an unrecoverable USB error."));
      fputs("DEBUG: Couldn't create side-channel thread.\n", stderr);
      close_device(g.printer);
      return (CUPS_BACKEND_STOP);
    }
  }

 /*
  * Debug mode: If option "usb-unidir" is given, always deactivate
  * backchannel
  */

  num_opts = cupsParseOptions(argv[5], 0, &opts);
  val = cupsGetOption("usb-unidir", num_opts, opts);
  if (val && strcasecmp(val, "no") && strcasecmp(val, "off") &&
      strcasecmp(val, "false"))
  {
    g.printer->read_endp = -1;
    fprintf(stderr, "DEBUG: Forced uni-directional communication "
	    "via \"usb-unidir\" option.\n");
  }

 /*
  * Debug mode: If option "usb-no-reattach" is given, do not re-attach
  * the usblp kernel module after the job has completed.
  */

  val = cupsGetOption("usb-no-reattach", num_opts, opts);
  if (val && strcasecmp(val, "no") && strcasecmp(val, "off") &&
      strcasecmp(val, "false"))
  {
    g.printer->usblp_attached = 0;
    fprintf(stderr, "DEBUG: Forced not re-attaching the usblp kernel module "
	    "after the job via \"usb-no-reattach\" option.\n");
  }

 /*
  * Get the read thread going...
  */

  if (g.printer->read_endp != -1)
  {
    have_backchannel = 1;

    g.read_thread_stop = 0;
    g.read_thread_done = 0;

    pthread_cond_init(&g.read_thread_cond, NULL);
    pthread_mutex_init(&g.read_thread_mutex, NULL);

    if (pthread_create(&read_thread_id, NULL, read_thread, NULL))
    {
      fprintf(stderr, "DEBUG: Fatal USB error.\n");
      _cupsLangPrintFilter(stderr, "ERROR",
			   _("There was an unrecoverable USB error."));
      fputs("DEBUG: Couldn't create read thread.\n", stderr);
      close_device(g.printer);
      return (CUPS_BACKEND_STOP);
    }
  }
  else
    fprintf(stderr, "DEBUG: Uni-directional device/mode, back channel "
	    "deactivated.\n");

 /*
  * The main thread sends the print file...
  */

  g.drain_output = 0;
  g.print_bytes	 = 0;
  total_bytes	 = 0;
  print_ptr	 = print_buffer;

  while (status == CUPS_BACKEND_OK && copies-- > 0)
  {
    _cupsLangPrintFilter(stderr, "INFO", _("Sending data to printer."));

    if (print_fd != STDIN_FILENO)
    {
      fputs("PAGE: 1 1\n", stderr);
      lseek(print_fd, 0, SEEK_SET);
    }

    while (status == CUPS_BACKEND_OK)
    {
      FD_ZERO(&input_set);

      if (!g.print_bytes)
	FD_SET(print_fd, &input_set);

     /*
      * Calculate select timeout...
      *   If we have data waiting to send timeout is 100ms.
      *   else if we're draining print_fd timeout is 0.
      *   else we're waiting forever...
      */

      if (g.print_bytes)
      {
	tv.tv_sec  = 0;
	tv.tv_usec = 100000;		/* 100ms */
	timeout    = &tv;
      }
      else if (g.drain_output)
      {
	tv.tv_sec  = 0;
	tv.tv_usec = 0;
	timeout    = &tv;
      }
      else
	timeout = NULL;

     /*
      * I/O is unlocked around select...
      */

      pthread_mutex_lock(&g.readwrite_lock_mutex);
      g.readwrite_lock = 0;
      pthread_cond_signal(&g.readwrite_lock_cond);
      pthread_mutex_unlock(&g.readwrite_lock_mutex);

      nfds = select(print_fd + 1, &input_set, NULL, NULL, timeout);

     /*
      * Reacquire the lock...
      */

      pthread_mutex_lock(&g.readwrite_lock_mutex);
      while (g.readwrite_lock)
	pthread_cond_wait(&g.readwrite_lock_cond, &g.readwrite_lock_mutex);
      g.readwrite_lock = 1;
      pthread_mutex_unlock(&g.readwrite_lock_mutex);

      if (nfds < 0)
      {
	if (errno == EINTR && total_bytes == 0)
	{
	  fputs("DEBUG: Received an interrupt before any bytes were "
	        "written, aborting.\n", stderr);
	  close_device(g.printer);
          return (CUPS_BACKEND_OK);
	}
	else if (errno != EAGAIN && errno != EINTR)
	{
	  _cupsLangPrintFilter(stderr, "ERROR",
	                       _("Unable to read print data."));
	  perror("DEBUG: select");
	  close_device(g.printer);
          return (CUPS_BACKEND_FAILED);
	}
      }

     /*
      * If drain output has finished send a response...
      */

      if (g.drain_output && !nfds && !g.print_bytes)
      {
	/* Send a response... */
	cupsSideChannelWrite(CUPS_SC_CMD_DRAIN_OUTPUT, CUPS_SC_STATUS_OK, NULL, 0, 1.0);
	g.drain_output = 0;
      }

     /*
      * Check if we have print data ready...
      */

      if (FD_ISSET(print_fd, &input_set))
      {
	g.print_bytes = read(print_fd, print_buffer, sizeof(print_buffer));

	if (g.print_bytes < 0)
	{
	 /*
	  * Read error - bail if we don't see EAGAIN or EINTR...
	  */

	  if (errno != EAGAIN && errno != EINTR)
	  {
	    _cupsLangPrintFilter(stderr, "ERROR",
				 _("Unable to read print data."));
	    perror("DEBUG: read");
	    close_device(g.printer);
	    return (CUPS_BACKEND_FAILED);
	  }

	  g.print_bytes = 0;
	}
	else if (g.print_bytes == 0)
	{
	 /*
	  * End of file, break out of the loop...
	  */

	  break;
	}

	print_ptr = print_buffer;

	fprintf(stderr, "DEBUG: Read %d bytes of print data...\n",
		(int)g.print_bytes);
      }

      if (g.print_bytes)
      {
	iostatus = libusb_bulk_transfer(g.printer->handle,
					g.printer->write_endp,
					print_buffer, g.print_bytes,
					&bytes, 60000);
       /*
	* Ignore timeout errors, but retain the number of bytes written to
	* avoid sending duplicate data...
	*/

	if (iostatus == LIBUSB_ERROR_TIMEOUT)
	{
	  fputs("DEBUG: Got USB transaction timeout during write.\n", stderr);
	  iostatus = 0;
	}

       /*
        * If we've stalled, retry the write...
	*/

	else if (iostatus == LIBUSB_ERROR_PIPE)
	{
	  fputs("DEBUG: Got USB pipe stalled during write.\n", stderr);

	  iostatus = libusb_bulk_transfer(g.printer->handle,
					  g.printer->write_endp,
					  print_buffer, g.print_bytes,
					  &bytes, 60000);
	}

       /*
	* Retry a write after an aborted write since we probably just got
	* SIGTERM...
	*/

	else if (iostatus == LIBUSB_ERROR_INTERRUPTED)
	{
	  fputs("DEBUG: Got USB return aborted during write.\n", stderr);

	  iostatus = libusb_bulk_transfer(g.printer->handle,
					  g.printer->write_endp,
					  print_buffer, g.print_bytes,
					  &bytes, 60000);
        }

	if (iostatus)
	{
	 /*
	  * Write error - bail if we don't see an error we can retry...
	  */

	  _cupsLangPrintFilter(stderr, "ERROR",
	                       _("Unable to send data to printer."));
	  fprintf(stderr, "DEBUG: libusb write operation returned %x.\n",
	          iostatus);

	  status = CUPS_BACKEND_FAILED;
	  break;
	}
	else if (bytes > 0)
	{
	  fprintf(stderr, "DEBUG: Wrote %d bytes of print data...\n",
	          (int)bytes);

	  g.print_bytes -= bytes;
	  print_ptr   += bytes;
	  total_bytes += bytes;
	}
      }

      if (print_fd != 0 && status == CUPS_BACKEND_OK)
	fprintf(stderr, "DEBUG: Sending print file, " CUPS_LLFMT " bytes...\n",
		CUPS_LLCAST total_bytes);
    }
  }

  fprintf(stderr, "DEBUG: Sent " CUPS_LLFMT " bytes...\n",
          CUPS_LLCAST total_bytes);

 /*
  * Signal the side channel thread to exit...
  */

  if (have_sidechannel)
  {
    close(CUPS_SC_FD);
    pthread_mutex_lock(&g.readwrite_lock_mutex);
    g.readwrite_lock = 0;
    pthread_cond_signal(&g.readwrite_lock_cond);
    pthread_mutex_unlock(&g.readwrite_lock_mutex);

    g.sidechannel_thread_stop = 1;
    pthread_mutex_lock(&g.sidechannel_thread_mutex);

    if (!g.sidechannel_thread_done)
    {
      gettimeofday(&tv, NULL);
      cond_timeout.tv_sec  = tv.tv_sec + WAIT_SIDE_DELAY;
      cond_timeout.tv_nsec = tv.tv_usec * 1000;

      while (!g.sidechannel_thread_done)
      {
	if (pthread_cond_timedwait(&g.sidechannel_thread_cond,
				   &g.sidechannel_thread_mutex,
				   &cond_timeout) != 0)
	  break;
      }
    }

    pthread_mutex_unlock(&g.sidechannel_thread_mutex);
  }

 /*
  * Signal the read thread to exit then wait 7 seconds for it to complete...
  */

  if (have_backchannel)
  {
    g.read_thread_stop = 1;

    pthread_mutex_lock(&g.read_thread_mutex);

    if (!g.read_thread_done)
    {
      fputs("DEBUG: Waiting for read thread to exit...\n", stderr);

      gettimeofday(&tv, NULL);
      cond_timeout.tv_sec  = tv.tv_sec + WAIT_EOF_DELAY;
      cond_timeout.tv_nsec = tv.tv_usec * 1000;

      while (!g.read_thread_done)
      {
	if (pthread_cond_timedwait(&g.read_thread_cond, &g.read_thread_mutex,
				   &cond_timeout) != 0)
	  break;
      }

      /*
       * If it didn't exit abort the pending read and wait an additional
       * second...
       */

      if (!g.read_thread_done)
      {
	fputs("DEBUG: Read thread still active, aborting the pending read...\n",
	      stderr);

	g.wait_eof = 0;

	gettimeofday(&tv, NULL);
	cond_timeout.tv_sec  = tv.tv_sec + 1;
	cond_timeout.tv_nsec = tv.tv_usec * 1000;

	while (!g.read_thread_done)
	{
	  if (pthread_cond_timedwait(&g.read_thread_cond, &g.read_thread_mutex,
				     &cond_timeout) != 0)
	    break;
	}
      }
    }

    pthread_mutex_unlock(&g.read_thread_mutex);
  }

 /*
  * Close the connection and input file and general clean up...
  */

  close_device(g.printer);

 /*
  * Clean up ....
  */

  libusb_free_device_list(all_list, 1);
  libusb_exit(NULL);

  return (status);
}


/*
 * 'close_device()' - Close the connection to the USB printer.
 */

static int				/* I - 0 on success, -1 on failure */
close_device(usb_printer_t *printer)	/* I - Printer */
{
  struct libusb_device_descriptor devdesc;
                                        /* Current device descriptor */
  struct libusb_config_descriptor *confptr;
                                        /* Pointer to current configuration */


  if (printer->handle)
  {
   /*
    * Release interfaces before closing so that we know all data is written
    * to the device...
    */

    int errcode;			/* Return value of libusb function */
    int number1,			/* Interface number */
	number2;			/* Configuration number */

    errcode =
      libusb_get_config_descriptor(printer->device, printer->conf, &confptr);
    if (errcode >= 0)
    {
      number1 = confptr->interface[printer->iface].
	altsetting[printer->altset].bInterfaceNumber;
      libusb_release_interface(printer->handle, number1);

      number2 = confptr->bConfigurationValue;

      libusb_free_config_descriptor(confptr);

     /*
      * If we have changed the configuration from one valid configuration
      * to another, restore the old one
      */
      if (printer->origconf > 0 && printer->origconf != number2)
      {
	fprintf(stderr, "DEBUG: Restoring USB device configuration: %d -> %d\n",
		number2, printer->origconf);
	if ((errcode = libusb_set_configuration(printer->handle,
						printer->origconf)) < 0)
	{
	  if (errcode != LIBUSB_ERROR_BUSY)
	  {
	    errcode =
	      libusb_get_device_descriptor (printer->device, &devdesc);
	    if (errcode < 0)
	      fprintf(stderr,
		      "DEBUG: Failed to set configuration %d\n",
		      printer->origconf);
	    else
	      fprintf(stderr,
		      "DEBUG: Failed to set configuration %d for %04x:%04x\n",
		      printer->origconf, devdesc.idVendor, devdesc.idProduct);
	  }
	}
      }

     /*
      * Re-attach "usblp" kernel module if it was attached before using this
      * device
      */
      if (printer->usblp_attached == 1)
	if (libusb_attach_kernel_driver(printer->handle, number1) < 0)
	{
	  errcode = libusb_get_device_descriptor (printer->device, &devdesc);
	  if (errcode < 0)
	    fprintf(stderr,
		    "DEBUG: Failed to re-attach \"usblp\" kernel module\n");
	  else
	    fprintf(stderr,
		    "DEBUG: Failed to re-attach \"usblp\" kernel module to "
		    "%04x:%04x\n", devdesc.idVendor, devdesc.idProduct);
	}
    }
    else
      fprintf(stderr,
	      "DEBUG: Failed to get configuration descriptor %d\n",
	      printer->conf);

   /*
    * Reset the device to clean up after the job
    */

    if (printer->reset_after_job == 1)
    {
      if ((errcode = libusb_reset_device(printer->handle)) < 0)
	fprintf(stderr,
		"DEBUG: Device reset failed, error code: %d\n",
		errcode);
      else
	fprintf(stderr,
		"DEBUG: Resetting printer.\n");
    }

   /*
    * Close the interface and return...
    */

    libusb_close(printer->handle);
    printer->handle = NULL;
  }

  return (0);
}


/*
 * 'compare_quirks()' - Compare two quirks entries.
 */

static int				/* O - Result of comparison */
compare_quirks(usb_quirk_t *a,		/* I - First quirk entry */
               usb_quirk_t *b)		/* I - Second quirk entry */
{
  int result;				/* Result of comparison */

  if ((result = b->vendor_id - a->vendor_id) == 0)
    result = b->product_id - a->product_id;

  return (result);
}


/*
 * 'find_device()' - Find or enumerate USB printers.
 */

static usb_printer_t *			/* O - Found printer */
find_device(usb_cb_t   cb,		/* I - Callback function */
            const void *data)		/* I - User data for callback */
{
  libusb_device         **list;         /* List of connected USB devices */
  libusb_device         *device = NULL;	/* Current device */
  struct libusb_device_descriptor devdesc;
                                        /* Current device descriptor */
  struct libusb_config_descriptor *confptr = NULL;
                                        /* Pointer to current configuration */
  const struct libusb_interface *ifaceptr = NULL;
                                        /* Pointer to current interface */
  const struct libusb_interface_descriptor *altptr = NULL;
					/* Pointer to current alternate setting */
  const struct libusb_endpoint_descriptor *endpptr = NULL;
					/* Pointer to current endpoint */
  ssize_t               err = 0,	/* Error code */
                        numdevs,        /* number of connected devices */
                        i = 0;
  uint8_t		conf,		/* Current configuration */
			iface,		/* Current interface */
			altset,		/* Current alternate setting */
			protocol,	/* Current protocol */
			endp,		/* Current endpoint */
			read_endp,	/* Current read endpoint */
			write_endp;	/* Current write endpoint */
  char			device_id[1024],/* IEEE-1284 device ID */
			device_uri[1024];
					/* Device URI */
  static usb_printer_t	printer;	/* Current printer */


 /*
  * Initialize libusb...
  */

  err = libusb_init(NULL);
  if (err)
  {
    fprintf(stderr, "DEBUG: Unable to initialize USB access via libusb, "
                    "libusb error %i\n", (int)err);
    return (NULL);
  }

  numdevs = libusb_get_device_list(NULL, &list);
  fprintf(stderr, "DEBUG: libusb_get_device_list=%d\n", (int)numdevs);

 /*
  * Then loop through the devices it found...
  */

  if (numdevs > 0)
    for (i = 0; i < numdevs; i++)
    {
      device = list[i];

     /*
      * Ignore devices with no configuration data and anything that is not
      * a printer...
      */

      if (libusb_get_device_descriptor(device, &devdesc) < 0)
	continue;

      if (!devdesc.bNumConfigurations || !devdesc.idVendor ||
          !devdesc.idProduct)
	continue;

      printer.quirks = find_quirks(devdesc.idVendor, devdesc.idProduct);

     /*
      * Ignore blacklisted printers...
      */

      if (printer.quirks & USB_QUIRK_BLACKLIST)
        continue;

      for (conf = 0; conf < devdesc.bNumConfigurations; conf ++)
      {
	if (libusb_get_config_descriptor(device, conf, &confptr) < 0)
	  continue;
        for (iface = 0, ifaceptr = confptr->interface;
	     iface < confptr->bNumInterfaces;
	     iface ++, ifaceptr ++)
        {
	 /*
	  * Some printers offer multiple interfaces...
	  */

          protocol   = 0;

	  for (altset = 0, altptr = ifaceptr->altsetting;
	       altset < ifaceptr->num_altsetting;
	       altset ++, altptr ++)
          {
	   /*
	    * Currently we only support unidirectional and bidirectional
	    * printers.  Future versions of this code will support the
	    * 1284.4 (packet mode) protocol as well.
	    */

	    if (((altptr->bInterfaceClass != LIBUSB_CLASS_PRINTER ||
		  altptr->bInterfaceSubClass != 1) &&
		 ((printer.quirks & USB_QUIRK_VENDOR_CLASS) == 0)) ||
		(altptr->bInterfaceProtocol != 1 &&	/* Unidirectional */
		 altptr->bInterfaceProtocol != 2) ||	/* Bidirectional */
		altptr->bInterfaceProtocol < protocol)
	      continue;

	    if (printer.quirks & USB_QUIRK_VENDOR_CLASS)
	      fprintf(stderr, "DEBUG: Printer does not report class 7 and/or "
		      "subclass 1 but works as a printer anyway\n");

	    read_endp  = -1;
	    write_endp = -1;

	    for (endp = 0, endpptr = altptr->endpoint;
	         endp < altptr->bNumEndpoints;
		 endp ++, endpptr ++)
              if ((endpptr->bmAttributes & LIBUSB_TRANSFER_TYPE_MASK) ==
	              LIBUSB_TRANSFER_TYPE_BULK)
	      {
	        if (endpptr->bEndpointAddress & LIBUSB_ENDPOINT_DIR_MASK)
		  read_endp = endp;
		else
		  write_endp = endp;
	      }

            if (write_endp >= 0)
	    {
	     /*
	      * Save the best match so far...
	      */

              protocol           = altptr->bInterfaceProtocol;
	      printer.altset     = altset;
	      printer.write_endp = write_endp;
	      if (protocol > 1)
		printer.read_endp = read_endp;
	      else
		printer.read_endp = -1;
	    }
	  }

	  if (protocol > 0)
	  {
	    printer.device   = device;
	    printer.conf     = conf;
	    printer.iface    = iface;
	    printer.protocol = protocol;
	    printer.handle   = NULL;

            if (!open_device(&printer, data != NULL))
	    {
	      get_device_id(&printer, device_id, sizeof(device_id));
	      make_device_uri(&printer, device_id, device_uri,
			      sizeof(device_uri));

	      fprintf(stderr, "DEBUG2: Printer found with device ID: %s "
		      "Device URI: %s\n",
		      device_id, device_uri);

	      if ((*cb)(&printer, device_uri, device_id, data))
	      {
		fprintf(stderr, "DEBUG: Device protocol: %d\n",
			printer.protocol);
		if (printer.quirks & USB_QUIRK_UNIDIR)
		{
		  printer.read_endp = -1;
		  fprintf(stderr, "DEBUG: Printer reports bi-di support "
			  "but in reality works only uni-directionally\n");
		}
		if (printer.read_endp != -1)
		{
		  printer.read_endp = confptr->interface[printer.iface].
					    altsetting[printer.altset].
					    endpoint[printer.read_endp].
					    bEndpointAddress;
		}
		else
		  fprintf(stderr, "DEBUG: Uni-directional USB communication "
			  "only!\n");
		printer.write_endp = confptr->interface[printer.iface].
					   altsetting[printer.altset].
					   endpoint[printer.write_endp].
					   bEndpointAddress;
		if (printer.quirks & USB_QUIRK_NO_REATTACH)
		{
		  printer.usblp_attached = 0;
		  fprintf(stderr, "DEBUG: Printer does not like usblp "
			  "kernel module to be re-attached after job\n");
		}
		libusb_free_config_descriptor(confptr);
		return (&printer);
              }

              close_device(&printer);
	    }
	  }
	}
	libusb_free_config_descriptor(confptr);
      }
    }

 /*
  * If we get this far without returning, then we haven't found a printer
  * to print to...
  */

 /*
  * Clean up ....
  */

  if (numdevs >= 0)
    libusb_free_device_list(list, 1);
  libusb_exit(NULL);

  return (NULL);
}


/*
 * 'find_quirks()' - Find the quirks for the given printer, if any.
 *
 * First looks for an exact match, then looks for the vendor ID wildcard match.
 */

static unsigned				/* O - Quirks flags */
find_quirks(int vendor_id,		/* I - Vendor ID */
            int product_id)		/* I - Product ID */
{
  usb_quirk_t	key,			/* Search key */
		*match;			/* Matching quirk entry */


  key.vendor_id  = vendor_id;
  key.product_id = product_id;

  if ((match = cupsArrayFind(all_quirks, &key)) != NULL)
    return (match->quirks);

  key.product_id = 0;

  if ((match = cupsArrayFind(all_quirks, &key)) != NULL)
    return (match->quirks);

  return (USB_QUIRK_WHITELIST);
}


/*
 * 'get_device_id()' - Get the IEEE-1284 device ID for the printer.
 */

static int				/* O - 0 on success, -1 on error */
get_device_id(usb_printer_t *printer,	/* I - Printer */
              char          *buffer,	/* I - String buffer */
              size_t        bufsize)	/* I - Number of bytes in buffer */
{
  int	length;				/* Length of device ID */


  if (libusb_control_transfer(printer->handle,
			      LIBUSB_REQUEST_TYPE_CLASS | LIBUSB_ENDPOINT_IN |
			      LIBUSB_RECIPIENT_INTERFACE,
			      0, printer->conf,
			      (printer->iface << 8) | printer->altset,
			      (unsigned char *)buffer, bufsize, 5000) < 0)
  {
    *buffer = '\0';
    return (-1);
  }

 /*
  * Extract the length of the device ID string from the first two
  * bytes.  The 1284 spec says the length is stored MSB first...
  */

  length = (((unsigned)buffer[0] & 255) << 8) |
	   ((unsigned)buffer[1] & 255);

 /*
  * Check to see if the length is larger than our buffer or less than 14 bytes
  * (the minimum valid device ID is "MFG:x;MDL:y;" with 2 bytes for the length).
  *
  * If the length is out-of-range, assume that the vendor incorrectly
  * implemented the 1284 spec and re-read the length as LSB first,..
  */

  if (length > bufsize || length < 14)
    length = (((unsigned)buffer[1] & 255) << 8) |
	     ((unsigned)buffer[0] & 255);

  if (length > bufsize)
    length = bufsize;

  if (length < 14)
  {
   /*
    * Invalid device ID, clear it!
    */

    *buffer = '\0';
    return (-1);
  }

  length -= 2;

 /*
  * Copy the device ID text to the beginning of the buffer and
  * nul-terminate.
  */

  memmove(buffer, buffer + 2, length);
  buffer[length] = '\0';

  return (0);
}


/*
 * 'list_cb()' - List USB printers for discovery.
 */

static int				/* O - 0 to continue, 1 to stop */
list_cb(usb_printer_t *printer,		/* I - Printer */
        const char    *device_uri,	/* I - Device URI */
        const char    *device_id,	/* I - IEEE-1284 device ID */
        const void    *data)		/* I - User data (not used) */
{
  char	make_model[1024];		/* Make and model */


 /*
  * Get the device URI and make/model strings...
  */

  if (backendGetMakeModel(device_id, make_model, sizeof(make_model)))
    strlcpy(make_model, "Unknown", sizeof(make_model));

 /*
  * Report the printer...
  */

  cupsBackendReport("direct", device_uri, make_model, make_model, device_id,
                    NULL);

 /*
  * Keep going...
  */

  return (0);
}


/*
 * 'load_quirks()' - Load all quirks files in the /usr/share/cups/usb directory.
 */

static void
load_quirks(void)
{
  const char	*datadir;		/* CUPS_DATADIR environment variable */
  char		filename[1024],		/* Filename */
		line[1024];		/* Line from file */
  cups_dir_t	*dir;			/* Directory */
  cups_dentry_t	*dent;			/* Directory entry */
  cups_file_t	*fp;			/* Quirks file */
  usb_quirk_t	*quirk;			/* New quirk */


  all_quirks = cupsArrayNew((cups_array_func_t)compare_quirks, NULL);

  if ((datadir = getenv("CUPS_DATADIR")) == NULL)
    datadir = CUPS_DATADIR;

  snprintf(filename, sizeof(filename), "%s/usb", datadir);
  if ((dir = cupsDirOpen(filename)) == NULL)
  {
    perror(filename);
    return;
  }

  fprintf(stderr, "DEBUG: Loading USB quirks from \"%s\".\n", filename);

  while ((dent = cupsDirRead(dir)) != NULL)
  {
    if (!S_ISREG(dent->fileinfo.st_mode))
      continue;

    snprintf(filename, sizeof(filename), "%s/usb/%s", datadir, dent->filename);
    if ((fp = cupsFileOpen(filename, "r")) == NULL)
    {
      perror(filename);
      continue;
    }

    while (cupsFileGets(fp, line, sizeof(line)))
    {
     /*
      * Skip blank and comment lines...
      */

      if (line[0] == '#' || !line[0])
        continue;

     /*
      * Add a quirk...
      */

      if ((quirk = calloc(1, sizeof(usb_quirk_t))) == NULL)
      {
        perror("DEBUG: Unable to allocate memory for quirk");
        break;
      }

      if (sscanf(line, "%x%x", &quirk->vendor_id, &quirk->product_id) < 1)
      {
        fprintf(stderr, "DEBUG: Bad line: %s\n", line);
        free(quirk);
        continue;
      }

      if (strstr(line, " blacklist"))
        quirk->quirks |= USB_QUIRK_BLACKLIST;

      if (strstr(line, " no-reattach"))
        quirk->quirks |= USB_QUIRK_NO_REATTACH;

      if (strstr(line, " soft-reset"))
        quirk->quirks |= USB_QUIRK_SOFT_RESET;

      if (strstr(line, " unidir"))
        quirk->quirks |= USB_QUIRK_UNIDIR;

      if (strstr(line, " usb-init"))
        quirk->quirks |= USB_QUIRK_USB_INIT;

      if (strstr(line, " vendor-class"))
        quirk->quirks |= USB_QUIRK_VENDOR_CLASS;

      cupsArrayAdd(all_quirks, quirk);
    }

    cupsFileClose(fp);
  }

  fprintf(stderr, "DEBUG: Loaded %d quirks.\n", cupsArrayCount(all_quirks));

  cupsDirClose(dir);
}


/*
 * 'make_device_uri()' - Create a device URI for a USB printer.
 */

static char *				/* O - Device URI */
make_device_uri(
    usb_printer_t *printer,		/* I - Printer */
    const char    *device_id,		/* I - IEEE-1284 device ID */
    char          *uri,			/* I - Device URI buffer */
    size_t        uri_size)		/* I - Size of device URI buffer */
{
  struct libusb_device_descriptor devdesc;
                                        /* Current device descriptor */
  char		options[1024];		/* Device URI options */
  int		num_values;		/* Number of 1284 parameters */
  cups_option_t	*values;		/* 1284 parameters */
  const char	*mfg,			/* Manufacturer */
		*mdl,			/* Model */
		*des = NULL,		/* Description */
		*sern;			/* Serial number */
  size_t	mfglen;			/* Length of manufacturer string */
  char		tempmfg[256],		/* Temporary manufacturer string */
		tempsern[256],		/* Temporary serial number string */
		*tempptr;		/* Pointer into temp string */


 /*
  * Get the make, model, and serial numbers...
  */

  num_values = _cupsGet1284Values(device_id, &values);

  if ((sern = cupsGetOption("SERIALNUMBER", num_values, values)) == NULL)
    if ((sern = cupsGetOption("SERN", num_values, values)) == NULL)
      if ((sern = cupsGetOption("SN", num_values, values)) == NULL &&
	  ((libusb_get_device_descriptor(printer->device, &devdesc) >= 0) &&
	   devdesc.iSerialNumber))
      {
       /*
        * Try getting the serial number from the device itself...
	*/

        int length =
	  libusb_get_string_descriptor_ascii(printer->handle,
					     devdesc.iSerialNumber,
					     (unsigned char *)tempsern,
					     sizeof(tempsern) - 1);
        if (length > 0)
	{
	  tempsern[length] = '\0';
	  sern             = tempsern;
	}
      }

  if ((mfg = cupsGetOption("MANUFACTURER", num_values, values)) == NULL)
    mfg = cupsGetOption("MFG", num_values, values);

  if ((mdl = cupsGetOption("MODEL", num_values, values)) == NULL)
    mdl = cupsGetOption("MDL", num_values, values);

 /*
  * To maintain compatibility with the original character device backend on
  * Linux and *BSD, map manufacturer names...
  */

  if (mfg)
  {
    if (!_cups_strcasecmp(mfg, "Hewlett-Packard"))
      mfg = "HP";
    else if (!_cups_strcasecmp(mfg, "Lexmark International"))
      mfg = "Lexmark";
  }
  else
  {
   /*
    * No manufacturer?  Use the model string or description...
    */

    if (mdl)
      _ppdNormalizeMakeAndModel(mdl, tempmfg, sizeof(tempmfg));
    else if ((des = cupsGetOption("DESCRIPTION", num_values, values)) != NULL ||
             (des = cupsGetOption("DES", num_values, values)) != NULL)
      _ppdNormalizeMakeAndModel(des, tempmfg, sizeof(tempmfg));
    else
      strlcpy(tempmfg, "Unknown", sizeof(tempmfg));

    if ((tempptr = strchr(tempmfg, ' ')) != NULL)
      *tempptr = '\0';

    mfg = tempmfg;
  }

  if (!mdl)
  {
   /*
    * No model?  Use description...
    */
    if (des)
      mdl = des; /* We remove the manufacturer name below */
    else if (!strncasecmp(mfg, "Unknown", 7))
      mdl = "Printer";
    else
      mdl = "Unknown Model";
  }

  mfglen = strlen(mfg);

  if (!strncasecmp(mdl, mfg, mfglen) && _cups_isspace(mdl[mfglen]))
  {
    mdl += mfglen + 1;

    while (_cups_isspace(*mdl))
      mdl ++;
  }

 /*
  * Generate the device URI from the manufacturer, model, serial number,
  * and interface number...
  */

  if (sern)
  {
    if (printer->iface > 0)
      snprintf(options, sizeof(options), "?serial=%s&interface=%d", sern,
               printer->iface);
    else
      snprintf(options, sizeof(options), "?serial=%s", sern);
  }
  else if (printer->iface > 0)
    snprintf(options, sizeof(options), "?interface=%d", printer->iface);
  else
    options[0] = '\0';

  httpAssembleURIf(HTTP_URI_CODING_ALL, uri, uri_size, "usb", NULL, mfg, 0,
		   "/%s%s", mdl, options);

  cupsFreeOptions(num_values, values);

  return (uri);
}


/*
 * 'open_device()' - Open a connection to the USB printer.
 */

static int				/* O - 0 on success, -1 on error */
open_device(usb_printer_t *printer,	/* I - Printer */
            int           verbose)	/* I - Update connecting-to-device state? */
{
  struct libusb_device_descriptor devdesc;
                                        /* Current device descriptor */
  struct libusb_config_descriptor *confptr = NULL;
                                        /* Pointer to current configuration */
  int	number1 = -1,			/* Configuration/interface/altset */
        number2 = -1,			/* numbers */
        errcode = 0;
  char	current;			/* Current configuration */


 /*
  * Return immediately if we are already connected...
  */

  if (printer->handle)
    return (0);

 /*
  * Try opening the printer...
  */

  if ((errcode = libusb_open(printer->device, &printer->handle)) < 0)
  {
    fprintf(stderr, "DEBUG: Failed to open device, code: %d\n",
	    errcode);
    return (-1);
  }

  printer->usblp_attached = 0;
  printer->reset_after_job = 0;

  if (verbose)
    fputs("STATE: +connecting-to-device\n", stderr);

  if ((errcode = libusb_get_device_descriptor(printer->device, &devdesc)) < 0)
  {
    fprintf(stderr, "DEBUG: Failed to get device descriptor, code: %d\n",
	    errcode);
    goto error;
  }

 /*
  * Get the "usblp" kernel module out of the way. This backend only
  * works without the module attached.
  */

  errcode = libusb_kernel_driver_active(printer->handle, printer->iface);
  if (errcode == 0)
    printer->usblp_attached = 0;
  else if (errcode == 1)
  {
    printer->usblp_attached = 1;
    if ((errcode =
	 libusb_detach_kernel_driver(printer->handle, printer->iface)) < 0)
    {
      fprintf(stderr, "DEBUG: Failed to detach \"usblp\" module from %04x:%04x\n",
	      devdesc.idVendor, devdesc.idProduct);
      goto error;
    }
  }
  else
  {
    printer->usblp_attached = 0;
    fprintf(stderr, "DEBUG: Failed to check whether %04x:%04x has the \"usblp\" kernel module attached\n",
	      devdesc.idVendor, devdesc.idProduct);
    goto error;
  }

 /*
  * Set the desired configuration, but only if it needs changing. Some
  * printers (e.g., Samsung) don't like libusb_set_configuration. It will
  * succeed, but the following print job is sometimes silently lost by the
  * printer.
  */

  if (libusb_control_transfer(printer->handle,
                LIBUSB_REQUEST_TYPE_STANDARD | LIBUSB_ENDPOINT_IN |
		LIBUSB_RECIPIENT_DEVICE,
		8, /* GET_CONFIGURATION */
		0, 0, (unsigned char *)&current, 1, 5000) < 0)
    current = 0;			/* Assume not configured */

  printer->origconf = current;

  if ((errcode =
       libusb_get_config_descriptor (printer->device, printer->conf, &confptr))
      < 0)
  {
    fprintf(stderr, "DEBUG: Failed to get config descriptor for %04x:%04x\n",
	    devdesc.idVendor, devdesc.idProduct);
    goto error;
  }
  number1 = confptr->bConfigurationValue;

  if (number1 != current)
  {
    fprintf(stderr, "DEBUG: Switching USB device configuration: %d -> %d\n",
	    current, number1);
    if ((errcode = libusb_set_configuration(printer->handle, number1)) < 0)
    {
     /*
      * If the set fails, chances are that the printer only supports a
      * single configuration.  Technically these printers don't conform to
      * the USB printer specification, but otherwise they'll work...
      */

      if (errcode != LIBUSB_ERROR_BUSY)
        fprintf(stderr, "DEBUG: Failed to set configuration %d for %04x:%04x\n",
		number1, devdesc.idVendor, devdesc.idProduct);
    }
  }

 /*
  * Claim interfaces as needed...
  */

  number1 = confptr->interface[printer->iface].
    altsetting[printer->altset].bInterfaceNumber;

  while ((errcode = libusb_claim_interface(printer->handle, number1)) < 0)
  {
    if (errcode != LIBUSB_ERROR_BUSY)
    {
      fprintf(stderr,
              "DEBUG: Failed to claim interface %d for %04x:%04x: %s\n",
              number1, devdesc.idVendor, devdesc.idProduct, strerror(errno));

      goto error;
    }
  }

 /*
  * Set alternate setting, but only if there is more than one option.  Some
  * printers (e.g., Samsung) don't like usb_set_altinterface.
  */

  if (confptr->interface[printer->iface].num_altsetting > 1)
  {
    number1 = confptr->interface[printer->iface].
                 altsetting[printer->altset].bInterfaceNumber;
    number2 = confptr->interface[printer->iface].
                 altsetting[printer->altset].bAlternateSetting;

    while ((errcode =
	    libusb_set_interface_alt_setting(printer->handle, number1, number2))
	   < 0)
    {
      if (errcode != LIBUSB_ERROR_BUSY)
      {
        fprintf(stderr,
                "DEBUG: Failed to set alternate interface %d for %04x:%04x: "
                "%s\n",
                number2, devdesc.idVendor, devdesc.idProduct, strerror(errno));

	goto error;
      }
    }
  }

  libusb_free_config_descriptor(confptr);

  if (verbose)
    fputs("STATE: -connecting-to-device\n", stderr);

  return (0);

 /*
  * If we get here, there was a hard error...
  */

  error:

  if (verbose)
    fputs("STATE: -connecting-to-device\n", stderr);

  libusb_close(printer->handle);
  printer->handle = NULL;

  return (-1);
}


/*
 * 'print_cb()' - Find a USB printer for printing.
 */

static int				/* O - 0 to continue, 1 to stop (found) */
print_cb(usb_printer_t *printer,	/* I - Printer */
         const char    *device_uri,	/* I - Device URI */
         const char    *device_id,	/* I - IEEE-1284 device ID */
         const void    *data)		/* I - User data (make, model, S/N) */
{
  char	requested_uri[1024],		/* Requested URI */
	*requested_ptr,			/* Pointer into requested URI */
	detected_uri[1024],		/* Detected URI */
	*detected_ptr;			/* Pointer into detected URI */


 /*
  * If we have an exact match, stop now...
  */

  if (!strcmp((char *)data, device_uri))
    return (1);

 /*
  * Work on copies of the URIs...
  */

  strlcpy(requested_uri, (char *)data, sizeof(requested_uri));
  strlcpy(detected_uri, device_uri, sizeof(detected_uri));

 /*
  * libusb-discovered URIs can have an "interface" specification and this
  * never happens for usblp-discovered URIs, so remove the "interface"
  * specification from the URI which we are checking currently. This way a
  * queue for a usblp-discovered printer can now be accessed via libusb.
  *
  * Similarly, strip "?serial=NNN...NNN" as needed.
  */

  if ((requested_ptr = strstr(requested_uri, "?interface=")) == NULL)
    requested_ptr = strstr(requested_uri, "&interface=");
  if ((detected_ptr = strstr(detected_uri, "?interface=")) == NULL)
    detected_ptr = strstr(detected_uri, "&interface=");

  if (!requested_ptr && detected_ptr)
  {
   /*
    * Strip "[?&]interface=nnn" from the detected printer.
    */

    *detected_ptr = '\0';
  }
  else if (requested_ptr && !detected_ptr)
  {
   /*
    * Strip "[?&]interface=nnn" from the requested printer.
    */

    *requested_ptr = '\0';
  }

  if ((requested_ptr = strstr(requested_uri, "?serial=?")) != NULL)
  {
   /*
    * Strip "?serial=?" from the requested printer.  This is a special
    * case, as "?serial=?" means no serial number and not the serial
    * number '?'.  This is not covered by the checks below...
    */

    *requested_ptr = '\0';
  }

  if ((requested_ptr = strstr(requested_uri, "?serial=")) == NULL &&
      (detected_ptr = strstr(detected_uri, "?serial=")) != NULL)
  {
   /*
    * Strip "?serial=nnn" from the detected printer.
    */

    *detected_ptr = '\0';
  }
  else if (requested_ptr && !detected_ptr)
  {
   /*
    * Strip "?serial=nnn" from the requested printer.
    */

    *requested_ptr = '\0';
  }

  return (!strcmp(requested_uri, detected_uri));
}


/*
 * 'read_thread()' - Thread to read the backchannel data on.
 */

static void *read_thread(void *reference)
{
  unsigned char		readbuffer[512];
  int			rbytes;
  int			readstatus;
  struct timeval	now,
			delay,
			end,
			timeleft;


  (void)reference;

 /*
  * Read frequency: once every 250 milliseconds.
  */

  delay.tv_sec = 0;
  delay.tv_usec = 250000;

  do
  {
   /*
    * Remember when we started so we can throttle the loop after the read
    * call...
    */

    gettimeofday(&now, NULL);

   /*
    * Calculate what 250 milliSeconds are in absolute time...
    */

    timeradd(&now, &delay, &end);

    rbytes     = sizeof(readbuffer);
    readstatus = libusb_bulk_transfer(g.printer->handle,
				      g.printer->read_endp,
				      readbuffer, rbytes,
				      &rbytes, 60000);
    if (readstatus == LIBUSB_SUCCESS && rbytes > 0)
    {
      fprintf(stderr, "DEBUG: Read %d bytes of back-channel data...\n",
              (int)rbytes);
      cupsBackChannelWrite((const char *)readbuffer, rbytes, 1.0);
    }
    else if (readstatus == LIBUSB_ERROR_TIMEOUT)
      fputs("DEBUG: Got USB transaction timeout during read.\n", stderr);
    else if (readstatus == LIBUSB_ERROR_PIPE)
      fputs("DEBUG: Got USB pipe stalled during read.\n", stderr);
    else if (readstatus == LIBUSB_ERROR_INTERRUPTED)
      fputs("DEBUG: Got USB return aborted during read.\n", stderr);

   /*
    * Make sure this loop executes no more than once every 250 miliseconds...
    */

    if ((readstatus != LIBUSB_SUCCESS || rbytes == 0) &&
        (g.wait_eof || !g.read_thread_stop))
    {
      gettimeofday(&now, NULL);
      if (timercmp(&now, &end, <))
      {
	timersub(&end, &now, &timeleft);
	usleep(1000000 * timeleft.tv_sec + timeleft.tv_usec);
      }
    }
  } while (g.wait_eof || !g.read_thread_stop);

 /*
  * Let the main thread know that we have completed the read thread...
  */

  pthread_mutex_lock(&g.read_thread_mutex);
  g.read_thread_done = 1;
  pthread_cond_signal(&g.read_thread_cond);
  pthread_mutex_unlock(&g.read_thread_mutex);

  return (NULL);
}


/*
 * 'sidechannel_thread()' - Handle side-channel requests.
 */

static void*
sidechannel_thread(void *reference)
{
  cups_sc_command_t	command;	/* Request command */
  cups_sc_status_t	status;		/* Request/response status */
  char			data[2048];	/* Request/response data */
  int			datalen;	/* Request/response data size */


  (void)reference;

  do
  {
    datalen = sizeof(data);

    if (cupsSideChannelRead(&command, &status, data, &datalen, 1.0))
    {
      if (status == CUPS_SC_STATUS_TIMEOUT)
	continue;
      else
	break;
    }

    switch (command)
    {
      case CUPS_SC_CMD_SOFT_RESET:	/* Do a soft reset */
	  fputs("DEBUG: CUPS_SC_CMD_SOFT_RESET received from driver...\n",
		stderr);

	  soft_reset();
	  cupsSideChannelWrite(command, CUPS_SC_STATUS_OK, NULL, 0, 1.0);
	  fputs("DEBUG: Returning status CUPS_STATUS_OK with no bytes...\n",
		stderr);
	  break;

      case CUPS_SC_CMD_DRAIN_OUTPUT:	/* Drain all pending output */
	  fputs("DEBUG: CUPS_SC_CMD_DRAIN_OUTPUT received from driver...\n",
		stderr);

	  g.drain_output = 1;
	  break;

      case CUPS_SC_CMD_GET_BIDI:	/* Is the connection bidirectional? */
	  fputs("DEBUG: CUPS_SC_CMD_GET_BIDI received from driver...\n",
		stderr);

	  data[0] = (g.printer->protocol >= 2 ? 1 : 0);
	  cupsSideChannelWrite(command, CUPS_SC_STATUS_OK, data, 1, 1.0);

	  fprintf(stderr,
	          "DEBUG: Returned CUPS_SC_STATUS_OK with 1 byte (%02X)...\n",
		  data[0]);
	  break;

      case CUPS_SC_CMD_GET_DEVICE_ID:	/* Return IEEE-1284 device ID */
	  fputs("DEBUG: CUPS_SC_CMD_GET_DEVICE_ID received from driver...\n",
		stderr);

	  datalen = sizeof(data);
	  if (get_device_id(g.printer, data, sizeof(data)))
	  {
	    status  = CUPS_SC_STATUS_IO_ERROR;
	    datalen = 0;
	  }
	  else
	  {
	    status  = CUPS_SC_STATUS_OK;
	    datalen = strlen(data);
	  }
	  cupsSideChannelWrite(command, CUPS_SC_STATUS_OK, data, datalen, 1.0);

          if (datalen < sizeof(data))
	    data[datalen] = '\0';
	  else
	    data[sizeof(data) - 1] = '\0';

	  fprintf(stderr,
	          "DEBUG: Returning CUPS_SC_STATUS_OK with %d bytes (%s)...\n",
		  datalen, data);
	  break;

      case CUPS_SC_CMD_GET_STATE:	/* Return device state */
	  fputs("DEBUG: CUPS_SC_CMD_GET_STATE received from driver...\n",
		stderr);

	  data[0] = CUPS_SC_STATE_ONLINE;
	  cupsSideChannelWrite(command, CUPS_SC_STATUS_OK, data, 1, 1.0);

	  fprintf(stderr,
	          "DEBUG: Returned CUPS_SC_STATUS_OK with 1 byte (%02X)...\n",
		  data[0]);
	  break;

      case CUPS_SC_CMD_GET_CONNECTED:	/* Return whether device is
					   connected */
	  fputs("DEBUG: CUPS_SC_CMD_GET_CONNECTED received from driver...\n",
		stderr);

	  data[0] = (g.printer->handle ? 1 : 0);
	  cupsSideChannelWrite(command, CUPS_SC_STATUS_OK, data, 1, 1.0);

	  fprintf(stderr,
	          "DEBUG: Returned CUPS_SC_STATUS_OK with 1 byte (%02X)...\n",
		  data[0]);
	  break;

      default:
	  fprintf(stderr, "DEBUG: Unknown side-channel command (%d) received "
			  "from driver...\n", command);

	  cupsSideChannelWrite(command, CUPS_SC_STATUS_NOT_IMPLEMENTED,
			       NULL, 0, 1.0);

	  fputs("DEBUG: Returned CUPS_SC_STATUS_NOT_IMPLEMENTED with no bytes...\n",
		stderr);
	  break;
    }
  }
  while (!g.sidechannel_thread_stop);

  pthread_mutex_lock(&g.sidechannel_thread_mutex);
  g.sidechannel_thread_done = 1;
  pthread_cond_signal(&g.sidechannel_thread_cond);
  pthread_mutex_unlock(&g.sidechannel_thread_mutex);

  return (NULL);
}


/*
 * 'soft_reset()' - Send a soft reset to the device.
 */

static void
soft_reset(void)
{
  fd_set	  input_set;		/* Input set for select() */
  struct timeval  tv;			/* Time value */
  char		  buffer[2048];		/* Buffer */
  struct timespec cond_timeout;		/* pthread condition timeout */


 /*
  * Send an abort once a second until the I/O lock is released by the main
  * thread...
  */

  pthread_mutex_lock(&g.readwrite_lock_mutex);
  while (g.readwrite_lock)
  {
    gettimeofday(&tv, NULL);
    cond_timeout.tv_sec  = tv.tv_sec + 1;
    cond_timeout.tv_nsec = tv.tv_usec * 1000;

    while (g.readwrite_lock)
    {
      if (pthread_cond_timedwait(&g.readwrite_lock_cond,
				 &g.readwrite_lock_mutex,
				 &cond_timeout) != 0)
	break;
    }
  }

  g.readwrite_lock = 1;
  pthread_mutex_unlock(&g.readwrite_lock_mutex);

 /*
  * Flush bytes waiting on print_fd...
  */

  g.print_bytes = 0;

  FD_ZERO(&input_set);
  FD_SET(g.print_fd, &input_set);

  tv.tv_sec  = 0;
  tv.tv_usec = 0;

  while (select(g.print_fd+1, &input_set, NULL, NULL, &tv) > 0)
    if (read(g.print_fd, buffer, sizeof(buffer)) <= 0)
      break;

 /*
  * Send the reset...
  */

  soft_reset_printer(g.printer);

 /*
  * Release the I/O lock...
  */

  pthread_mutex_lock(&g.readwrite_lock_mutex);
  g.readwrite_lock = 0;
  pthread_cond_signal(&g.readwrite_lock_cond);
  pthread_mutex_unlock(&g.readwrite_lock_mutex);
}


/*
 * 'soft_reset_printer()' - Do the soft reset request specific to printers
 *
 * This soft reset is specific to the printer device class and is much less
 * invasive than the general USB reset libusb_reset_device(). Especially it
 * does never happen that the USB addressing and configuration changes. What
 * is actually done is that all buffers get flushed and the bulk IN and OUT
 * pipes get reset to their default states. This clears all stall conditions.
 * See http://cholla.mmto.org/computers/linux/usb/usbprint11.pdf
 */

static int				/* O - 0 on success, < 0 on error */
soft_reset_printer(
    usb_printer_t *printer)		/* I - Printer */
{
  struct libusb_config_descriptor *confptr = NULL;
                                        /* Pointer to current configuration */
  int interface,			/* Interface to reset */
      errcode;				/* Error code */


  if (libusb_get_config_descriptor(printer->device, printer->conf,
                                   &confptr) < 0)
    interface = printer->iface;
  else
    interface = confptr->interface[printer->iface].
                         altsetting[printer->altset].bInterfaceNumber;

  libusb_free_config_descriptor(confptr);

  if ((errcode = libusb_control_transfer(printer->handle,
					 LIBUSB_REQUEST_TYPE_CLASS |
					 LIBUSB_ENDPOINT_OUT |
					 LIBUSB_RECIPIENT_OTHER,
					 2, 0, interface, NULL, 0, 5000)) < 0)
    errcode = libusb_control_transfer(printer->handle,
				      LIBUSB_REQUEST_TYPE_CLASS |
				      LIBUSB_ENDPOINT_OUT |
				      LIBUSB_RECIPIENT_INTERFACE,
				      2, 0, interface, NULL, 0, 5000);

  return (errcode);
}


/*
 * End of "$Id: usb-libusb.c 10977 2013-05-13 16:46:08Z msweet $".
 */
<|MERGE_RESOLUTION|>--- conflicted
+++ resolved
@@ -134,117 +134,6 @@
 } usb_quirk_t;
 
 
-<<<<<<< HEAD
-static const struct quirk_printer_struct quirk_printers[] = {
-	{ 0x03f0, 0x0004, USBLP_QUIRK_BIDIR }, /* HP DeskJet 895C */
-	{ 0x03f0, 0x0104, USBLP_QUIRK_BIDIR }, /* HP DeskJet 880C */
-	{ 0x03f0, 0x0204, USBLP_QUIRK_BIDIR }, /* HP DeskJet 815C */
-	{ 0x03f0, 0x0304, USBLP_QUIRK_BIDIR }, /* HP DeskJet 810C/812C */
-	{ 0x03f0, 0x0404, USBLP_QUIRK_BIDIR }, /* HP DeskJet 830C */
-	{ 0x03f0, 0x0504, USBLP_QUIRK_BIDIR }, /* HP DeskJet 885C */
-	{ 0x03f0, 0x0604, USBLP_QUIRK_BIDIR }, /* HP DeskJet 840C */
-	{ 0x03f0, 0x0804, USBLP_QUIRK_BIDIR }, /* HP DeskJet 816C */
-	{ 0x03f0, 0x1104, USBLP_QUIRK_BIDIR }, /* HP Deskjet 959C */
-	{ 0x0409, 0xefbe, USBLP_QUIRK_BIDIR }, /* NEC Picty900 (HP OEM) */
-	{ 0x0409, 0xbef4, USBLP_QUIRK_BIDIR }, /* NEC Picty760 (HP OEM) */
-	{ 0x0409, 0xf0be, USBLP_QUIRK_BIDIR }, /* NEC Picty920 (HP OEM) */
-	{ 0x0409, 0xf1be, USBLP_QUIRK_BIDIR }, /* NEC Picty800 (HP OEM) */
-	{ 0x043d, 0x00d7, USBLP_QUIRK_NO_REATTACH }, /* Lexmark International,
-		       Inc. (E238), http://bugs.debian.org/716843 */
-	{ 0x043d, 0x00f3, USBLP_QUIRK_NO_REATTACH }, /* Lexmark International,
-		       Inc. (e250d), https://bugs.launchpad.net/bugs/1084164 */
-	{ 0x0482, 0x0010, USBLP_QUIRK_BIDIR }, /* Kyocera Mita FS 820,
-						  by zut <kernel@zut.de> */
-	{ 0x04a9, 0x1095, USBLP_QUIRK_BIDIR }, /* Canon, Inc. PIXMA iP6000D
-			    Printer, https://bugs.launchpad.net/bugs/1160638 */
-	{ 0x04a9, 0x10a2, USBLP_QUIRK_BIDIR }, /* Canon, Inc. PIXMA iP4200
-			    Printer, http://www.cups.org/str.php?L4155 */
-	{ 0x04a9, 0x10b6, USBLP_QUIRK_BIDIR }, /* Canon, Inc. PIXMA iP4300
-			    Printer, https://bugs.launchpad.net/bugs/1032385 */
-	{ 0x04a9, 0x1721, USBLP_QUIRK_BIDIR }, /* Canon, Inc. MP210
-		      https://bugzilla.redhat.com/show_bug.cgi?id=847923#c53 */
-	{ 0x04a9, 0x170c, USBLP_QUIRK_BIDIR }, /* Canon, Inc. MP500
-			    Printer, https://bugs.launchpad.net/bugs/1032456 */
-	{ 0x04a9, 0x1717, USBLP_QUIRK_BIDIR }, /* Canon, Inc. MP510
-			    Printer, https://bugs.launchpad.net/bugs/1050009 */
-	{ 0x04a9, 0x173d, USBLP_QUIRK_BIDIR }, /* Canon, Inc. MP550
-			    Printer, http://www.cups.org/str.php?L4155 */
-	{ 0x04a9, 0x173e, USBLP_QUIRK_BIDIR }, /* Canon, Inc. MP560
-			    Printer, http://www.cups.org/str.php?L4155 */
-	{ 0x04a9, 0x26a3, USBLP_QUIRK_NO_REATTACH }, /* Canon, Inc. MF4150
-		            Printer, https://bugs.launchpad.net/bugs/1160638 */
-	{ 0x04f9, 0x001a, USBLP_QUIRK_NO_REATTACH }, /* Brother Industries, Ltd
-						  HL-1430 Laser Printer,
-				     https://bugs.launchpad.net/bugs/1038695 */
-	{ 0x04f9, 0x000d, USBLP_QUIRK_BIDIR |
-			  USBLP_QUIRK_NO_REATTACH }, /* Brother Industries, Ltd
-						  HL-1440 Laser Printer,
-				     https://bugs.launchpad.net/bugs/1000253 */
-	{ 0x04f9, 0x000e, USBLP_QUIRK_BIDIR |
-			  USBLP_QUIRK_NO_REATTACH }, /* Brother Industries, Ltd
-						  HL-1450 Laser Printer,
-				     https://bugs.launchpad.net/bugs/1000253 */
-	{ 0x06bc, 0x000b, USBLP_QUIRK_NO_REATTACH }, /* Oki Data Corp.
-						  Okipage 14ex Printer,
-				     https://bugs.launchpad.net/bugs/872483 */
-	{ 0x06bc, 0x01c7, USBLP_QUIRK_NO_REATTACH }, /* Oki Data Corp. B410d,
-				     https://bugs.launchpad.net/bugs/872483 */
-	{ 0x04b8, 0x0001, USBLP_QUIRK_BIDIR |
-			  USBLP_QUIRK_NO_REATTACH }, /* Seiko Epson Corp. Stylus Color 740 / Photo 750,
-				     http://bugs.debian.org/697970 */
-	{ 0x04b8, 0x0005, USBLP_QUIRK_NO_REATTACH }, /* Seiko Epson Corp. Stylus Color 670,
-				     https://bugs.launchpad.net/bugs/872483 */
-	{ 0x04b8, 0x0202, USBLP_QUIRK_BAD_CLASS }, /* Seiko Epson Receipt
-						      Printer M129C */
-	{ 0x067b, 0x2305, USBLP_QUIRK_BIDIR |
-			  USBLP_QUIRK_NO_REATTACH |
-	                  USBLP_QUIRK_RESET },
-	/* Prolific Technology, Inc. PL2305 Parallel Port
-	   (USB -> Parallel adapter), https://bugs.launchpad.net/bugs/987485 */
-	{ 0x0924, 0x3ce9, USBLP_QUIRK_NO_REATTACH }, /* Xerox Phaser 3124
-			  https://bugzilla.redhat.com/show_bug.cgi?id=867392 */
-	{ 0x0924, 0x4293, USBLP_QUIRK_NO_REATTACH }, /* Xerox WorkCentre 3210
-				     https://bugs.launchpad.net/bugs/1102470 */
-	{ 0x1a86, 0x7584, USBLP_QUIRK_NO_REATTACH }, /* QinHeng Electronics
-   CH340S (USB -> Parallel adapter), https://bugs.launchpad.net/bugs/1000253 */
-	{ 0x04e8, 0x0000, USBLP_QUIRK_RESET }, /* All Samsung devices,
-				     https://bugs.launchpad.net/bugs/1032456 */
-	{ 0x0a5f, 0x0000, USBLP_QUIRK_BIDIR }, /* All Zebra devices,
-				     https://bugs.launchpad.net/bugs/1001028 */
-	/* Canon */
-	{ 0x04a9, 0x304a, USBLP_QUIRK_BLACKLIST }, /* Canon CP-10 */
-	{ 0x04a9, 0x3063, USBLP_QUIRK_BLACKLIST }, /* Canon CP-100 */
-	{ 0x04a9, 0x307c, USBLP_QUIRK_BLACKLIST }, /* Canon CP-200 */
-	{ 0x04a9, 0x307d, USBLP_QUIRK_BLACKLIST }, /* Canon CP-300 */
-	{ 0x04a9, 0x30bd, USBLP_QUIRK_BLACKLIST }, /* Canon CP-220 */
-	{ 0x04a9, 0x30be, USBLP_QUIRK_BLACKLIST }, /* Canon CP-330 */
-	{ 0x04a9, 0x30f6, USBLP_QUIRK_BLACKLIST }, /* Canon SELPHY CP400 */
-	{ 0x04a9, 0x310b, USBLP_QUIRK_BLACKLIST }, /* Canon SELPHY CP600 */
-	{ 0x04a9, 0x3127, USBLP_QUIRK_BLACKLIST }, /* Canon SELPHY CP710 */
-	{ 0x04a9, 0x3128, USBLP_QUIRK_BLACKLIST }, /* Canon SELPHY CP510 */
-	{ 0x04a9, 0x3141, USBLP_QUIRK_BLACKLIST }, /* Canon SELPHY ES1 */
-	{ 0x04a9, 0x3142, USBLP_QUIRK_BLACKLIST }, /* Canon SELPHY CP730 */
-	{ 0x04a9, 0x3143, USBLP_QUIRK_BLACKLIST }, /* Canon SELPHY CP720 */
-	{ 0x04a9, 0x3170, USBLP_QUIRK_BLACKLIST }, /* Canon SELPHY CP750 */
-	{ 0x04a9, 0x3171, USBLP_QUIRK_BLACKLIST }, /* Canon SELPHY CP740 */
-	{ 0x04a9, 0x3185, USBLP_QUIRK_BLACKLIST }, /* Canon SELPHY ES2 */
-	{ 0x04a9, 0x3186, USBLP_QUIRK_BLACKLIST }, /* Canon SELPHY ES20 */
-	{ 0x04a9, 0x31aa, USBLP_QUIRK_BLACKLIST }, /* Canon SELPHY CP770 */
-	{ 0x04a9, 0x31ab, USBLP_QUIRK_BLACKLIST }, /* Canon SELPHY CP760 */
-	{ 0x04a9, 0x31b0, USBLP_QUIRK_BLACKLIST }, /* Canon SELPHY ES30 */
-	{ 0x04a9, 0x31dd, USBLP_QUIRK_BLACKLIST }, /* Canon SELPHY CP780 */
-	{ 0x04a9, 0x31ee, USBLP_QUIRK_BLACKLIST }, /* Canon SELPHY ES40 */
-	{ 0x04a9, 0x3214, USBLP_QUIRK_BLACKLIST }, /* Canon SELPHY CP800 */
-	{ 0x04a9, 0x3255, USBLP_QUIRK_BLACKLIST }, /* Canon SELPHY CP900 */
-	{ 0x04a9, 0x3256, USBLP_QUIRK_BLACKLIST }, /* Canon SELPHY CP810 */
-	{ 0x04a9, 0x30F5, USBLP_QUIRK_BLACKLIST }, /* Canon SELPHY CP500 */
-	{ 0x04a9, 0x31AF, USBLP_QUIRK_BLACKLIST }, /* Canon SELPHY ES3 */
-	{ 0x04a9, 0x31DD, USBLP_QUIRK_BLACKLIST }, /* Canon SELPHY CP780 */
-	 /* MISSING PIDs: CP520, CP530, CP790 */
-	{ 0, 0 }
-};
-=======
->>>>>>> 68c00f15
 
 
 /*
