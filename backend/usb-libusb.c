--- conflicted
+++ resolved
@@ -654,11 +654,7 @@
     if (des)
       mdl = des; /* We remove the manufacturer name below */
     else if (!strncasecmp(mfg, "Unknown", 7))
-<<<<<<< HEAD
-      mdl = "Model";
-=======
       mdl = "Printer";
->>>>>>> 0a112919
     else
       mdl = "Unknown Model";
   }
