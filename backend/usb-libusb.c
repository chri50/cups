/*
 * "$Id: usb-libusb.c 10267 2012-02-12 08:35:28Z mike $"
 *
 *   LIBUSB interface code for CUPS.
 *
 *   Copyright 2007-2012 by Apple Inc.
 *
 *   These coded instructions, statements, and computer programs are the
 *   property of Apple Inc. and are protected by Federal copyright
 *   law.  Distribution and use rights are outlined in the file "LICENSE.txt"
 *   which should have been included with this file.  If this file is
 *   file is missing or damaged, see the license at "http://www.cups.org/".
 *
 * Contents:
 *
 *   list_devices()	  - List the available printers.
 *   print_device()	  - Print a file to a USB device.
 *   close_device()	  - Close the connection to the USB printer.
 *   find_device()	  - Find or enumerate USB printers.
 *   get_device_id()	  - Get the IEEE-1284 device ID for the printer.
 *   list_cb()		  - List USB printers for discovery.
 *   make_device_uri()	  - Create a device URI for a USB printer.
 *   open_device()	  - Open a connection to the USB printer.
 *   print_cb() 	  - Find a USB printer for printing.
 *   printer_class_soft_reset()' - Do the soft reset request specific to
 *                          printers
 *   quirks()	 	  - Get the known quirks of a given printer model
 *   read_thread()	  - Thread to read the backchannel data on.
 *   sidechannel_thread() - Handle side-channel requests.
 *   soft_reset()	  - Send a soft reset to the device.
 */

/*
 * Include necessary headers...
 */

#include <libusb.h>
#include <cups/cups-private.h>
#include <pthread.h>
#include <sys/select.h>
#include <sys/types.h>
#include <sys/stat.h>
#include <sys/time.h>
#include <unistd.h>


/*
 * WAIT_EOF_DELAY is number of seconds we'll wait for responses from
 * the printer after we've finished sending all the data
 */

#define WAIT_EOF			0
#define WAIT_EOF_DELAY			7
#define WAIT_SIDE_DELAY			3
#define DEFAULT_TIMEOUT			5000L


/*
 * Local types...
 */

typedef struct usb_printer_s		/**** USB Printer Data ****/
{
  struct libusb_device	*device;	/* Device info */
  int			conf,		/* Configuration */
			origconf,	/* Original configuration */
			iface,		/* Interface */
			altset,		/* Alternate setting */
			write_endp,	/* Write endpoint */
			read_endp,	/* Read endpoint */
			protocol,	/* Protocol: 1 = Uni-di, 2 = Bi-di. */
<<<<<<< HEAD
			usblp_attached;	/* "usblp" kernel module attached? */
=======
			usblp_attached,	/* "usblp" kernel module attached? */
			opened_for_job;	/* Set to 1 by print_device() */
>>>>>>> f33c9521
  unsigned int		quirks;		/* Quirks flags */
  struct libusb_device_handle *handle;	/* Open handle to device */
} usb_printer_t;

typedef int (*usb_cb_t)(usb_printer_t *, const char *, const char *,
                        const void *);

typedef struct usb_globals_s
{
  usb_printer_t		*printer;	/* Printer */

  pthread_mutex_t	read_thread_mutex;
  pthread_cond_t	read_thread_cond;
  int			read_thread_stop;
  int			read_thread_done;

  pthread_mutex_t	readwrite_lock_mutex;
  pthread_cond_t	readwrite_lock_cond;
  int			readwrite_lock;

  int			print_fd;	/* File descriptor to print */
  ssize_t		print_bytes;	/* Print bytes read */

  int			wait_eof;
  int			drain_output;	/* Drain all pending output */
  int			bidi_flag;	/* 0=unidirectional, 1=bidirectional */

  pthread_mutex_t	sidechannel_thread_mutex;
  pthread_cond_t	sidechannel_thread_cond;
  int			sidechannel_thread_stop;
  int			sidechannel_thread_done;
} usb_globals_t;

/*
 * Quirks: various printer quirks are handled by this table & its flags.
 *
 * This is copied from the usblp kernel module. So we can easily copy and paste
 * new quirks from the module.
 */

struct quirk_printer_struct {
	int vendorId;
	int productId;
	unsigned int quirks;
};

#define USBLP_QUIRK_BIDIR	0x1	/* reports bidir but requires
					   unidirectional mode (no INs/reads) */
#define USBLP_QUIRK_USB_INIT	0x2	/* needs vendor USB init string */
#define USBLP_QUIRK_BAD_CLASS	0x4	/* descriptor uses vendor-specific
					   Class or SubClass */
#define USBLP_QUIRK_NO_REATTACH	0x8000	/* After printing we cannot re-attach
					   the usblp kernel module */

static const struct quirk_printer_struct quirk_printers[] = {
	{ 0x03f0, 0x0004, USBLP_QUIRK_BIDIR }, /* HP DeskJet 895C */
	{ 0x03f0, 0x0104, USBLP_QUIRK_BIDIR }, /* HP DeskJet 880C */
	{ 0x03f0, 0x0204, USBLP_QUIRK_BIDIR }, /* HP DeskJet 815C */
	{ 0x03f0, 0x0304, USBLP_QUIRK_BIDIR }, /* HP DeskJet 810C/812C */
	{ 0x03f0, 0x0404, USBLP_QUIRK_BIDIR }, /* HP DeskJet 830C */
	{ 0x03f0, 0x0504, USBLP_QUIRK_BIDIR }, /* HP DeskJet 885C */
	{ 0x03f0, 0x0604, USBLP_QUIRK_BIDIR }, /* HP DeskJet 840C */
	{ 0x03f0, 0x0804, USBLP_QUIRK_BIDIR }, /* HP DeskJet 816C */
	{ 0x03f0, 0x1104, USBLP_QUIRK_BIDIR }, /* HP Deskjet 959C */
	{ 0x0409, 0xefbe, USBLP_QUIRK_BIDIR }, /* NEC Picty900 (HP OEM) */
	{ 0x0409, 0xbef4, USBLP_QUIRK_BIDIR }, /* NEC Picty760 (HP OEM) */
	{ 0x0409, 0xf0be, USBLP_QUIRK_BIDIR }, /* NEC Picty920 (HP OEM) */
	{ 0x0409, 0xf1be, USBLP_QUIRK_BIDIR }, /* NEC Picty800 (HP OEM) */
	{ 0x0482, 0x0010, USBLP_QUIRK_BIDIR }, /* Kyocera Mita FS 820,
						  by zut <kernel@zut.de> */
	{ 0x04f9, 0x000d, USBLP_QUIRK_BIDIR |
			  USBLP_QUIRK_NO_REATTACH }, /* Brother Industries, Ltd
						  HL-1440 Laser Printer */
	{ 0x04b8, 0x0202, USBLP_QUIRK_BAD_CLASS }, /* Seiko Epson Receipt
						      Printer M129C */
	{ 0x067b, 0x2305, USBLP_QUIRK_BIDIR |
			  USBLP_QUIRK_NO_REATTACH },
	/* Prolific Technology, Inc. PL2305 Parallel Port
	   (USB -> Parallel adapter) */
	{ 0, 0 }
};


/*
 * Globals...
 */

usb_globals_t		g = { 0 };	/* Globals */
libusb_device           **list;         /* List of connected USB devices */


/*
 * Local functions...
 */

static int		close_device(usb_printer_t *printer);
static usb_printer_t	*find_device(usb_cb_t cb, const void *data);
static int		get_device_id(usb_printer_t *printer, char *buffer,
			              size_t bufsize);
static int		list_cb(usb_printer_t *printer, const char *device_uri,
			        const char *device_id, const void *data);
static char		*make_device_uri(usb_printer_t *printer,
			                 const char *device_id,
					 char *uri, size_t uri_size);
static int		open_device(usb_printer_t *printer, int verbose);
static int		print_cb(usb_printer_t *printer, const char *device_uri,
			         const char *device_id, const void *data);
static int		printer_class_soft_reset(usb_printer_t *printer);
static unsigned int	quirks(int vendor, int product);
static void		*read_thread(void *reference);
static void		*sidechannel_thread(void *reference);
static void		soft_reset(void);


/*
 * 'list_devices()' - List the available printers.
 */

void
list_devices(void)
{
  fputs("DEBUG: list_devices\n", stderr);
  find_device(list_cb, NULL);
}


/*
 * 'print_device()' - Print a file to a USB device.
 */

int					/* O - Exit status */
print_device(const char *uri,		/* I - Device URI */
             const char *hostname,	/* I - Hostname/manufacturer */
             const char *resource,	/* I - Resource/modelname */
	     char       *options,	/* I - Device options/serial number */
	     int        print_fd,	/* I - File descriptor to print */
	     int        copies,		/* I - Copies to print */
	     int	argc,		/* I - Number of command-line arguments (6 or 7) */
	     char	*argv[])	/* I - Command-line arguments */
{
  int	        bytes;			/* Bytes written */
  ssize_t	total_bytes;		/* Total bytes written */
  struct sigaction action;		/* Actions for POSIX signals */
  int		status = CUPS_BACKEND_OK,
					/* Function results */
		iostatus;		/* Current IO status */
  pthread_t	read_thread_id,		/* Read thread */
		sidechannel_thread_id;	/* Side-channel thread */
  int		have_sidechannel = 0,	/* Was the side-channel thread started? */
		have_backchannel = 0;   /* Do we have a back channel? */
  struct stat   sidechannel_info;	/* Side-channel file descriptor info */
  unsigned char	print_buffer[8192],	/* Print data buffer */
		*print_ptr;		/* Pointer into print data buffer */
  fd_set	input_set;		/* Input set for select() */
  int		nfds;			/* Number of file descriptors */
  struct timeval *timeout,		/* Timeout pointer */
		tv;			/* Time value */
  struct timespec cond_timeout;		/* pthread condition timeout */
  int		num_opts;		/* Number of options */
  cups_option_t	*opts;			/* Options */
  const char	*val;			/* Option value */


 /*
  * See if the side-channel descriptor is valid...
  */

  have_sidechannel = !fstat(CUPS_SC_FD, &sidechannel_info) &&
                     S_ISSOCK(sidechannel_info.st_mode);

  g.wait_eof = WAIT_EOF;

 /*
  * Connect to the printer...
  */

  fprintf(stderr, "DEBUG: Printing on printer with URI: %s\n", uri);
  while ((g.printer = find_device(print_cb, uri)) == NULL)
  {
    _cupsLangPrintFilter(stderr, "INFO",
			 _("Waiting for printer to become available."));
    sleep(5);
  }

  g.print_fd = print_fd;
  g.printer->opened_for_job = 1;

 /*
  * If we are printing data from a print driver on stdin, ignore SIGTERM
  * so that the driver can finish out any page data, e.g. to eject the
  * current page.  We only do this for stdin printing as otherwise there
  * is no way to cancel a raw print job...
  */

  if (!print_fd)
  {
    memset(&action, 0, sizeof(action));

    sigemptyset(&action.sa_mask);
    action.sa_handler = SIG_IGN;
    sigaction(SIGTERM, &action, NULL);
  }

 /*
  * Start the side channel thread if the descriptor is valid...
  */

  pthread_mutex_init(&g.readwrite_lock_mutex, NULL);
  pthread_cond_init(&g.readwrite_lock_cond, NULL);
  g.readwrite_lock = 1;

  if (have_sidechannel)
  {
    g.sidechannel_thread_stop = 0;
    g.sidechannel_thread_done = 0;

    pthread_cond_init(&g.sidechannel_thread_cond, NULL);
    pthread_mutex_init(&g.sidechannel_thread_mutex, NULL);

    if (pthread_create(&sidechannel_thread_id, NULL, sidechannel_thread, NULL))
    {
      fprintf(stderr, "DEBUG: Fatal USB error.\n");
      _cupsLangPrintFilter(stderr, "ERROR",
			   _("There was an unrecoverable USB error."));
      fputs("DEBUG: Couldn't create side-channel thread.\n", stderr);
      close_device(g.printer);
      return (CUPS_BACKEND_STOP);
    }
  }

 /*
  * Debug mode: If option "usb-unidir" is given, always deactivate
  * backchannel
  */

  num_opts = cupsParseOptions(argv[5], 0, &opts);
  val = cupsGetOption("usb-unidir", num_opts, opts);
  if (val && strcasecmp(val, "no") && strcasecmp(val, "off") &&
      strcasecmp(val, "false"))
  {
    g.printer->read_endp = -1;
    fprintf(stderr, "DEBUG: Forced uni-directional communication "
	    "via \"usb-unidir\" option.\n");
  }

 /*
  * Debug mode: If option "usb-no-reattach" is given, do not re-attach
  * the usblp kernel module after the job has completed.
  */

  val = cupsGetOption("usb-no-reattach", num_opts, opts);
  if (val && strcasecmp(val, "no") && strcasecmp(val, "off") &&
      strcasecmp(val, "false"))
  {
    g.printer->usblp_attached = 0;
    fprintf(stderr, "DEBUG: Forced not re-attaching the usblp kernel module "
	    "after the job via \"usb-no-reattach\" option.\n");
  }

 /*
  * Get the read thread going...
  */

  if (g.printer->read_endp != -1)
  {
    have_backchannel = 1;

    g.read_thread_stop = 0;
    g.read_thread_done = 0;

    pthread_cond_init(&g.read_thread_cond, NULL);
    pthread_mutex_init(&g.read_thread_mutex, NULL);

    if (pthread_create(&read_thread_id, NULL, read_thread, NULL))
    {
      fprintf(stderr, "DEBUG: Fatal USB error.\n");
      _cupsLangPrintFilter(stderr, "ERROR",
			   _("There was an unrecoverable USB error."));
      fputs("DEBUG: Couldn't create read thread.\n", stderr);
      close_device(g.printer);
      return (CUPS_BACKEND_STOP);
    }
  }
  else
    fprintf(stderr, "DEBUG: Uni-directional device/mode, back channel "
	    "deactivated.\n");

 /*
  * The main thread sends the print file...
  */

  g.drain_output = 0;
  g.print_bytes	 = 0;
  total_bytes	 = 0;
  print_ptr	 = print_buffer;

  while (status == CUPS_BACKEND_OK && copies-- > 0)
  {
    _cupsLangPrintFilter(stderr, "INFO", _("Sending data to printer."));

    if (print_fd != STDIN_FILENO)
    {
      fputs("PAGE: 1 1\n", stderr);
      lseek(print_fd, 0, SEEK_SET);
    }

    while (status == CUPS_BACKEND_OK)
    {
      FD_ZERO(&input_set);

      if (!g.print_bytes)
	FD_SET(print_fd, &input_set);

     /*
      * Calculate select timeout...
      *   If we have data waiting to send timeout is 100ms.
      *   else if we're draining print_fd timeout is 0.
      *   else we're waiting forever...
      */

      if (g.print_bytes)
      {
	tv.tv_sec  = 0;
	tv.tv_usec = 100000;		/* 100ms */
	timeout    = &tv;
      }
      else if (g.drain_output)
      {
	tv.tv_sec  = 0;
	tv.tv_usec = 0;
	timeout    = &tv;
      }
      else
	timeout = NULL;

     /*
      * I/O is unlocked around select...
      */

      pthread_mutex_lock(&g.readwrite_lock_mutex);
      g.readwrite_lock = 0;
      pthread_cond_signal(&g.readwrite_lock_cond);
      pthread_mutex_unlock(&g.readwrite_lock_mutex);

      nfds = select(print_fd + 1, &input_set, NULL, NULL, timeout);

     /*
      * Reacquire the lock...
      */

      pthread_mutex_lock(&g.readwrite_lock_mutex);
      while (g.readwrite_lock)
	pthread_cond_wait(&g.readwrite_lock_cond, &g.readwrite_lock_mutex);
      g.readwrite_lock = 1;
      pthread_mutex_unlock(&g.readwrite_lock_mutex);

      if (nfds < 0)
      {
	if (errno == EINTR && total_bytes == 0)
	{
	  fputs("DEBUG: Received an interrupt before any bytes were "
	        "written, aborting.\n", stderr);
	  close_device(g.printer);
          return (CUPS_BACKEND_OK);
	}
	else if (errno != EAGAIN && errno != EINTR)
	{
	  _cupsLangPrintFilter(stderr, "ERROR",
	                       _("Unable to read print data."));
	  perror("DEBUG: select");
	  close_device(g.printer);
          return (CUPS_BACKEND_FAILED);
	}
      }

     /*
      * If drain output has finished send a response...
      */

      if (g.drain_output && !nfds && !g.print_bytes)
      {
	/* Send a response... */
	cupsSideChannelWrite(CUPS_SC_CMD_DRAIN_OUTPUT, CUPS_SC_STATUS_OK, NULL, 0, 1.0);
	g.drain_output = 0;
      }

     /*
      * Check if we have print data ready...
      */

      if (FD_ISSET(print_fd, &input_set))
      {
	g.print_bytes = read(print_fd, print_buffer, sizeof(print_buffer));

	if (g.print_bytes < 0)
	{
	 /*
	  * Read error - bail if we don't see EAGAIN or EINTR...
	  */

	  if (errno != EAGAIN && errno != EINTR)
	  {
	    _cupsLangPrintFilter(stderr, "ERROR",
				 _("Unable to read print data."));
	    perror("DEBUG: read");
	    close_device(g.printer);
	    return (CUPS_BACKEND_FAILED);
	  }

	  g.print_bytes = 0;
	}
	else if (g.print_bytes == 0)
	{
	 /*
	  * End of file, break out of the loop...
	  */

	  break;
	}

	print_ptr = print_buffer;

	fprintf(stderr, "DEBUG: Read %d bytes of print data...\n",
		(int)g.print_bytes);
      }

      if (g.print_bytes)
      {
	iostatus = libusb_bulk_transfer(g.printer->handle,
					g.printer->write_endp,
					print_buffer, g.print_bytes,
					&bytes, 60000);
       /*
	* Ignore timeout errors, but retain the number of bytes written to
	* avoid sending duplicate data...
	*/

	if (iostatus == LIBUSB_ERROR_TIMEOUT)
	{
	  fputs("DEBUG: Got USB transaction timeout during write.\n", stderr);
	  iostatus = 0;
	}

       /*
        * If we've stalled, retry the write...
	*/

	else if (iostatus == LIBUSB_ERROR_PIPE)
	{
	  fputs("DEBUG: Got USB pipe stalled during write.\n", stderr);

	  iostatus = libusb_bulk_transfer(g.printer->handle,
					  g.printer->write_endp,
					  print_buffer, g.print_bytes,
					  &bytes, 60000);
	}

       /*
	* Retry a write after an aborted write since we probably just got
	* SIGTERM...
	*/

	else if (iostatus == LIBUSB_ERROR_INTERRUPTED)
	{
	  fputs("DEBUG: Got USB return aborted during write.\n", stderr);

	  iostatus = libusb_bulk_transfer(g.printer->handle,
					  g.printer->write_endp,
					  print_buffer, g.print_bytes,
					  &bytes, 60000);
        }

	if (iostatus)
	{
	 /*
	  * Write error - bail if we don't see an error we can retry...
	  */

	  _cupsLangPrintFilter(stderr, "ERROR",
	                       _("Unable to send data to printer."));
	  fprintf(stderr, "DEBUG: libusb write operation returned %x.\n",
	          iostatus);

	  status = CUPS_BACKEND_FAILED;
	  break;
	}
	else if (bytes > 0)
	{
	  fprintf(stderr, "DEBUG: Wrote %d bytes of print data...\n",
	          (int)bytes);

	  g.print_bytes -= bytes;
	  print_ptr   += bytes;
	  total_bytes += bytes;
	}
      }

      if (print_fd != 0 && status == CUPS_BACKEND_OK)
	fprintf(stderr, "DEBUG: Sending print file, " CUPS_LLFMT " bytes...\n",
		CUPS_LLCAST total_bytes);
    }
  }

  fprintf(stderr, "DEBUG: Sent " CUPS_LLFMT " bytes...\n",
          CUPS_LLCAST total_bytes);

 /*
  * Signal the side channel thread to exit...
  */

  if (have_sidechannel)
  {
    close(CUPS_SC_FD);
    pthread_mutex_lock(&g.readwrite_lock_mutex);
    g.readwrite_lock = 0;
    pthread_cond_signal(&g.readwrite_lock_cond);
    pthread_mutex_unlock(&g.readwrite_lock_mutex);

    g.sidechannel_thread_stop = 1;
    pthread_mutex_lock(&g.sidechannel_thread_mutex);

    if (!g.sidechannel_thread_done)
    {
      gettimeofday(&tv, NULL);
      cond_timeout.tv_sec  = tv.tv_sec + WAIT_SIDE_DELAY;
      cond_timeout.tv_nsec = tv.tv_usec * 1000;

      while (!g.sidechannel_thread_done)
      {
	if (pthread_cond_timedwait(&g.sidechannel_thread_cond,
				   &g.sidechannel_thread_mutex,
				   &cond_timeout) != 0)
	  break;
      }
    }

    pthread_mutex_unlock(&g.sidechannel_thread_mutex);
  }

 /*
  * Signal the read thread to exit then wait 7 seconds for it to complete...
  */

  if (have_backchannel)
  {
    g.read_thread_stop = 1;

    pthread_mutex_lock(&g.read_thread_mutex);

    if (!g.read_thread_done)
    {
      fputs("DEBUG: Waiting for read thread to exit...\n", stderr);

      gettimeofday(&tv, NULL);
      cond_timeout.tv_sec  = tv.tv_sec + WAIT_EOF_DELAY;
      cond_timeout.tv_nsec = tv.tv_usec * 1000;

      while (!g.read_thread_done)
      {
	if (pthread_cond_timedwait(&g.read_thread_cond, &g.read_thread_mutex,
				   &cond_timeout) != 0)
	  break;
      }

      /*
       * If it didn't exit abort the pending read and wait an additional
       * second...
       */
  
      if (!g.read_thread_done)
      {
	fputs("DEBUG: Read thread still active, aborting the pending read...\n", 
	      stderr);

	g.wait_eof = 0;

	gettimeofday(&tv, NULL);
	cond_timeout.tv_sec  = tv.tv_sec + 1;
	cond_timeout.tv_nsec = tv.tv_usec * 1000;
  
	while (!g.read_thread_done)
	{
	  if (pthread_cond_timedwait(&g.read_thread_cond, &g.read_thread_mutex,
				     &cond_timeout) != 0)
	    break;
	}
      }
    }

    pthread_mutex_unlock(&g.read_thread_mutex);
  }

  if (print_fd)
    close(print_fd);

 /*
  * Close the connection and input file and general clean up...
  */

  close_device(g.printer);

 /*
  * Clean up ....
  */

  libusb_free_device_list(list, 1);
  libusb_exit(NULL);

  return (status);
}


/*
 * 'close_device()' - Close the connection to the USB printer.
 */

static int				/* I - 0 on success, -1 on failure */
close_device(usb_printer_t *printer)	/* I - Printer */
{
  struct libusb_device_descriptor devdesc;
                                        /* Current device descriptor */
  struct libusb_config_descriptor *confptr;
                                        /* Pointer to current configuration */


  if (printer->handle)
  {
   /*
    * Release interfaces before closing so that we know all data is written
    * to the device...
    */

    int errcode;			/* Return value of libusb function */
    int number1,			/* Interface number */
	number2;			/* Configuration number */

    errcode =
      libusb_get_config_descriptor(printer->device, printer->conf, &confptr);
    if (errcode >= 0)
    {
      number1 = confptr->interface[printer->iface].
	altsetting[printer->altset].bInterfaceNumber;
      libusb_release_interface(printer->handle, number1);
<<<<<<< HEAD

      number2 = confptr->bConfigurationValue;

      libusb_free_config_descriptor(confptr);

     /*
      * If we have changed the configuration from one valid configuration
      * to another, restore the old one
      */
      if (printer->origconf > 0 && printer->origconf != number2)
      {
	fprintf(stderr, "DEBUG: Restoring USB device configuration: %d -> %d\n", 
		number2, printer->origconf);
	if ((errcode = libusb_set_configuration(printer->handle,
						printer->origconf)) < 0)
	{
	  if (errcode != LIBUSB_ERROR_BUSY)
	  {
	    errcode =
	      libusb_get_device_descriptor (printer->device, &devdesc);
	    if (errcode < 0)
	      fprintf(stderr,
		      "DEBUG: Failed to set configuration %d\n",
		      printer->origconf);
	    else
	      fprintf(stderr,
		      "DEBUG: Failed to set configuration %d for %04x:%04x\n",
		      printer->origconf, devdesc.idVendor, devdesc.idProduct);
	  }
	}
      }

     /*
      * Re-attach "usblp" kernel module if it was attached before using this
      * device
      */
      if (printer->usblp_attached == 1)
	if (libusb_attach_kernel_driver(printer->handle, number1) < 0)
	{
	  errcode = libusb_get_device_descriptor (printer->device, &devdesc);
	  if (errcode < 0)
	    fprintf(stderr,
		    "DEBUG: Failed to re-attach \"usblp\" kernel module\n");
	  else
	    fprintf(stderr,
		    "DEBUG: Failed to re-attach \"usblp\" kernel module to "
		    "%04x:%04x\n", devdesc.idVendor, devdesc.idProduct);
	}
    }
    else
      fprintf(stderr,
	      "DEBUG: Failed to get configuration descriptor %d\n",
	      printer->conf);

=======

      number2 = confptr->bConfigurationValue;

      libusb_free_config_descriptor(confptr);

     /*
      * If we have changed the configuration from one valid configuration
      * to another, restore the old one
      */
      if (printer->origconf > 0 && printer->origconf != number2)
      {
	fprintf(stderr, "DEBUG: Restoring USB device configuration: %d -> %d\n", 
		number2, printer->origconf);
	if ((errcode = libusb_set_configuration(printer->handle,
						printer->origconf)) < 0)
	{
	  if (errcode != LIBUSB_ERROR_BUSY)
	  {
	    errcode =
	      libusb_get_device_descriptor (printer->device, &devdesc);
	    if (errcode < 0)
	      fprintf(stderr,
		      "DEBUG: Failed to set configuration %d\n",
		      printer->origconf);
	    else
	      fprintf(stderr,
		      "DEBUG: Failed to set configuration %d for %04x:%04x\n",
		      printer->origconf, devdesc.idVendor, devdesc.idProduct);
	  }
	}
      }

     /*
      * Re-attach "usblp" kernel module if it was attached before using this
      * device
      */
      if (printer->usblp_attached == 1)
	if (libusb_attach_kernel_driver(printer->handle, number1) < 0)
	{
	  errcode = libusb_get_device_descriptor (printer->device, &devdesc);
	  if (errcode < 0)
	    fprintf(stderr,
		    "DEBUG: Failed to re-attach \"usblp\" kernel module\n");
	  else
	    fprintf(stderr,
		    "DEBUG: Failed to re-attach \"usblp\" kernel module to "
		    "%04x:%04x\n", devdesc.idVendor, devdesc.idProduct);
	}
    }
    else
      fprintf(stderr,
	      "DEBUG: Failed to get configuration descriptor %d\n",
	      printer->conf);

   /*
    * Reset the device to clean up after the job
    */

    if (printer->opened_for_job == 1)
    {
      if ((errcode = libusb_reset_device(printer->handle)) < 0)
	fprintf(stderr,
		"DEBUG: Device reset failed, error code: %d\n",
		errcode);
      else
	fprintf(stderr,
		"DEBUG: Resetting printer.\n");
    }

>>>>>>> f33c9521
   /*
    * Close the interface and return...
    */

    libusb_close(printer->handle);
    printer->handle = NULL;
  }

  return (0);
}


/*
 * 'find_device()' - Find or enumerate USB printers.
 */

static usb_printer_t *			/* O - Found printer */
find_device(usb_cb_t   cb,		/* I - Callback function */
            const void *data)		/* I - User data for callback */
{
  libusb_device         **list;         /* List of connected USB devices */
  libusb_device         *device = NULL;	/* Current device */
  struct libusb_device_descriptor devdesc;
                                        /* Current device descriptor */
  struct libusb_config_descriptor *confptr = NULL;
                                        /* Pointer to current configuration */
  const struct libusb_interface *ifaceptr = NULL;
                                        /* Pointer to current interface */
  const struct libusb_interface_descriptor *altptr = NULL;
					/* Pointer to current alternate setting */
  const struct libusb_endpoint_descriptor *endpptr = NULL;
					/* Pointer to current endpoint */
  ssize_t               numdevs,        /* number of connected devices */
                        i = 0;
  uint8_t		conf,		/* Current configuration */
			iface,		/* Current interface */
			altset,		/* Current alternate setting */
			protocol,	/* Current protocol */
			endp,		/* Current endpoint */
			read_endp,	/* Current read endpoint */
			write_endp;	/* Current write endpoint */
  char			device_id[1024],/* IEEE-1284 device ID */
			device_uri[1024];
					/* Device URI */
  static usb_printer_t	printer;	/* Current printer */


 /*
  * Initialize libusb...
  */

  libusb_init(NULL);
  numdevs = libusb_get_device_list(NULL, &list);
  fprintf(stderr, "DEBUG: libusb_get_device_list=%d\n", (int)numdevs);

 /*
  * Then loop through the devices it found...
  */

  if (numdevs > 0)
    for (i = 0; i < numdevs; i++)
    {
      device = list[i];

     /*
      * Ignore devices with no configuration data and anything that is not
      * a printer...
      */

      if (libusb_get_device_descriptor(device, &devdesc) < 0)
	continue;

      if (!devdesc.bNumConfigurations || !devdesc.idVendor ||
          !devdesc.idProduct)
	continue;

      printer.quirks   = quirks(devdesc.idVendor, devdesc.idProduct);

      for (conf = 0; conf < devdesc.bNumConfigurations; conf ++)
      {
	if (libusb_get_config_descriptor(device, conf, &confptr) < 0)
	  continue;
        for (iface = 0, ifaceptr = confptr->interface;
	     iface < confptr->bNumInterfaces;
	     iface ++, ifaceptr ++)
        {
	 /*
	  * Some printers offer multiple interfaces...
	  */

          protocol   = 0;

	  for (altset = 0, altptr = ifaceptr->altsetting;
	       altset < ifaceptr->num_altsetting;
	       altset ++, altptr ++)
          {
	   /*
	    * Currently we only support unidirectional and bidirectional
	    * printers.  Future versions of this code will support the
	    * 1284.4 (packet mode) protocol as well.
	    */

	    if (((altptr->bInterfaceClass != LIBUSB_CLASS_PRINTER ||
		  altptr->bInterfaceSubClass != 1) && 
		 ((printer.quirks & USBLP_QUIRK_BAD_CLASS) == 0)) ||
		(altptr->bInterfaceProtocol != 1 &&	/* Unidirectional */
		 altptr->bInterfaceProtocol != 2) ||	/* Bidirectional */
		altptr->bInterfaceProtocol < protocol)
	      continue;

	    if (printer.quirks & USBLP_QUIRK_BAD_CLASS)
	      fprintf(stderr, "DEBUG: Printer does not report class 7 and/or "
		      "subclass 1 but works as a printer anyway\n");

	    read_endp  = -1;
	    write_endp = -1;

	    for (endp = 0, endpptr = altptr->endpoint;
	         endp < altptr->bNumEndpoints;
		 endp ++, endpptr ++)
              if ((endpptr->bmAttributes & LIBUSB_TRANSFER_TYPE_MASK) ==
	              LIBUSB_TRANSFER_TYPE_BULK)
	      {
	        if (endpptr->bEndpointAddress & LIBUSB_ENDPOINT_DIR_MASK)
		  read_endp = endp;
		else
		  write_endp = endp;
	      }

            if (write_endp >= 0)
	    {
	     /*
	      * Save the best match so far...
	      */

              protocol           = altptr->bInterfaceProtocol;
	      printer.altset     = altset;
	      printer.write_endp = write_endp;
	      if (protocol > 1)
		printer.read_endp = read_endp;
	      else
		printer.read_endp = -1;
	    }
	  }

	  if (protocol > 0)
	  {
	    printer.device   = device;
	    printer.conf     = conf;
	    printer.iface    = iface;
	    printer.protocol = protocol;
	    printer.handle   = NULL;

            if (!open_device(&printer, data != NULL))
	    {
	      get_device_id(&printer, device_id, sizeof(device_id));
	      make_device_uri(&printer, device_id, device_uri,
			      sizeof(device_uri));

	      fprintf(stderr, "DEBUG2: Printer found with device ID: %s "
		      "Device URI: %s\n",
		      device_id, device_uri);

	      if ((*cb)(&printer, device_uri, device_id, data))
	      {
		fprintf(stderr, "DEBUG: Device protocol: %d\n",
			printer.protocol);
		if (printer.quirks & USBLP_QUIRK_BIDIR)
		{
		  printer.read_endp = -1;
		  fprintf(stderr, "DEBUG: Printer reports bi-di support "
			  "but in reality works only uni-directionally\n");
		}
		if (printer.read_endp != -1)
		{
		  printer.read_endp = confptr->interface[printer.iface].
					    altsetting[printer.altset].
					    endpoint[printer.read_endp].
					    bEndpointAddress;
		}
		else
		  fprintf(stderr, "DEBUG: Uni-directional USB communication " 
			  "only!\n");
		printer.write_endp = confptr->interface[printer.iface].
					   altsetting[printer.altset].
					   endpoint[printer.write_endp].
					   bEndpointAddress;
		if (printer.quirks & USBLP_QUIRK_NO_REATTACH)
		{
		  printer.usblp_attached = 0;
		  fprintf(stderr, "DEBUG: Printer does not like usblp "
			  "kernel module to be re-attached after job\n");
		}
		libusb_free_config_descriptor(confptr);
		return (&printer);
              }

              close_device(&printer);
	    }
	  }
	}
	libusb_free_config_descriptor(confptr);
      }
    }

 /*
  * If we get this far without returning, then we haven't found a printer
  * to print to...
  */

 /*
  * Clean up ....
  */

  libusb_free_device_list(list, 1);
  libusb_exit(NULL);

  return (NULL);
}


/*
 * 'get_device_id()' - Get the IEEE-1284 device ID for the printer.
 */

static int				/* O - 0 on success, -1 on error */
get_device_id(usb_printer_t *printer,	/* I - Printer */
              char          *buffer,	/* I - String buffer */
              size_t        bufsize)	/* I - Number of bytes in buffer */
{
  int	length;				/* Length of device ID */


  if (libusb_control_transfer(printer->handle,
			      LIBUSB_REQUEST_TYPE_CLASS | LIBUSB_ENDPOINT_IN |
			      LIBUSB_RECIPIENT_INTERFACE,
			      0, printer->conf,
			      (printer->iface << 8) | printer->altset,
			      (unsigned char *)buffer, bufsize, 5000) < 0)
  {
    *buffer = '\0';
    return (-1);
  }

 /*
  * Extract the length of the device ID string from the first two
  * bytes.  The 1284 spec says the length is stored MSB first...
  */

  length = (((unsigned)buffer[0] & 255) << 8) |
	   ((unsigned)buffer[1] & 255);

 /*
  * Check to see if the length is larger than our buffer or less than 14 bytes
  * (the minimum valid device ID is "MFG:x;MDL:y;" with 2 bytes for the length).
  *
  * If the length is out-of-range, assume that the vendor incorrectly
  * implemented the 1284 spec and re-read the length as LSB first,..
  */

  if (length > bufsize || length < 14)
    length = (((unsigned)buffer[1] & 255) << 8) |
	     ((unsigned)buffer[0] & 255);

  if (length > bufsize)
    length = bufsize;

  if (length < 14)
  {
   /*
    * Invalid device ID, clear it!
    */

    *buffer = '\0';
    return (-1);
  }

  length -= 2;

 /*
  * Copy the device ID text to the beginning of the buffer and
  * nul-terminate.
  */

  memmove(buffer, buffer + 2, length);
  buffer[length] = '\0';

  return (0);
}


/*
 * 'list_cb()' - List USB printers for discovery.
 */

static int				/* O - 0 to continue, 1 to stop */
list_cb(usb_printer_t *printer,		/* I - Printer */
        const char    *device_uri,	/* I - Device URI */
        const char    *device_id,	/* I - IEEE-1284 device ID */
        const void    *data)		/* I - User data (not used) */
{
  char	make_model[1024];		/* Make and model */


 /*
  * Get the device URI and make/model strings...
  */

  if (backendGetMakeModel(device_id, make_model, sizeof(make_model)))
    strlcpy(make_model, "Unknown", sizeof(make_model));

 /*
  * Report the printer...
  */

  cupsBackendReport("direct", device_uri, make_model, make_model, device_id,
                    NULL);

 /*
  * Keep going...
  */

  return (0);
}


/*
 * 'make_device_uri()' - Create a device URI for a USB printer.
 */

static char *				/* O - Device URI */
make_device_uri(
    usb_printer_t *printer,		/* I - Printer */
    const char    *device_id,		/* I - IEEE-1284 device ID */
    char          *uri,			/* I - Device URI buffer */
    size_t        uri_size)		/* I - Size of device URI buffer */
{
  struct libusb_device_descriptor devdesc;
                                        /* Current device descriptor */
  char		options[1024];		/* Device URI options */
  int		num_values;		/* Number of 1284 parameters */
  cups_option_t	*values;		/* 1284 parameters */
  const char	*mfg,			/* Manufacturer */
		*mdl,			/* Model */
		*des = NULL,		/* Description */
		*sern;			/* Serial number */
  size_t	mfglen;			/* Length of manufacturer string */
  char		tempmfg[256],		/* Temporary manufacturer string */
		tempsern[256],		/* Temporary serial number string */
		*tempptr;		/* Pointer into temp string */


 /*
  * Get the make, model, and serial numbers...
  */

  num_values = _cupsGet1284Values(device_id, &values);

  if ((sern = cupsGetOption("SERIALNUMBER", num_values, values)) == NULL)
    if ((sern = cupsGetOption("SERN", num_values, values)) == NULL)
      if ((sern = cupsGetOption("SN", num_values, values)) == NULL &&
	  ((libusb_get_device_descriptor(printer->device, &devdesc) >= 0) &&
	   devdesc.iSerialNumber))
      {
       /*
        * Try getting the serial number from the device itself...
	*/

        int length =
	  libusb_get_string_descriptor_ascii(printer->handle,
					     devdesc.iSerialNumber,
					     (unsigned char *)tempsern,
					     sizeof(tempsern) - 1);
        if (length > 0)
	{
	  tempsern[length] = '\0';
	  sern             = tempsern;
	}
      }

  if ((mfg = cupsGetOption("MANUFACTURER", num_values, values)) == NULL)
    mfg = cupsGetOption("MFG", num_values, values);

  if ((mdl = cupsGetOption("MODEL", num_values, values)) == NULL)
    mdl = cupsGetOption("MDL", num_values, values);

 /*
  * To maintain compatibility with the original character device backend on
  * Linux and *BSD, map manufacturer names...
  */

  if (mfg)
  {
    if (!_cups_strcasecmp(mfg, "Hewlett-Packard"))
      mfg = "HP";
    else if (!_cups_strcasecmp(mfg, "Lexmark International"))
      mfg = "Lexmark";
  }
  else
  {
   /*
    * No manufacturer?  Use the model string or description...
    */

    if (mdl)
      _ppdNormalizeMakeAndModel(mdl, tempmfg, sizeof(tempmfg));
    else if ((des = cupsGetOption("DESCRIPTION", num_values, values)) != NULL ||
             (des = cupsGetOption("DES", num_values, values)) != NULL)
      _ppdNormalizeMakeAndModel(des, tempmfg, sizeof(tempmfg));
    else
      strlcpy(tempmfg, "Unknown", sizeof(tempmfg));

    if ((tempptr = strchr(tempmfg, ' ')) != NULL)
      *tempptr = '\0';

    mfg = tempmfg;
  }

  if (!mdl)
  {
   /*
    * No model?  Use description...
    */
    if (des)
      mdl = des; /* We remove the manufacturer name below */
    else if (!strncasecmp(mfg, "Unknown", 7))
      mdl = "Printer";
    else
      mdl = "Unknown Model";
  }

  mfglen = strlen(mfg);

  if (!strncasecmp(mdl, mfg, mfglen) && _cups_isspace(mdl[mfglen]))
  {
    mdl += mfglen + 1;

    while (_cups_isspace(*mdl))
      mdl ++;
  }

 /*
  * Generate the device URI from the manufacturer, model, serial number,
  * and interface number...
  */

  if (sern)
  {
    if (printer->iface > 0)
      snprintf(options, sizeof(options), "?serial=%s&interface=%d", sern,
               printer->iface);
    else
      snprintf(options, sizeof(options), "?serial=%s", sern);
  }
  else if (printer->iface > 0)
    snprintf(options, sizeof(options), "?interface=%d", printer->iface);
  else
    options[0] = '\0';

  httpAssembleURIf(HTTP_URI_CODING_ALL, uri, uri_size, "usb", NULL, mfg, 0,
		   "/%s%s", mdl, options);

  cupsFreeOptions(num_values, values);

  return (uri);
}


/*
 * 'open_device()' - Open a connection to the USB printer.
 */

static int				/* O - 0 on success, -1 on error */
open_device(usb_printer_t *printer,	/* I - Printer */
            int           verbose)	/* I - Update connecting-to-device state? */
{
  struct libusb_device_descriptor devdesc;
                                        /* Current device descriptor */
  struct libusb_config_descriptor *confptr = NULL;
                                        /* Pointer to current configuration */
  int	number1 = -1,			/* Configuration/interface/altset */
        number2 = -1,			/* numbers */
        errcode = 0;
  char	current;			/* Current configuration */


 /*
  * Return immediately if we are already connected...
  */

  if (printer->handle)
    return (0);

 /*
  * Try opening the printer...
  */

  if ((errcode = libusb_open(printer->device, &printer->handle)) < 0)
  {
    fprintf(stderr, "DEBUG: Failed to open device, code: %d\n",
	    errcode);
    return (-1);
  }

  printer->usblp_attached = 0;
<<<<<<< HEAD
=======
  printer->opened_for_job = 0;
>>>>>>> f33c9521

  if (verbose)
    fputs("STATE: +connecting-to-device\n", stderr);

  if ((errcode = libusb_get_device_descriptor(printer->device, &devdesc)) < 0)
  {
    fprintf(stderr, "DEBUG: Failed to get device descriptor, code: %d\n",
	    errcode);
    goto error;
  }

 /*
  * Get the "usblp" kernel module out of the way. This backend only
  * works without the module attached.
  */

  errcode = libusb_kernel_driver_active(printer->handle, printer->iface);
  if (errcode == 0)
    printer->usblp_attached = 0;
  else if (errcode == 1)
  {
    printer->usblp_attached = 1;
    if ((errcode =
	 libusb_detach_kernel_driver(printer->handle, printer->iface)) < 0)
    {
      fprintf(stderr, "DEBUG: Failed to detach \"usblp\" module from %04x:%04x\n",
	      devdesc.idVendor, devdesc.idProduct);
      goto error;
    }
  }
  else
  {
    printer->usblp_attached = 0;
    fprintf(stderr, "DEBUG: Failed to check whether %04x:%04x has the \"usblp\" kernel module attached\n",
	      devdesc.idVendor, devdesc.idProduct);
    goto error;
  }

 /*
  * Set the desired configuration, but only if it needs changing. Some
  * printers (e.g., Samsung) don't like libusb_set_configuration. It will
  * succeed, but the following print job is sometimes silently lost by the
  * printer.
  */

  if (libusb_control_transfer(printer->handle,
                LIBUSB_REQUEST_TYPE_STANDARD | LIBUSB_ENDPOINT_IN |
		LIBUSB_RECIPIENT_DEVICE,
		8, /* GET_CONFIGURATION */
		0, 0, (unsigned char *)&current, 1, 5000) < 0)
    current = 0;			/* Assume not configured */

  printer->origconf = current;

  if ((errcode = 
       libusb_get_config_descriptor (printer->device, printer->conf, &confptr))
      < 0)
  {
    fprintf(stderr, "DEBUG: Failed to get config descriptor for %04x:%04x\n",
	    devdesc.idVendor, devdesc.idProduct);
    goto error;
  }
  number1 = confptr->bConfigurationValue;

  if (number1 != current)
  {
    fprintf(stderr, "DEBUG: Switching USB device configuration: %d -> %d\n", 
	    current, number1);
    if ((errcode = libusb_set_configuration(printer->handle, number1)) < 0)
    {
     /*
      * If the set fails, chances are that the printer only supports a
      * single configuration.  Technically these printers don't conform to
      * the USB printer specification, but otherwise they'll work...
      */

      if (errcode != LIBUSB_ERROR_BUSY)
        fprintf(stderr, "DEBUG: Failed to set configuration %d for %04x:%04x\n",
		number1, devdesc.idVendor, devdesc.idProduct);
    }
  }

 /*
  * Claim interfaces as needed...
  */

  number1 = confptr->interface[printer->iface].
    altsetting[printer->altset].bInterfaceNumber;

  while ((errcode = libusb_claim_interface(printer->handle, number1)) < 0)
  {
    if (errcode != LIBUSB_ERROR_BUSY)
    {
      fprintf(stderr,
              "DEBUG: Failed to claim interface %d for %04x:%04x: %s\n",
              number1, devdesc.idVendor, devdesc.idProduct, strerror(errno));

      goto error;
    }
  }

 /*
  * Set alternate setting, but only if there is more than one option.  Some
  * printers (e.g., Samsung) don't like usb_set_altinterface.
  */

  if (confptr->interface[printer->iface].num_altsetting > 1)
  {
    number1 = confptr->interface[printer->iface].
                 altsetting[printer->altset].bInterfaceNumber;
    number2 = confptr->interface[printer->iface].
                 altsetting[printer->altset].bAlternateSetting;

    while ((errcode =
	    libusb_set_interface_alt_setting(printer->handle, number1, number2))
	   < 0)
    {
      if (errcode != LIBUSB_ERROR_BUSY)
      {
        fprintf(stderr,
                "DEBUG: Failed to set alternate interface %d for %04x:%04x: "
                "%s\n",
                number2, devdesc.idVendor, devdesc.idProduct, strerror(errno));

	goto error;
      }
    }
  }

  libusb_free_config_descriptor(confptr);

  if (verbose)
    fputs("STATE: -connecting-to-device\n", stderr);

  return (0);

 /*
  * If we get here, there was a hard error...
  */

  error:

  if (verbose)
    fputs("STATE: -connecting-to-device\n", stderr);

  libusb_close(printer->handle);
  printer->handle = NULL;

  return (-1);
}


/*
 * 'print_cb()' - Find a USB printer for printing.
 */

static int				/* O - 0 to continue, 1 to stop (found) */
print_cb(usb_printer_t *printer,	/* I - Printer */
         const char    *device_uri,	/* I - Device URI */
         const char    *device_id,	/* I - IEEE-1284 device ID */
         const void    *data)		/* I - User data (make, model, S/N) */
{
  char	requested_uri[1024],		/* Requested URI */
	*requested_ptr,			/* Pointer into requested URI */
	detected_uri[1024],		/* Detected URI */
	*detected_ptr;			/* Pointer into detected URI */


 /*
  * If we have an exact match, stop now...
  */

  if (!strcmp((char *)data, device_uri))
    return (1);

 /*
  * Work on copies of the URIs...
  */

  strlcpy(requested_uri, (char *)data, sizeof(requested_uri));
  strlcpy(detected_uri, device_uri, sizeof(detected_uri));

 /*
  * libusb-discovered URIs can have an "interface" specification and this
  * never happens for usblp-discovered URIs, so remove the "interface"
  * specification from the URI which we are checking currently. This way a
  * queue for a usblp-discovered printer can now be accessed via libusb.
  *
  * Similarly, strip "?serial=NNN...NNN" as needed.
  */

  if ((requested_ptr = strstr(requested_uri, "?interface=")) == NULL)
    requested_ptr = strstr(requested_uri, "&interface=");
  if ((detected_ptr = strstr(detected_uri, "?interface=")) == NULL)
    detected_ptr = strstr(detected_uri, "&interface=");

  if (!requested_ptr && detected_ptr)
  {
   /*
    * Strip "[?&]interface=nnn" from the detected printer.
    */

    *detected_ptr = '\0';
  }
  else if (requested_ptr && !detected_ptr)
  {
   /*
    * Strip "[?&]interface=nnn" from the requested printer.
    */

    *requested_ptr = '\0';
  }

  if ((requested_ptr = strstr(requested_uri, "?serial=?")) != NULL)
  {
   /*
    * Strip "?serial=?" from the requested printer.  This is a special
    * case, as "?serial=?" means no serial number and not the serial
    * number '?'.  This is not covered by the checks below...
    */

    *requested_ptr = '\0';
  }

  if ((requested_ptr = strstr(requested_uri, "?serial=")) == NULL &&
      (detected_ptr = strstr(detected_uri, "?serial=")) != NULL)
  {
   /*
    * Strip "?serial=nnn" from the detected printer.
    */

    *detected_ptr = '\0';
  }
  else if (requested_ptr && !detected_ptr)
  {
   /*
    * Strip "?serial=nnn" from the requested printer.
    */

    *requested_ptr = '\0';
  }

  return (!strcmp(requested_uri, detected_uri));
}


/*
 * 'printer_class_soft_reset()' - Do the soft reset request specific to printers
 *
 * This soft reset is specific to the printer device class and is much less
 * invasive than the general USB reset libusb_reset_device(). Especially it
 * does never happen that the USB addressing and configuration changes. What
 * is actually done is that all buffers get flushed and the bulk IN and OUT
 * pipes get reset to their default states. This clears all stall conditions.
 * See http://cholla.mmto.org/computers/linux/usb/usbprint11.pdf
 */

static int				/* O - 0 on success, < 0 on error */
printer_class_soft_reset(usb_printer_t *printer) /* I - Printer */
{
  struct libusb_config_descriptor *confptr = NULL;
                                        /* Pointer to current configuration */
  int interface,
      errcode;

  if (libusb_get_config_descriptor(printer->device, printer->conf, &confptr)
      < 0)
    interface = printer->iface;
  else
    interface = confptr->interface[printer->iface].
      altsetting[printer->altset].bInterfaceNumber;
  libusb_free_config_descriptor(confptr);
  if ((errcode = libusb_control_transfer(printer->handle,
					 LIBUSB_REQUEST_TYPE_CLASS |
					 LIBUSB_ENDPOINT_OUT |
					 LIBUSB_RECIPIENT_OTHER,
					 2, 0, interface, NULL, 0, 5000)) < 0)
    errcode = libusb_control_transfer(printer->handle,
				      LIBUSB_REQUEST_TYPE_CLASS |
				      LIBUSB_ENDPOINT_OUT |
				      LIBUSB_RECIPIENT_INTERFACE,
				      2, 0, interface, NULL, 0, 5000);
  return errcode;
}


/*
 * 'quirks()' - Get the known quirks of a given printer model
 */

static unsigned int quirks(int vendor, int product)
{
  int i;

  for (i = 0; quirk_printers[i].vendorId; i++)
  {
    if (vendor == quirk_printers[i].vendorId &&
	product == quirk_printers[i].productId)
      return quirk_printers[i].quirks;
  }
  return 0;
}


/*
 * 'read_thread()' - Thread to read the backchannel data on.
 */

static void *read_thread(void *reference)
{
  unsigned char		readbuffer[512];
  int			rbytes;
  int			readstatus;
  struct timeval	now,
			delay,
			end,
			timeleft;


  (void)reference;

 /*
  * Read frequency: once every 250 milliseconds.
  */

  delay.tv_sec = 0;
  delay.tv_usec = 250000;

  do
  {
   /*
    * Remember when we started so we can throttle the loop after the read
    * call...
    */

    gettimeofday(&now, NULL);

   /*
    * Calculate what 250 milliSeconds are in absolute time...
    */

    timeradd(&now, &delay, &end);

    rbytes     = sizeof(readbuffer);
    readstatus = libusb_bulk_transfer(g.printer->handle,
				      g.printer->read_endp,
				      readbuffer, rbytes,
				      &rbytes, 60000);
    if (readstatus == LIBUSB_SUCCESS && rbytes > 0)
    {
      fprintf(stderr, "DEBUG: Read %d bytes of back-channel data...\n",
              (int)rbytes);
      cupsBackChannelWrite((const char *)readbuffer, rbytes, 1.0);
    }
    else if (readstatus == LIBUSB_ERROR_TIMEOUT)
      fputs("DEBUG: Got USB transaction timeout during read.\n", stderr);
    else if (readstatus == LIBUSB_ERROR_PIPE)
      fputs("DEBUG: Got USB pipe stalled during read.\n", stderr);
    else if (readstatus == LIBUSB_ERROR_INTERRUPTED)
      fputs("DEBUG: Got USB return aborted during read.\n", stderr);

   /*
    * Make sure this loop executes no more than once every 250 miliseconds...
    */

    if ((readstatus != LIBUSB_SUCCESS || rbytes == 0) &&
        (g.wait_eof || !g.read_thread_stop))
    {
      gettimeofday(&now, NULL);
      if (timercmp(&now, &end, <))
      {
	timersub(&end, &now, &timeleft);
	usleep(1000000 * timeleft.tv_sec + timeleft.tv_usec);
      }
    }
  } while (g.wait_eof || !g.read_thread_stop);

 /*
  * Let the main thread know that we have completed the read thread...
  */

  pthread_mutex_lock(&g.read_thread_mutex);
  g.read_thread_done = 1;
  pthread_cond_signal(&g.read_thread_cond);
  pthread_mutex_unlock(&g.read_thread_mutex);

  return (NULL);
}


/*
 * 'sidechannel_thread()' - Handle side-channel requests.
 */

static void*
sidechannel_thread(void *reference)
{
  cups_sc_command_t	command;	/* Request command */
  cups_sc_status_t	status;		/* Request/response status */
  char			data[2048];	/* Request/response data */
  int			datalen;	/* Request/response data size */


  (void)reference;

  do
  {
    datalen = sizeof(data);

    if (cupsSideChannelRead(&command, &status, data, &datalen, 1.0))
    {
      if (status == CUPS_SC_STATUS_TIMEOUT)
	continue;
      else
	break;
    }

    switch (command)
    {
      case CUPS_SC_CMD_SOFT_RESET:	/* Do a soft reset */
	  fputs("DEBUG: CUPS_SC_CMD_SOFT_RESET received from driver...\n",
		stderr);

	  soft_reset();
	  cupsSideChannelWrite(command, CUPS_SC_STATUS_OK, NULL, 0, 1.0);
	  fputs("DEBUG: Returning status CUPS_STATUS_OK with no bytes...\n",
		stderr);
	  break;

      case CUPS_SC_CMD_DRAIN_OUTPUT:	/* Drain all pending output */
	  fputs("DEBUG: CUPS_SC_CMD_DRAIN_OUTPUT received from driver...\n",
		stderr);

	  g.drain_output = 1;
	  break;

      case CUPS_SC_CMD_GET_BIDI:	/* Is the connection bidirectional? */
	  fputs("DEBUG: CUPS_SC_CMD_GET_BIDI received from driver...\n",
		stderr);

	  data[0] = (g.printer->protocol >= 2 ? 1 : 0);
	  cupsSideChannelWrite(command, CUPS_SC_STATUS_OK, data, 1, 1.0);

	  fprintf(stderr,
	          "DEBUG: Returned CUPS_SC_STATUS_OK with 1 byte (%02X)...\n",
		  data[0]);
	  break;

      case CUPS_SC_CMD_GET_DEVICE_ID:	/* Return IEEE-1284 device ID */
	  fputs("DEBUG: CUPS_SC_CMD_GET_DEVICE_ID received from driver...\n",
		stderr);

	  datalen = sizeof(data);
	  if (get_device_id(g.printer, data, sizeof(data)))
	  {
	    status  = CUPS_SC_STATUS_IO_ERROR;
	    datalen = 0;
	  }
	  else
	  {
	    status  = CUPS_SC_STATUS_OK;
	    datalen = strlen(data);
	  }
	  cupsSideChannelWrite(command, CUPS_SC_STATUS_OK, data, datalen, 1.0);

          if (datalen < sizeof(data))
	    data[datalen] = '\0';
	  else
	    data[sizeof(data) - 1] = '\0';

	  fprintf(stderr,
	          "DEBUG: Returning CUPS_SC_STATUS_OK with %d bytes (%s)...\n",
		  datalen, data);
	  break;

      case CUPS_SC_CMD_GET_STATE:	/* Return device state */
	  fputs("DEBUG: CUPS_SC_CMD_GET_STATE received from driver...\n",
		stderr);

	  data[0] = CUPS_SC_STATE_ONLINE;
	  cupsSideChannelWrite(command, CUPS_SC_STATUS_OK, data, 1, 1.0);

	  fprintf(stderr,
	          "DEBUG: Returned CUPS_SC_STATUS_OK with 1 byte (%02X)...\n",
		  data[0]);
	  break;

      case CUPS_SC_CMD_GET_CONNECTED:	/* Return whether device is
					   connected */
	  fputs("DEBUG: CUPS_SC_CMD_GET_CONNECTED received from driver...\n",
		stderr);

	  data[0] = (g.printer->handle ? 1 : 0);
	  cupsSideChannelWrite(command, CUPS_SC_STATUS_OK, data, 1, 1.0);

	  fprintf(stderr,
	          "DEBUG: Returned CUPS_SC_STATUS_OK with 1 byte (%02X)...\n",
		  data[0]);
	  break;

      default:
	  fprintf(stderr, "DEBUG: Unknown side-channel command (%d) received "
			  "from driver...\n", command);

	  cupsSideChannelWrite(command, CUPS_SC_STATUS_NOT_IMPLEMENTED,
			       NULL, 0, 1.0);

	  fputs("DEBUG: Returned CUPS_SC_STATUS_NOT_IMPLEMENTED with no bytes...\n",
		stderr);
	  break;
    }
  }
  while (!g.sidechannel_thread_stop);

  pthread_mutex_lock(&g.sidechannel_thread_mutex);
  g.sidechannel_thread_done = 1;
  pthread_cond_signal(&g.sidechannel_thread_cond);
  pthread_mutex_unlock(&g.sidechannel_thread_mutex);

  return (NULL);
}


/*
 * 'soft_reset()' - Send a soft reset to the device.
 */

static void soft_reset(void)
{
  fd_set	  input_set;		/* Input set for select() */
  struct timeval  tv;			/* Time value */
  char		  buffer[2048];		/* Buffer */
  struct timespec cond_timeout;		/* pthread condition timeout */

 /*
  * Send an abort once a second until the I/O lock is released by the main
  * thread...
  */

  pthread_mutex_lock(&g.readwrite_lock_mutex);
  while (g.readwrite_lock)
  {
    gettimeofday(&tv, NULL);
    cond_timeout.tv_sec  = tv.tv_sec + 1;
    cond_timeout.tv_nsec = tv.tv_usec * 1000;

    while (g.readwrite_lock)
    {
      if (pthread_cond_timedwait(&g.readwrite_lock_cond,
				 &g.readwrite_lock_mutex,
				 &cond_timeout) != 0)
	break;
    }
  }

  g.readwrite_lock = 1;
  pthread_mutex_unlock(&g.readwrite_lock_mutex);

 /*
  * Flush bytes waiting on print_fd...
  */

  g.print_bytes = 0;

  FD_ZERO(&input_set);
  FD_SET(g.print_fd, &input_set);

  tv.tv_sec  = 0;
  tv.tv_usec = 0;

  while (select(g.print_fd+1, &input_set, NULL, NULL, &tv) > 0)
    if (read(g.print_fd, buffer, sizeof(buffer)) <= 0)
      break;

 /*
  * Send the reset...
  */

  printer_class_soft_reset(g.printer);

 /*
  * Release the I/O lock...
  */

  pthread_mutex_lock(&g.readwrite_lock_mutex);
  g.readwrite_lock = 0;
  pthread_cond_signal(&g.readwrite_lock_cond);
  pthread_mutex_unlock(&g.readwrite_lock_mutex);
}


/*
 * End of "$Id: usb-libusb.c 10267 2012-02-12 08:35:28Z mike $".
 */
<|MERGE_RESOLUTION|>--- conflicted
+++ resolved
@@ -69,12 +69,8 @@
 			write_endp,	/* Write endpoint */
 			read_endp,	/* Read endpoint */
 			protocol,	/* Protocol: 1 = Uni-di, 2 = Bi-di. */
-<<<<<<< HEAD
-			usblp_attached;	/* "usblp" kernel module attached? */
-=======
 			usblp_attached,	/* "usblp" kernel module attached? */
 			opened_for_job;	/* Set to 1 by print_device() */
->>>>>>> f33c9521
   unsigned int		quirks;		/* Quirks flags */
   struct libusb_device_handle *handle;	/* Open handle to device */
 } usb_printer_t;
@@ -718,7 +714,6 @@
       number1 = confptr->interface[printer->iface].
 	altsetting[printer->altset].bInterfaceNumber;
       libusb_release_interface(printer->handle, number1);
-<<<<<<< HEAD
 
       number2 = confptr->bConfigurationValue;
 
@@ -773,61 +768,6 @@
 	      "DEBUG: Failed to get configuration descriptor %d\n",
 	      printer->conf);
 
-=======
-
-      number2 = confptr->bConfigurationValue;
-
-      libusb_free_config_descriptor(confptr);
-
-     /*
-      * If we have changed the configuration from one valid configuration
-      * to another, restore the old one
-      */
-      if (printer->origconf > 0 && printer->origconf != number2)
-      {
-	fprintf(stderr, "DEBUG: Restoring USB device configuration: %d -> %d\n", 
-		number2, printer->origconf);
-	if ((errcode = libusb_set_configuration(printer->handle,
-						printer->origconf)) < 0)
-	{
-	  if (errcode != LIBUSB_ERROR_BUSY)
-	  {
-	    errcode =
-	      libusb_get_device_descriptor (printer->device, &devdesc);
-	    if (errcode < 0)
-	      fprintf(stderr,
-		      "DEBUG: Failed to set configuration %d\n",
-		      printer->origconf);
-	    else
-	      fprintf(stderr,
-		      "DEBUG: Failed to set configuration %d for %04x:%04x\n",
-		      printer->origconf, devdesc.idVendor, devdesc.idProduct);
-	  }
-	}
-      }
-
-     /*
-      * Re-attach "usblp" kernel module if it was attached before using this
-      * device
-      */
-      if (printer->usblp_attached == 1)
-	if (libusb_attach_kernel_driver(printer->handle, number1) < 0)
-	{
-	  errcode = libusb_get_device_descriptor (printer->device, &devdesc);
-	  if (errcode < 0)
-	    fprintf(stderr,
-		    "DEBUG: Failed to re-attach \"usblp\" kernel module\n");
-	  else
-	    fprintf(stderr,
-		    "DEBUG: Failed to re-attach \"usblp\" kernel module to "
-		    "%04x:%04x\n", devdesc.idVendor, devdesc.idProduct);
-	}
-    }
-    else
-      fprintf(stderr,
-	      "DEBUG: Failed to get configuration descriptor %d\n",
-	      printer->conf);
-
    /*
     * Reset the device to clean up after the job
     */
@@ -843,7 +783,6 @@
 		"DEBUG: Resetting printer.\n");
     }
 
->>>>>>> f33c9521
    /*
     * Close the interface and return...
     */
@@ -1349,10 +1288,7 @@
   }
 
   printer->usblp_attached = 0;
-<<<<<<< HEAD
-=======
   printer->opened_for_job = 0;
->>>>>>> f33c9521
 
   if (verbose)
     fputs("STATE: +connecting-to-device\n", stderr);
