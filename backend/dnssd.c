/*
 * "$Id: dnssd.c 10379 2012-03-23 22:16:22Z mike $"
 *
 *   DNS-SD discovery backend for CUPS.
 *
 *   Copyright 2008-2012 by Apple Inc.
 *
 *   These coded instructions, statements, and computer programs are the
 *   property of Apple Inc. and are protected by Federal copyright
 *   law.  Distribution and use rights are outlined in the file "LICENSE.txt"
 *   "LICENSE" which should have been included with this file.  If this
 *   file is missing or damaged, see the license at "http://www.cups.org/".
 *
 *   This file is subject to the Apple OS-Developed Software exception.
 *
 * Contents:
 *
 *   next_txt_record()       - Get next TXT record from a cups_txt_records_t.
 *   parse_txt_record_pair() - Read key/value pair in cups_txt_records_t.
 *   main()                  - Browse for printers.
 *   browse_callback()       - Browse devices.
 *   browse_local_callback() - Browse local devices.
 *   compare_devices()       - Compare two devices.
 *   exec_backend()          - Execute the backend that corresponds to the
 *                             resolved service name.
 *   device_type()           - Get DNS-SD type enumeration from string.
 *   get_device()            - Create or update a device.
 *   query_callback()        - Process query data.
 *   avahi_client_callback() - Avahi client callback function.
 *   avahi_query_callback()  - Avahi query callback function.
 *   avahi_browse_callback() - Avahi browse callback function.
 *   find_device()           - Find a device from its name and domain.
 *   sigterm_handler()       - Handle termination signals...
 *   unquote()               - Unquote a name string.
 */

/*
 * Include necessary headers.
 */

#include "backend-private.h"
#include <cups/array.h>
#ifdef HAVE_DNSSD
#  include <dns_sd.h>
#endif /* HAVE_DNSSD */
#ifdef HAVE_AVAHI
#  include <avahi-client/client.h>
#  include <avahi-client/lookup.h>
#  include <avahi-common/simple-watch.h>
#  include <avahi-common/domain.h>
#  include <avahi-common/error.h>
#  include <avahi-common/malloc.h>
#define kDNSServiceMaxDomainName AVAHI_DOMAIN_NAME_MAX
#endif /* HAVE_AVAHI */


/*
 * Device structure...
 */

typedef enum
{
  CUPS_DEVICE_PRINTER = 0,		/* lpd://... */
  CUPS_DEVICE_IPPS,			/* ipps://... */
  CUPS_DEVICE_IPP,			/* ipp://... */
  CUPS_DEVICE_FAX_IPP,			/* ipp://... */
  CUPS_DEVICE_PDL_DATASTREAM,		/* socket://... */
  CUPS_DEVICE_RIOUSBPRINT		/* riousbprint://... */
} cups_devtype_t;


typedef struct
{
#ifdef HAVE_DNSSD
  DNSServiceRef	ref;			/* Service reference for resolve */
#endif /* HAVE_DNSSD */
#ifdef HAVE_AVAHI
  int		resolved;		/* Did we resolve the device? */
#endif /* HAVE_AVAHI */
  char		*name,			/* Service name */
		*domain,		/* Domain name */
		*fullName,		/* Full name */
		*make_and_model,	/* Make and model from TXT record */
		*device_id;		/* 1284 device ID from TXT record */
  cups_devtype_t type;			/* Device registration type */
  int		priority,		/* Priority associated with type */
		cups_shared,		/* CUPS shared printer? */
		sent;			/* Did we list the device? */
} cups_device_t;

typedef struct
{
  char key[256];
  char value[256];

#ifdef HAVE_DNSSD
  const uint8_t *data;
  const uint8_t *datanext;
  const uint8_t *dataend;
#else /* HAVE_AVAHI */
  AvahiStringList *txt;
#endif /* HAVE_DNSSD */
} cups_txt_records_t;


/*
 * Local globals...
 */

static int		job_canceled = 0;
					/* Set to 1 on SIGTERM */


/*
 * Local functions...
 */

#ifdef HAVE_DNSSD
static void		browse_callback(DNSServiceRef sdRef,
			                DNSServiceFlags flags,
				        uint32_t interfaceIndex,
				        DNSServiceErrorType errorCode,
				        const char *serviceName,
				        const char *regtype,
				        const char *replyDomain, void *context)
					__attribute__((nonnull(1,5,6,7,8)));
static void		browse_local_callback(DNSServiceRef sdRef,
					      DNSServiceFlags flags,
					      uint32_t interfaceIndex,
					      DNSServiceErrorType errorCode,
					      const char *serviceName,
					      const char *regtype,
					      const char *replyDomain,
					      void *context)
					      __attribute__((nonnull(1,5,6,7,8)));
static void		query_callback(DNSServiceRef sdRef,
			               DNSServiceFlags flags,
				       uint32_t interfaceIndex,
				       DNSServiceErrorType errorCode,
				       const char *fullName, uint16_t rrtype,
				       uint16_t rrclass, uint16_t rdlen,
				       const void *rdata, uint32_t ttl,
				       void *context)
				       __attribute__((nonnull(1,5,9,11)));
#endif /* HAVE_DNSSD */
#ifdef HAVE_AVAHI
static void		avahi_client_callback (AvahiClient *client,
					       AvahiClientState state,
					       void *context);
static void		avahi_browse_callback (AvahiServiceBrowser *browser,
					       AvahiIfIndex interface,
					       AvahiProtocol protocol,
					       AvahiBrowserEvent event,
					       const char *serviceName,
					       const char *regtype,
					       const char *replyDomain,
					       AvahiLookupResultFlags flags,
					       void *context);
#endif /* HAVE_AVAHI */

static cups_device_t *	find_device (cups_array_t *devices,
				     cups_txt_records_t *txt,
				     cups_device_t *dkey);
static int		compare_devices(cups_device_t *a, cups_device_t *b);
static void		exec_backend(char **argv);
static cups_device_t	*get_device(cups_array_t *devices,
			            const char *serviceName,
			            const char *regtype,
				    const char *replyDomain);
static void		sigterm_handler(int sig);
static void		unquote(char *dst, const char *src, size_t dstsize)
			    __attribute__((nonnull(1,2)));

#ifdef HAVE_AVAHI
static AvahiSimplePoll *simple_poll = NULL;
static int avahi_got_callback;
#endif /* HAVE_AVAHI */


/*
 * 'next_txt_record()' - Get next TXT record from a cups_txt_records_t.
 */

static cups_txt_records_t *
next_txt_record (cups_txt_records_t *txt)
{
#ifdef HAVE_DNSSD
  txt->data = txt->datanext;
#else /* HAVE_AVAHI */
  txt->txt = avahi_string_list_get_next (txt->txt);
  if (txt->txt == NULL)
    return NULL;
#endif /* HAVE_DNSSD */

  return txt;
}


/*
 * 'parse_txt_record_pair()' - Read key/value pair in cups_txt_records_t.
 */

static int
parse_txt_record_pair (cups_txt_records_t *txt)
{
#ifdef HAVE_DNSSD
  uint8_t	datalen;
  uint8_t	*data = txt->data;
  char		*ptr;

 /*
  * Read a key/value pair starting with an 8-bit length.  Since the
  * length is 8 bits and the size of the key/value buffers is 256, we
  * don't need to check for overflow...
  */

  datalen = *data++;
  if (!datalen || (data + datalen) > txt->dataend)
    return NULL;
  txt->datanext = data + datalen;

  for (ptr = txt->key; data < txt->datanext && *data != '='; data ++)
    *ptr++ = *data;
  *ptr = '\0';

  if (data < txt->datanext && *data == '=')
  {
    data++;

    if (data < datanext)
      memcpy (txt->value, data, txt->datanext - data);
    value[txt->datanext - data] = '\0';
  }
  else
    return 1;
#else /* HAVE_AVAHI */
  char *key, *value;
  size_t len;
  avahi_string_list_get_pair (txt->txt, &key, &value, &len);
  if (len > sizeof (txt->value) - 1)
    len = sizeof (txt->value) - 1;

  memcpy (txt->value, value, len);
  txt->value[len] = '\0';
  len = strlen (key);
  if (len > sizeof (txt->key) - 1)
    len = sizeof (txt->key) - 1;

  memcpy (txt->key, key, len);
  txt->key[len] = '\0';
  avahi_free (key);
  avahi_free (value);
#endif /* HAVE_AVAHI */

  return 0;
}


/*
 * 'main()' - Browse for printers.
 */

int					/* O - Exit status */
main(int  argc,				/* I - Number of command-line args */
     char *argv[])			/* I - Command-line arguments */
{
  const char	*name;			/* Backend name */
  cups_array_t	*devices;		/* Device array */
  cups_device_t	*device;		/* Current device */
  char		uriName[1024];		/* Unquoted fullName for URI */
#ifdef HAVE_DNSSD
  int		fd;			/* Main file descriptor */
  fd_set	input;			/* Input set for select() */
  struct timeval timeout;		/* Timeout for select() */
  DNSServiceRef	main_ref,		/* Main service reference */
		fax_ipp_ref,		/* IPP fax service reference */
		ipp_ref,		/* IPP service reference */
		ipp_tls_ref,		/* IPP w/TLS service reference */
		ipps_ref,		/* IPP service reference */
		local_fax_ipp_ref,	/* Local IPP fax service reference */
		local_ipp_ref,		/* Local IPP service reference */
		local_ipp_tls_ref,	/* Local IPP w/TLS service reference */
		local_ipps_ref,		/* Local IPP service reference */
		local_printer_ref,	/* Local LPD service reference */
		pdl_datastream_ref,	/* AppSocket service reference */
		printer_ref,		/* LPD service reference */
		riousbprint_ref;	/* Remote IO service reference */
#endif /* HAVE_DNSSD */
#ifdef HAVE_AVAHI
  AvahiClient	*client;
  int		error;
#endif /* HAVE_AVAHI */
#if defined(HAVE_SIGACTION) && !defined(HAVE_SIGSET)
  struct sigaction action;		/* Actions for POSIX signals */
#endif /* HAVE_SIGACTION && !HAVE_SIGSET */


 /*
  * Don't buffer stderr, and catch SIGTERM...
  */

  setbuf(stderr, NULL);

#ifdef HAVE_SIGSET /* Use System V signals over POSIX to avoid bugs */
  sigset(SIGTERM, sigterm_handler);
#elif defined(HAVE_SIGACTION)
  memset(&action, 0, sizeof(action));

  sigemptyset(&action.sa_mask);
  action.sa_handler = sigterm_handler;
  sigaction(SIGTERM, &action, NULL);
#else
  signal(SIGTERM, sigterm_handler);
#endif /* HAVE_SIGSET */

 /*
  * Check command-line...
  */

  if (argc >= 6)
    exec_backend(argv);
  else if (argc != 1)
  {
    _cupsLangPrintf(stderr,
                    _("Usage: %s job-id user title copies options [file]"),
		    argv[0]);
    return (1);
  }

 /*
  * Only do discovery when run as "dnssd"...
  */

  if ((name = strrchr(argv[0], '/')) != NULL)
    name ++;
  else
    name = argv[0];

  if (strcmp(name, "dnssd"))
    return (0);

 /*
  * Create an array to track devices...
  */

  devices = cupsArrayNew((cups_array_func_t)compare_devices, NULL);

 /*
  * Browse for different kinds of printers...
  */

#ifdef HAVE_AVAHI
  if ((simple_poll = avahi_simple_poll_new ()) == NULL)
  {
    perror ("ERROR: Unable to create avahi simple poll object");
    return (1);
  }

  client = avahi_client_new (avahi_simple_poll_get (simple_poll),
			     0, avahi_client_callback, NULL, &error);
  if (!client)
  {
    perror ("DEBUG: Unable to create avahi client");
    return (0);
  }

  avahi_service_browser_new (client, AVAHI_IF_UNSPEC,
			     AVAHI_PROTO_UNSPEC,
			     "_fax-ipp._tcp", NULL, 0,
			     avahi_browse_callback, devices);
  avahi_service_browser_new (client, AVAHI_IF_UNSPEC,
			     AVAHI_PROTO_UNSPEC,
			     "_ipp._tcp", NULL, 0,
			     avahi_browse_callback, devices);
  avahi_service_browser_new (client, AVAHI_IF_UNSPEC,
			     AVAHI_PROTO_UNSPEC,
			     "_ipp-tls._tcp", NULL, 0,
			     avahi_browse_callback, devices);
  avahi_service_browser_new (client, AVAHI_IF_UNSPEC,
			     AVAHI_PROTO_UNSPEC,
			     "_pdl-datastream._tcp",
			     NULL, 0,
			     avahi_browse_callback,
			     devices);
  avahi_service_browser_new (client, AVAHI_IF_UNSPEC,
			     AVAHI_PROTO_UNSPEC,
			     "_printer._tcp", NULL, 0,
			     avahi_browse_callback, devices);
  avahi_service_browser_new (client, AVAHI_IF_UNSPEC,
			     AVAHI_PROTO_UNSPEC,
			     "_riousbprint._tcp", NULL, 0,
			     avahi_browse_callback, devices);
#endif /* HAVE_AVAHI */
#ifdef HAVE_DNSSD
  if (DNSServiceCreateConnection(&main_ref) != kDNSServiceErr_NoError)
  {
    perror("ERROR: Unable to create service connection");
    return (1);
  }

  fd = DNSServiceRefSockFD(main_ref);

  fax_ipp_ref = main_ref;
  DNSServiceBrowse(&fax_ipp_ref, kDNSServiceFlagsShareConnection, 0,
                   "_fax-ipp._tcp", NULL, browse_callback, devices);

  ipp_ref = main_ref;
  DNSServiceBrowse(&ipp_ref, kDNSServiceFlagsShareConnection, 0,
                   "_ipp._tcp", NULL, browse_callback, devices);

  ipp_tls_ref = main_ref;
  DNSServiceBrowse(&ipp_tls_ref, kDNSServiceFlagsShareConnection, 0,
                   "_ipp-tls._tcp", NULL, browse_callback, devices);

  ipps_ref = main_ref;
  DNSServiceBrowse(&ipps_ref, kDNSServiceFlagsShareConnection, 0,
                   "_ipps._tcp", NULL, browse_callback, devices);

  local_fax_ipp_ref = main_ref;
  DNSServiceBrowse(&local_fax_ipp_ref, kDNSServiceFlagsShareConnection,
                   kDNSServiceInterfaceIndexLocalOnly,
		   "_fax-ipp._tcp", NULL, browse_local_callback, devices);

  local_ipp_ref = main_ref;
  DNSServiceBrowse(&local_ipp_ref, kDNSServiceFlagsShareConnection,
                   kDNSServiceInterfaceIndexLocalOnly,
		   "_ipp._tcp", NULL, browse_local_callback, devices);

  local_ipp_tls_ref = main_ref;
  DNSServiceBrowse(&local_ipp_tls_ref, kDNSServiceFlagsShareConnection,
                   kDNSServiceInterfaceIndexLocalOnly,
                   "_ipp-tls._tcp", NULL, browse_local_callback, devices);

  local_ipps_ref = main_ref;
  DNSServiceBrowse(&local_ipps_ref, kDNSServiceFlagsShareConnection,
                   kDNSServiceInterfaceIndexLocalOnly,
		   "_ipps._tcp", NULL, browse_local_callback, devices);

  local_printer_ref = main_ref;
  DNSServiceBrowse(&local_printer_ref, kDNSServiceFlagsShareConnection,
                   kDNSServiceInterfaceIndexLocalOnly,
                   "_printer._tcp", NULL, browse_local_callback, devices);

  pdl_datastream_ref = main_ref;
  DNSServiceBrowse(&pdl_datastream_ref, kDNSServiceFlagsShareConnection, 0,
                   "_pdl-datastream._tcp", NULL, browse_callback, devices);

  printer_ref = main_ref;
  DNSServiceBrowse(&printer_ref, kDNSServiceFlagsShareConnection, 0,
                   "_printer._tcp", NULL, browse_callback, devices);

  riousbprint_ref = main_ref;
  DNSServiceBrowse(&riousbprint_ref, kDNSServiceFlagsShareConnection, 0,
                   "_riousbprint._tcp", NULL, browse_callback, devices);
#endif /* HAVE_DNSSD */

 /*
  * Loop until we are killed...
  */

  while (!job_canceled)
  {
    int announce = 0;

#ifdef HAVE_DNSSD
    FD_ZERO(&input);
    FD_SET(fd, &input);

    timeout.tv_sec  = 0;
    timeout.tv_usec = 250000;

    if (select(fd + 1, &input, NULL, NULL, &timeout) < 0)
      continue;

    if (FD_ISSET(fd, &input))
    {
     /*
      * Process results of our browsing...
      */

      DNSServiceProcessResult(main_ref);
    }
    else
    {
      announce = 1;
    }
#else /* HAVE_AVAHI */
    int r;
    avahi_got_callback = 0;
    r = avahi_simple_poll_iterate (simple_poll, 1);
    if (r != 0 && r != EINTR)
    {
     /*
      * We've been told to exit the loop.  Perhaps the connection to
      * avahi failed.
      */

      break;
    }

    if (avahi_got_callback)
      announce = 1;
#endif /* HAVE_DNSSD */

    if (announce)
    {
     /*
      * Announce any devices we've found...
      */

#ifdef HAVE_DNSSD
      DNSServiceErrorType status;	/* DNS query status */
#endif /* HAVE_DNSSD */
      cups_device_t *best;		/* Best matching device */
      char	device_uri[1024];	/* Device URI */
      int	count;			/* Number of queries */
      int	sent;			/* Number of sent */

      for (device = (cups_device_t *)cupsArrayFirst(devices),
               best = NULL, count = 0, sent = 0;
           device;
	   device = (cups_device_t *)cupsArrayNext(devices))
      {
        if (device->sent)
	  sent ++;

#ifdef HAVE_DNSSD
        if (device->ref)
	  count ++;

        if (!device->ref && !device->sent)
	{
	 /*
	  * Found the device, now get the TXT record(s) for it...
	  */

          if (count < 20)
	  {
	    device->ref = main_ref;

	    fprintf(stderr, "DEBUG: Querying \"%s\"...\n", device->fullName);

	    status = DNSServiceQueryRecord(&(device->ref),
				           kDNSServiceFlagsShareConnection,
				           0, device->fullName,
					   kDNSServiceType_TXT,
				           kDNSServiceClass_IN, query_callback,
				           devices);
            if (status != kDNSServiceErr_NoError)
	    {
	      fputs("ERROR: Unable to query for TXT records!\n", stderr);
	      fprintf(stderr, "DEBUG: DNSServiceQueryRecord returned %d\n",
	              status);
            }
	    else
	      count ++;
          }
	}
	else
#endif /* HAVE_DNSSD */
#ifdef HAVE_AVAHI
	if (!device->resolved)
	  continue;
        else
#endif /* HAVE_AVAHI */
	if (!device->sent)
	{
#ifdef HAVE_DNSSD
	 /*
	  * Got the TXT records, now report the device...
	  */

	  DNSServiceRefDeallocate(device->ref);
	  device->ref = 0;
#endif /* HAVE_DNSSD */

          if (!best)
	    best = device;
	  else if (_cups_strcasecmp(best->name, device->name) ||
	           _cups_strcasecmp(best->domain, device->domain))
          {
	    unquote(uriName, best->fullName, sizeof(uriName));

	    httpAssembleURI(HTTP_URI_CODING_ALL, device_uri, sizeof(device_uri),
			    "dnssd", NULL, uriName, 0,
			    best->cups_shared ? "/cups" : "/");

	    cupsBackendReport("network", device_uri, best->make_and_model,
	                      best->name, best->device_id, NULL);
	    best->sent = 1;
	    best       = device;

	    sent ++;
	  }
	  else if (best->priority > device->priority ||
	           (best->priority == device->priority &&
		    best->type < device->type))
          {
	    best->sent = 1;
	    best       = device;

	    sent ++;
	  }
	  else
	  {
	    device->sent = 1;

	    sent ++;
	  }
        }
      }

      if (best)
      {
	unquote(uriName, best->fullName, sizeof(uriName));

	httpAssembleURI(HTTP_URI_CODING_ALL, device_uri, sizeof(device_uri),
			"dnssd", NULL, uriName, 0,
			best->cups_shared ? "/cups" : "/");

	cupsBackendReport("network", device_uri, best->make_and_model,
			  best->name, best->device_id, NULL);
	best->sent = 1;
	sent ++;
      }

      if (sent == cupsArrayCount(devices))
	break;
    }
  }

  return (CUPS_BACKEND_OK);
}


#ifdef HAVE_DNSSD
/*
 * 'browse_callback()' - Browse devices.
 */

static void
browse_callback(
    DNSServiceRef       sdRef,		/* I - Service reference */
    DNSServiceFlags     flags,		/* I - Option flags */
    uint32_t            interfaceIndex,	/* I - Interface number */
    DNSServiceErrorType errorCode,	/* I - Error, if any */
    const char          *serviceName,	/* I - Name of service/device */
    const char          *regtype,	/* I - Type of service */
    const char          *replyDomain,	/* I - Service domain */
    void                *context)	/* I - Devices array */
{
  fprintf(stderr, "DEBUG2: browse_callback(sdRef=%p, flags=%x, "
                  "interfaceIndex=%d, errorCode=%d, serviceName=\"%s\", "
		  "regtype=\"%s\", replyDomain=\"%s\", context=%p)\n",
          sdRef, flags, interfaceIndex, errorCode,
	  serviceName ? serviceName : "(null)",
	  regtype ? regtype : "(null)",
	  replyDomain ? replyDomain : "(null)",
	  context);

 /*
  * Only process "add" data...
  */

  if (errorCode != kDNSServiceErr_NoError || !(flags & kDNSServiceFlagsAdd))
    return;

 /*
  * Get the device...
  */

  get_device((cups_array_t *)context, serviceName, regtype, replyDomain);
}


/*
 * 'browse_local_callback()' - Browse local devices.
 */

static void
browse_local_callback(
    DNSServiceRef       sdRef,		/* I - Service reference */
    DNSServiceFlags     flags,		/* I - Option flags */
    uint32_t            interfaceIndex,	/* I - Interface number */
    DNSServiceErrorType errorCode,	/* I - Error, if any */
    const char          *serviceName,	/* I - Name of service/device */
    const char          *regtype,	/* I - Type of service */
    const char          *replyDomain,	/* I - Service domain */
    void                *context)	/* I - Devices array */
{
  cups_device_t	*device;		/* Device */


  fprintf(stderr, "DEBUG2: browse_local_callback(sdRef=%p, flags=%x, "
                  "interfaceIndex=%d, errorCode=%d, serviceName=\"%s\", "
		  "regtype=\"%s\", replyDomain=\"%s\", context=%p)\n",
          sdRef, flags, interfaceIndex, errorCode,
	  serviceName ? serviceName : "(null)",
	  regtype ? regtype : "(null)",
	  replyDomain ? replyDomain : "(null)",
	  context);

 /*
  * Only process "add" data...
  */

  if (errorCode != kDNSServiceErr_NoError || !(flags & kDNSServiceFlagsAdd))
    return;

 /*
  * Get the device...
  */

  device = get_device((cups_array_t *)context, serviceName, regtype,
                      replyDomain);

 /*
  * Hide locally-registered devices...
  */

  fprintf(stderr, "DEBUG: Hiding local printer \"%s\"...\n",
	  device->fullName);
  device->sent = 1;
}
#endif /* HAVE_DNSSD */


/*
 * 'compare_devices()' - Compare two devices.
 */

static int				/* O - Result of comparison */
compare_devices(cups_device_t *a,	/* I - First device */
                cups_device_t *b)	/* I - Second device */
{
  return (strcmp(a->name, b->name));
}


/*
 * 'exec_backend()' - Execute the backend that corresponds to the
 *                    resolved service name.
 */

static void
exec_backend(char **argv)		/* I - Command-line arguments */
{
  const char	*resolved_uri,		/* Resolved device URI */
		*cups_serverbin;	/* Location of programs */
  char		scheme[1024],		/* Scheme from URI */
		*ptr,			/* Pointer into scheme */
		filename[1024];		/* Backend filename */


 /*
  * Resolve the device URI...
  */

  job_canceled = -1;

  while ((resolved_uri = cupsBackendDeviceURI(argv)) == NULL)
  {
    _cupsLangPrintFilter(stderr, "INFO", _("Unable to locate printer."));
    sleep(10);

    if (getenv("CLASS") != NULL)
      exit(CUPS_BACKEND_FAILED);
  }

 /*
  * Extract the scheme from the URI...
  */

  strlcpy(scheme, resolved_uri, sizeof(scheme));
  if ((ptr = strchr(scheme, ':')) != NULL)
    *ptr = '\0';

 /*
  * Get the filename of the backend...
  */

  if ((cups_serverbin = getenv("CUPS_SERVERBIN")) == NULL)
    cups_serverbin = CUPS_SERVERBIN;

  snprintf(filename, sizeof(filename), "%s/backend/%s", cups_serverbin, scheme);

 /*
  * Overwrite the device URI and run the new backend...
  */

  setenv("DEVICE_URI", resolved_uri, 1);

  argv[0] = (char *)resolved_uri;

  fprintf(stderr, "DEBUG: Executing backend \"%s\"...\n", filename);

  execv(filename, argv);

  fprintf(stderr, "ERROR: Unable to execute backend \"%s\": %s\n", filename,
          strerror(errno));
  exit(CUPS_BACKEND_STOP);
}


/*
 * 'device_type()' - Get DNS-SD type enumeration from string.
 */

static int
device_type (const char *regtype)
{
#ifdef HAVE_AVAHI
  if (!strcmp(regtype, "_ipp._tcp"))
    return (CUPS_DEVICE_IPP);
  else if (!strcmp(regtype, "_ipps._tcp") ||
	   !strcmp(regtype, "_ipp-tls._tcp"))
    return (CUPS_DEVICE_IPPS);
  else if (!strcmp(regtype, "_fax-ipp._tcp"))
    return (CUPS_DEVICE_FAX_IPP);
  else if (!strcmp(regtype, "_printer._tcp"))
    return (CUPS_DEVICE_PDL_DATASTREAM);
#else
  if (!strcmp(regtype, "_ipp._tcp."))
    return (CUPS_DEVICE_IPP);
  else if (!strcmp(regtype, "_ipps._tcp.") ||
	   !strcmp(regtype, "_ipp-tls._tcp."))
    return (CUPS_DEVICE_IPPS);
  else if (!strcmp(regtype, "_fax-ipp._tcp."))
    return (CUPS_DEVICE_FAX_IPP);
  else if (!strcmp(regtype, "_printer._tcp."))
    return (CUPS_DEVICE_PRINTER);
  else if (!strcmp(regtype, "_pdl-datastream._tcp."))
    return (CUPS_DEVICE_PDL_DATASTREAM);
#endif /* HAVE_AVAHI */

  return (CUPS_DEVICE_RIOUSBPRINT);
}


/*
 * 'get_device()' - Create or update a device.
 */

static cups_device_t *			/* O - Device */
get_device(cups_array_t *devices,	/* I - Device array */
           const char   *serviceName,	/* I - Name of service/device */
           const char   *regtype,	/* I - Type of service */
           const char   *replyDomain)	/* I - Service domain */
{
  cups_device_t	key,			/* Search key */
		*device;		/* Device */
  char		fullName[kDNSServiceMaxDomainName];
					/* Full name for query */


 /*
  * See if this is a new device...
  */

  key.name = (char *)serviceName;
  key.type = device_type (regtype);

  for (device = cupsArrayFind(devices, &key);
       device;
       device = cupsArrayNext(devices))
    if (_cups_strcasecmp(device->name, key.name))
      break;
    else if (device->type == key.type)
    {
      if (!_cups_strcasecmp(device->domain, "local.") &&
          _cups_strcasecmp(device->domain, replyDomain))
      {
       /*
        * Update the .local listing to use the "global" domain name instead.
	* The backend will try local lookups first, then the global domain name.
	*/

        free(device->domain);
	device->domain = strdup(replyDomain);

#ifdef HAVE_DNSSD
	DNSServiceConstructFullName(fullName, device->name, regtype,
	                            replyDomain);
#else /* HAVE_AVAHI */
	avahi_service_name_join (fullName, kDNSServiceMaxDomainName,
				 serviceName, regtype, replyDomain);
#endif /* HAVE_DNSSD */

	free(device->fullName);
	device->fullName = strdup(fullName);
      }

      return (device);
    }

 /*
  * Yes, add the device...
  */

  fprintf(stderr, "DEBUG: Found \"%s.%s%s\"...\n", serviceName, regtype,
	  replyDomain);

  device           = calloc(sizeof(cups_device_t), 1);
  device->name     = strdup(serviceName);
  device->domain   = strdup(replyDomain);
  device->type     = key.type;
  device->priority = 50;
#ifdef HAVE_AVAHI
  device->resolved = 0;
#endif /* HAVE_AVAHI */

  cupsArrayAdd(devices, device);

 /*
  * Set the "full name" of this service, which is used for queries...
  */

#ifdef HAVE_DNSSD
  DNSServiceConstructFullName(fullName, serviceName, regtype, replyDomain);
#else /* HAVE_AVAHI */
  avahi_service_name_join (fullName, kDNSServiceMaxDomainName,
			   serviceName, regtype, replyDomain);
#endif /* HAVE_DNSSD */

  device->fullName = strdup(fullName);

  return (device);
}


#ifdef HAVE_DNSSD
/*
 * 'query_callback()' - Process query data.
 */

static void
query_callback(
    DNSServiceRef       sdRef,		/* I - Service reference */
    DNSServiceFlags     flags,		/* I - Data flags */
    uint32_t            interfaceIndex,	/* I - Interface */
    DNSServiceErrorType errorCode,	/* I - Error, if any */
    const char          *fullName,	/* I - Full service name */
    uint16_t            rrtype,		/* I - Record type */
    uint16_t            rrclass,	/* I - Record class */
    uint16_t            rdlen,		/* I - Length of record data */
    const void          *rdata,		/* I - Record data */
    uint32_t            ttl,		/* I - Time-to-live */
    void                *context)	/* I - Devices array */
{
  cups_array_t	*devices;		/* Device array */
  char		name[1024],		/* Service name */
		*ptr;			/* Pointer into string */
  cups_device_t	dkey,			/* Search key */
		*device;		/* Device */
  cups_txt_records_t txt;

  fprintf(stderr, "DEBUG2: query_callback(sdRef=%p, flags=%x, "
                  "interfaceIndex=%d, errorCode=%d, fullName=\"%s\", "
		  "rrtype=%u, rrclass=%u, rdlen=%u, rdata=%p, ttl=%u, "
		  "context=%p)\n",
          sdRef, flags, interfaceIndex, errorCode,
	  fullName ? fullName : "(null)", rrtype, rrclass, rdlen, rdata, ttl,
	  context);

 /*
  * Only process "add" data...
  */

  if (errorCode != kDNSServiceErr_NoError || !(flags & kDNSServiceFlagsAdd))
    return;

 /*
  * Lookup the service in the devices array.
  */

  devices   = (cups_array_t *)context;
  dkey.name = name;

  unquote(name, fullName, sizeof(name));

  if ((dkey.domain = strstr(name, "._tcp.")) != NULL)
    dkey.domain += 6;
  else
    dkey.domain = (char *)"local.";

  if ((ptr = strstr(name, "._")) != NULL)
    *ptr = '\0';

  dkey.type = device_type (fullName);

  txt.data = rdata;
  txt.dataend = rdata + rdlen;
  device = find_device ((cups_array_t *) context, &txt, &dkey);
  if (!device)
    fprintf(stderr, "DEBUG: Ignoring TXT record for \"%s\"...\n", fullName);
}
#endif /* HAVE_DNSSD */


#ifdef HAVE_AVAHI
/*
 * 'avahi_client_callback()' - Avahi client callback function.
 */

static void
avahi_client_callback(AvahiClient *client,
		      AvahiClientState state,
		      void *context)
{
 /*
  * If the connection drops, quit.
  */

  if (state == AVAHI_CLIENT_FAILURE)
  {
    fprintf (stderr, "ERROR: Avahi connection failed\n");
    avahi_simple_poll_quit (simple_poll);
  }
}


/*
 * 'avahi_query_callback()' - Avahi query callback function.
 */

static void
avahi_query_callback(AvahiServiceResolver *resolver,
		     AvahiIfIndex interface,
		     AvahiProtocol protocol,
		     AvahiResolverEvent event,
		     const char *name,
		     const char *type,
		     const char *domain,
		     const char *host_name,
		     const AvahiAddress *address,
		     uint16_t port,
		     AvahiStringList *txt,
		     AvahiLookupResultFlags flags,
		     void *context)
{
  AvahiClient		*client;
  cups_device_t		key,
<<<<<<< HEAD
			*device;
=======
			*device = NULL;
>>>>>>> c04661ca
  char			uqname[1024],
			*ptr;
  cups_txt_records_t	txtr;

  client = avahi_service_resolver_get_client (resolver);
  if (event != AVAHI_RESOLVER_FOUND)
  {
    if (event == AVAHI_RESOLVER_FAILURE)
    {
      fprintf (stderr, "ERROR: %s\n",
	       avahi_strerror (avahi_client_errno (client)));
    }

    avahi_service_resolver_free (resolver);
    return;
  }

 /*
  * Set search key for device.
  */

  key.name = uqname;
  unquote (uqname, name, sizeof (uqname));
  if ((ptr = strstr(name, "._")) != NULL)
    *ptr = '\0';

  key.domain = (char *) domain;
  key.type = device_type (type);

 /*
<<<<<<< HEAD
  * Find the device and the the TXT information.
  */

  txtr.txt = txt;
  device = find_device ((cups_array_t *) context, &txtr, &key);
=======
  * Find the device and the TXT information.
  */

  txtr.txt = txt;
  if (txt != NULL)
    device = find_device ((cups_array_t *) context, &txtr, &key);

>>>>>>> c04661ca
  if (device)
  {
   /*
    * Let the main loop know to announce the device.
    */

    device->resolved = 1;
    avahi_got_callback = 1;
  }
  else
    fprintf (stderr, "DEBUG: Ignoring TXT record for \"%s\"...\n", name);

  avahi_service_resolver_free (resolver);
}


/*
 * 'avahi_browse_callback()' - Avahi browse callback function.
 */

static void
avahi_browse_callback(AvahiServiceBrowser *browser,
		      AvahiIfIndex interface,
		      AvahiProtocol protocol,
		      AvahiBrowserEvent event,
		      const char *name,
		      const char *type,
		      const char *domain,
		      AvahiLookupResultFlags flags,
		      void *context)
{
  AvahiClient *client = avahi_service_browser_get_client (browser);

  switch (event)
  {
  case AVAHI_BROWSER_FAILURE:
    fprintf (stderr, "ERROR: %s\n",
	     avahi_strerror (avahi_client_errno (client)));
    avahi_simple_poll_quit (simple_poll);
    return;

  case AVAHI_BROWSER_NEW:
   /*
    * This object is new on the network.
    */

    if (flags & AVAHI_LOOKUP_RESULT_LOCAL)
    {
     /*
      * This comes from the local machine so ignore it.
      */

      fprintf (stderr, "DEBUG: ignoring local service %s\n", name);
    }
    else
    {
     /*
      * Create a device entry for it if it doesn't yet exist.
      */

      get_device ((cups_array_t *)context, name, type, domain);

     /*
      * Now look for a TXT entry.
      */

      if (avahi_service_resolver_new (client, interface, protocol,
				      name, type, domain,
				      AVAHI_PROTO_UNSPEC, 0,
				      avahi_query_callback, context) == NULL)
      {
	fprintf (stderr, "ERROR: failed to resolve service %s: %s\n",
		 name, avahi_strerror (avahi_client_errno (client)));
      }
    }

    break;

  case AVAHI_BROWSER_REMOVE:
  case AVAHI_BROWSER_ALL_FOR_NOW:
  case AVAHI_BROWSER_CACHE_EXHAUSTED:
    break;
  }
}
#endif /* HAVE_AVAHI */


/*
 * 'find_device()' - Find a device from its name and domain.
 */

static cups_device_t *
find_device (cups_array_t *devices,
	     cups_txt_records_t *txt,
	     cups_device_t *dkey)
{
  cups_device_t	*device;
  char		*ptr;

  for (device = cupsArrayFind(devices, dkey);
       device;
       device = cupsArrayNext(devices))
  {
    if (_cups_strcasecmp(device->name, dkey->name) ||
        _cups_strcasecmp(device->domain, dkey->domain))
    {
      device = NULL;
      break;
    }
    else if (device->type == dkey->type)
    {
     /*
      * Found it, pull out the priority and make and model from the TXT
      * record and save it...
      */

      char		make_and_model[512],
				      	/* Manufacturer and model */
			model[256],	/* Model */
			device_id[2048]; /* 1284 device ID */

      device_id[0]      = '\0';
      make_and_model[0] = '\0';

      strcpy(model, "Unknown");

      for (;;)
      {
	char *key;
	char *value;

	if (parse_txt_record_pair (txt))
	  goto next;

	key = txt->key;
	value = txt->value;
        if (!strncasecmp(key, "usb_", 4))
	{
	 /*
	  * Add USB device ID information...
	  */

	  ptr = device_id + strlen(device_id);
	  snprintf(ptr, sizeof(device_id) - (ptr - device_id), "%s:%s;",
	           key + 4, value);
        }

        if (!_cups_strcasecmp(key, "usb_MFG") || !_cups_strcasecmp(key, "usb_MANU") ||
	    !_cups_strcasecmp(key, "usb_MANUFACTURER"))
	  strcpy(make_and_model, value);
        else if (!_cups_strcasecmp(key, "usb_MDL") || !_cups_strcasecmp(key, "usb_MODEL"))
	  strcpy(model, value);
	else if (!_cups_strcasecmp(key, "product") && !strstr(value, "Ghostscript"))
	{
	  if (value[0] == '(')
	  {
	   /*
	    * Strip parenthesis...
	    */

            if ((ptr = value + strlen(value) - 1) > value && *ptr == ')')
	      *ptr = '\0';

	    strcpy(model, value + 1);
	  }
	  else
	    strcpy(model, value);
        }
	else if (!_cups_strcasecmp(key, "ty"))
	{
          strcpy(model, value);

	  if ((ptr = strchr(model, ',')) != NULL)
	    *ptr = '\0';
	}
	else if (!_cups_strcasecmp(key, "priority"))
	  device->priority = atoi(value);
	else if ((device->type == CUPS_DEVICE_IPP ||
	          device->type == CUPS_DEVICE_IPPS ||
	          device->type == CUPS_DEVICE_PRINTER) &&
		 !_cups_strcasecmp(key, "printer-type"))
	{
	 /*
	  * This is a CUPS printer!
	  */

	  device->cups_shared = 1;

	  if (device->type == CUPS_DEVICE_PRINTER)
	    device->sent = 1;
	}

      next:
	if (next_txt_record (txt) == NULL)
	  break;
      }

      if (device->device_id)
        free(device->device_id);

      if (!device_id[0] && strcmp(model, "Unknown"))
      {
        if (make_and_model[0])
	  snprintf(device_id, sizeof(device_id), "MFG:%s;MDL:%s;",
	           make_and_model, model);
        else if (!_cups_strncasecmp(model, "designjet ", 10))
	  snprintf(device_id, sizeof(device_id), "MFG:HP;MDL:%s", model + 10);
        else if (!_cups_strncasecmp(model, "stylus ", 7))
	  snprintf(device_id, sizeof(device_id), "MFG:EPSON;MDL:%s", model + 7);
        else if ((ptr = strchr(model, ' ')) != NULL)
	{
	 /*
	  * Assume the first word is the make...
	  */

          memcpy(make_and_model, model, ptr - model);
	  make_and_model[ptr - model] = '\0';

	  snprintf(device_id, sizeof(device_id), "MFG:%s;MDL:%s",
		   make_and_model, ptr + 1);
        }
      }

      if (device_id[0])
        device->device_id = strdup(device_id);
      else
        device->device_id = NULL;

      if (device->make_and_model)
	free(device->make_and_model);

      if (make_and_model[0])
      {
	strlcat(make_and_model, " ", sizeof(make_and_model));
	strlcat(make_and_model, model, sizeof(make_and_model));

	device->make_and_model = strdup(make_and_model);
      }
      else
	device->make_and_model = strdup(model);
      break;
    }
  }

  return device;
}

/*
 * 'sigterm_handler()' - Handle termination signals...
 */

static void
sigterm_handler(int sig)		/* I - Signal number (unused) */
{
  (void)sig;

  if (job_canceled)
    exit(CUPS_BACKEND_OK);
  else
    job_canceled = 1;
}


/*
 * 'unquote()' - Unquote a name string.
 */

static void
unquote(char       *dst,		/* I - Destination buffer */
        const char *src,		/* I - Source string */
	size_t     dstsize)		/* I - Size of destination buffer */
{
  char	*dstend = dst + dstsize - 1;	/* End of destination buffer */


  while (*src && dst < dstend)
  {
    if (*src == '\\')
    {
      src ++;
      if (isdigit(src[0] & 255) && isdigit(src[1] & 255) &&
          isdigit(src[2] & 255))
      {
        *dst++ = ((((src[0] - '0') * 10) + src[1] - '0') * 10) + src[2] - '0';
	src += 3;
      }
      else
        *dst++ = *src++;
    }
    else
      *dst++ = *src ++;
  }

  *dst = '\0';
}


/*
 * End of "$Id: dnssd.c 10379 2012-03-23 22:16:22Z mike $".
 */<|MERGE_RESOLUTION|>--- conflicted
+++ resolved
@@ -1040,11 +1040,7 @@
 {
   AvahiClient		*client;
   cups_device_t		key,
-<<<<<<< HEAD
-			*device;
-=======
 			*device = NULL;
->>>>>>> c04661ca
   char			uqname[1024],
 			*ptr;
   cups_txt_records_t	txtr;
@@ -1075,13 +1071,6 @@
   key.type = device_type (type);
 
  /*
-<<<<<<< HEAD
-  * Find the device and the the TXT information.
-  */
-
-  txtr.txt = txt;
-  device = find_device ((cups_array_t *) context, &txtr, &key);
-=======
   * Find the device and the TXT information.
   */
 
@@ -1089,7 +1078,6 @@
   if (txt != NULL)
     device = find_device ((cups_array_t *) context, &txtr, &key);
 
->>>>>>> c04661ca
   if (device)
   {
    /*
