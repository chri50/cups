--- conflicted
+++ resolved
@@ -131,12 +131,8 @@
 					      const char *serviceName,
 					      const char *regtype,
 					      const char *replyDomain,
-<<<<<<< HEAD
-					      void *context);
-=======
 					      void *context)
 					      __attribute__((nonnull(1,5,6,7,8)));
->>>>>>> 3aca728f
 static void		query_callback(DNSServiceRef sdRef,
 			               DNSServiceFlags flags,
 				       uint32_t interfaceIndex,
@@ -144,12 +140,8 @@
 				       const char *fullName, uint16_t rrtype,
 				       uint16_t rrclass, uint16_t rdlen,
 				       const void *rdata, uint32_t ttl,
-<<<<<<< HEAD
-				       void *context);
-=======
 				       void *context)
 				       __attribute__((nonnull(1,5,9,11)));
->>>>>>> 3aca728f
 #endif /* HAVE_DNSSD */
 #ifdef HAVE_AVAHI
 static void		avahi_client_callback (AvahiClient *client,
@@ -178,90 +170,6 @@
 static void		sigterm_handler(int sig);
 static void		unquote(char *dst, const char *src, size_t dstsize)
 			    __attribute__((nonnull(1,2)));
-
-#ifdef HAVE_AVAHI
-static AvahiSimplePoll *simple_poll = NULL;
-static int avahi_got_callback;
-#endif /* HAVE_AVAHI */
-
-
-/*
- * 'next_txt_record()' - Get next TXT record from a cups_txt_records_t.
- */
-
-static cups_txt_records_t *
-next_txt_record (cups_txt_records_t *txt)
-{
-#ifdef HAVE_DNSSD
-  txt->data = txt->datanext;
-#else /* HAVE_AVAHI */
-  txt->txt = avahi_string_list_get_next (txt->txt);
-  if (txt->txt == NULL)
-    return NULL;
-#endif /* HAVE_DNSSD */
-
-  return txt;
-}
-
-
-/*
- * 'parse_txt_record_pair()' - Read key/value pair in cups_txt_records_t.
- */
-
-static int
-parse_txt_record_pair (cups_txt_records_t *txt)
-{
-#ifdef HAVE_DNSSD
-  uint8_t	datalen;
-  uint8_t	*data = txt->data;
-  char		*ptr;
-
- /*
-  * Read a key/value pair starting with an 8-bit length.  Since the
-  * length is 8 bits and the size of the key/value buffers is 256, we
-  * don't need to check for overflow...
-  */
-
-  datalen = *data++;
-  if (!datalen || (data + datalen) > txt->dataend)
-    return NULL;
-  txt->datanext = data + datalen;
-
-  for (ptr = txt->key; data < txt->datanext && *data != '='; data ++)
-    *ptr++ = *data;
-  *ptr = '\0';
-
-  if (data < txt->datanext && *data == '=')
-  {
-    data++;
-
-    if (data < datanext)
-      memcpy (txt->value, data, txt->datanext - data);
-    value[txt->datanext - data] = '\0';
-  }
-  else
-    return 1;
-#else /* HAVE_AVAHI */
-  char *key, *value;
-  size_t len;
-  avahi_string_list_get_pair (txt->txt, &key, &value, &len);
-  if (len > sizeof (txt->value) - 1)
-    len = sizeof (txt->value) - 1;
-
-  memcpy (txt->value, value, len);
-  txt->value[len] = '\0';
-  len = strlen (key);
-  if (len > sizeof (txt->key) - 1)
-    len = sizeof (txt->key) - 1;
-
-  memcpy (txt->key, key, len);
-  txt->key[len] = '\0';
-  avahi_free (key);
-  avahi_free (value);
-#endif /* HAVE_AVAHI */
-
-  return 0;
-}
 
 #ifdef HAVE_AVAHI
 static AvahiSimplePoll *simple_poll = NULL;
@@ -1182,7 +1090,6 @@
 
   avahi_service_resolver_free (resolver);
 }
-<<<<<<< HEAD
 
 
 /*
@@ -1256,81 +1163,6 @@
 #endif /* HAVE_AVAHI */
 
 
-=======
-
-
-/*
- * 'avahi_browse_callback()' - Avahi browse callback function.
- */
-
-static void
-avahi_browse_callback(AvahiServiceBrowser *browser,
-		      AvahiIfIndex interface,
-		      AvahiProtocol protocol,
-		      AvahiBrowserEvent event,
-		      const char *name,
-		      const char *type,
-		      const char *domain,
-		      AvahiLookupResultFlags flags,
-		      void *context)
-{
-  AvahiClient *client = avahi_service_browser_get_client (browser);
-
-  switch (event)
-  {
-  case AVAHI_BROWSER_FAILURE:
-    fprintf (stderr, "ERROR: %s\n",
-	     avahi_strerror (avahi_client_errno (client)));
-    avahi_simple_poll_quit (simple_poll);
-    return;
-
-  case AVAHI_BROWSER_NEW:
-   /*
-    * This object is new on the network.
-    */
-
-    if (flags & AVAHI_LOOKUP_RESULT_LOCAL)
-    {
-     /*
-      * This comes from the local machine so ignore it.
-      */
-
-      fprintf (stderr, "DEBUG: ignoring local service %s\n", name);
-    }
-    else
-    {
-     /*
-      * Create a device entry for it if it doesn't yet exist.
-      */
-
-      get_device ((cups_array_t *)context, name, type, domain);
-
-     /*
-      * Now look for a TXT entry.
-      */
-
-      if (avahi_service_resolver_new (client, interface, protocol,
-				      name, type, domain,
-				      AVAHI_PROTO_UNSPEC, 0,
-				      avahi_query_callback, context) == NULL)
-      {
-	fprintf (stderr, "ERROR: failed to resolve service %s: %s\n",
-		 name, avahi_strerror (avahi_client_errno (client)));
-      }
-    }
-
-    break;
-
-  case AVAHI_BROWSER_REMOVE:
-  case AVAHI_BROWSER_ALL_FOR_NOW:
-  case AVAHI_BROWSER_CACHE_EXHAUSTED:
-    break;
-  }
-}
-#endif /* HAVE_AVAHI */
-
-
->>>>>>> 3aca728f
 /*
  * 'find_device()' - Find a device from its name and domain.
  */
