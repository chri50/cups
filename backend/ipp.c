--- conflicted
+++ resolved
@@ -2828,19 +2828,6 @@
         */
 
         _httpDecodeURI(phone, keyword, sizeof(phone));
-<<<<<<< HEAD
-	ptr = phone;
-
-	/* Weed out "Custom." in the beginning, this allows to put the
-	   "phone" option as custom string option into the PPD so that
-	   print dialogs not supporting fax display the option and
-	   allow entering the phone number. Print dialogs also send "None"
-	   if no phone number got entered, filter this, too. */
-	if (!_cups_strcasecmp(phone, "None"))
-	  *ptr = '\0';
-	if (!_cups_strncasecmp(phone, "Custom.", 7))
-	  _cups_strcpy(ptr, ptr + 7);
-=======
         ptr = phone;
 
         /*
@@ -2854,7 +2841,6 @@
           *ptr = '\0';
         if (!_cups_strncasecmp(phone, "Custom.", 7))
           _cups_strcpy(ptr, ptr + 7);
->>>>>>> c541100b
 
         for (; *ptr;)
 	{
@@ -2866,45 +2852,6 @@
 	    ptr ++;
         }
 
-<<<<<<< HEAD
-	if (strlen(phone) > 0)
-	{
-	  httpAssembleURI(HTTP_URI_CODING_ALL, tel_uri, sizeof(tel_uri),
-			  "tel", NULL, NULL, 0, phone);
-	  ippAddString(destination, IPP_TAG_JOB, IPP_TAG_URI,
-		       "destination-uri", NULL, tel_uri);
-	  fprintf(stderr, "DEBUG: Faxing to phone %s; destination-uri: %s\n",
-		  phone, tel_uri);
-
-	  if ((keyword = cupsGetOption("faxPrefix", num_options,
-				       options)) != NULL && *keyword)
-	  {
-	    char	predial[1024];		/* Pre-dial string */
-
-	    _httpDecodeURI(predial, keyword, sizeof(predial));
-	    ptr = predial;
-	    if (!_cups_strcasecmp(ptr, "None"))
-	      *ptr = '\0';
-	    if (!_cups_strncasecmp(ptr, "Custom.", 7))
-	      ptr += 7;
-	    if (strlen(ptr) > 0)
-	    {
-	      ippAddString(destination, IPP_TAG_JOB, IPP_TAG_TEXT,
-			   "pre-dial-string", NULL, ptr);
-	      fprintf(stderr, "DEBUG: Pre-dialing %s; pre-dial-string: %s\n",
-		      ptr, ptr);
-	    }
-	    else
-	      fprintf(stderr, "WARNING: Pre-dial number for fax not valid! Sending fax without pre-dial number.\n");
-	  }
-
-	  ippAddCollection(request, IPP_TAG_JOB, "destination-uris",
-			   destination);
-	  ippDelete(destination);
-	}
-	else
-	  fprintf(stderr, "ERROR: Phone number for fax not valid! Fax cannot be sent.\n");
-=======
         if (strlen(phone) > 0)
         {
           httpAssembleURI(HTTP_URI_CODING_ALL, tel_uri, sizeof(tel_uri), "tel", NULL, NULL, 0, phone);
@@ -2935,7 +2882,6 @@
         }
         else
           fprintf(stderr, "ERROR: Phone number for fax not valid! Fax cannot be sent.\n");
->>>>>>> c541100b
       }
     }
     else
