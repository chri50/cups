--- conflicted
+++ resolved
@@ -2833,14 +2833,10 @@
 	/* Weed out "Custom." in the beginning, this allows to put the
 	   "phone" option as custom string option into the PPD so that
 	   print dialogs not supporting fax display the option and
-<<<<<<< HEAD
-	   allow entering the phone number. */
-=======
 	   allow entering the phone number. Print dialogs also send "None"
 	   if no phone number got entered, filter this, too. */
 	if (!_cups_strcasecmp(phone, "None"))
 	  *ptr = '\0';
->>>>>>> c372c8c1
 	if (!_cups_strncasecmp(phone, "Custom.", 7))
 	  _cups_strcpy(ptr, ptr + 7);
 
@@ -2870,11 +2866,8 @@
 
 	    _httpDecodeURI(predial, keyword, sizeof(predial));
 	    ptr = predial;
-<<<<<<< HEAD
-=======
 	    if (!_cups_strcasecmp(ptr, "None"))
 	      *ptr = '\0';
->>>>>>> c372c8c1
 	    if (!_cups_strncasecmp(ptr, "Custom.", 7))
 	      ptr += 7;
 	    if (strlen(ptr) > 0)
@@ -2884,22 +2877,16 @@
 	      fprintf(stderr, "DEBUG: Pre-dialing %s; pre-dial-string: %s\n",
 		      ptr, ptr);
 	    }
-<<<<<<< HEAD
-=======
 	    else
 	      fprintf(stderr, "WARNING: Pre-dial number for fax not valid! Sending fax without pre-dial number.\n");
->>>>>>> c372c8c1
 	  }
 
 	  ippAddCollection(request, IPP_TAG_JOB, "destination-uris",
 			   destination);
 	  ippDelete(destination);
 	}
-<<<<<<< HEAD
-=======
 	else
 	  fprintf(stderr, "ERROR: Phone number for fax not valid! Fax cannot be sent.\n");
->>>>>>> c372c8c1
       }
     }
     else
