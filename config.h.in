/*
 * Configuration file for CUPS.
 *
 * Copyright 2020 by Michael R Sweet
 * Copyright 2007-2019 by Apple Inc.
 * Copyright 1997-2007 by Easy Software Products.
 *
 * Licensed under Apache License v2.0.  See the file "LICENSE" for more
 * information.
 */

#ifndef _CUPS_CONFIG_H_
#define _CUPS_CONFIG_H_

/*
 * Version of software...
 */

#define CUPS_SVERSION	""
#define CUPS_MINIMAL	""
#define CUPS_LITE	0


/*
 * Default user and groups...
 */

#define CUPS_DEFAULT_USER	"lp"
#define CUPS_DEFAULT_GROUP	"sys"
#define CUPS_DEFAULT_SYSTEM_GROUPS	"sys root system"
#define CUPS_DEFAULT_PRINTOPERATOR_AUTH	"@SYSTEM"
#define CUPS_DEFAULT_SYSTEM_AUTHKEY	"system.print.admin"


/*
 * Default file permissions...
 */

#define CUPS_DEFAULT_CONFIG_FILE_PERM	0640
#define CUPS_DEFAULT_LOG_FILE_PERM	0644


/*
 * Default logging settings...
 */

#define CUPS_DEFAULT_LOG_LEVEL	"warn"
#define CUPS_DEFAULT_ACCESS_LOG_LEVEL "actions"
#define CUPS_DEFAULT_MAX_LOG_SIZE "1m"


/*
 * Default fatal error settings...
 */

#define CUPS_DEFAULT_FATAL_ERRORS	"config"


/*
 * Default browsing settings...
 */

#define CUPS_DEFAULT_BROWSING	1
#define CUPS_DEFAULT_BROWSE_LOCAL_PROTOCOLS	""
#define CUPS_DEFAULT_DEFAULT_SHARED 1


/*
 * Default IPP port...
 */

#define CUPS_DEFAULT_IPP_PORT	631


/*
 * Default printcap file...
 */

#define CUPS_DEFAULT_PRINTCAP	"/etc/printcap"


/*
 * Default Samba and LPD config files...
 */

#define CUPS_DEFAULT_SMB_CONFIG_FILE	""
#define CUPS_DEFAULT_LPD_CONFIG_FILE	""


/*
 * Default ErrorPolicy value...
 */

#define CUPS_DEFAULT_ERROR_POLICY "stop-printer"


/*
 * Default MaxCopies value...
 */

#define CUPS_DEFAULT_MAX_COPIES	9999


/*
 * Default SyncOnClose value...
 */

#undef CUPS_DEFAULT_SYNC_ON_CLOSE


/*
 * Do we have domain socket support, and if so what is the default one?
 */

#undef CUPS_DEFAULT_DOMAINSOCKET


/*
 * Default WebInterface value...
 */

#undef CUPS_DEFAULT_WEBIF


/*
 * Where are files stored?
 *
 * Note: These are defaults, which can be overridden by environment
 *       variables at run-time...
 */

#define CUPS_BINDIR	"/usr/bin"
#define CUPS_CACHEDIR	"/var/cache/cups"
#define CUPS_DATADIR    "/usr/share/cups"
#define CUPS_DOCROOT	"/usr/share/doc/cups"
#define CUPS_FONTPATH	"/usr/share/cups/fonts"
#define CUPS_LOCALEDIR	"/usr/share/locale"
#define CUPS_LOGDIR	"/var/logs/cups"
#define CUPS_REQUESTS	"/var/spool/cups"
#define CUPS_SBINDIR	"/usr/sbin"
#define CUPS_SERVERBIN	"/usr/lib/cups"
#define CUPS_SERVERROOT	"/etc/cups"
#define CUPS_STATEDIR	"/var/run/cups"


/*
 * Do we have posix_spawn?
 */

#undef HAVE_POSIX_SPAWN


/*
 * Do we have ZLIB?
 */

#undef HAVE_LIBZ
#undef HAVE_INFLATECOPY


/*
 * Do we have PAM stuff?
 */

#define HAVE_LIBPAM 0
#undef HAVE_PAM_PAM_APPL_H
#undef HAVE_PAM_SET_ITEM
#undef HAVE_PAM_SETCRED


/*
 * Do we have <shadow.h>?
 */

#undef HAVE_SHADOW_H


/*
 * Do we have <crypt.h>?
 */

#undef HAVE_CRYPT_H


/*
 * Use <stdint.h>?
 */

#undef HAVE_STDINT_H


/*
 * Use <string.h>, <strings.h>, and/or <bstring.h>?
 */

#undef HAVE_STRING_H
#undef HAVE_STRINGS_H
#undef HAVE_BSTRING_H


/*
 * Do we have the long long type?
 */

#undef HAVE_LONG_LONG

#ifdef HAVE_LONG_LONG
#  define CUPS_LLFMT	"%lld"
#  define CUPS_LLCAST	(long long)
#else
#  define CUPS_LLFMT	"%ld"
#  define CUPS_LLCAST	(long)
#endif /* HAVE_LONG_LONG */


/*
 * Do we have the strtoll() function?
 */

#undef HAVE_STRTOLL

#ifndef HAVE_STRTOLL
#  define strtoll(nptr,endptr,base) strtol((nptr), (endptr), (base))
#endif /* !HAVE_STRTOLL */


/*
 * Do we have the strXXX() functions?
 */

#undef HAVE_STRDUP
#undef HAVE_STRLCAT
#undef HAVE_STRLCPY


/*
 * Do we have the geteuid() function?
 */

#undef HAVE_GETEUID


/*
 * Do we have the setpgid() function?
 */

#undef HAVE_SETPGID


/*
 * Do we have the vsyslog() function?
 */

#undef HAVE_VSYSLOG


/*
 * Do we have the systemd journal functions?
 */

#undef HAVE_SYSTEMD_SD_JOURNAL_H


/*
 * Do we have the (v)snprintf() functions?
 */

#undef HAVE_SNPRINTF
#undef HAVE_VSNPRINTF


/*
 * What signal functions to use?
 */

#undef HAVE_SIGSET
#undef HAVE_SIGACTION


/*
 * What wait functions to use?
 */

#undef HAVE_WAITPID
#undef HAVE_WAIT3


/*
 * Do we have the mallinfo function and malloc.h?
 */

#undef HAVE_MALLINFO
#undef HAVE_MALLOC_H


/*
 * Do we have the POSIX ACL functions?
 */

#undef HAVE_ACL_INIT


/*
 * Do we have the langinfo.h header file?
 */

#undef HAVE_LANGINFO_H


/*
 * Which encryption libraries do we have?
 */

#undef HAVE_CDSASSL
#undef HAVE_GNUTLS
#undef HAVE_SSPISSL
#undef HAVE_SSL


/*
 * Do we have the gnutls_transport_set_pull_timeout_function function?
 */

#undef HAVE_GNUTLS_TRANSPORT_SET_PULL_TIMEOUT_FUNCTION


/*
 * Do we have the gnutls_priority_set_direct function?
 */

#undef HAVE_GNUTLS_PRIORITY_SET_DIRECT


/*
 * What Security framework headers do we have?
 */

#undef HAVE_AUTHORIZATION_H
#undef HAVE_SECCERTIFICATE_H
#undef HAVE_SECITEM_H
#undef HAVE_SECPOLICY_H


/*
 * Do we have the SecGenerateSelfSignedCertificate function?
 */

#undef HAVE_SECGENERATESELFSIGNEDCERTIFICATE


/*
 * Do we have libpaper?
 */

#undef HAVE_LIBPAPER


/*
 * Do we have mDNSResponder for DNS Service Discovery (aka Bonjour)?
 */

#undef HAVE_DNSSD


/*
 * Do we have Avahi for DNS Service Discovery (aka Bonjour)?
 */

#undef HAVE_AVAHI


/*
 * Do we have <sys/ioctl.h>?
 */

#undef HAVE_SYS_IOCTL_H


/*
 * Does the "stat" structure contain the "st_gen" member?
 */

#undef HAVE_ST_GEN


/*
 * Does the "tm" structure contain the "tm_gmtoff" member?
 */

#undef HAVE_TM_GMTOFF


/*
 * Do we have rresvport_af()?
 */

#undef HAVE_RRESVPORT_AF


/*
 * Do we have getaddrinfo()?
 */

#undef HAVE_GETADDRINFO


/*
 * Do we have getnameinfo()?
 */

#undef HAVE_GETNAMEINFO


/*
 * Do we have getifaddrs()?
 */

#undef HAVE_GETIFADDRS


/*
 * Do we have hstrerror()?
 */

#undef HAVE_HSTRERROR


/*
 * Do we have res_init()?
 */

#undef HAVE_RES_INIT


/*
 * Do we have <resolv.h>
 */

#undef HAVE_RESOLV_H


/*
 * Do we have the <sys/sockio.h> header file?
 */

#undef HAVE_SYS_SOCKIO_H


/*
 * Does the sockaddr structure contain an sa_len parameter?
 */

#undef HAVE_STRUCT_SOCKADDR_SA_LEN


/*
 * Do we have pthread support?
 */

#undef HAVE_PTHREAD_H


/*
 * Do we have on-demand support (launchd/systemd/upstart)?
 */

#undef HAVE_ONDEMAND


/*
 * Do we have launchd support?
 */

#undef HAVE_LAUNCH_H
#undef HAVE_LAUNCHD


/*
 * Do we have systemd support?
 */

#undef HAVE_SYSTEMD


/*
 * Do we have upstart support?
 */

#undef HAVE_UPSTART


/*
 * Do we have CoreFoundation public headers?
 */

#undef HAVE_COREFOUNDATION_H


/*
 * Do we have ApplicationServices public headers?
 */

#undef HAVE_APPLICATIONSERVICES_H


/*
 * Do we have the SCDynamicStoreCopyComputerName function?
 */

#undef HAVE_SCDYNAMICSTORECOPYCOMPUTERNAME


/*
 * Do we have the getgrouplist() function?
 */

#undef HAVE_GETGROUPLIST


/*
 * Do we have macOS 10.4's mbr_XXX functions?
 */

#undef HAVE_MEMBERSHIP_H
#undef HAVE_MBR_UID_TO_UUID


/*
 * Do we have Darwin's notify_post header and function?
 */

#undef HAVE_NOTIFY_H
#undef HAVE_NOTIFY_POST


/*
 * Do we have DBUS?
 */

#undef HAVE_DBUS
#undef HAVE_DBUS_MESSAGE_ITER_INIT_APPEND
#undef HAVE_DBUS_THREADS_INIT


/*
 * Do we have the GSSAPI support library (for Kerberos support)?
 */

#undef HAVE_GSS_ACQUIRE_CRED_EX_F
#undef HAVE_GSS_C_NT_HOSTBASED_SERVICE
#undef HAVE_GSS_GSSAPI_H
#undef HAVE_GSS_GSSAPI_SPI_H
#undef HAVE_GSSAPI
#undef HAVE_GSSAPI_GSSAPI_H
#undef HAVE_GSSAPI_H


/*
 * Default GSS service name...
 */

#define CUPS_DEFAULT_GSSSERVICENAME	""


/*
 * Select/poll interfaces...
 */

#undef HAVE_POLL
#undef HAVE_EPOLL
#undef HAVE_KQUEUE


/*
 * Do we have the <dlfcn.h> header?
 */

#undef HAVE_DLFCN_H


/*
 * Do we have <sys/param.h>?
 */

#undef HAVE_SYS_PARAM_H


/*
 * Do we have <sys/ucred.h>?
 */

#undef HAVE_SYS_UCRED_H


/*
 * Do we have removefile()?
 */

#undef HAVE_REMOVEFILE


/*
 * Do we have <sandbox.h>?
 */

#undef HAVE_SANDBOX_H


/*
 * Which random number generator function to use...
 */

#undef HAVE_ARC4RANDOM
#undef HAVE_RANDOM
#undef HAVE_LRAND48

#ifdef HAVE_ARC4RANDOM
#  define CUPS_RAND() arc4random()
#  define CUPS_SRAND(v)
#elif defined(HAVE_RANDOM)
#  define CUPS_RAND() random()
#  define CUPS_SRAND(v) srandom(v)
#elif defined(HAVE_LRAND48)
#  define CUPS_RAND() lrand48()
#  define CUPS_SRAND(v) srand48(v)
#else
#  define CUPS_RAND() rand()
#  define CUPS_SRAND(v) srand(v)
#endif /* HAVE_ARC4RANDOM */


/*
 * Do we have libusb?
 */

#undef HAVE_LIBUSB


/*
 * Do we have libwrap and tcpd.h?
 */

#undef HAVE_TCPD_H


/*
 * Do we have <iconv.h>?
 */

#undef HAVE_ICONV_H


/*
 * Do we have statfs or statvfs and one of the corresponding headers?
 */

#undef HAVE_STATFS
#undef HAVE_STATVFS
#undef HAVE_SYS_MOUNT_H
#undef HAVE_SYS_STATFS_H
#undef HAVE_SYS_STATVFS_H
#undef HAVE_SYS_VFS_H

/*
<<<<<<< HEAD
 * Do we have the libraries needed for Snap packaging support?
=======
 * Do we want Snap packaging support and have the needed libraries and
 * utilities?
>>>>>>> 0fd6dbea
 */

#undef HAVE_APPARMOR
#undef HAVE_SNAPDGLIB
<<<<<<< HEAD
#undef BUILD_SNAP
=======
#undef HAVE_SNAPD_CLIENT_RUN_SNAPCTL2_SYNC
#undef HAVE_SNAPCTL_IS_CONNECTED
#undef OUR_SNAP_NAME
#undef SNAPCTL
#undef CUPS_CONTROL_SLOT
#undef SUPPORT_SNAPPED_CUPSD
#undef SUPPORT_SNAPPED_CLIENTS
>>>>>>> 0fd6dbea

/*
 * Location of macOS localization bundle, if any.
 */

#undef CUPS_BUNDLEDIR


/*
 * Do we have XPC?
 */

#undef HAVE_XPC


/*
 * Do we have the C99 abs() function?
 */

#undef HAVE_ABS
#if !defined(HAVE_ABS) && !defined(abs)
#  if defined(__GNUC__) || __STDC_VERSION__ >= 199901L
#    define abs(x) _cups_abs(x)
static inline int _cups_abs(int i) { return (i < 0 ? -i : i); }
#  elif defined(_MSC_VER)
#    define abs(x) _cups_abs(x)
static __inline int _cups_abs(int i) { return (i < 0 ? -i : i); }
#  else
#    define abs(x) ((x) < 0 ? -(x) : (x))
#  endif /* __GNUC__ || __STDC_VERSION__ */
#endif /* !HAVE_ABS && !abs */

#endif /* !_CUPS_CONFIG_H_ */<|MERGE_RESOLUTION|>--- conflicted
+++ resolved
@@ -662,19 +662,12 @@
 #undef HAVE_SYS_VFS_H
 
 /*
-<<<<<<< HEAD
- * Do we have the libraries needed for Snap packaging support?
-=======
  * Do we want Snap packaging support and have the needed libraries and
  * utilities?
->>>>>>> 0fd6dbea
  */
 
 #undef HAVE_APPARMOR
 #undef HAVE_SNAPDGLIB
-<<<<<<< HEAD
-#undef BUILD_SNAP
-=======
 #undef HAVE_SNAPD_CLIENT_RUN_SNAPCTL2_SYNC
 #undef HAVE_SNAPCTL_IS_CONNECTED
 #undef OUR_SNAP_NAME
@@ -682,7 +675,6 @@
 #undef CUPS_CONTROL_SLOT
 #undef SUPPORT_SNAPPED_CUPSD
 #undef SUPPORT_SNAPPED_CLIENTS
->>>>>>> 0fd6dbea
 
 /*
  * Location of macOS localization bundle, if any.
