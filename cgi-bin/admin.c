--- conflicted
+++ resolved
@@ -4281,9 +4281,5 @@
 
 
 /*
-<<<<<<< HEAD
- * End of "$Id: admin.c 12123 2014-08-28 14:24:45Z msweet $".
-=======
  * End of "$Id: admin.c 12516 2015-02-12 20:18:11Z msweet $".
->>>>>>> c9f52e0c
  */