--- conflicted
+++ resolved
@@ -27,8 +27,6 @@
  *   do_list_printers()        - List available printers.
  *   do_menu()                 - Show the main menu.
  *   do_set_allowed_users()    - Set the allowed/denied users for a queue.
- *   do_update_ppd()           - Enable/Disable color management for a queue.
- *   do_set_timestamp()        - Set the server default printer/class.
  *   do_set_default()          - Set the server default printer/class.
  *   do_set_options()          - Configure the default options for a queue.
  *   do_set_sharing()          - Set printer-is-shared value.
@@ -48,7 +46,6 @@
 #include <fcntl.h>
 #include <sys/wait.h>
 #include <limits.h>
-#include <time.h>
 
 
 /*
@@ -85,12 +82,6 @@
 static char	*get_option_value(ppd_file_t *ppd, const char *name,
 		                  char *buffer, size_t bufsize);
 static double	get_points(double number, const char *uval);
-/* Per-queue extension */
-static void     do_set_timestamp(http_t* http, ipp_t* request);
-static void     do_update_ppd(http_t* http, 
-                              ipp_t *request, int is_cm, 
-                              const char* file);
-
 
 
 /*
@@ -706,10 +697,6 @@
           }
 	}
 
-	if ((attr = ippFindAttribute(response, "ppd-timestamp",
-	                             IPP_TAG_TEXT)) != NULL)
-	  cgiSetVariable("PPD_TIMESTAMP", attr->values[0].string.text);
-
 	if ((attr = ippFindAttribute(response, "printer-info",
 	                             IPP_TAG_TEXT)) != NULL)
 	  cgiSetVariable("PRINTER_INFO", attr->values[0].string.text);
@@ -865,17 +852,12 @@
 		*response,		/* IPP response */
 		*oldinfo;		/* Old printer information */
   const cgi_file_t *file;		/* Uploaded file, if any */
-  const char	*var,			/* CGI variable */
-              	*cm_var;		/* Color-management variable */
+  const char	*var;			/* CGI variable */
   char		uri[HTTP_MAX_URI],	/* Device or printer URI */
 		*uriptr;		/* Pointer into URI */
-  int		maxrate,		/* Maximum baud rate */
-  		is_per_queue,		/* Using per-queue interface? */
-                is_colormanaged;        /* Color management on? */
+  int		maxrate;		/* Maximum baud rate */
   char		baudrate[255];		/* Baud rate string */
-  char		new_makeppd[1024];	/* New make file PPD */
   const char	*name,			/* Pointer to class name */
-                *printer,		/* Pointer to class name */
 		*ptr;			/* Pointer to CGI variable */
   const char	*title;			/* Title of page */
   static int	baudrates[] =		/* Baud rates */
@@ -927,22 +909,7 @@
   else
     oldinfo = NULL;
 
-   /*
-    * If asked for a per-queue job...
-    */
-  if((var = cgiGetVariable("PER_QUEUE_SUBMIT")) != NULL)
-  {
-    cgiStartHTML("Replace PPD");
-    cgiCopyTemplateLang("replace-ppd.tmpl");
-    cgiEndHTML();
-  }
-
   file = cgiGetFile();
-
-  if ((var = cgiGetVariable("PER_QUEUE")) != NULL)
-    is_per_queue = 1;
-  else 
-    is_per_queue = 0;
 
   if (file)
   {
@@ -950,15 +917,6 @@
     fprintf(stderr, "DEBUG: file->name=%s\n", file->name);
     fprintf(stderr, "DEBUG: file->filename=%s\n", file->filename);
     fprintf(stderr, "DEBUG: file->mimetype=%s\n", file->mimetype);
-  } 
-  else if (is_per_queue)
-  {
-    cgiSetVariable("ERROR",
-	           cgiText(_("No PPD file specified.")));
-    cgiStartHTML(title);
-    cgiCopyTemplateLang("error.tmpl");
-    cgiEndHTML();
-    return;
   }
 
   if ((name = cgiGetVariable("PRINTER_NAME")) != NULL)
@@ -1170,26 +1128,15 @@
 	                             IPP_TAG_TEXT)) != NULL)
           cgiSetVariable("PRINTER_LOCATION", attr->values[0].string.text);
 
-        if ((attr = ippFindAttribute(oldinfo, "ppd-timestamp",
-	                             IPP_TAG_TEXT)) != NULL)
-          cgiSetVariable("PPD_TIMESTAMP", attr->values[0].string.text);
-
 	if ((attr = ippFindAttribute(oldinfo, "printer-is-shared",
 				     IPP_TAG_BOOLEAN)) != NULL)
 	  cgiSetVariable("PRINTER_IS_SHARED",
 			 attr->values[0].boolean ? "1" : "0");
 
-<<<<<<< HEAD
-        if ((attr = ippFindAttribute(oldinfo, "printer-is-colormanaged",
-				     IPP_TAG_BOOLEAN)) != NULL)
-	  cgiSetVariable("PRINTER_IS_COLORMANAGED",
-			 attr->values[0].boolean ? "1" : "0");      
-=======
         if ((attr = ippFindAttribute(oldinfo, "printer-is-cm-calibrating",
                                      IPP_TAG_BOOLEAN)) != NULL)
           cgiSetVariable("PRINTER_IS_CM_CALIBRATING",
                          attr->values[0].boolean ? "1" : "0");
->>>>>>> 5aae941c
       }
 
       cgiCopyTemplateLang("modify-printer.tmpl");
@@ -1206,7 +1153,6 @@
       else
 #endif /* __APPLE__ */
         cgiSetVariable("printer_is_shared", "0");
-        cgiSetVariable("printer_is_colormanaged", "1");
 
       cgiSetVariable("printer_is_cm_calibrating", "0");
 
@@ -1230,6 +1176,7 @@
       */
 
       int		fd;		/* PPD file */
+      char		filename[1024];	/* PPD filename */
       ppd_file_t	*ppd;		/* PPD information */
       char		buffer[1024];	/* Buffer */
       int		bytes;		/* Number of bytes */
@@ -1251,27 +1198,28 @@
         fprintf(stderr, "ERROR: Unable to get PPD file %s: %d - %s\n",
 	        uri, get_status, httpStatus(get_status));
       }
-      else if ((fd = cupsTempFd(new_makeppd, sizeof(new_makeppd))) >= 0)
+      else if ((fd = cupsTempFd(filename, sizeof(filename))) >= 0)
       {
 	while ((bytes = httpRead2(http, buffer, sizeof(buffer))) > 0)
           write(fd, buffer, bytes);
 
 	close(fd);
 
-        if ((ppd = ppdOpenFile(new_makeppd)) != NULL)
+        if ((ppd = ppdOpenFile(filename)) != NULL)
 	{
 	  if (ppd->manufacturer)
 	    cgiSetVariable("CURRENT_MAKE", ppd->manufacturer);
 
 	  if (ppd->nickname)
 	    cgiSetVariable("CURRENT_MAKE_AND_MODEL", ppd->nickname);
-      
+
           ppdClose(ppd);
+          unlink(filename);
 	}
 	else
 	{
 	  fprintf(stderr, "ERROR: Unable to open PPD file %s: %s\n",
-	          new_makeppd, ppdErrorString(ppdLastError(&bytes)));
+	          filename, ppdErrorString(ppdLastError(&bytes)));
 	}
       }
       else
@@ -1355,7 +1303,7 @@
 	cgiCopyTemplateLang("choose-make.tmpl");
         cgiEndHTML();
       }
-      else if (!cgiGetVariable("PER_QUEUE_SUBMIT"))
+      else
       {
        /*
 	* Let the user choose a model...
@@ -1396,7 +1344,6 @@
     *    device-uri
     *    printer-is-cm-calibrating
     *    printer-is-accepting-jobs
-    *    printer-is-colormanaged
     *    printer-is-shared
     *    printer-state
     */
@@ -1456,62 +1403,21 @@
     ippAddBoolean(request, IPP_TAG_PRINTER, "printer-is-shared",
                   var && (!strcmp(var, "1") || !strcmp(var, "on")));
 
-<<<<<<< HEAD
-    cm_var = cgiGetVariable("printer_is_colormanaged");
-    ippAddBoolean(request, IPP_TAG_PRINTER, "printer-is-colormanaged",
-                  cm_var && (!strcmp(cm_var, "1") || !strcmp(cm_var, "on")));
-=======
     var = cgiGetVariable("printer_is_cm_calibrating");
     ippAddBoolean(request, IPP_TAG_PRINTER, "printer-is-cm-calibrating",
                   var && (!strcmp(var, "1") || !strcmp(var, "on")));
->>>>>>> 5aae941c
 
     ippAddInteger(request, IPP_TAG_PRINTER, IPP_TAG_ENUM, "printer-state",
                   IPP_PRINTER_IDLE);
 
-   if (cm_var && (!strcmp(cm_var, "1") || !strcmp(cm_var, "on")))
-     is_colormanaged = 1;
-   else
-     is_colormanaged = 0;
-
    /*
     * Do the request and get back a response...
     */
 
     if (file)
-    {
-     /*
-      * If user uploads a PPD, mark color management in file...
-      */
-     if (modify)
-        do_set_timestamp(http, request);
-
-     do_update_ppd(http, request, is_colormanaged, file->tempfile);
-    } 
-    else if (cupsGetPPD2(http, new_makeppd))
-    {
-     /*
-      * Obtain a PPD from a specific make
-      */
-      if (modify)
-        do_set_timestamp(http, request);
-
-      do_update_ppd(http, request, is_colormanaged, new_makeppd); 
-      unlink(new_makeppd);
-    }
-    else 
-    {
-     /*
-      * If no new file is added, we only mark color management 
-      * in the existing printer.
-      */
-      var = cgiGetVariable("PRINTER_NAME");
-    
-      const char *filename = cupsGetPPD2(http, var);
-
-      do_update_ppd(http, request, is_colormanaged, filename);
-      unlink(filename);
-    }
+      ippDelete(cupsDoFileRequest(http, request, "/admin/", file->tempfile));
+    else
+      ippDelete(cupsDoRequest(http, request, "/admin/"));
 
     if (cupsLastError() == IPP_NOT_AUTHORIZED)
     {
@@ -1529,16 +1435,14 @@
      /*
       * Redirect successful updates back to the printer page...
       */
+
       char	refresh[1024];		/* Refresh URL */
 
+
       cgiFormEncode(uri, name, sizeof(uri));
 
-      if (!is_per_queue)
-        snprintf(refresh, sizeof(refresh),
-	         "5;/admin/?OP=redirect&URL=/printers/%s", uri);
-      else
-        snprintf(refresh, sizeof(refresh),
-	         "5;/admin/?OP=redirect&URL=/printers/", uri);
+      snprintf(refresh, sizeof(refresh),
+	       "5;/admin/?OP=redirect&URL=/printers/%s", uri);
 
       cgiSetVariable("refresh_page", refresh);
 
@@ -1551,6 +1455,7 @@
      /*
       * Set the printer options...
       */
+
       cgiSetVariable("OP", "set-printer-options");
       do_set_options(http, 0);
       return;
@@ -3126,120 +3031,6 @@
   }
 }
 
-/*
- * 'do_update_ppd()' - Refreshes the PPD file for a given queue
- */
-
-static void     
-do_update_ppd(http_t* http, ipp_t* request, int is_cm, const char* file)
-{
-   char		line[1024];		/* Line from PPD file */ 
-   cups_file_t	*in,			/* Input file */
-  	        *out;			/* Output file */
-   const char *temp = "/tmp/temp.ppd";
-
-   if (!request)     
-     return;
-   else if(!file)
-   {
-     ippDelete(cupsDoRequest(http, request, "/admin/")); 
-     return;
-   }
-
-   in = cupsFileOpen(file, "r");
-   out = cupsFileOpen(temp, "w");
-
-  /*
-   * Here we enable or disable color management inside
-   * a PPD file.
-   */
-   while (cupsFileGets(in, line, sizeof(line)))
-   {
-     if (!strncmp(line, "*OpenUI *Resolution", 19) ||
-         !strncmp(line, "*OpenUI *ColorModel", 19) ||
-         !strncmp(line, "*OpenUI *MediaType", 18))
-     {            
-        do
-        {
-           if (!is_cm)
-             cupsFilePuts(out, "*%(CM_OFF)");
-
-             cupsFilePrintf(out, "%s\n", line);             
-        } while (cupsFileGets(in, line, sizeof(line)) &&
-                 strncmp(line, "*CloseUI", 8) != 0);
-
-        if (!is_cm)
-          cupsFilePuts(out, "*%(CM_OFF)");
-
-        cupsFilePrintf(out, "%s\n", line); 
-     }
-     else if (!strncmp(line, "*%(CM_OFF)*OpenUI *Resolution", 29) ||
-              !strncmp(line, "*%(CM_OFF)*OpenUI *ColorModel", 29) ||
-              !strncmp(line, "*%(CM_OFF)*OpenUI *MediaType", 28))
-     {       
-        if(is_cm)
-        {
-          do             
-          {
-           cupsFilePrintf(out, "%s\n", line+10); 
-          } while (cupsFileGets(in, line, sizeof(line)) &&
-                   strncmp(line, "*%(CM_OFF)*CloseUI", 18) != 0);
-           cupsFilePrintf(out, "%s\n", line+10); 
-        }
-     }
-     else if (!strncmp(line, "*cupsICCProfile", 15))
-     {
-        if (!is_cm)
-          cupsFilePuts(out, "*%(CM_OFF)");
-
-        cupsFilePrintf(out, "%s\n", line);
-     }
-     else if (!strncmp(line, "*%(CM_OFF)*cupsICCProfile", 25))
-     {
-        if (is_cm)
-          cupsFilePrintf(out, "%s\n", line+10); 
-        else 
-          cupsFilePrintf(out, "%s\n", line); 
-     }
-     else if (!strncmp(line, "*cupsICCQualifier", 17))
-     {
-        if (!is_cm)
-          cupsFilePuts(out, "*%(CM_OFF)");
-
-        cupsFilePrintf(out, "%s\n", line);
-     }
-     else if (!strncmp(line, "*%(CM_OFF)*cupsICCQualifier", 27))
-     {
-        if (is_cm)
-          cupsFilePrintf(out, "%s\n", line+10); 
-        else 
-          cupsFilePrintf(out, "%s\n", line); 
-     }
-     else
-       cupsFilePrintf(out, "%s\n", line);
-   }
-     
-   cupsFileClose(in);
-   cupsFileClose(out);
-
-   ippDelete(cupsDoFileRequest(http, request, "/admin/", temp)); 
-}
-
-static 
-void     do_set_timestamp(http_t* http, ipp_t* request)
-{
-   time_t       curtime;
-   struct tm    *loctime;	
-
-   /*
-    * Update the PPD 'last modified' timestamp.
-    */
-   curtime = time(NULL);
-   loctime = localtime (&curtime);
-
-   ippAddString(request, IPP_TAG_PRINTER, IPP_TAG_TEXT, "ppd-timestamp",
-                 NULL, asctime(loctime));     
-}
 
 /*
  * 'do_set_default()' - Set the server default printer/class.
