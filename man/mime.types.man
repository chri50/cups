.\"
.\" "$Id: mime.types.man 11924 2014-06-12 19:10:33Z msweet $"
.\"
.\" mime.types man page for CUPS.
.\"
.\" Copyright 2007-2014 by Apple Inc.
.\" Copyright 1997-2006 by Easy Software Products.
.\"
.\" These coded instructions, statements, and computer programs are the
.\" property of Apple Inc. and are protected by Federal copyright
.\" law.  Distribution and use rights are outlined in the file "LICENSE.txt"
.\" which should have been included with this file.  If this file is
.\" file is missing or damaged, see the license at "http://www.cups.org/".
.\"
.TH mime.types 5 "CUPS" "12 June 2014" "Apple Inc."
.SH NAME
mime.types \- mime type description file for cups
.SH DESCRIPTION
The \fBmime.types\fR file defines the recognized file types.
.LP
Additional file types are specified in files with the extension \fI.types\fR in the CUPS configuration directory.
.LP
Each line in the \fBmime.types\fR file is a comment, blank, or rule line.
Comment lines start with the # character.
Rule lines start with the MIME media type and are optionally followed by a series of file recognition rules:
.nf

    \fImime/type \fR[ \fIrule \fR... \fIrule \fR]

.fi
Rules can be extended over multiple lines using the backslash character (\\):
.nf

    \fImime/type \fR[ \fIreally-really-really-long-rule \fR... \fB\\
      \fIrule \fR]

.fi
MIME media types specified by the \fImime/type\fR field are case-insensitive and are sorted in ascending alphanumeric order for the purposes of matching.
See the "TYPE MATCHING AND PRIORITY" section for more information.
.LP
<<<<<<< HEAD
The rules may be grouped using parenthesis, joined using "+" for a
logical AND and "," or whitespace for a logical OR, and negated using
"!".
.SH RULES
Rules take two forms \- a filename extension by itself and functions with test
values inside parenthesis. The following functions are available:
=======
The rules may be grouped using parenthesis, joined using "+" for a logical AND, joined using "," or whitespace for a logical OR, and negated using "!".
.SS RULES
Rules take two forms \- a filename extension by itself and functions with test
values inside parenthesis.
The following functions are available:
>>>>>>> cbe3bc10
.TP 5
\fBmatch("\fIpattern\fB")\fR
True if the filename matches the given shell wildcard \fIpattern\fR.
.TP 5
\fBascii(\fIoffset\fB,\fIlength\fB)\fR
True if the \fIlength\fR bytes starting at \fIoffset\fR are valid printable ASCII (CR, NL, TAB, BS, 32-126).
.TP 5
\fBprintable(\fIoffset\fB,\fIlength\fB)\fR
True if the \fIlength\fR bytes starting at \fIoffset\fR are printable 8-bit chars (CR, NL, TAB, BS, 32-126, 128-254).
.TP 5
\fBpriority(\fInumber\fB)\fR
Specifies the relative priority of this MIME media type.
The default priority is 100.
Larger values have higher priority while smaller values have lower priority.
.TP 5
\fBstring(\fIoffset\fB,"\fIstring\fB")\fR
True if the bytes starting at \fIoffset\fR are identical to \fIstring\fR.
.TP 5
\fBistring(\fIoffset\fB,"\fIstring\fB")\fR
True if the bytes starting at \fIoffset\fR match \fIstring\fR without respect to case.
.TP 5
\fBchar(\fIoffset\fB,\fIvalue\fB)\fR
True if the byte at \fIoffset\fR is identical to \fIvalue\fR.
.TP 5
\fBshort(\fIoffset\fB,\fIvalue\fB)\fR
True if the 16-bit big-endian integer at \fIoffset\fR is identical to \fIvalue\fR.
.TP 5
\fBint(\fIoffset\fB,\fIvalue\fB)\fR
True if the 32-bit big-endian integer at \fIoffset\fR is identical to \fIvalue\fR.
.TP 5
\fBlocale("\fIstring\fB")\fR
True if current locale matches \fIstring\fR.
.TP 5
\fBcontains(\fIoffset\fB,\fIrange\fB,"\fIstring\fB")\fR
True if the bytes starting at \fIoffset\fR for \fIrange\fR bytes contains \fIstring\fR.
.SS STRING CONSTANTS
String constants can be specified inside quotes ("") for strings containing whitespace and angle brackets (<>) for hexadecimal strings.
.SS TYPE MATCHING AND PRIORITY
When CUPS needs to determine the MIME media type of a given file, it checks every MIME media type defined in the \fI.types\fR files.
When two or more types match a given file, the type chosen will depend on the type name and priority, with higher-priority types being used over lower-priority ones.
If the types have the same priority, the type names are sorted alphanumerically in ascending order and the first type is chosen.
.LP
For example, if two types "text/bar" and "text/foo" are defined as matching the
extension "doc", normally the type "text/bar" will be chosen since its name is
alphanumerically smaller than "text/foo".
However, if "text/foo" also defines a higher priority than "text/bar", "text/foo" will be chosen instead.
.SH FILES
\fI/etc/cups\fR \- Typical CUPS configuration directory.
.SH EXAMPLES
Define two MIME media types for raster data, with one being a subset with higher priority:
.nf

    application/vnd.cups\-raster  string(0,"RaSt") string(0,"tSaR") \\
                                  string(0,"RaS2") string(0,"2SaR") \\
                                  string(0,"RaS3") string(0,"3SaR")

    image/pwg-raster              string(0,"RaS2") + \\
                                  string(4,PwgRaster<00>) priority(150)
.fi
.SH SEE ALSO
.BR cups-files.conf (5),
.BR cupsd.conf (5),
.BR cupsd (8),
.BR cupsfilter (8),
.BR mime.convs (5),
CUPS Online Help (http://localhost:631/help)
.SH COPYRIGHT
Copyright \[co] 2007-2014 by Apple Inc.
.\"
.\" End of "$Id: mime.types.man 11924 2014-06-12 19:10:33Z msweet $".
.\"<|MERGE_RESOLUTION|>--- conflicted
+++ resolved
@@ -38,20 +38,11 @@
 MIME media types specified by the \fImime/type\fR field are case-insensitive and are sorted in ascending alphanumeric order for the purposes of matching.
 See the "TYPE MATCHING AND PRIORITY" section for more information.
 .LP
-<<<<<<< HEAD
-The rules may be grouped using parenthesis, joined using "+" for a
-logical AND and "," or whitespace for a logical OR, and negated using
-"!".
-.SH RULES
-Rules take two forms \- a filename extension by itself and functions with test
-values inside parenthesis. The following functions are available:
-=======
 The rules may be grouped using parenthesis, joined using "+" for a logical AND, joined using "," or whitespace for a logical OR, and negated using "!".
 .SS RULES
 Rules take two forms \- a filename extension by itself and functions with test
 values inside parenthesis.
 The following functions are available:
->>>>>>> cbe3bc10
 .TP 5
 \fBmatch("\fIpattern\fB")\fR
 True if the filename matches the given shell wildcard \fIpattern\fR.
