.\"
.\" "$Id: ppdhtml.man 11927 2014-06-13 00:01:23Z msweet $"
.\"
.\" ppdhtml man page for CUPS.
.\"
.\" Copyright 2007-2014 by Apple Inc.
.\" Copyright 1997-2007 by Easy Software Products.
.\"
.\" These coded instructions, statements, and computer programs are the
.\" property of Apple Inc. and are protected by Federal copyright
.\" law.  Distribution and use rights are outlined in the file "LICENSE.txt"
.\" which should have been included with this file.  If this file is
.\" file is missing or damaged, see the license at "http://www.cups.org/".
.\"
.TH ppdhtml 1 "CUPS" "12 June 2014" "Apple Inc."
.SH NAME
ppdhtml \- cups html summary generator (deprecated)
.SH SYNOPSIS
.B ppdhtml
<<<<<<< HEAD
[ \-D
.I name[=value]
] [ \-I
=======
[
\fB\-D \fIname\fR[\fB=\fIvalue\fR]
] [
.B \-I
>>>>>>> cbe3bc10
.I include-directory
]
.I source-file
.SH DESCRIPTION
\fBppdhtml\fR reads a driver information file and produces a HTML summary page that lists all of the drivers in a file and the supported options.
\fBThis program is deprecated and will be removed in a future release of CUPS.\fR
.SH OPTIONS
\fBppdhtml\fR supports the following options:
.TP 5
\fB\-D \fIname\fR[\fB=\fIvalue\fR]
Sets the named variable for use in the source file.
It is equivalent to using the \fI#define\fR directive in the source file.
.TP 5
\fB\-I \fIinclude-directory\fR
Specifies an alternate include directory.
Multiple \fI-I\fR options can be supplied to add additional directories.
.SH SEE ALSO
.BR ppdc (1),
.BR ppdcfile (5),
.BR ppdi (1),
.BR ppdmerge (1),
.BR ppdpo (1),
CUPS Online Help (http://localhost:631/help)
.SH COPYRIGHT
Copyright \[co] 2007-2014 by Apple Inc.
.\"
.\" End of "$Id: ppdhtml.man 11927 2014-06-13 00:01:23Z msweet $".
.\"<|MERGE_RESOLUTION|>--- conflicted
+++ resolved
@@ -17,16 +17,10 @@
 ppdhtml \- cups html summary generator (deprecated)
 .SH SYNOPSIS
 .B ppdhtml
-<<<<<<< HEAD
-[ \-D
-.I name[=value]
-] [ \-I
-=======
 [
 \fB\-D \fIname\fR[\fB=\fIvalue\fR]
 ] [
 .B \-I
->>>>>>> cbe3bc10
 .I include-directory
 ]
 .I source-file
