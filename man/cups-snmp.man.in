.\"
.\" "$Id: cups-snmp.man.in 11109 2013-07-08 21:15:13Z msweet $"
.\"
.\"   SNMP backend man page for CUPS.
.\"
.\"   Copyright 2012-2013 by Apple Inc.
.\"
.\"   These coded instructions, statements, and computer programs are the
.\"   property of Apple Inc. and are protected by Federal copyright
.\"   law.  Distribution and use rights are outlined in the file "LICENSE.txt"
.\"   which should have been included with this file.  If this file is
.\"   file is missing or damaged, see the license at "http://www.cups.org/".
.\"
.TH cups-snmp 8 "CUPS" "8 July 2013" "Apple Inc."
.SH NAME
snmp \- cups snmp backend
.SH SYNOPSIS
.B /usr/lib/cups/backend/snmp
.I ip-address-or-hostname
.br
<<<<<<< HEAD
=======
.B /usr/libexec/cups/backend/snmp
.I ip-address-or-hostname
.br
>>>>>>> ffdfaaad
.B lpinfo \-v \--include-schemes snmp
.SH DESCRIPTION
The CUPS SNMP backend provides legacy discovery and identification of network
printers using SNMPv1. When used for discovery through the scheduler, the
backend will list all printers that respond to a broadcast SNMPv1 query with the
"public" community name. Additional queries are then sent to printers that
respond in order to determine the correct device URI, make and model, and other
information needed for printing.
.LP
In the first form, the SNMP backend is run directly by the user to look up the
device URI and other information when you have an IP address or hostname. This
can be used for programs that need to configure print queues where the user has
supplied an address but nothing else.
.LP
In the second form, the SNMP backend is run indirectly using the \fIlpinfo(8)\fR
command. The output provides all printers detected via SNMP on the configured
broadcast addresses. \fBNote\fR: no broadcast addresses are configured by
default.
.SH MIBS
The CUPS SNMP backend uses the information from the Host, Printer, and Port
Monitor MIBs along with some vendor private MIBs and intelligent port probes to
determine the correct device URI and make and model for each printer.
.SH CONFIGURATION
The SNMP backend reads the /etc/cups/snmp.conf configuration file, if
present, to set the default broadcast address, community name, and logging
level. The configuration file is documented in \fIcups-snmp.conf(5)\fR. The
DebugLevel value can be overridden using the CUPS_DEBUG_LEVEL environment
variable and the MaxRunTime value can be overridden using the CUPS_MAX_RUN_TIME
environment variable.
.SH SEE ALSO
\fIbackend(7)\fR, \fIcups-snmp.conf(5)\fR, \fIcupsd(8)\fR, \fIcupsd.conf(5)\fR,
\fIfilter(7)\fR, \fIlpinfo(8)\fR,
.br
http://localhost:631/help
.SH COPYRIGHT
Copyright 2007-2013 by Apple Inc.
.\"
.\" End of "$Id: cups-snmp.man.in 11109 2013-07-08 21:15:13Z msweet $".
.\"<|MERGE_RESOLUTION|>--- conflicted
+++ resolved
@@ -18,12 +18,9 @@
 .B /usr/lib/cups/backend/snmp
 .I ip-address-or-hostname
 .br
-<<<<<<< HEAD
-=======
 .B /usr/libexec/cups/backend/snmp
 .I ip-address-or-hostname
 .br
->>>>>>> ffdfaaad
 .B lpinfo \-v \--include-schemes snmp
 .SH DESCRIPTION
 The CUPS SNMP backend provides legacy discovery and identification of network
