.\"
.\" "$Id: cups-snmp.man.in 11913 2014-06-10 19:00:24Z msweet $"
.\"
.\" SNMP backend man page for CUPS.
.\"
.\" Copyright 2012-2014 by Apple Inc.
.\"
.\" These coded instructions, statements, and computer programs are the
.\" property of Apple Inc. and are protected by Federal copyright
.\" law.  Distribution and use rights are outlined in the file "LICENSE.txt"
.\" which should have been included with this file.  If this file is
.\" file is missing or damaged, see the license at "http://www.cups.org/".
.\"
.TH cups-snmp 8 "CUPS" "10 June 2014" "Apple Inc."
.SH NAME
snmp \- cups snmp backend
.SH SYNOPSIS
.B /usr/lib/cups/backend/snmp
.I ip-address-or-hostname
.br
.B /usr/libexec/cups/backend/snmp
.I ip-address-or-hostname
.br
<<<<<<< HEAD
.B lpinfo \-v \--include-schemes snmp
=======
.B lpinfo
.B \-v
.B \-\-include-schemes
snmp
>>>>>>> 2c8b893d
.SH DESCRIPTION
The CUPS SNMP backend provides legacy discovery and identification of network printers using SNMPv1.
When used for discovery through the scheduler, the backend will list all printers that respond to a broadcast SNMPv1 query with the "public" community name.
Additional queries are then sent to printers that respond in order to determine the correct device URI, make and model, and other information needed for printing.
.LP
In the first form, the SNMP backend is run directly by the user to look up the device URI and other information when you have an IP address or hostname.
This can be used for programs that need to configure print queues where the user has supplied an address but nothing else.
.LP
In the second form, the SNMP backend is run indirectly using the
.BR lpinfo (8)
command.
The output provides all printers detected via SNMP on the configured
broadcast addresses.
\fINote: no broadcast addresses are configured by default.\fR
.SH ENVIRONMENT
The DebugLevel value can be overridden using the CUPS_DEBUG_LEVEL environment variable.
The MaxRunTime value can be overridden using the CUPS_MAX_RUN_TIME environment variable.
.SH FILES
The SNMP backend reads the \fI/etc/cups/snmp.conf\fR configuration file, if
present, to set the default broadcast address, community name, and logging
level.
.SH CONFORMING TO
The CUPS SNMP backend uses the information from the Host, Printer, and Port Monitor MIBs along with some vendor private MIBs and intelligent port probes to determine the correct device URI and make and model for each printer.
.SH SEE ALSO
.BR backend (7),
.BR cups-snmp.conf (5),
.BR cupsd (8),
.BR lpinfo (8),
CUPS Online Help (http://localhost:631/help)
.SH COPYRIGHT
Copyright \[co] 2007-2014 by Apple Inc.
.\"
.\" End of "$Id: cups-snmp.man.in 11913 2014-06-10 19:00:24Z msweet $".
.\"<|MERGE_RESOLUTION|>--- conflicted
+++ resolved
@@ -21,14 +21,10 @@
 .B /usr/libexec/cups/backend/snmp
 .I ip-address-or-hostname
 .br
-<<<<<<< HEAD
-.B lpinfo \-v \--include-schemes snmp
-=======
 .B lpinfo
 .B \-v
 .B \-\-include-schemes
 snmp
->>>>>>> 2c8b893d
 .SH DESCRIPTION
 The CUPS SNMP backend provides legacy discovery and identification of network printers using SNMPv1.
 When used for discovery through the scheduler, the backend will list all printers that respond to a broadcast SNMPv1 query with the "public" community name.
