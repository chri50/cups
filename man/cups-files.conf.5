.\"
.\" cups-files.conf man page for CUPS.
.\"
.\" Copyright © 2007-2019 by Apple Inc.
.\" Copyright © 1997-2006 by Easy Software Products.
.\"
.\" Licensed under Apache License v2.0.  See the file "LICENSE" for more
.\" information.
.\"
.TH cups-files.conf 5 "CUPS" "14 November 2020" "Apple Inc."
.SH NAME
cups\-files.conf \- file and directory configuration file for cups
.SH DESCRIPTION
The \fBcups\-files.conf\fR file configures the files and directories used by the CUPS scheduler,
.BR cupsd (8).
It is normally located in the \fI/etc/cups\fR directory.
.LP
Each line in the file can be a configuration directive, a blank line, or a comment.
Configuration directives typically consist of a name and zero or more values separated by whitespace.
The configuration directive name and values are case-insensitive.
Comment lines start with the # character.
.SS DIRECTIVES
The following directives are understood by
.BR cupsd (8):
.\"#AccessLog
.TP 5
\fBAccessLog\fR
.TP 5
\fBAccessLog \fIfilename\fR
.TP 5
\fBAccessLog stderr\fR
.TP 5
\fBAccessLog syslog\fR
Defines the access log filename.
Specifying a blank filename disables access log generation.
The value "stderr" causes log entries to be sent to the standard error file when the scheduler is running in the foreground, or to the system log daemon when run in the background.
The value "syslog" causes log entries to be sent to the system log daemon.
The server name may be included in filenames using the string "%s", for example:
.nf

    AccessLog /var/log/cups/%s-access_log

.fi
The default is "/var/log/cups/access_log".
.\"#CacheDir
.TP 5
\fBCacheDir \fIdirectory\fR
Specifies the directory to use for long-lived temporary (cache) files.
The default is "/var/spool/cups/cache" or "/var/cache/cups" depending on the platform.
.\"#ConfigFilePerm
.TP 5
\fBConfigFilePerm \fImode\fR
Specifies the permissions for all configuration files that the scheduler writes.
The default is "0644" on macOS and "0640" on all other operating systems.
.LP
\fBNote:\fR The permissions for the \fIprinters.conf\fR file are currently masked to only allow access from the scheduler user (typically root).
This is done because printer device URIs sometimes contain sensitive authentication information that should not be generally known on the system.
There is no way to disable this security feature.
.\"#CreateSelfSignedCerts
.TP 5
\fBCreateSelfSignedCerts yes\fR
.TP 5
\fBCreateSelfSignedCerts no\fR
Specifies whether the scheduler automatically creates self-signed certificates for client connections using TLS.
The default is yes.
.\"#DataDir
.TP 5
\fBDataDir \fIpath\fR
Specifies the directory where data files can be found.
The default is usually "/usr/share/cups".
.\"#DocumentRoot
.TP 5
\fBDocumentRoot \fIdirectory\fR
Specifies the root directory for the CUPS web interface content.
The default is usually "/usr/share/doc/cups".
.\"#ErrorLog
.TP 5
\fBErrorLog\fR
.TP 5
\fBErrorLog \fIfilename\fR
.TP 5
\fBErrorLog stderr\fR
.TP 5
\fBErrorLog syslog\fR
Defines the error log filename.
Specifying a blank filename disables error log generation.
The value "stderr" causes log entries to be sent to the standard error file when the scheduler is running in the foreground, or to the system log daemon when run in the background.
The value "syslog" causes log entries to be sent to the system log daemon.
The server name may be included in filenames using the string "%s", for example:
.nf

    ErrorLog /var/log/cups/%s-error_log

.fi
The default is "/var/log/cups/error_log".
.\"#FatalErrors
.TP 5
\fBFatalErrors none\fR
.TP 5
\fBFatalErrors all \fI\-kind \fR[ ... \fI\-kind \fR]
.TP 5
\fBFatalErrors \fIkind \fR[ ... \fIkind \fR]
Specifies which errors are fatal, causing the scheduler to exit.
The default is "config".
The \fIkind\fR strings are:
.RS 5
.TP 5
.B none
No errors are fatal.
.TP 5
.B all
All of the errors below are fatal.
.TP 5
.B browse
Browsing initialization errors are fatal, for example failed connections to the DNS-SD daemon.
.TP 5
.B config
Configuration file syntax errors are fatal.
.TP 5
.B listen
Listen or Port errors are fatal, except for IPv6 failures on the loopback or "any" addresses.
.TP 5
.B log
Log file creation or write errors are fatal.
.TP 5
.B permissions
Bad startup file permissions are fatal, for example shared TLS certificate and key files with world-read permissions.
.RE
.\"#Group
.TP 5
\fBGroup \fIgroup-name-or-number\fR
Specifies the group name or ID that will be used when executing external programs.
The default group is operating system specific but is usually "lp" or "nobody".
.RE
.\"#LogFileGroup
.TP 5
\fBLogFileGroup \fIgroup-name-or-number\fR
Specifies the group name or ID that will be used for log files.
The default group is operating system specific but is usually "lp" or "nobody".
.\"#LogFilePerm
.TP 5
\fBLogFilePerm \fImode\fR
Specifies the permissions of all log files that the scheduler writes.
The default is "0644".
.\"#PageLog
.TP 5
\fBPageLog \fR[ \fIfilename\fR ]
.TP 5
\fBPageLog stderr\fR
.TP 5
\fBPageLog syslog\fR
Defines the page log filename.
The value "stderr" causes log entries to be sent to the standard error file when the scheduler is running in the foreground, or to the system log daemon when run in the background.
The value "syslog" causes log entries to be sent to the system log daemon.
Specifying a blank filename disables page log generation.
The server name may be included in filenames using the string "%s", for example:
.nf

    PageLog /var/log/cups/%s-page_log

.fi
The default is "/var/log/cups/page_log".
.\"#PassEnv
.TP 5
\fBPassEnv \fIvariable \fR[ ... \fIvariable \fR]
Passes the specified environment variable(s) to child processes.
Note: the standard CUPS filter and backend environment variables cannot be overridden using this directive.
.\"#RemoteRoot
.TP 5
\fBRemoteRoot \fIusername\fR
Specifies the username that is associated with unauthenticated accesses by clients claiming to be the root user.
The default is "remroot".
.\"#RequestRoot
.TP 5
\fBRequestRoot \fIdirectory\fR
Specifies the directory that contains print jobs and other HTTP request data.
The default is "/var/spool/cups".
.\"#Sandboxing
.TP 5
\fBSandboxing relaxed\fR
.TP 5
\fBSandboxing strict\fR
Specifies the level of security sandboxing that is applied to print filters, backends, and other child processes of the scheduler.
The default is "strict".
This directive is currently only used/supported on macOS.
.\"#ServerBin
.TP 5
\fBServerBin \fIdirectory\fR
Specifies the directory containing the backends, CGI programs, filters, helper programs, notifiers, and port monitors.
The default is "/usr/lib/cups" or "/usr/libexec/cups" depending on the platform.
.\"#ServerKeychain
.TP 5
\fBServerKeychain \fIpath\fR
Specifies the location of TLS certificates and private keys.
The default is "/Library/Keychains/System.keychain" on macOS and "/etc/cups/ssl" on all other operating systems.
macOS uses its keychain database to store certificates and keys while other platforms use separate files in the specified directory, *.crt for PEM-encoded certificates and *.key for PEM-encoded private keys.
.\"#ServerRoot
.TP 5
\fBServerRoot \fIdirectory\fR
Specifies the directory containing the server configuration files.
The default is "/etc/cups".
.\"#SetEnv
.TP 5
\fBSetEnv \fIvariable value\fR
Set the specified environment variable to be passed to child processes.
Note: the standard CUPS filter and backend environment variables cannot be overridden using this directive.
.\"#StateDir
.TP 5
\fBStateDir \fIdirectory\fR
Specifies the directory to use for PID and local certificate files.
The default is "/var/run/cups" or "/etc/cups" depending on the platform.
.\"#SyncOnClose
.TP 5
\fBSyncOnClose Yes\fR
.TP 5
\fBSyncOnClose No\fR
Specifies whether the scheduler calls
.BR fsync (2)
after writing configuration or state files.
<<<<<<< HEAD
The default is "Yes".
=======
>>>>>>> d08cf4dc
.\"#SystemGroup
.TP 5
\fBSystemGroup \fIgroup-name \fR[ ... \fIgroup-name\fR ]
Specifies the group(s) to use for \fI@SYSTEM\fR group authentication.
The default contains "admin", "lpadmin", "root", "sys", and/or "system".
.\"#TempDir
.TP 5
\fBTempDir \fIdirectory\fR
Specifies the directory where short-term temporary files are stored.
The default is "/var/spool/cups/tmp".
.\"#User
.TP 5
\fBUser \fIusername\fR
Specifies the user name or ID that is used when running external programs.
The default is "lp".
.SS DEPRECATED DIRECTIVES
The following directives are deprecated and will be removed from a future version of CUPS:
.\"#FileDevice
.TP 5
\fBFileDevice Yes\fR
.TP 5
\fBFileDevice No\fR
Specifies whether the file pseudo-device can be used for new printer queues.
The URI "file:///dev/null" is always allowed.
File devices cannot be used with "raw" print queues - a PPD file is required.
The specified file is overwritten for every print job.
Writing to directories is not supported.
.\"#FontPath
.TP 5
\fBFontPath \fIdirectory[:...:directoryN]\fR
Specifies a colon separated list of directories where fonts can be found.
On Linux the
.BR font-config (1)
mechanism is used instead.
On macOS the Font Book application manages system-installed fonts.
.\"#LPDConfigFile
.TP 5
\fB LPDConfigFile \fIfilename\fR
Specifies the LPD service configuration file to update.
.\"#Printcap
.TP 5
\fBPrintcap \fIfilename\fR
Specifies a file that is filled with a list of local print queues.
.\"#PrintcapFormat
.TP 5
\fBPrintcapFormat bsd\fR
.TP 5
\fBPrintcapFormat plist\fR
.TP 5
\fBPrintcapFormat solaris\fR
Specifies the format to use for the Printcap file.
"bsd" is the historical LPD printcap file format.
"plist" is the Apple plist file format.
"solaris" is the historical Solaris LPD printcap file format.
.\"#SMBConfigFile
.TP 5
\fBSMBConfigFile \fIfilename\fR
Specifies the SMB service configuration file to update.
.SH NOTES
The scheduler MUST be restarted manually after making changes to the \fBcups-files.conf\fR file.
On Linux this is typically done using the
.BR systemctl (8)
command, while on macOS the
.BR launchctl (8)
command is used instead.
.SH SEE ALSO
.BR classes.conf (5),
.BR cups (1),
.BR cupsd (8),
.BR cupsd.conf (5),
.BR mime.convs (5),
.BR mime.types (5),
.BR printers.conf (5),
.BR subscriptions.conf (5),
CUPS Online Help (http://localhost:631/help)
.SH COPYRIGHT
Copyright \[co] 2007-2019 by Apple Inc.<|MERGE_RESOLUTION|>--- conflicted
+++ resolved
@@ -217,10 +217,6 @@
 Specifies whether the scheduler calls
 .BR fsync (2)
 after writing configuration or state files.
-<<<<<<< HEAD
-The default is "Yes".
-=======
->>>>>>> d08cf4dc
 .\"#SystemGroup
 .TP 5
 \fBSystemGroup \fIgroup-name \fR[ ... \fIgroup-name\fR ]
