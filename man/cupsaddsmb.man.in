.\"
.\" "$Id: cupsaddsmb.man.in 11920 2014-06-11 19:03:59Z msweet $"
.\"
.\" cupsaddsmb man page for CUPS.
.\"
.\" Copyright 2007-2014 by Apple Inc.
.\" Copyright 1997-2006 by Easy Software Products.
.\"
.\" These coded instructions, statements, and computer programs are the
.\" property of Apple Inc. and are protected by Federal copyright
.\" law.  Distribution and use rights are outlined in the file "LICENSE.txt"
.\" which should have been included with this file.  If this file is
.\" file is missing or damaged, see the license at "http://www.cups.org/".
.\"
.TH cupsaddsmb 8 "CUPS" "11 June 2014" "Apple Inc."
.SH NAME
cupsaddsmb \- export printers to samba for windows clients

.SH SYNOPSIS
.B cupsaddsmb
<<<<<<< HEAD
[ \-H
.I samba-server
] [ \-U
.I samba-user[%samba-password]
] [ \-h
.I cups-server[:port]
] [ \-v ] \-a
.br
.B cupsaddsmb
[ \-H
.I samba-server
] [ \-U
.I samba-user[%samba-password]
] [ \-h
.I cups-server[:port]
] [ \-v ] printer [ ... printer ]

.SH DESCRIPTION
\fIcupsaddsmb\fR exports printers to the SAMBA software (version
2.2.0 or higher) for use with Windows clients. Depending on the
SAMBA configuration, you may need to provide a password to
export the printers. This program requires the Windows printer
driver files described below.

.SH OPTIONS
\fIcupsaddsmb\fR supports the following options:
.TP 5
\-H samba-server
.br
Specifies the SAMBA server which defaults to the CUPS server.
.TP 5
\-U samba-user[%samba-password]
.br
Specifies the SAMBA print admin username which defaults to your
current username. If the username contains a percent (%)
character, then the text following the percent is treated as the
SAMBA password to use.
.TP 5
\-a
.br
Exports all known printers. Otherwise only the named printers are
exported.
.TP 5
\-h cups-server[:port]
.br
Specifies a different CUPS server to use.
.TP 5
\-v
.br
Specifies that verbose information should be shown. This is
useful for debugging SAMBA configuration problems.

.SH SAMBA CONFIGURATION
\fIcupsaddsmb\fR uses the new RPC-based printing support in
SAMBA 2.2.x to provide printer drivers and PPD files to Windows
client machines. In order to use this functionality, you must
first configure the SAMBA \fIsmb.conf(5)\fR file to support
printing through CUPS and provide a printer driver download
=======
[
.B \-H
.I samba-server
] [
.B \-U
.I samba-user[%samba-password]
] [
.B \-h
.I cups-server[:port]
] [
.B \-v
]
.B \-a
.br
.B cupsaddsmb
[
.B \-H
.I samba-server
] [
.B \-U
.I samba-user[%samba-password]
] [
.B \-h
.I cups-server[:port]
] [
.B \-v
]
.I printer
[ ...
.I printer
]
.SH DESCRIPTION
The \fBcupsaddsmb\fR program exports printers to the SAMBA software (version 2.2.0 or higher) for use with Windows clients.
Depending on the SAMBA configuration, you may need to provide a password to export the printers.
This program requires the Windows printer driver files described below.
.SS SAMBA CONFIGURATION
\fBcupsaddsmb\fR uses the RPC-based printing support in SAMBA to provide printer drivers and PPD files to Windows client machines.
In order to use this functionality, you must first configure the SAMBA
.BR smb.conf (5)
file to support printing through CUPS and provide a printer driver download
>>>>>>> cbe3bc10
share, as follows:
.nf

    [global]
	load printers = yes
	printing = cups
	printcap name = cups

    [printers]
	comment = All Printers
	path = /var/spool/samba
	browseable = no
	public = yes
	guest ok = yes
	writable = no
	printable = yes

    [print$]
	comment = Printer Drivers
	path = /etc/samba/drivers
	browseable = yes
	guest ok = no
	read only = yes
	write list = root

.fi
This configuration assumes a FHS-compliant installation of SAMBA; adjust the [printers] and [print$] share paths accordingly on your system as needed.
.SS MICROSOFT POSTSCRIPT DRIVERS FOR WINDOWS
The base driver for Windows 2000 and higher is the Microsoft PostScript driver, which is available on any system running Windows 2000 or higher in the %WINDIR%\\SYSTEM32\\SPOOL\\DRIVERS\\W32X86\\3 folder for 32-bit drivers and %WINDIR%\\SYSTEM32\\SPOOL\\DRIVERS\\X64\\3 folder for 64-bit drivers.
.LP
Copy the 32-bit drivers to the \fI/usr/share/cups/drivers\fR directory and the 64-bit drivers to the \fI/usr/share/cups/drivers/x64\fR directory exactly as named below:
.nf

    ps5ui.dll
    pscript.hlp
    pscript.ntf
    pscript5.dll
<<<<<<< HEAD
.fi
.LP
\fBNote:\fR Unlike Windows, case is significant \- make sure that
you use the lowercase filenames shown above, otherwise
\fIcupsaddsmb\fR will fail to export the drivers.

.SH ADOBE POSTSCRIPT DRIVERS FOR WINDOWS 95, 98, AND ME
\fIcupsaddsmb\fR can use the Adobe PostScript printer driver for
Windows 95, 98, and ME, which are available for download from the
Adobe web site (http://www.adobe.com).
.LP
The Adobe driver does not support the page-label, job-billing, or
job-hold-until options.
.LP
Once you have installed the driver on a Windows system, copy the
following files to the \fI/usr/share/cups/drivers\fR directory
exactly as named below:
.nf
=======
>>>>>>> cbe3bc10

.fi
<<<<<<< HEAD
.LP
\fBNote:\fR Unlike Windows, case is significant \- make sure that
you use the UPPERCASE filenames shown above, otherwise
\fIcupsaddsmb\fR will fail to export the drivers.

.SH KNOWN ISSUES
Getting the full set of Windows driver files should be easier.

=======
\fBNote:\fR Unlike Windows, case is significant \- make sure that you use the lowercase filenames shown above, otherwise \fBcupsaddsmb\fR will fail to export the drivers.
.SH OPTIONS
\fBcupsaddsmb\fR supports the following options:
.TP 5
\fB\-H \fIsamba-server\fR
Specifies the SAMBA server which defaults to the CUPS server.
.TP 5
\fB\-U \fIsamba-user\fR[\fB%\fIsamba-password\fR]
Specifies the SAMBA print admin username which defaults to your current username.
If the username contains a percent (%) character, then the text following the percent is treated as the SAMBA password to use.
.TP 5
.B \-a
Exports all known printers.
Otherwise only the named printers are exported.
.TP 5
\fB\-h \fIcups-server\fR[\fB:\fIport\fR]
Specifies a different CUPS server to use.
.TP 5
.B \-v
Specifies that verbose information should be shown.
This is useful for debugging SAMBA configuration problems.
>>>>>>> cbe3bc10
.SH SEE ALSO
.BR rpcclient (1),
.BR smbclient (1),
.BR smbd (8),
.BR smb.conf (5),
CUPS Online Help (http://localhost:631/help)
.SH COPYRIGHT
Copyright \[co] 2007-2014 by Apple Inc.
.\"
.\" End of "$Id: cupsaddsmb.man.in 11920 2014-06-11 19:03:59Z msweet $".
.\"<|MERGE_RESOLUTION|>--- conflicted
+++ resolved
@@ -18,66 +18,6 @@
 
 .SH SYNOPSIS
 .B cupsaddsmb
-<<<<<<< HEAD
-[ \-H
-.I samba-server
-] [ \-U
-.I samba-user[%samba-password]
-] [ \-h
-.I cups-server[:port]
-] [ \-v ] \-a
-.br
-.B cupsaddsmb
-[ \-H
-.I samba-server
-] [ \-U
-.I samba-user[%samba-password]
-] [ \-h
-.I cups-server[:port]
-] [ \-v ] printer [ ... printer ]
-
-.SH DESCRIPTION
-\fIcupsaddsmb\fR exports printers to the SAMBA software (version
-2.2.0 or higher) for use with Windows clients. Depending on the
-SAMBA configuration, you may need to provide a password to
-export the printers. This program requires the Windows printer
-driver files described below.
-
-.SH OPTIONS
-\fIcupsaddsmb\fR supports the following options:
-.TP 5
-\-H samba-server
-.br
-Specifies the SAMBA server which defaults to the CUPS server.
-.TP 5
-\-U samba-user[%samba-password]
-.br
-Specifies the SAMBA print admin username which defaults to your
-current username. If the username contains a percent (%)
-character, then the text following the percent is treated as the
-SAMBA password to use.
-.TP 5
-\-a
-.br
-Exports all known printers. Otherwise only the named printers are
-exported.
-.TP 5
-\-h cups-server[:port]
-.br
-Specifies a different CUPS server to use.
-.TP 5
-\-v
-.br
-Specifies that verbose information should be shown. This is
-useful for debugging SAMBA configuration problems.
-
-.SH SAMBA CONFIGURATION
-\fIcupsaddsmb\fR uses the new RPC-based printing support in
-SAMBA 2.2.x to provide printer drivers and PPD files to Windows
-client machines. In order to use this functionality, you must
-first configure the SAMBA \fIsmb.conf(5)\fR file to support
-printing through CUPS and provide a printer driver download
-=======
 [
 .B \-H
 .I samba-server
@@ -118,7 +58,6 @@
 In order to use this functionality, you must first configure the SAMBA
 .BR smb.conf (5)
 file to support printing through CUPS and provide a printer driver download
->>>>>>> cbe3bc10
 share, as follows:
 .nf
 
@@ -156,39 +95,8 @@
     pscript.hlp
     pscript.ntf
     pscript5.dll
-<<<<<<< HEAD
-.fi
-.LP
-\fBNote:\fR Unlike Windows, case is significant \- make sure that
-you use the lowercase filenames shown above, otherwise
-\fIcupsaddsmb\fR will fail to export the drivers.
-
-.SH ADOBE POSTSCRIPT DRIVERS FOR WINDOWS 95, 98, AND ME
-\fIcupsaddsmb\fR can use the Adobe PostScript printer driver for
-Windows 95, 98, and ME, which are available for download from the
-Adobe web site (http://www.adobe.com).
-.LP
-The Adobe driver does not support the page-label, job-billing, or
-job-hold-until options.
-.LP
-Once you have installed the driver on a Windows system, copy the
-following files to the \fI/usr/share/cups/drivers\fR directory
-exactly as named below:
-.nf
-=======
->>>>>>> cbe3bc10
 
 .fi
-<<<<<<< HEAD
-.LP
-\fBNote:\fR Unlike Windows, case is significant \- make sure that
-you use the UPPERCASE filenames shown above, otherwise
-\fIcupsaddsmb\fR will fail to export the drivers.
-
-.SH KNOWN ISSUES
-Getting the full set of Windows driver files should be easier.
-
-=======
 \fBNote:\fR Unlike Windows, case is significant \- make sure that you use the lowercase filenames shown above, otherwise \fBcupsaddsmb\fR will fail to export the drivers.
 .SH OPTIONS
 \fBcupsaddsmb\fR supports the following options:
@@ -210,7 +118,6 @@
 .B \-v
 Specifies that verbose information should be shown.
 This is useful for debugging SAMBA configuration problems.
->>>>>>> cbe3bc10
 .SH SEE ALSO
 .BR rpcclient (1),
 .BR smbclient (1),
