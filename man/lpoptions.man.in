.\"
.\" "$Id: lpoptions.man.in 11923 2014-06-12 12:55:34Z msweet $"
.\"
.\" lpoptions man page for CUPS.
.\"
.\" Copyright 2007-2014 by Apple Inc.
.\" Copyright 1997-2006 by Easy Software Products.
.\"
.\" These coded instructions, statements, and computer programs are the
.\" property of Apple Inc. and are protected by Federal copyright
.\" law.  Distribution and use rights are outlined in the file "LICENSE.txt"
.\" which should have been included with this file.  If this file is
.\" file is missing or damaged, see the license at "http://www.cups.org/".
.\"
.TH lpoptions 1 "CUPS" "12 June 2014" "Apple Inc."
.SH NAME
lpoptions \- display or set printer options and defaults
.SH SYNOPSIS
.B lpoptions
<<<<<<< HEAD
[ \-E ] [ \-U
.I username
] [ \-h
.I server[:port]
] \-d
.I destination[/instance]
[ \-o
.I option[=value]
] ... [ \-o
.I option[=value]
]
.br
.B lpoptions
[ \-E ] [ \-U
.I username
] [ \-h
.I server[:port]
] [ \-p
.I destination[/instance]
] \-l
.br
.B lpoptions
[ \-E ] [ \-U
.I username
] [ \-h
.I server[:port]
] [ \-o
.I option[=value]
] ... [ \-o
.I option[=value]
] [ \-p
.I destination[/instance]
] \-r
.I option
.br
.B lpoptions
[ \-E ] [ \-U
.I username
] [ \-h
.I server[:port]
] \-x
.I destination[/instance]
=======
[
.B \-E
] [
.B \-U
.I username
] [
\fB\-h \fIserver\fR[\fB:\fIport\fR]
]
\fB\-d \fIdestination\fR[\fB/\fIinstance\fR]
[
.B \-l
]
.br
.B lpoptions
[
.B \-E
] [
.B \-U
.I username
] [
\fB\-h \fIserver\fR[\fB:\fIport\fR]
] [
\fB\-p \fIdestination\fR[\fB/\fIinstance\fR]
]
\fB\-o \fIoption\fR[\fB=\fIvalue\fR] ...
.br
.B lpoptions
[
.B \-E
] [
.B \-U
.I username
] [
\fB\-h \fIserver\fR[\fB:\fIport\fR]
] [
\fB\-p \fIdestination\fR[\fB/\fIinstance\fR]
]
.B \-r
.I option
.br
.B lpoptions
[
.B \-E
] [
.B \-U
.I username
] [
\fB\-h \fIserver\fR[\fB:\fIport\fR]
]
\fB\-x \fIdestination\fR[\fB/\fIinstance\fR]
>>>>>>> 2c8b893d
.SH DESCRIPTION
\fBlpoptions\fR displays or sets printer options and defaults.
If no printer is specified using the \fI\-p\fR option, the default printer is used as described in
.BR lp (1).
.LP
If no \fI\-l\fR, \fI\-o\fR, or \fI\-r\fR options are specified, the current options are reported on the standard output.
.LP
Options set with the \fBlpoptions\fR command are used by the
.BR lp (1)
and
.BR lpr (1)
commands when submitting jobs.
.LP
When run by the root user, \fBlpoptions\fR gets and sets default options and instances for all users in the \fI/etc/cups/lpoptions\fR file.
Otherwise, the per-user defaults are managed in the \fI~/.cups/lpoptions\fR file.
.SH OPTIONS
\fBlpoptions\fR supports the following options:
.TP 5
<<<<<<< HEAD
\-E
.br
Enables encryption when communicating with the CUPS server.
.TP 5
\-U username
.br
Uses an alternate username.
.TP 5
\-d destination[/instance]
.br
Sets the user default printer to \fIdestination\fR. If \fIinstance\fR
is supplied then that particular instance is used. This option
overrides the system default printer for the current user.
.TP 5
\-h server[:port]
.br
Uses an alternate server.
.TP 5
\-l
.br
Lists the printer specific options and their current settings.
.TP 5
\-o option[=value]
.br
Specifies a new option for the named destination.
.TP 5
\-p destination[/instance]
.br
Sets the destination and instance, if specified, for any options
that follow. If the named instance does not exist then it is
created.
.TP 5
\-r option
.br
Removes the specified option for the named destination.
.TP 5
\-x destination[/instance]
.br
Removes the options for the named destination and instance, if
specified. If the named instance does not exist then this does
nothing.
.LP
If no options are specified using the \fI-o\fR option, then the
current options for the named printer are reported on the
standard output.
.LP
Options set with the \fIlpoptions\fR command are used by the
\fIlp(1)\fR and \fIlpr(1)\fR commands when submitting jobs.
.SH ROOT ACCOUNT OPTIONS
When run by the root user, \fIlpoptions\fR gets and sets default
options and instances for \fIall users\fR in the
/etc/cups/lpoptions file.
.SH COMPATIBILITY
The \fIlpoptions\fR command is unique to CUPS.
.SH FILES
~/.cups/lpoptions \- user defaults and instances created by non-root
users.
.br
/etc/cups/lpoptions \- system-wide defaults and instances
created by the root user.
=======
.B \-E
Enables encryption when communicating with the CUPS server.
.TP 5
\fB\-U \fIusername\fR
Uses an alternate username.
.TP 5
\fB\-d \fIdestination\fR[\fB/\fIinstance\fR]
Sets the user default printer to \fIdestination\fR.
If \fIinstance\fR is supplied then that particular instance is used.
This option overrides the system default printer for the current user.
.TP 5
\fB\-h \fIserver\fR[\fB:\fIport\fR]
Uses an alternate server.
.TP 5
.B \-l
Lists the printer specific options and their current settings.
.TP 5
\fB\-o \fIoption\fR[\fB=\fIvalue\fR]
Specifies a new option for the named destination.
.TP 5
\fB\-p \fIdestination\fR[\fB/\fIinstance\fR]
Sets the destination and instance, if specified, for any options that follow.
If the named instance does not exist then it is created.
Destinations can only be created using the
.BR lpadmin (8)
program.
.TP 5
\fB\-r \fIoption\fR
Removes the specified option from the named destination.
.TP 5
\fB\-x \fIdestination\fR[\fB/\fIinstance\fR]
Removes the options for the named destination and instance, if specified.
If the named instance does not exist then this does nothing.
Destinations can only be removed using the
.BR lpadmin (8)
command.
.SH FILES
\fI~/.cups/lpoptions\fR \- user defaults and instances created by non-root users.
.br
\fI/etc/cups/lpoptions\fR \- system-wide defaults and instances created by the root user.
.SH CONFORMING TO
The \fBlpoptions\fR command is unique to CUPS.
>>>>>>> 2c8b893d
.SH SEE ALSO
.BR cancel (1),
.BR lp (1),
.BR lpadmin (8),
.BR lpr (1),
.BR lprm (1),
CUPS Online Help (http://localhost:631/help)
.SH COPYRIGHT
Copyright \[co] 2007-2014 by Apple Inc.
.\"
.\" End of "$Id: lpoptions.man.in 11923 2014-06-12 12:55:34Z msweet $".
.\"<|MERGE_RESOLUTION|>--- conflicted
+++ resolved
@@ -17,50 +17,6 @@
 lpoptions \- display or set printer options and defaults
 .SH SYNOPSIS
 .B lpoptions
-<<<<<<< HEAD
-[ \-E ] [ \-U
-.I username
-] [ \-h
-.I server[:port]
-] \-d
-.I destination[/instance]
-[ \-o
-.I option[=value]
-] ... [ \-o
-.I option[=value]
-]
-.br
-.B lpoptions
-[ \-E ] [ \-U
-.I username
-] [ \-h
-.I server[:port]
-] [ \-p
-.I destination[/instance]
-] \-l
-.br
-.B lpoptions
-[ \-E ] [ \-U
-.I username
-] [ \-h
-.I server[:port]
-] [ \-o
-.I option[=value]
-] ... [ \-o
-.I option[=value]
-] [ \-p
-.I destination[/instance]
-] \-r
-.I option
-.br
-.B lpoptions
-[ \-E ] [ \-U
-.I username
-] [ \-h
-.I server[:port]
-] \-x
-.I destination[/instance]
-=======
 [
 .B \-E
 ] [
@@ -111,7 +67,6 @@
 \fB\-h \fIserver\fR[\fB:\fIport\fR]
 ]
 \fB\-x \fIdestination\fR[\fB/\fIinstance\fR]
->>>>>>> 2c8b893d
 .SH DESCRIPTION
 \fBlpoptions\fR displays or sets printer options and defaults.
 If no printer is specified using the \fI\-p\fR option, the default printer is used as described in
@@ -130,68 +85,6 @@
 .SH OPTIONS
 \fBlpoptions\fR supports the following options:
 .TP 5
-<<<<<<< HEAD
-\-E
-.br
-Enables encryption when communicating with the CUPS server.
-.TP 5
-\-U username
-.br
-Uses an alternate username.
-.TP 5
-\-d destination[/instance]
-.br
-Sets the user default printer to \fIdestination\fR. If \fIinstance\fR
-is supplied then that particular instance is used. This option
-overrides the system default printer for the current user.
-.TP 5
-\-h server[:port]
-.br
-Uses an alternate server.
-.TP 5
-\-l
-.br
-Lists the printer specific options and their current settings.
-.TP 5
-\-o option[=value]
-.br
-Specifies a new option for the named destination.
-.TP 5
-\-p destination[/instance]
-.br
-Sets the destination and instance, if specified, for any options
-that follow. If the named instance does not exist then it is
-created.
-.TP 5
-\-r option
-.br
-Removes the specified option for the named destination.
-.TP 5
-\-x destination[/instance]
-.br
-Removes the options for the named destination and instance, if
-specified. If the named instance does not exist then this does
-nothing.
-.LP
-If no options are specified using the \fI-o\fR option, then the
-current options for the named printer are reported on the
-standard output.
-.LP
-Options set with the \fIlpoptions\fR command are used by the
-\fIlp(1)\fR and \fIlpr(1)\fR commands when submitting jobs.
-.SH ROOT ACCOUNT OPTIONS
-When run by the root user, \fIlpoptions\fR gets and sets default
-options and instances for \fIall users\fR in the
-/etc/cups/lpoptions file.
-.SH COMPATIBILITY
-The \fIlpoptions\fR command is unique to CUPS.
-.SH FILES
-~/.cups/lpoptions \- user defaults and instances created by non-root
-users.
-.br
-/etc/cups/lpoptions \- system-wide defaults and instances
-created by the root user.
-=======
 .B \-E
 Enables encryption when communicating with the CUPS server.
 .TP 5
@@ -234,7 +127,6 @@
 \fI/etc/cups/lpoptions\fR \- system-wide defaults and instances created by the root user.
 .SH CONFORMING TO
 The \fBlpoptions\fR command is unique to CUPS.
->>>>>>> 2c8b893d
 .SH SEE ALSO
 .BR cancel (1),
 .BR lp (1),
