--- conflicted
+++ resolved
@@ -122,11 +122,7 @@
 ~/.cups/lpoptions \- user defaults and instances created by non-root
 users.
 .br
-<<<<<<< HEAD
-@CUPS_SERVERROOT@/lpoptions \- system-wide defaults and instances
-=======
 /etc/cups/lpoptions \- system-wide defaults and instances
->>>>>>> d51a5890
 created by the root user.
 .SH SEE ALSO
 \fIcancel(1)\fR, \fIlp(1)\fR, \fIlpadmin(8)\fR, \fIlpr(1)\fR,
