.\"
.\" "$Id: cupsd.conf.man.in 12060 2014-07-28 14:04:41Z msweet $"
.\"
.\"   cupsd.conf man page for CUPS.
.\"
.\"   Copyright 2007-2013 by Apple Inc.
.\"   Copyright 1997-2006 by Easy Software Products.
.\"
.\"   These coded instructions, statements, and computer programs are the
.\"   property of Apple Inc. and are protected by Federal copyright
.\"   law.  Distribution and use rights are outlined in the file "LICENSE.txt"
.\"   which should have been included with this file.  If this file is
.\"   file is missing or damaged, see the license at "http://www.cups.org/".
.\"
.TH cupsd.conf 5 "CUPS" "28 July 2014" "Apple Inc."
.SH NAME
cupsd.conf \- server configuration file for cups
.SH DESCRIPTION
The \fIcupsd.conf\fR file configures the CUPS scheduler, \fIcupsd(8)\fR.  It
is normally located in the \fI/etc/cups\fR directory. \fBNote:\fR
File, directory, and user configuration directives that used to be allowed in
the \fIcupsd.conf\fR file are now stored in the \fIcups-files.conf(5)\fR instead
in order to prevent certain types of privilege escalation attacks.
.LP
Each line in the file can be a configuration directive, a blank line,
or a comment. Comment lines start with the # character. The
configuration directives are intentionally similar to those used by the
popular Apache web server software and are described below.
.SH DIRECTIVES
The following directives are understood by \fIcupsd(8)\fR. Consult the
on-line help for detailed descriptions:
.TP 5
AccessLogLevel config
.TP 5
AccessLogLevel actions
.TP 5
AccessLogLevel all
.br
Specifies the logging level for the AccessLog file.
.TP 5
Allow all
.TP 5
Allow none
.TP 5
Allow host.domain.com
.TP 5
Allow *.domain.com
.TP 5
Allow ip-address
.TP 5
Allow ip-address/netmask
.TP 5
Allow ip-address/mm
.TP 5
Allow @IF(name)
.TP 5
Allow @LOCAL
.br
Allows access from the named hosts or addresses.
.TP 5
AuthType None
.TP 5
AuthType Basic
.TP 5
AuthType BasicDigest
.TP 5
AuthType Digest
.TP 5
AuthType Negotiate
.br
Specifies the authentication type (None, Basic, BasicDigest, Digest, Negotiate)
.TP 5
AutoPurgeJobs Yes
.TP 5
AutoPurgeJobs No
.br
Specifies whether to purge job history data automatically when
it is no longer required for quotas.
.TP 5
BrowseLocalProtocols [All] [DNSSD]
.br
Specifies the protocols to use for local printer sharing.
.TP 5
BrowseWebIF Yes
.TP 5
BrowseWebIF No
.br
Specifies whether the CUPS web interface is advertised via DNS-SD.
.TP 5
Browsing Yes
.TP 5
Browsing No
.br
Specifies whether or not shared printers should be advertised.
.TP 5
Classification banner
.br
Specifies the security classification of the server.
.TP 5
ClassifyOverride Yes
.TP 5
ClassifyOverride No
.br
Specifies whether to allow users to override the classification
of individual print jobs.
.TP 5
DefaultAuthType Basic
.TP 5
DefaultAuthType BasicDigest
.TP 5
DefaultAuthType Digest
.TP 5
DefaultAuthType Negotiate
.br
Specifies the default type of authentication to use.
.TP 5
DefaultEncryption Never
.TP 5
DefaultEncryption IfRequested
.TP 5
DefaultEncryption Required
.br
Specifies the type of encryption to use for authenticated requests.
.TP 5
DefaultLanguage locale
.br
Specifies the default language to use for text and web content.
.TP 5
DefaultPaperSize Auto
.TP 5
DefaultPaperSize None
.TP 5
DefaultPaperSize sizename
.br
Specifies the default paper size for new print queues. "Auto" uses a locale-
specific default, while "None" specifies there is no default paper size.
.TP 5
DefaultPolicy policy-name
.br
Specifies the default access policy to use.
.TP 5
DefaultShared Yes
.TP 5
DefaultShared No
.br
Specifies whether local printers are shared by default.
.TP 5
Deny all
.TP 5
Deny none
.TP 5
Deny host.domain.com
.TP 5
Deny *.domain.com
.TP 5
Deny ip-address
.TP 5
Deny ip-address/netmask
.TP 5
Deny ip-address/mm
.TP 5
Deny @IF(name)
.TP 5
Deny @LOCAL
.br
Denies access to the named host or address.
.TP 5
DirtyCleanInterval seconds
.br
Specifies the delay for updating of configuration and state files. A value of 0
causes the update to happen as soon as possible, typically within a few
milliseconds.
.TP 5
Encryption IfRequested
.TP 5
Encryption Never
.TP 5
Encryption Required
.br
Specifies the level of encryption that is required for a particular
location.
.TP 5
ErrorPolicy abort-job
Specifies that a failed print job should be aborted (discarded) unless otherwise specified for the printer.
.TP 5
ErrorPolicy retry-job
Specifies that a failed print job should be retried at a later time unless otherwise specified for the printer.
.TP 5
ErrorPolicy retry-this-job
Specifies that a failed print job should be retried immediately unless otherwise specified for the printer.
.TP 5
ErrorPolicy stop-printer
Specifies that a failed print job should stop the printer unless otherwise specified for the printer. The 'stop-printer' error policy is the default.
.TP 5
FilterLimit limit
.br
Specifies the maximum cost of filters that are run concurrently.
.TP 5
FilterNice nice-value
.br
Specifies the scheduling priority ("nice" value) of filters that
are run to print a job.
.TP 5
GSSServiceName name
.br
Specifies the service name when using Kerberos authentication. The default
service name is "http".
.TP 5
HostNameLookups On
.TP 5
HostNameLookups Off
.TP 5
HostNameLookups Double
.br
Specifies whether or not to do reverse lookups on client addresses.
.TP 5
IdleExitTimeout seconds
.br
Specifies the number of seconds to wait before exiting on inactivity under
systemd or upstart.
.TP 5
Include filename
.br
Includes the named file.
.TP 5
JobKillDelay seconds
.br
Specifies the number of seconds to wait before killing the filters and backend
associated with a canceled or held job.
.TP 5
JobPrivateAccess all
.TP 5
JobPrivateAccess default
.TP 5
JobPrivateAccess {user|@group|@ACL|@OWNER|@SYSTEM}+
.br
Specifies an access list for a job's private values. The "default" access list
is "@OWNER @SYSTEM". "@ACL" maps to the printer's requesting-user-name-allowed
or requesting-user-name-denied values.
.TP 5
JobPrivateValues all
.TP 5
JobPrivateValues default
.TP 5
JobPrivateValues none
.TP 5
JobPrivateValues attribute-name-1 [ ... attribute-name-N ]
Specifies the list of job values to make private. The "default" values are
"job-name", "job-originating-host-name", and "job-originating-user-name".
.TP 5
JobRetryInterval seconds
.br
Specifies the interval between retries of jobs in seconds.
.TP 5
JobRetryLimit count
.br
Specifies the number of retries that are done for jobs.
.TP 5
KeepAlive Yes
.TP 5
KeepAlive No
.br
Specifies whether to support HTTP keep-alive connections.
.TP 5
KeepAliveTimeout seconds
.br
Specifies the amount of time that connections are kept alive.
.TP 5
<Limit operations> ... </Limit>
.br
Specifies the IPP operations that are being limited inside a policy.
.TP 5
<Limit methods> ... </Limit>
.TP 5
<LimitExcept methods> ... </LimitExcept>
.br
Specifies the HTTP methods that are being limited inside a location.
.TP 5
LimitRequestBody
.br
Specifies the maximum size of any print job request.
.TP 5
Listen ip-address:port
.TP 5
Listen *:port
.TP 5
Listen /path/to/domain/socket
.br
Listens to the specified address and port or domain socket path.
.TP 5
<Location /path> ... </Location>
.br
Specifies access control for the named location.
.TP 5
LogDebugHistory #-messages
.br
Specifies the number of debugging messages that are logged when an error
occurs in a print job.
.TP 5
LogLevel alert
.TP 5
LogLevel crit
.TP 5
LogLevel debug2
.TP 5
LogLevel debug
.TP 5
LogLevel emerg
.TP 5
LogLevel error
.TP 5
LogLevel info
.TP 5
LogLevel none
.TP 5
LogLevel notice
.TP 5
LogLevel warn
.br
Specifies the logging level for the ErrorLog file.
.TP 5
LogTimeFormat standard
.TP 5
LogTimeFormat usecs
.br
Specifies the format of the date and time in the log files.
.TP 5
MaxClients number
.br
Specifies the maximum number of simultaneous clients to support.
.TP 5
MaxClientsPerHost number
.br
Specifies the maximum number of simultaneous clients to support from a
single address.
.TP 5
MaxCopies number
.br
Specifies the maximum number of copies that a user can print of each job.
.TP 5
MaxHoldTime seconds
.br
Specifies the maximum time a job may remain in the "indefinite" hold state
before it is canceled. Set to 0 to disable cancellation of held jobs.
.TP 5
MaxJobs number
.br
Specifies the maximum number of simultaneous jobs to support.
.TP 5
MaxJobsPerPrinter number
.br
Specifies the maximum number of simultaneous jobs per printer to support.
.TP 5
MaxJobsPerUser number
.br
Specifies the maximum number of simultaneous jobs per user to support.
.TP 5
MaxJobTime seconds
.br
Specifies the maximum time a job may take to print before it is canceled. The
default is 10800 seconds (3 hours). Set to 0 to disable cancellation of "stuck"
jobs.
.TP 5
MaxLogSize number-bytes
.br
Specifies the maximum size of the log files before they are
rotated (0 to disable rotation)
.TP 5
MaxRequestSize number-bytes
.br
Specifies the maximum request/file size in bytes (0 for no limit)
.TP 5
MultipleOperationTimeout seconds
.br
Specifies the maximum amount of time to allow between files in a multiple file
print job.
.TP 5
Order allow,deny
.TP 5
Order deny,allow
.br
Specifies the order of HTTP access control (allow,deny or deny,allow)
.TP 5
PageLogFormat format string
.br
Specifies the format of page log lines.
.TP 5
PassEnv variable [... variable]
.br
Passes the specified environment variable(s) to child processes.
.TP 5
<Policy name> ... </Policy>
.br
Specifies access control for the named policy.
.TP 5
Port number
.br
Specifies a port number to listen to for HTTP requests.
.TP 5
PreserveJobFiles Yes
.TP 5
PreserveJobFiles No
.br
Specifies whether or not to preserve job files after they are printed.
.TP 5
PreserveJobHistory Yes
.TP 5
PreserveJobHistory No
.br
Specifies whether or not to preserve the job history after they are
printed.
.TP 5
PrintcapFormat bsd
.TP 5
PrintcapFormat plist
.TP 5
PrintcapFormat solaris
.br
Specifies the format of the printcap file.
.TP 5
ReloadTimeout seconds
.br
Specifies the amount of time to wait for job completion before
restarting the scheduler.
.TP 5
Require group group-name-list
.TP 5
Require user user-name-list
.TP 5
Require valid-user
.br
Specifies that user or group authentication is required.
.TP 5
RIPCache bytes
.br
Specifies the maximum amount of memory to use when converting images
and PostScript files to bitmaps for a printer.
.TP 5
Satisfy all
.TP 5
Satisfy any
.br
Specifies whether all or any limits set for a Location must be
satisfied to allow access.
.TP 5
ServerAdmin user@domain.com
.br
Specifies the email address of the server administrator.
.TP 5
ServerAlias hostname [... hostname]
.TP 5
ServerAlias *
.br
Specifies an alternate name that the server is known by. The special name "*"
allows any name to be used.
.TP 5
ServerName hostname-or-ip-address
.br
Specifies the fully-qualified hostname of the server.
.TP 5
ServerTokens Full
.TP 5
ServerTokens Major
.TP 5
ServerTokens Minimal
.TP 5
ServerTokens Minor
.TP 5
ServerTokens None
.TP 5
ServerTokens OS
.TP 5
ServerTokens ProductOnly
.br
Specifies what information is included in the Server header of HTTP
responses.
.TP 5
SetEnv variable value
.br
Set the specified environment variable to be passed to child processes.
.TP 5
SSLListen
.br
Listens on the specified address and port for encrypted connections.
.TP 5
SSLOptions None
.TP 5
SSLOptions NoEmptyFragments
.br
Sets SSL/TLS protocol options for encrypted connections.
.TP 5
SSLPort
.br
Listens on the specified port for encrypted connections.
.TP 5
StrictConformance Yes
.TP 5
StrictConformance No
.br
Specifies whether the scheduler requires clients to strictly adhere to the IPP
specifications. The default is No.
.TP 5
SubscriptionPrivateAccess all
.TP 5
SubscriptionPrivateAccess default
.TP 5
SubscriptionPrivateAccess {user|@group|@ACL|@OWNER|@SYSTEM}+
.br
Specifies an access list for a subscription's private values. The "default"
access list is "@OWNER @SYSTEM". "@ACL" maps to the printer's
requesting-user-name-allowed or requesting-user-name-denied values.
.TP 5
SubscriptionPrivateValues all
.TP 5
SubscriptionPrivateValues default
.TP 5
SubscriptionPrivateValues none
.TP 5
SubscriptionPrivateValues attribute-name-1 [ ... attribute-name-N ]
Specifies the list of job values to make private. The "default" values are
"notify-events", "notify-pull-method", "notify-recipient-uri",
"notify-subscriber-user-name", and "notify-user-data".
.TP 5
<<<<<<< HEAD
SystemdIdleExit Yes
.TP 5
SystemdIdleExit No
=======
SystemdIdleExit No
.TP 5
SystemdIdleExit Yes
>>>>>>> bd91ef90
.br
Specifies whether to exit on inactivity when launched by systemd.
.TP 5
Timeout seconds
.br
Specifies the HTTP request timeout in seconds.
.TP 5
WebInterface yes
.TP 5
WebInterface no
Specifies whether the web interface is enabled.
.SH SEE ALSO
\fIclasses.conf(5)\fR, \fIcups-files.conf(5)\fR, \fIcupsd(8)\fR,
\fImime.convs(5)\fR, \fImime.types(5)\fR, \fIprinters.conf(5)\fR,
\fIsubscriptions.conf(5)\fR,
.br
http://localhost:631/help
.SH COPYRIGHT
Copyright 2007-2013 by Apple Inc.
.\"
.\" End of "$Id: cupsd.conf.man.in 12060 2014-07-28 14:04:41Z msweet $".
.\"<|MERGE_RESOLUTION|>--- conflicted
+++ resolved
@@ -521,15 +521,9 @@
 "notify-events", "notify-pull-method", "notify-recipient-uri",
 "notify-subscriber-user-name", and "notify-user-data".
 .TP 5
-<<<<<<< HEAD
+SystemdIdleExit No
+.TP 5
 SystemdIdleExit Yes
-.TP 5
-SystemdIdleExit No
-=======
-SystemdIdleExit No
-.TP 5
-SystemdIdleExit Yes
->>>>>>> bd91ef90
 .br
 Specifies whether to exit on inactivity when launched by systemd.
 .TP 5
