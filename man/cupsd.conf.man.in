--- conflicted
+++ resolved
@@ -384,18 +384,7 @@
 Listens to the specified port number for connections.
 .\"#PreserveJobFiles
 .TP 5
-<<<<<<< HEAD
-IdleExitTimeout seconds
-.br
-Specifies the number of seconds to wait before exiting on inactivity under
-systemd or upstart.
-.TP 5
-Include filename
-.br
-Includes the named file.
-=======
 \fBPreserveJobFiles Yes\fR
->>>>>>> 2c8b893d
 .TP 5
 \fBPreserveJobFiles No\fR
 .TP 5
@@ -704,22 +693,10 @@
 /printers/name.png
 The icon file path for the named printer
 .TP 5
-<<<<<<< HEAD
-SystemdIdleExit No
-.TP 5
-SystemdIdleExit Yes
-.br
-Specifies whether to exit on inactivity when launched by systemd.
-.TP 5
-Timeout seconds
-.br
-Specifies the HTTP request timeout in seconds.
-=======
 /printers/name.ppd
 The PPD file path for the named printer
 .SS DIRECTIVES VALID WITHIN LOCATION AND LIMIT SECTIONS
 The following directives may be placed inside Location and Limit sections in the \fBcupsd.conf\fR file:
->>>>>>> 2c8b893d
 .TP 5
 \fBAllow all\fR
 .TP 5
