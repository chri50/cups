--- conflicted
+++ resolved
@@ -17,15 +17,6 @@
 cancel \- cancel jobs
 .SH SYNOPSIS
 .B cancel
-<<<<<<< HEAD
-[ \-E ] [ \-U
-.I username
-] [ \-a ] [ \-h
-.I hostname[:port]
-] [ \-u
-.I username
-] [ \-x ] [
-=======
 [
 .B \-E
 ] [
@@ -42,7 +33,6 @@
 ] [
 .B \-x
 ] [
->>>>>>> 2c8b893d
 .I id
 ] [
 .I destination
@@ -53,33 +43,6 @@
 The \fBcancel\fR command cancels print jobs.
 If no \fIdestination\fR or \fIid\fR is specified, the currently printing job on the default destination is canceled.
 .SH OPTIONS
-<<<<<<< HEAD
-The following options are recognized by \fIcancel\fR:
-.TP 5
-\-E
-.br
-Forces encryption when connecting to the server.
-.TP 5
-\-U username
-.br
-Specifies the username to use when connecting to the server.
-.TP 5
-\-a
-.br
-Cancel all jobs on the named destination, or all jobs on all
-destinations if none is provided.
-.TP 5
-\-h hostname[:port]
-.br
-Chooses an alternate server.
-.TP 5
-\-u username
-.br
-Cancels jobs owned by \fIusername\fR.
-.TP 5
-\-x
-.br
-=======
 The following options are recognized by \fBcancel\fR:
 .TP 5
 .B \-a
@@ -99,7 +62,6 @@
 Cancels jobs owned by \fIusername\fR.
 .TP 5
 .B \-x
->>>>>>> 2c8b893d
 Deletes job data files in addition to canceling.
 .SH CONFORMING TO
 Unlike the System V printing system, CUPS allows printer names to contain any printable character except SPACE, TAB, "/", or "#". Also, printer and class names are \fInot\fR case-sensitive.
