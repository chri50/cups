.\"
.\" "$Id: lpadmin.man 11922 2014-06-11 23:35:37Z msweet $"
.\"
.\" lpadmin man page for CUPS.
.\"
.\" Copyright 2007-2014 by Apple Inc.
.\" Copyright 1997-2006 by Easy Software Products.
.\"
.\" These coded instructions, statements, and computer programs are the
.\" property of Apple Inc. and are protected by Federal copyright
.\" law.  Distribution and use rights are outlined in the file "LICENSE.txt"
.\" which should have been included with this file.  If this file is
.\" file is missing or damaged, see the license at "http://www.cups.org/".
.\"
.TH lpadmin 8 "CUPS" "11 June 2014" "Apple Inc."
.SH NAME
lpadmin \- configure cups printers and classes
.SH SYNOPSIS
.B lpadmin
<<<<<<< HEAD
[ \-E ] [\-U
.I username
] [ \-h
.I server[:port]
] \-d
.I destination
.br
.B lpadmin
[ \-E ] [\-U
.I username
] [ \-h
.I server[:port]
] \-p
.I destination
[ \-R
=======
[
.B \-E
] [
.B \-U
.I username
] [
\fB\-h \fIserver\fR[\fB:\fIport\fR]
]
.B \-d
.I destination
.br
.B lpadmin
[
.B \-E
] [
.B \-U
.I username
] [
\fB\-h \fIserver\fR[\fB:\fIport\fR]
]
.B \-p
.I destination
[
.B \-R
>>>>>>> 2c8b893d
.I name-default
]
.I option(s)
.br
.B lpadmin
<<<<<<< HEAD
[ \-E ] [\-U
.I username
] [ \-h
.I server[:port]
] \-x
=======
[
.B \-E
] [
.B \-U
.I username
] [
\fB\-h \fIserver\fR[\fB:\fIport\fR]
]
.B \-x
>>>>>>> 2c8b893d
.I destination
.SH DESCRIPTION
\fBlpadmin\fR configures printer and class queues provided by CUPS.
It can also be used to set the server default printer or class.
.LP
When specified before the \fI-d\fR, \fI-p\fR, or \fI-x\fR options, the \fI-E\fR option forces encryption when connecting to the server.
.LP
The first form of the command (\fI-d\fR) sets the default printer or class to \fIdestination\fR.
Subsequent print jobs submitted via the
.BR lp (1)
or
.BR lpr (1)
commands will use this destination unless the user specifies otherwise with the
.BR lpoptions (1)
command.
.LP
The second form of the command (\fI-p\fR) configures the named printer or class.  The additional options are described below.
.LP
<<<<<<< HEAD
The third form of the command (\fI-x\fR) deletes the printer or
class \fIdestination\fR. Any jobs that are pending for the
destination will be removed and any job that is currently printed
will be aborted.
.SH CONFIGURATION OPTIONS
The following options are recognized when configuring a printer
queue:
.TP 5
\-c class
.br
Adds the named \fIprinter\fR to \fIclass\fR.  If \fIclass\fR does
not exist it is created automatically.
.TP 5
\-i interface
.br
Sets a System V style interface script for the printer. This
option cannot be specified with the \fI-P\fR option (PPD file)
and is intended for providing support for legacy printer drivers.
.TP 5
\-m model
.br
Sets a standard System V interface script or PPD file for the printer from the
\fImodel\fR directory or using one of the driver interfaces. Use the \fI-m\fR
option with the \fIlpinfo(8)\fR command to get a list of supported models.
.TP 5
\-o cupsIPPSupplies=true
.TP 5
\-o cupsIPPSupplies=false
.br
Specifies whether IPP supply level values should be reported.
.TP 5
\-o cupsSNMPSupplies=true
.TP 5
\-o cupsSNMPSupplies=false
.br
Specifies whether SNMP supply level (RFC 3805) values should be reported.
.TP 5
\-o job-k-limit=value
.br
Sets the kilobyte limit for per-user quotas. The value is an
integer number of kilobytes; one kilobyte is 1024 bytes.
.TP 5
\-o job-page-limit=value
.br
Sets the page limit for per-user quotas. The value is the integer
number of pages that can be printed; double-sided pages are
counted as two pages.
.TP 5
\-o job-quota-period=value
.br
Sets the accounting period for per-user quotas. The value is an
integer number of seconds; 86,400 seconds are in one day.
.TP 5
\-o job-sheets-default=banner
.TP 5
\-o job-sheets-default=banner,banner
.br
Sets the default banner page(s) to use for print jobs.
.TP 5
\-o name=value
.br
Sets a PPD option for the printer. PPD options can be listed using the \fI-l\fR
option with the \fIlpoptions(1)\fR command.
.TP 5
\-o name-default=value
.br
Sets a default server-side option for the destination. Any print-time
option can be defaulted, e.g. "\-o cpi-default=17" to set the default
"cpi" option value to 17.
.TP 5
\-o port-monitor=name
.br
Sets the binary communications program to use when printing,
"none", "bcp", or "tbcp". The default program is "none". The
specified port monitor must be listed in the printer's PPD file.
.TP 5
\-o printer-error-policy=name
.br
Sets the error policy to be used when the printer backend is
unable to send the job to the printer. The name must be one of
"abort-job", "retry-job", "retry-current-job", or "stop-printer". The default
error policy is "stop-printer" for printers and "retry-current-job" for
classes.
.TP 5
\-o printer-is-shared=true/false
.br
=======
The third form of the command (\fI-x\fR) deletes the printer or class \fIdestination\fR.
Any jobs that are pending for the destination will be removed and any job that is currently printed will be aborted.
.SH OPTIONS
The following options are recognized when configuring a printer queue:
.TP 5
\fB\-c \fIclass\fR
Adds the named \fIprinter\fR to \fIclass\fR.
If \fIclass\fR does not exist it is created automatically.
.TP 5
\fB\-i \fIinterface\fR
Sets a System V style interface script for the printer.
This option cannot be specified with the \fI-P\fR option (PPD file) and is intended for providing support for legacy printer drivers.
.TP 5
\fB\-m \fImodel\fR
Sets a standard System V interface script or PPD file for the printer from the \fImodel\fR directory or using one of the driver interfaces.
Use the \fI-m\fR option with the
.BR lpinfo (8)
command to get a list of supported models.
.TP 5
\fB\-o cupsIPPSupplies=true\fR
.TP 5
\fB\-o cupsIPPSupplies=false\fR
Specifies whether IPP supply level values should be reported.
.TP 5
\fB\-o cupsSNMPSupplies=true\fR
.TP 5
\fB\-o cupsSNMPSupplies=false\fR
Specifies whether SNMP supply level (RFC 3805) values should be reported.
.TP 5
\fB\-o job\-k\-limit=\fIvalue\fR
Sets the kilobyte limit for per-user quotas.
The value is an integer number of kilobytes; one kilobyte is 1024 bytes.
.TP 5
\fB\-o job\-page\-limit=\fIvalue\fR
Sets the page limit for per-user quotas.
The value is the integer number of pages that can be printed; double-sided pages are counted as two pages.
.TP 5
\fB-o job\-quota\-period=\fIvalue\fR
Sets the accounting period for per-user quotas.
The value is an integer number of seconds; 86,400 seconds are in one day.
.TP 5
\fB\-o job\-sheets\-default=\fIbanner\fR
.TP 5
\fB\-o job\-sheets\-default=\fIbanner\fB,\fIbanner\fR
Sets the default banner page(s) to use for print jobs.
.TP 5
\fB\-o \fIname\fB=\fIvalue\fR
Sets a PPD option for the printer.
PPD options can be listed using the \fI-l\fR option with the
.BR lpoptions (1)
command.
.TP 5
\fB\-o \fIname\fB-default=\fIvalue\fR
Sets a default server-side option for the destination.
Any print-time option can be defaulted, e.g., "\-o number-up-default=2" to set the default "number-up" option value to 2.
.TP 5
\fB\-o port\-monitor=\fIname\fR
Sets the binary communications program to use when printing, "none", "bcp", or "tbcp".
The default program is "none".
The specified port monitor must be listed in the printer's PPD file.
.TP 5
\fB\-o printer-error-policy=\fIname\fR
Sets the error policy to be used when the printer backend is unable to send the job to the printer.
The name must be one of "abort-job", "retry-job", "retry-current-job", or "stop-printer".
The default error policy is "stop-printer" for printers and "retry-current-job" for
classes.
.TP 5
\fB\-o printer\-is\-shared=true\fR
.TP 5
\fB\-o printer\-is\-shared=false\fR
>>>>>>> 2c8b893d
Sets the destination to shared/published or unshared/unpublished.
Shared/published destinations are publicly announced by the server on the LAN based on the browsing configuration in \fIcupsd.conf\fR, while unshared/unpublished destinations are not announced.
The default value is "true".
.TP 5
<<<<<<< HEAD
\-o printer-op-policy=name
.br
Sets the IPP operation policy associated with the destination. The
name must be defined in the \fBcupsd.conf\fR in a Policy section.
The default operation policy is "default".
.TP 5
\-R name-default
.br
Deletes the named option from \fIprinter\fR.
.TP 5
\-r class
.br
Removes the named \fIprinter\fR from \fIclass\fR.  If the
resulting class becomes empty it is removed.
.TP 5
\-u allow:user,user,@group
.TP 5
\-u deny:user,user,@group
.TP 5
\-u allow:all
.TP 5
\-u deny:none
.br
Sets user-level access control on a destination. Names starting with
"@" are interpreted as UNIX groups. The latter two forms turn
user-level access control off.
.TP 5
\-v "device-uri"
.br
Sets the \fIdevice-uri\fR attribute of the printer queue. Use the \fI-v\fR
option with the \fIlpinfo(8)\fR command to get a list of supported device URIs
and schemes.
.TP 5
\-D "info"
.br
Provides a textual description of the destination.
.TP 5
\-E
.br
=======
\fB\-o printer-op-policy=\fIname\fR
Sets the IPP operation policy associated with the destination.
The name must be defined in the \fIcupsd.conf\fR in a Policy section.
The default operation policy is "default".
.TP 5
\fB\-R \fIname\fB\-default\fR
Deletes the named option from \fIprinter\fR.
.TP 5
\fB\-r \fIclass\fR
Removes the named \fIprinter\fR from \fIclass\fR.
If the resulting class becomes empty it is removed.
.TP 5
\fB-u allow:\fR{\fIuser\fR|\fB@\fIgroup\fR}{\fB,\fIuser\fR|\fB,@\fIgroup\fR}*
.TP 5
\fB-u deny:\fR{\fIuser\fR|\fB@\fIgroup\fR}{\fB,\fIuser\fR|\fB,@\fIgroup\fR}*
.TP 5
\fB\-u allow:all\fR
.TP 5
\fB\-u deny:none\fR
Sets user-level access control on a destination.
Names starting with "@" are interpreted as UNIX groups.
The latter two forms turn user-level access control off.
.TP 5
\fB\-v "\fIdevice-uri\fB"\fR
Sets the \fIdevice-uri\fR attribute of the printer queue.
Use the \fI-v\fR option with the
.BR lpinfo (8)
command to get a list of supported device URIs and schemes.
.TP 5
\fB\-D "\fIinfo\fB"\fR
Provides a textual description of the destination.
.TP 5
.B \-E
>>>>>>> 2c8b893d
Enables the destination and accepts jobs; this is the same as running the
.BR cupsaccept (8)
and
.BR cupsenable (8)
programs on the destination.
.TP 5
<<<<<<< HEAD
\-L "location"
.br
Provides a textual location of the destination.
.TP 5
\-P ppd-file
.br
Specifies a PostScript Printer Description file to use with the
printer. If specified, this option overrides the \fI-i\fR option
(interface script).
.SH COMPATIBILITY
Unlike the System V printing system, CUPS allows printer names to
contain any printable character except SPACE, TAB, "/", or "#".
=======
\fB\-L "\fIlocation\fB"\fR
Provides a textual location of the destination.
.TP 5
\fB\-P \fIppd-file\fR
Specifies a PostScript Printer Description file to use with the printer.
If specified, this option overrides the \fI-i\fR option (interface script).
.SH CONFORMING TO
Unlike the System V printing system, CUPS allows printer names to contain any printable character except SPACE, TAB, "/", or "#".
>>>>>>> 2c8b893d
Also, printer and class names are \fInot\fR case-sensitive.
Finally, the CUPS version of \fBlpadmin\fR may ask the user for an access password depending on the printing system configuration.
This differs from the System V version which requires the root user to execute this command.
.SH NOTES
The CUPS version of \fBlpadmin\fR does not support all of the System V or Solaris printing system configuration options.
.SH SEE ALSO
.BR cupsaccept (8),
.BR cupsenable (8),
.BR lpinfo (8),
.BR lpoptions (1),
CUPS Online Help (http://localhost:631/help)
.SH COPYRIGHT
Copyright \[co] 2007-2014 by Apple Inc.
.\"
.\" End of "$Id: lpadmin.man 11922 2014-06-11 23:35:37Z msweet $".
.\"<|MERGE_RESOLUTION|>--- conflicted
+++ resolved
@@ -17,23 +17,6 @@
 lpadmin \- configure cups printers and classes
 .SH SYNOPSIS
 .B lpadmin
-<<<<<<< HEAD
-[ \-E ] [\-U
-.I username
-] [ \-h
-.I server[:port]
-] \-d
-.I destination
-.br
-.B lpadmin
-[ \-E ] [\-U
-.I username
-] [ \-h
-.I server[:port]
-] \-p
-.I destination
-[ \-R
-=======
 [
 .B \-E
 ] [
@@ -58,19 +41,11 @@
 .I destination
 [
 .B \-R
->>>>>>> 2c8b893d
 .I name-default
 ]
 .I option(s)
 .br
 .B lpadmin
-<<<<<<< HEAD
-[ \-E ] [\-U
-.I username
-] [ \-h
-.I server[:port]
-] \-x
-=======
 [
 .B \-E
 ] [
@@ -80,7 +55,6 @@
 \fB\-h \fIserver\fR[\fB:\fIport\fR]
 ]
 .B \-x
->>>>>>> 2c8b893d
 .I destination
 .SH DESCRIPTION
 \fBlpadmin\fR configures printer and class queues provided by CUPS.
@@ -99,94 +73,6 @@
 .LP
 The second form of the command (\fI-p\fR) configures the named printer or class.  The additional options are described below.
 .LP
-<<<<<<< HEAD
-The third form of the command (\fI-x\fR) deletes the printer or
-class \fIdestination\fR. Any jobs that are pending for the
-destination will be removed and any job that is currently printed
-will be aborted.
-.SH CONFIGURATION OPTIONS
-The following options are recognized when configuring a printer
-queue:
-.TP 5
-\-c class
-.br
-Adds the named \fIprinter\fR to \fIclass\fR.  If \fIclass\fR does
-not exist it is created automatically.
-.TP 5
-\-i interface
-.br
-Sets a System V style interface script for the printer. This
-option cannot be specified with the \fI-P\fR option (PPD file)
-and is intended for providing support for legacy printer drivers.
-.TP 5
-\-m model
-.br
-Sets a standard System V interface script or PPD file for the printer from the
-\fImodel\fR directory or using one of the driver interfaces. Use the \fI-m\fR
-option with the \fIlpinfo(8)\fR command to get a list of supported models.
-.TP 5
-\-o cupsIPPSupplies=true
-.TP 5
-\-o cupsIPPSupplies=false
-.br
-Specifies whether IPP supply level values should be reported.
-.TP 5
-\-o cupsSNMPSupplies=true
-.TP 5
-\-o cupsSNMPSupplies=false
-.br
-Specifies whether SNMP supply level (RFC 3805) values should be reported.
-.TP 5
-\-o job-k-limit=value
-.br
-Sets the kilobyte limit for per-user quotas. The value is an
-integer number of kilobytes; one kilobyte is 1024 bytes.
-.TP 5
-\-o job-page-limit=value
-.br
-Sets the page limit for per-user quotas. The value is the integer
-number of pages that can be printed; double-sided pages are
-counted as two pages.
-.TP 5
-\-o job-quota-period=value
-.br
-Sets the accounting period for per-user quotas. The value is an
-integer number of seconds; 86,400 seconds are in one day.
-.TP 5
-\-o job-sheets-default=banner
-.TP 5
-\-o job-sheets-default=banner,banner
-.br
-Sets the default banner page(s) to use for print jobs.
-.TP 5
-\-o name=value
-.br
-Sets a PPD option for the printer. PPD options can be listed using the \fI-l\fR
-option with the \fIlpoptions(1)\fR command.
-.TP 5
-\-o name-default=value
-.br
-Sets a default server-side option for the destination. Any print-time
-option can be defaulted, e.g. "\-o cpi-default=17" to set the default
-"cpi" option value to 17.
-.TP 5
-\-o port-monitor=name
-.br
-Sets the binary communications program to use when printing,
-"none", "bcp", or "tbcp". The default program is "none". The
-specified port monitor must be listed in the printer's PPD file.
-.TP 5
-\-o printer-error-policy=name
-.br
-Sets the error policy to be used when the printer backend is
-unable to send the job to the printer. The name must be one of
-"abort-job", "retry-job", "retry-current-job", or "stop-printer". The default
-error policy is "stop-printer" for printers and "retry-current-job" for
-classes.
-.TP 5
-\-o printer-is-shared=true/false
-.br
-=======
 The third form of the command (\fI-x\fR) deletes the printer or class \fIdestination\fR.
 Any jobs that are pending for the destination will be removed and any job that is currently printed will be aborted.
 .SH OPTIONS
@@ -257,52 +143,10 @@
 \fB\-o printer\-is\-shared=true\fR
 .TP 5
 \fB\-o printer\-is\-shared=false\fR
->>>>>>> 2c8b893d
 Sets the destination to shared/published or unshared/unpublished.
 Shared/published destinations are publicly announced by the server on the LAN based on the browsing configuration in \fIcupsd.conf\fR, while unshared/unpublished destinations are not announced.
 The default value is "true".
 .TP 5
-<<<<<<< HEAD
-\-o printer-op-policy=name
-.br
-Sets the IPP operation policy associated with the destination. The
-name must be defined in the \fBcupsd.conf\fR in a Policy section.
-The default operation policy is "default".
-.TP 5
-\-R name-default
-.br
-Deletes the named option from \fIprinter\fR.
-.TP 5
-\-r class
-.br
-Removes the named \fIprinter\fR from \fIclass\fR.  If the
-resulting class becomes empty it is removed.
-.TP 5
-\-u allow:user,user,@group
-.TP 5
-\-u deny:user,user,@group
-.TP 5
-\-u allow:all
-.TP 5
-\-u deny:none
-.br
-Sets user-level access control on a destination. Names starting with
-"@" are interpreted as UNIX groups. The latter two forms turn
-user-level access control off.
-.TP 5
-\-v "device-uri"
-.br
-Sets the \fIdevice-uri\fR attribute of the printer queue. Use the \fI-v\fR
-option with the \fIlpinfo(8)\fR command to get a list of supported device URIs
-and schemes.
-.TP 5
-\-D "info"
-.br
-Provides a textual description of the destination.
-.TP 5
-\-E
-.br
-=======
 \fB\-o printer-op-policy=\fIname\fR
 Sets the IPP operation policy associated with the destination.
 The name must be defined in the \fIcupsd.conf\fR in a Policy section.
@@ -336,27 +180,12 @@
 Provides a textual description of the destination.
 .TP 5
 .B \-E
->>>>>>> 2c8b893d
 Enables the destination and accepts jobs; this is the same as running the
 .BR cupsaccept (8)
 and
 .BR cupsenable (8)
 programs on the destination.
 .TP 5
-<<<<<<< HEAD
-\-L "location"
-.br
-Provides a textual location of the destination.
-.TP 5
-\-P ppd-file
-.br
-Specifies a PostScript Printer Description file to use with the
-printer. If specified, this option overrides the \fI-i\fR option
-(interface script).
-.SH COMPATIBILITY
-Unlike the System V printing system, CUPS allows printer names to
-contain any printable character except SPACE, TAB, "/", or "#".
-=======
 \fB\-L "\fIlocation\fB"\fR
 Provides a textual location of the destination.
 .TP 5
@@ -365,7 +194,6 @@
 If specified, this option overrides the \fI-i\fR option (interface script).
 .SH CONFORMING TO
 Unlike the System V printing system, CUPS allows printer names to contain any printable character except SPACE, TAB, "/", or "#".
->>>>>>> 2c8b893d
 Also, printer and class names are \fInot\fR case-sensitive.
 Finally, the CUPS version of \fBlpadmin\fR may ask the user for an access password depending on the printing system configuration.
 This differs from the System V version which requires the root user to execute this command.
