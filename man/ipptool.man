--- conflicted
+++ resolved
@@ -42,15 +42,10 @@
 .TP 5
 \--help
 Shows program help.
-<<<<<<< HEAD
-\--stop-after-include-error
-Tells \fIipptool\fR to stop if an error occurs in an included file. Normally \fIipptool\fR will continue with subsequent tests after the INCLUDE directive.
-=======
 .TP 5
 \--stop-after-include-error
 Tells \fIipptool\fR to stop if an error occurs in an included file. Normally \fIipptool\fR will continue with subsequent tests after the INCLUDE directive.
 .TP 5
->>>>>>> 8a80bed1
 \--version
 Shows the version of \fIipptool\fR being used.
 .TP 5
