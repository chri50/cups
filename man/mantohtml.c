/*
 * Man page to HTML conversion program.
 *
 * Copyright 2007-2017 by Apple Inc.
 * Copyright 2004-2006 by Easy Software Products.
 *
 * Licensed under Apache License v2.0.  See the file "LICENSE" for more information.
 */

/*
 * Include necessary headers.
 */

#include <ctype.h>
#include <stdio.h>
#include <stdlib.h>
#include <string.h>
#include <unistd.h>


/*
 * Local globals...
 */

static const char			/* Start/end tags for fonts */
	* const start_fonts[] = { "", "<b>", "<i>" },
	* const end_fonts[] = { "", "</b>", "</i>" };


/*
 * Local functions...
 */

static void	html_alternate(const char *s, const char *first, const char *second, FILE *fp);
static void	html_fputs(const char *s, int *font, FILE *fp);
static void	html_putc(int ch, FILE *fp);
static void	strmove(char *d, const char *s);


/*
 * 'main()' - Convert a man page to HTML.
 */

int					/* O - Exit status */
main(int  argc,				/* I - Number of command-line args */
     char *argv[])			/* I - Command-line arguments */
{
  FILE		*infile,		/* Input file */
		*outfile;		/* Output file */
  char		line[1024],		/* Line from file */
		*lineptr,		/* Pointer into line */
		anchor[1024],		/* Anchor */
		name[1024],		/* Man page name */
		ddpost[256];		/* Tagged list post markup */
  int		section = -1,		/* Man page section */
		pre = 0,		/* Preformatted */
		font = 0,		/* Current font */
		linenum = 0;		/* Current line number */
  float		list_indent = 0.0f,	/* Current list indentation */
		nested_indent = 0.0f;	/* Nested list indentation, if any */
  const char	*list = NULL,		/* Current list, if any */
		*nested = NULL;		/* Nested list, if any */
  const char 	*post = NULL;		/* Text to add after the current line */


 /*
  * Check arguments...
  */

  if (argc > 3)
  {
    fputs("Usage: mantohtml [filename.man [filename.html]]\n", stderr);
    return (1);
  }

 /*
  * Open files as needed...
  */

  if (argc > 1)
  {
    if ((infile = fopen(argv[1], "r")) == NULL)
    {
      perror(argv[1]);
      return (1);
    }
  }
  else
    infile = stdin;

  if (argc > 2)
  {
    if ((outfile = fopen(argv[2], "w")) == NULL)
    {
      perror(argv[2]);
      fclose(infile);
      return (1);
    }
  }
  else
    outfile = stdout;

 /*
  * Read from input and write the output...
  */

  fputs("<!DOCTYPE HTML>\n"
        "<html>\n"
	"<!-- SECTION: Man Pages -->\n"
	"<head>\n"
	"\t<link rel=\"stylesheet\" type=\"text/css\" "
	"href=\"../cups-printable.css\">\n", outfile);

  anchor[0] = '\0';

  while (fgets(line, sizeof(line), infile))
  {
    size_t linelen = strlen(line);	/* Length of line */

    if (linelen > 0 && line[linelen - 1] == '\n')
      line[linelen - 1] = '\0';

    linenum ++;

    if (line[0] == '.')
    {
     /*
      * Strip leading whitespace...
      */

      while (line[1] == ' ' || line[1] == '\t')
        strmove(line + 1, line + 2);

     /*
      * Process man page commands...
      */

      if (!strncmp(line, ".TH ", 4) && section < 0)
      {
       /*
        * Grab man page title...
	*/

        sscanf(line + 4, "%s%d", name, &section);

        fprintf(outfile,
	        "\t<title>%s(%d)</title>\n"
	        "</head>\n"
	        "<body>\n"
		"<h1 class=\"title\">%s(%d)</h1>\n"
		"%s",
	        name, section, name, section, start_fonts[font]);
      }
      else if (section < 0)
        continue;
      else if (!strncmp(line, ".SH ", 4) || !strncmp(line, ".SS ", 4))
      {
       /*
        * Grab heading...
	*/

        int first = 1;

	fputs(end_fonts[font], outfile);
	font = 0;

        if (list)
	{
	  fprintf(outfile, "</%s>\n", list);
	  list = NULL;
	}

        if (line[2] == 'H')
	  fputs("<h2 class=\"title\"><a name=\"", outfile);
	else
	  fputs("<h3><a name=\"", outfile);

        if (anchor[0])
        {
          fputs(anchor, outfile);
          anchor[0] = '\0';
        }
        else
        {
	  for (lineptr = line + 4; *lineptr; lineptr ++)
	    if (*lineptr  == '\"')
	      continue;
	    else if (isalnum(*lineptr & 255))
	      html_putc(*lineptr, outfile);
	    else
	      html_putc('_', outfile);
        }

	fputs("\">", outfile);

        for (lineptr = line + 4; *lineptr; lineptr ++)
        {
	  if (*lineptr == '\"')
	    continue;
	  else if (*lineptr == ' ')
	  {
	    html_putc(' ', outfile);

            first = 1;
	  }
	  else
	  {
	    if (first)
	      html_putc(*lineptr, outfile);
	    else
	      html_putc(tolower(*lineptr & 255), outfile);

            first = 0;
          }
        }

        if (line[2] == 'H')
	  fputs("</a></h2>\n", outfile);
	else
	  fputs("</a></h3>\n", outfile);
      }
      else if (!strncmp(line, ".B ", 3))
      {
       /*
        * Grab bold text...
	*/

	fputs(end_fonts[font], outfile);
	font = 0;

        if (anchor[0])
          fprintf(outfile, "<a name=\"%s\">", anchor);

        html_alternate(line + 3, "b", "b", outfile);

        if (anchor[0])
        {
          fputs("</a>", outfile);
          anchor[0] = '\0';
        }

	if (post)
	{
	  fputs(post, outfile);
	  post = NULL;
	}
      }
      else if (!strncmp(line, ".I ", 3))
      {
       /*
        * Grab italic text...
	*/

	fputs(end_fonts[font], outfile);
	font = 0;

        if (anchor[0])
          fprintf(outfile, "<a name=\"%s\">", anchor);

        html_alternate(line + 3, "i", "i", outfile);

        if (anchor[0])
        {
          fputs("</a>", outfile);
          anchor[0] = '\0';
        }

	if (post)
	{
	  fputs(post, outfile);
	  post = NULL;
	}
      }
      else if (!strncmp(line, ".BI ", 4))
      {
       /*
        * Alternating bold and italic text...
        */

	fputs(end_fonts[font], outfile);
	font = 0;

        if (anchor[0])
          fprintf(outfile, "<a name=\"%s\">", anchor);

        html_alternate(line + 4, "b", "i", outfile);

        if (anchor[0])
        {
          fputs("</a>", outfile);
          anchor[0] = '\0';
        }

	if (post)
	{
	  fputs(post, outfile);
	  post = NULL;
	}
      }
      else if (!strncmp(line, ".BR ", 4))
      {
       /*
        * Alternating bold and roman (plain) text...
        */

	fputs(end_fonts[font], outfile);
	font = 0;

        if (anchor[0])
          fprintf(outfile, "<a name=\"%s\">", anchor);

        html_alternate(line + 4, "b", NULL, outfile);

        if (anchor[0])
        {
          fputs("</a>", outfile);
          anchor[0] = '\0';
        }

	if (post)
	{
	  fputs(post, outfile);
	  post = NULL;
	}
      }
      else if (!strncmp(line, ".IB ", 4))
      {
       /*
        * Alternating italic and bold text...
        */

	fputs(end_fonts[font], outfile);
	font = 0;

        if (anchor[0])
          fprintf(outfile, "<a name=\"%s\">", anchor);

        html_alternate(line + 4, "i", "b", outfile);

        if (anchor[0])
        {
          fputs("</a>", outfile);
          anchor[0] = '\0';
        }

	if (post)
	{
	  fputs(post, outfile);
	  post = NULL;
	}
      }
      else if (!strncmp(line, ".IR ", 4))
      {
       /*
        * Alternating italic and roman (plain) text...
        */

	fputs(end_fonts[font], outfile);
	font = 0;

        if (anchor[0])
          fprintf(outfile, "<a name=\"%s\">", anchor);

        html_alternate(line + 4, "i", NULL, outfile);

        if (anchor[0])
        {
          fputs("</a>", outfile);
          anchor[0] = '\0';
        }

	if (post)
	{
	  fputs(post, outfile);
	  post = NULL;
	}
      }
      else if (!strncmp(line, ".RB ", 4))
      {
       /*
        * Alternating roman (plain) and bold text...
        */

	fputs(end_fonts[font], outfile);
	font = 0;

        if (anchor[0])
          fprintf(outfile, "<a name=\"%s\">", anchor);

        html_alternate(line + 4, NULL, "b", outfile);

        if (anchor[0])
        {
          fputs("</a>", outfile);
          anchor[0] = '\0';
        }

	if (post)
	{
	  fputs(post, outfile);
	  post = NULL;
	}
      }
      else if (!strncmp(line, ".RI ", 4))
      {
       /*
        * Alternating roman (plain) and italic text...
        */

	fputs(end_fonts[font], outfile);
	font = 0;

        if (anchor[0])
          fprintf(outfile, "<a name=\"%s\">", anchor);

        html_alternate(line + 4, NULL, "i", outfile);

        if (anchor[0])
        {
          fputs("</a>", outfile);
          anchor[0] = '\0';
        }

	if (post)
	{
	  fputs(post, outfile);
	  post = NULL;
	}
      }
      else if (!strncmp(line, ".SB ", 4))
      {
       /*
        * Alternating small and bold text...
        */

	fputs(end_fonts[font], outfile);
	font = 0;

        if (anchor[0])
          fprintf(outfile, "<a name=\"%s\">", anchor);

        html_alternate(line + 4, "small", "b", outfile);

        if (anchor[0])
        {
          fputs("</a>", outfile);
          anchor[0] = '\0';
        }

	if (post)
	{
	  fputs(post, outfile);
	  post = NULL;
	}
      }
      else if (!strncmp(line, ".SM ", 4))
      {
       /*
        * Small text...
        */

	fputs(end_fonts[font], outfile);
	font = 0;

        if (anchor[0])
          fprintf(outfile, "<a name=\"%s\">", anchor);

        html_alternate(line + 4, "small", "small", outfile);

        if (anchor[0])
        {
          fputs("</a>", outfile);
          anchor[0] = '\0';
        }

	if (post)
	{
	  fputs(post, outfile);
	  post = NULL;
	}
      }
      else if (!strcmp(line, ".LP") || !strcmp(line, ".PP") || !strcmp(line, ".P"))
      {
       /*
        * New paragraph...
	*/

	fputs(end_fonts[font], outfile);
	font = 0;

        if (list)
        {
          fprintf(outfile, "</%s>\n", list);
          list = NULL;
        }

	fputs("<p>", outfile);

        if (anchor[0])
        {
          fprintf(outfile, "<a name=\"%s\"></a>", anchor);
          anchor[0] = '\0';
        }
      }
      else if (!strcmp(line, ".RS") || !strncmp(line, ".RS ", 4))
      {
       /*
        * Indent...
	*/

	float amount = 3.0;		/* Indentation */

        if (line[3])
          amount = (float)atof(line + 4);

	fputs(end_fonts[font], outfile);
	font = 0;

        if (list)
        {
          nested        = list;
          list          = NULL;
          nested_indent = list_indent;
          list_indent   = 0.0f;
        }

        fprintf(outfile, "<div style=\"margin-left: %.1fem;\">\n", amount - nested_indent);
      }
      else if (!strcmp(line, ".RE"))
      {
       /*
        * Unindent...
	*/

	fputs(end_fonts[font], outfile);
	font = 0;

        fputs("</div>\n", outfile);

        if (nested)
        {
          list   = nested;
          nested = NULL;

          list_indent   = nested_indent;
          nested_indent = 0.0f;
        }
      }
      else if (!strcmp(line, ".HP") || !strncmp(line, ".HP ", 4))
      {
       /*
        * Hanging paragraph...
        *
        * .HP i
	*/

	float amount = 3.0;		/* Indentation */

        if (line[3])
          amount = (float)atof(line + 4);

	fputs(end_fonts[font], outfile);
	font = 0;

        if (list)
        {
          fprintf(outfile, "</%s>\n", list);
          list = NULL;
        }

        fprintf(outfile, "<p style=\"margin-left: %.1fem; text-indent: %.1fem\">", amount, -amount);

        if (anchor[0])
        {
          fprintf(outfile, "<a name=\"%s\"></a>", anchor);
          anchor[0] = '\0';
        }

        if (line[1] == 'T')
          post = "<br>\n";
      }
      else if (!strcmp(line, ".TP") || !strncmp(line, ".TP ", 4))
      {
       /*
        * Tagged list...
        *
        * .TP i
	*/

	float amount = 3.0;		/* Indentation */

        if (line[3])
          amount = (float)atof(line + 4);

	fputs(end_fonts[font], outfile);
	font = 0;

        if (list && strcmp(list, "dl"))
        {
          fprintf(outfile, "</%s>\n", list);
          list = NULL;
        }

        if (!list)
        {
          fputs("<dl class=\"man\">\n", outfile);
          list        = "dl";
          list_indent = amount;
        }

        fputs("<dt>", outfile);
        snprintf(ddpost, sizeof(ddpost), "<dd style=\"margin-left: %.1fem\">", amount);
	post = ddpost;

        if (anchor[0])
        {
          fprintf(outfile, "<a name=\"%s\"></a>", anchor);
          anchor[0] = '\0';
        }
      }
      else if (!strncmp(line, ".IP ", 4))
      {
       /*
        * Indented paragraph...
        *
        * .IP x i
	*/

        float amount = 3.0;		/* Indentation */
        const char *newlist = NULL;	/* New list style */
        const char *newtype = NULL;	/* New list numbering type */

	fputs(end_fonts[font], outfile);
	font = 0;

        lineptr = line + 4;
        while (isspace(*lineptr & 255))
          lineptr ++;

        if (!strncmp(lineptr, "\\(bu", 4) || !strncmp(lineptr, "\\(em", 4))
	{
	 /*
	  * Bullet list...
	  */

          newlist = "ul";
	}
	else if (isdigit(*lineptr & 255))
	{
	 /*
	  * Numbered list...
	  */

          newlist = "ol";
	}
	else if (islower(*lineptr & 255))
	{
	 /*
	  * Lowercase alpha list...
	  */

          newlist = "ol";
          newtype = "a";
	}
	else if (isupper(*lineptr & 255))
	{
	 /*
	  * Lowercase alpha list...
	  */

          newlist = "ol";
          newtype = "A";
	}

        while (!isspace(*lineptr & 255))
          lineptr ++;
        while (isspace(*lineptr & 255))
          lineptr ++;

        if (isdigit(*lineptr & 255))
          amount = (float)atof(lineptr);

        if (newlist && list && strcmp(newlist, list))
        {
          fprintf(outfile, "</%s>\n", list);
          list = NULL;
        }

        if (newlist && !list)
        {
          if (newtype)
            fprintf(outfile, "<%s type=\"%s\">\n", newlist, newtype);
          else
            fprintf(outfile, "<%s>\n", newlist);

          list = newlist;
        }

        if (list)
          fprintf(outfile, "<li style=\"margin-left: %.1fem;\">", amount);
        else
          fprintf(outfile, "<p style=\"margin-left: %.1fem;\">", amount);

        if (anchor[0])
        {
          fprintf(outfile, "<a name=\"%s\"></a>", anchor);
          anchor[0] = '\0';
        }
      }
      else if (!strncmp(line, ".br", 3))
      {
       /*
        * Grab line break...
	*/

	fputs("<br>\n", outfile);
      }
      else if (!strncmp(line, ".de ", 4))
      {
       /*
        * Define macro - ignore...
	*/

        while (fgets(line, sizeof(line), infile))
	{
	  linenum ++;

	  if (!strncmp(line, "..", 2))
	    break;
	}
      }
      else if (!strncmp(line, ".ds ", 4) || !strncmp(line, ".rm ", 4) ||
               !strncmp(line, ".tr ", 4) || !strncmp(line, ".hy ", 4) ||
               !strncmp(line, ".IX ", 4) || !strncmp(line, ".PD", 3) ||
	       !strncmp(line, ".Sp", 3))
      {
       /*
        * Ignore unused commands...
	*/
      }
      else if (!strncmp(line, ".Vb", 3) || !strncmp(line, ".nf", 3) || !strncmp(line, ".EX", 3))
      {
       /*
        * Start preformatted...
	*/

	fputs(end_fonts[font], outfile);
	font = 0;

//        if (list)
//	{
//	  fprintf(outfile, "</%s>\n", list);
//	  list = NULL;
//	}

        pre = 1;
	fputs("<pre class=\"man\">\n", outfile);
      }
      else if (!strncmp(line, ".Ve", 3) || !strncmp(line, ".fi", 3) || !strncmp(line, ".EE", 3))
      {
       /*
        * End preformatted...
	*/

	fputs(end_fonts[font], outfile);
	font = 0;

        if (pre)
	{
          pre = 0;
	  fputs("</pre>\n", outfile);
	}
      }
      else if (!strncmp(line, ".\\}", 3))
      {
       /*
        * Ignore close block...
	*/
      }
      else if (!strncmp(line, ".ie", 3) || !strncmp(line, ".if", 3) ||
               !strncmp(line, ".el", 3))
      {
       /*
        * If/else - ignore...
	*/

        if (strchr(line, '{') != NULL)
	{
	 /*
	  * Skip whole block...
	  */

          while (fgets(line, sizeof(line), infile))
	  {
	    linenum ++;

	    if (strchr(line, '}') != NULL)
	      break;
          }
	}
      }
#if 0
      else if (!strncmp(line, ". ", 4))
      {
       /*
        * Grab ...
	*/
      }
#endif /* 0 */
      else if (!strncmp(line, ".\\\"#", 4))
      {
       /*
        * Anchor for HTML output...
        */

        strncpy(anchor, line + 4, sizeof(anchor) - 1);
        anchor[sizeof(anchor) - 1] = '\0';
      }
      else if (strncmp(line, ".\\\"", 3))
      {
       /*
        * Unknown...
	*/

        if ((lineptr = strchr(line, ' ')) != NULL)
	  *lineptr = '\0';
	else if ((lineptr = strchr(line, '\n')) != NULL)
	  *lineptr = '\0';

        fprintf(stderr, "mantohtml: Unknown man page command \'%s\' on line %d.\n",  line, linenum);
      }

     /*
      * Skip continuation lines...
      */

      lineptr = line + strlen(line) - 1;
      if (lineptr >= line && *lineptr == '\\')
      {
        while (fgets(line, sizeof(line), infile))
	{
	  linenum ++;
	  lineptr = line + strlen(line) - 2;

	  if (lineptr < line || *lineptr != '\\')
	    break;
	}
      }
    }
    else
    {
     /*
      * Process man page text...
      */

      if (pre == 1)
      {
        pre ++;
        if (!line[0])
          continue;			// Skip initial blank line
      }
      
      html_fputs(line, &font, outfile);
      putc('\n', outfile);

      if (post)
      {
        fputs(post, outfile);
	post = NULL;
      }
    }
  }

  fprintf(outfile, "%s\n", end_fonts[font]);
  font = 0;

  if (list)
  {
    fprintf(outfile, "</%s>\n", list);
    list = NULL;
  }

  fputs("</body>\n"
        "</html>\n", outfile);

 /*
  * Close files...
  */

  if (infile != stdin)
    fclose(infile);

  if (outfile != stdout)
    fclose(outfile);

 /*
  * Return with no errors...
  */

  return (0);
}


/*
 * 'html_alternate()' - Alternate words between two styles of text.
 */

static void
html_alternate(const char *s,		/* I - String */
               const char *first,	/* I - First style or NULL */
               const char *second,	/* I - Second style of NULL */
               FILE       *fp)		/* I - File */
{
  int		i = 0;			/* Which style */
  int		quote = 0;		/* Saw quote? */
  int		dolinks,		/* Do hyperlinks to other man pages? */
		link = 0;		/* Doing a link now? */


 /*
  * Skip leading whitespace...
  */

  while (isspace(*s & 255))
    s ++;

  dolinks = first && !strcmp(first, "b") && !second;

  while (*s)
  {
    if (!i && dolinks)
    {
     /*
      * See if we need to make a link to a man page...
      */

      const char *end;			/* End of current word */
      const char *next;			/* Start of next word */

      for (end = s; *end && !isspace(*end & 255); end ++);
      for (next = end; isspace(*next & 255); next ++);

      if (isalnum(*s & 255) && *next == '(')
      {
        // "name (section)" - see if the man file is available locally...
	char	name[1024],		// Name
		manfile[1024],		// Man page filename
		manurl[1024];		// Man page URL

        strncpy(name, s, sizeof(name) - 1);
        name[sizeof(name) - 1] = '\0';
        if ((size_t)(end - s) < sizeof(name))
          name[end - s] = '\0';

	snprintf(manurl, sizeof(manurl), "man-%s.html?TOPIC=Man+Pages", name);
	snprintf(manfile, sizeof(manfile), "%s.%d", name, atoi(next + 1));
	if (!access(manfile, 0))
	{
	  // Local man page, do a link...
	  fprintf(fp, "<a href=\"%s\">", manurl);
	  link = 1;
	}
      }
    }

    if (!i && first)
      fprintf(fp, "<%s>", first);
    else if (i && second)
      fprintf(fp, "<%s>", second);

    while ((!isspace(*s & 255) || quote) && *s)
    {
      if (*s == '\"')
        quote = !quote;

      if (*s == '\\' && s[1])
      {
        s ++;
        html_putc(*s++, fp);
      }
      else
        html_putc(*s++, fp);
    }

    if (!i && first)
      fprintf(fp, "</%s>", first);
    else if (i && second)
      fprintf(fp, "</%s>", second);

    if (i && link)
    {
      fputs("</a>", fp);
      link = 0;
    }

    i = 1 - i;

   /*
    * Skip trailing whitespace...
    */

    while (isspace(*s & 255))
      s ++;
  }

  putc('\n', fp);
}

/*
 * 'html_fputs()' - Output a string, quoting as needed HTML entities.
 */

static void
html_fputs(const char *s,		/* I  - String */
           int        *font,		/* IO - Font */
           FILE       *fp)		/* I  - File */
{
  while (*s)
  {
    if (*s == '\\')
    {
      s ++;
      if (!*s)
	break;

      if (*s == 'f')
      {
        int	newfont;		/* New font */

        s ++;
        if (!*s)
          break;

        if (!font)
        {
          s ++;
          continue;
        }

        switch (*s++)
        {
          case 'R' :
          case 'P' :
              newfont = 0;
              break;

          case 'b' :
          case 'B' :
              newfont = 1;
              break;

          case 'i' :
          case 'I' :
              newfont = 2;
              break;

          default :
              fprintf(stderr, "mantohtml: Unknown font \"\\f%c\" ignored.\n", s[-1]);
              newfont = *font;
              break;
        }

        if (newfont != *font)
        {
	  fputs(end_fonts[*font], fp);
	  *font = newfont;
	  fputs(start_fonts[*font], fp);
	}
      }
      else if (*s == '*')
      {
       /*
        * Substitute macro...
        */

        s ++;
        if (!*s)
          break;

        switch (*s++)
        {
          case 'R' :
              fputs("&reg;", fp);
              break;

          case '(' :
	      if (!strncmp(s, "lq", 2))
		fputs("&ldquo;", fp);
	      else if (!strncmp(s, "rq", 2))
		fputs("&rdquo;", fp);
              else if (!strncmp(s, "Tm", 2))
                fputs("<sup>TM</sup>", fp);
              else
                fprintf(stderr, "mantohtml: Unknown macro \"\\*(%2s\" ignored.\n", s);

              if (*s)
                s ++;
              if (*s)
                s ++;
              break;

          default :
              fprintf(stderr, "mantohtml: Unknown macro \"\\*%c\" ignored.\n", s[-1]);
              break;
        }
      }
      else if (*s == '(')
      {
        if (!strncmp(s, "(em", 3))
        {
          fputs("&mdash;", fp);
          s += 3;
        }
        else if (!strncmp(s, "(en", 3))
        {
          fputs("&ndash;", fp);
          s += 3;
        }
        else
        {
          putc(*s, fp);
          s ++;
        }
      }
      else if (*s == '[')
      {
       /*
        * Substitute escaped character...
        */

        s ++;
	if (!strncmp(s, "co]", 3))
	  fputs("&copy;", fp);
	else if (!strncmp(s, "de]", 3))
	  fputs("&deg;", fp);
        else if (!strncmp(s, "rg]", 3))
	  fputs("&reg;", fp);
	else if (!strncmp(s, "tm]", 3))
	  fputs("<sup>TM</sup>", fp);

	if (*s)
	  s ++;
	if (*s)
	  s ++;
	if (*s)
	  s ++;
      }
      else if (isdigit(s[0]) && isdigit(s[1]) &&
	       isdigit(s[2]))
      {
	fprintf(fp, "&#%d;", ((s[0] - '0') * 8 + s[1] - '0') * 8 + s[2] - '0');
	s += 3;
      }
      else
      {
        if (*s != '\\' && *s != '\"' && *s != '\'' && *s != '-')
        {
          fprintf(stderr, "mantohtml: Unrecognized escape \"\\%c\" ignored.\n", *s);
          html_putc('\\', fp);
        }

        html_putc(*s++, fp);
      }
    }
    else if (!strncmp(s, "http://", 7) || !strncmp(s, "https://", 8) || !strncmp(s, "ftp://", 6))
    {
     /*
      * Embed URL...
      */

      char	temp[1024],		// Temporary string
		*tempptr;		// Pointer into temporary string

<<<<<<< HEAD
      strncpy(temp, s, sizeof(temp) - 1);
      temp[sizeof(temp) - 1] = '\0';
      if ((size_t)(end -s) < sizeof(temp))
        temp[end - s] = '\0';
=======
      for (tempptr = temp; *s && !isspace(*s & 255) && tempptr < (temp + sizeof(temp) - 1); s ++)
      {
        if (strchr(",.)", *s) && strchr(",. \n\r\t", s[1]))
        {
          // End of URL
          break;
        }
        else if (*s == '\\' && s[1])
        {
          // Escaped character
          s ++;
          *tempptr++ = *s;
        }
        else
        {
          // Regular character...
          *tempptr++ = *s;
        }
      }
>>>>>>> fcc00120

      *tempptr = '\0';
      fprintf(fp, "<a href=\"%s\">%s</a>", temp, temp);
    }
    else
      html_putc(*s++ & 255, fp);
  }
}


/*
 * 'html_putc()' - Put a single character, using entities as needed.
 */

static void
html_putc(int  ch,			/* I - Character */
	  FILE *fp)			/* I - File */
{
  if (ch == '&')
    fputs("&amp;", fp);
  else if (ch == '<')
    fputs("&lt;", fp);
  else
    putc(ch, fp);
}


/*
 * 'strmove()' - Move characters within a string.
 */

static void
strmove(char       *d,			/* I - Destination */
        const char *s)			/* I - Source */
{
  while (*s)
    *d++ = *s++;

  *d = '\0';
}<|MERGE_RESOLUTION|>--- conflicted
+++ resolved
@@ -1171,12 +1171,6 @@
       char	temp[1024],		// Temporary string
 		*tempptr;		// Pointer into temporary string
 
-<<<<<<< HEAD
-      strncpy(temp, s, sizeof(temp) - 1);
-      temp[sizeof(temp) - 1] = '\0';
-      if ((size_t)(end -s) < sizeof(temp))
-        temp[end - s] = '\0';
-=======
       for (tempptr = temp; *s && !isspace(*s & 255) && tempptr < (temp + sizeof(temp) - 1); s ++)
       {
         if (strchr(",.)", *s) && strchr(",. \n\r\t", s[1]))
@@ -1196,7 +1190,6 @@
           *tempptr++ = *s;
         }
       }
->>>>>>> fcc00120
 
       *tempptr = '\0';
       fprintf(fp, "<a href=\"%s\">%s</a>", temp, temp);
