--- conflicted
+++ resolved
@@ -28,12 +28,9 @@
 .B \-h
 ] [
 .B \-l
-<<<<<<< HEAD
-=======
 ] [
 .B \-s
 .I cups-files.conf
->>>>>>> 4c2af6c7
 ] [
 .B \-t
 ]
