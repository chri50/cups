--- conflicted
+++ resolved
@@ -17,25 +17,6 @@
 lpstat \- print cups status information
 .SH SYNOPSIS
 .B lpstat
-<<<<<<< HEAD
-[ \-E ] [ \-H ] [ \-U
-.I username
-] [ \-h
-.I hostname[:port]
-] [ \-l ] [ \-W
-.I which-jobs
-] [ \-a [
-.I destination(s)
-] ] [ \-c [
-.I class(es)
-] ] [ \-d ] [ \-o [
-.I destination(s)
-] ] [ \-p [
-.I printer(s)
-] ] [ \-r ] [ \-R ] [ \-s ] [ \-t ] [ \-u [
-.I user(s)
-] ] [ \-v [
-=======
 [
 .B \-E
 ] [
@@ -83,7 +64,6 @@
 ] ] [
 .B \-v
 [
->>>>>>> 2c8b893d
 .I printer(s)
 ] ]
 .SH DESCRIPTION
@@ -92,97 +72,6 @@
 .SH OPTIONS
 The \fBlpstat\fR command supports the following options:
 .TP 5
-<<<<<<< HEAD
-\-E
-.br
-Forces encryption when connecting to the server.
-.TP 5
-\-H
-.br
-Shows the server hostname and port.
-.TP 5
-\-R
-.br
-Shows the ranking of print jobs.
-.TP 5
-\-U username
-.br
-Specifies an alternate username.
-.TP 5
-\-W which-jobs
-.br
-Specifies which jobs to show, \fIcompleted\fR or
-\fInot-completed\fR (the default). This option \fImust\fR appear
-before the \fI-o\fR option and/or any printer names, otherwise
-the default (not-completed) value will be used in the request to
-the scheduler.
-.TP 5
-\-a [printer(s)]
-.br
-Shows the accepting state of printer queues. If no printers are
-specified then all printers are listed.
-.TP 5
-\-c [class(es)]
-.br
-Shows the printer classes and the printers that belong to them.
-If no classes are specified then all classes are listed.
-.TP 5
-\-d
-.br
-Shows the current default destination.
-.TP 5
-\-h server[:port]
-.br
-Specifies an alternate server.
-.TP 5
-\-l
-.br
-Shows a long listing of printers, classes, or jobs.
-.TP 5
-\-o [destination(s)]
-.br
-Shows the jobs queue on the specified destinations. If no destinations are
-specified all jobs are shown.
-.TP 5
-\-p [printer(s)]
-.br
-Shows the printers and whether or not they are enabled for printing. If
-no printers are specified then all printers are listed.
-.TP 5
-\-r
-.br
-Shows whether the CUPS server is running.
-.TP 5
-\-s
-.br
-Shows a status summary, including the default destination, a
-list of classes and their member printers, and a list of printers and
-their associated devices. This is equivalent to using the "\-d", "\-c",
-and "\-v" options.
-.TP 5
-\-t
-.br
-Shows all status information. This is equivalent to using the "\-r",
-"\-d", "\-c", "\-v", "\-a", "\-p", and "\-o" options.
-.TP 5
-\-u [user(s)]
-.br
-Shows a list of print jobs queued by the specified users. If no users
-are specified, lists the jobs queued by the current user.
-.TP 5
-\-v [printer(s)]
-.br
-Shows the printers and what device they are attached to. If no printers
-are specified then all printers are listed.
-.SH COMPATIBILITY
-Unlike the System V printing system, CUPS allows printer names to
-contain any printable character except SPACE, TAB, "/", and "#".
-Also, printer and class names are \fInot\fR case-sensitive.
-.LP
-The "\-h", "\-E", "\-U", and "\-W" options are unique to CUPS.
-.LP
-The Solaris "\-f", "\-P", and "\-S" options are silently ignored.
-=======
 .B \-E
 Forces encryption when connecting to the server.
 .TP 5
@@ -249,7 +138,6 @@
 The \fI\-h\fR, \fI\-E\fR, \fI\-U\fR, and \fI\-W\fR options are unique to CUPS.
 .LP
 The Solaris \fI\-f\fR, \fI\-P\fR, and \fI\-S\fR options are silently ignored.
->>>>>>> 2c8b893d
 .SH SEE ALSO
 .BR cancel (1),
 .BR lp (1),
