.\"
.\" "$Id: cupsctl.man 11920 2014-06-11 19:03:59Z msweet $"
.\"
.\" cupsctl man page for CUPS.
.\"
.\" Copyright 2007-2014 by Apple Inc.
.\" Copyright 2007 by Easy Software Products.
.\"
.\" These coded instructions, statements, and computer programs are the
.\" property of Apple Inc. and are protected by Federal copyright
.\" law.  Distribution and use rights are outlined in the file "LICENSE.txt"
.\" which should have been included with this file.  If this file is
.\" file is missing or damaged, see the license at "http://www.cups.org/".
.\"
.TH cupsctl 8 "CUPS" "11 June 2014" "Apple Inc."
.SH NAME
cupsctl \- configure cupsd.conf options
.SH SYNOPSIS
.B cupsctl
<<<<<<< HEAD
[ \-E ] [\-U
.I username
] [ \-h
.I server[:port]
] [ \-\-[no-]debug-logging ] [ \-\-[no-]remote-admin ] [ \-\-[no-]remote-any ]
[ \-\-[no-]share-printers ] [ \-\-[no-]user-cancel-any ]
=======
>>>>>>> 2c8b893d
[
.B \-E
] [
.B \-U
.I username
] [
.B \-h
\fIserver\fR[\fB:\fIport\fR]
] [
\fB\-\-\fR[\fBno\-\fR]\fBdebug\-logging\fR
] [
\fB\-\-\fR[\fBno\-\fR]\fBremote\-admin\fR
] [
\fB\-\-\fR[\fBno\-\fR]\fBremote\-any\fR
] [
\fB\-\-\fR[\fBno\-\fR]\fBshare\-printers\fR
] [
\fB\-\-\fR[\fBno\-\fR]\fBuser\-cancel\-any\fR
] [
.I name=value
]
.SH DESCRIPTION
\fBcupsctl\fR updates or queries the \fIcupsd.conf\fR file for a server. When
no changes are requested, the current configuration values are written to the
standard output in the format "name=value", one per line.
.SH OPTIONS
The following options are recognized:
.TP 5
<<<<<<< HEAD
\-E
.br
Enables encryption on the connection to the scheduler.
.TP 5
\-U \fIusername\fR
.br
Specifies an alternate username to use when authenticating with the scheduler.
.TP 5
\-h \fIserver[:port]\fR
.br
Specifies the server address.
.TP 5
\--[no-]debug-logging
.br
Enables or disables debug logging in the \fBerror_log\fR file.
.TP 5
\--[no-]remote-admin
.br
Enables or disables remote administration.
.TP 5
\--[no-]remote-any
.br
Enables or disables printing from any address, e.g. the Internet.
.TP 5
\--[no-]share-printers
.br
Enables or disables sharing of local printers with other computers.
.TP 5
\--[no-]user-cancel-any
.br
Allows or prevents users from canceling jobs owned by others.
=======
.B \-E
Enables encryption on the connection to the scheduler.
.TP 5
\fB\-U \fIusername\fR
Specifies an alternate username to use when authenticating with the scheduler.
.TP 5
\fB\-h \fIserver\fR[\fB:\fIport\fR]
Specifies the server address.
.TP 5
.B \-\-\fR[\fBno\-\fR]\fBdebug\-logging
Enables (disables) debug logging to the \fIerror_log\fR file.
.TP 5
.B \-\-\fR[\fBno\-\fR]\fBremote\-admin
Enables (disables) remote administration.
.TP 5
.B \-\-\fR[\fBno\-\fR]\fBremote\-any
Enables (disables) printing from any address, e.g., the Internet.
.TP 5
.B \-\-\fR[\fBno\-\fR]\fBshare\-printers
Enables (disables) sharing of local printers with other computers.
.TP 5
.B \-\-\fR[\fBno\-\fR]\fBuser\-cancel\-any
Allows (prevents) users to cancel jobs owned by others.
>>>>>>> 2c8b893d
.SH EXAMPLES
Display the current settings:
.nf

    cupsctl

.fi
Enable debug logging:
.nf
<<<<<<< HEAD
    cupsctl \--debug-logging
=======

    cupsctl \--debug-logging

>>>>>>> 2c8b893d
.fi
Get the current debug logging state:
.nf
<<<<<<< HEAD
    cupsctl | grep '^_debug_logging' | awk \-F= '{print $2}'
=======

    cupsctl | grep '^_debug_logging' | awk \-F= '{print $2}'

>>>>>>> 2c8b893d
.fi
Disable printer sharing:
.nf
<<<<<<< HEAD
=======

>>>>>>> 2c8b893d
    cupsctl \--no-share-printers
.fi
.SH KNOWN ISSUES
You cannot set the Listen or Port directives using \fBcupsctl\fR.
.SH SEE ALSO
.BR cupsd.conf (5),
.BR cupsd (8),
.br
CUPS Online Help (http://localhost:631/help)
.SH COPYRIGHT
Copyright \[co] 2007-2014 by Apple Inc.
.\"
.\" End of "$Id: cupsctl.man 11920 2014-06-11 19:03:59Z msweet $".
.\"<|MERGE_RESOLUTION|>--- conflicted
+++ resolved
@@ -17,15 +17,6 @@
 cupsctl \- configure cupsd.conf options
 .SH SYNOPSIS
 .B cupsctl
-<<<<<<< HEAD
-[ \-E ] [\-U
-.I username
-] [ \-h
-.I server[:port]
-] [ \-\-[no-]debug-logging ] [ \-\-[no-]remote-admin ] [ \-\-[no-]remote-any ]
-[ \-\-[no-]share-printers ] [ \-\-[no-]user-cancel-any ]
-=======
->>>>>>> 2c8b893d
 [
 .B \-E
 ] [
@@ -54,39 +45,6 @@
 .SH OPTIONS
 The following options are recognized:
 .TP 5
-<<<<<<< HEAD
-\-E
-.br
-Enables encryption on the connection to the scheduler.
-.TP 5
-\-U \fIusername\fR
-.br
-Specifies an alternate username to use when authenticating with the scheduler.
-.TP 5
-\-h \fIserver[:port]\fR
-.br
-Specifies the server address.
-.TP 5
-\--[no-]debug-logging
-.br
-Enables or disables debug logging in the \fBerror_log\fR file.
-.TP 5
-\--[no-]remote-admin
-.br
-Enables or disables remote administration.
-.TP 5
-\--[no-]remote-any
-.br
-Enables or disables printing from any address, e.g. the Internet.
-.TP 5
-\--[no-]share-printers
-.br
-Enables or disables sharing of local printers with other computers.
-.TP 5
-\--[no-]user-cancel-any
-.br
-Allows or prevents users from canceling jobs owned by others.
-=======
 .B \-E
 Enables encryption on the connection to the scheduler.
 .TP 5
@@ -110,7 +68,6 @@
 .TP 5
 .B \-\-\fR[\fBno\-\fR]\fBuser\-cancel\-any
 Allows (prevents) users to cancel jobs owned by others.
->>>>>>> 2c8b893d
 .SH EXAMPLES
 Display the current settings:
 .nf
@@ -120,30 +77,19 @@
 .fi
 Enable debug logging:
 .nf
-<<<<<<< HEAD
-    cupsctl \--debug-logging
-=======
 
     cupsctl \--debug-logging
 
->>>>>>> 2c8b893d
 .fi
 Get the current debug logging state:
 .nf
-<<<<<<< HEAD
-    cupsctl | grep '^_debug_logging' | awk \-F= '{print $2}'
-=======
 
     cupsctl | grep '^_debug_logging' | awk \-F= '{print $2}'
 
->>>>>>> 2c8b893d
 .fi
 Disable printer sharing:
 .nf
-<<<<<<< HEAD
-=======
 
->>>>>>> 2c8b893d
     cupsctl \--no-share-printers
 .fi
 .SH KNOWN ISSUES
