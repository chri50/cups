.\"
.\" "$Id: cupsctl.man 10807 2013-01-11 21:50:12Z mike $"
.\"
.\"   cupsctl man page for CUPS.
.\"
.\"   Copyright 2007-2013 by Apple Inc.
.\"   Copyright 2007 by Easy Software Products.
.\"
.\"   These coded instructions, statements, and computer programs are the
.\"   property of Apple Inc. and are protected by Federal copyright
.\"   law.  Distribution and use rights are outlined in the file "LICENSE.txt"
.\"   which should have been included with this file.  If this file is
.\"   file is missing or damaged, see the license at "http://www.cups.org/".
.\"
<<<<<<< HEAD
.TH cupsctl 8 "CUPS" "12 December 2012" "Apple Inc."
=======
.TH cupsctl 8 "CUPS" "11 January 2013" "Apple Inc."
>>>>>>> 0bc036ed
.SH NAME
cupsctl \- configure cupsd.conf options
.SH SYNOPSIS
.B cupsctl
[ -E ] [-U
.I username
] [ -h
.I server[:port]
] [ --[no-]debug-logging ] [ --[no-]remote-admin ] [ --[no-]remote-any ]
[ --[no-]share-printers ] [ --[no-]user-cancel-any ]
[
.I name=value
]
.SH DESCRIPTION
\fIcupsctl\fR updates or queries the \fBcupsd.conf\fR file for a server. When
no changes are requested, the current configuration values are written to the
standard output in the format "name=value", one per line.
.SH OPTIONS
The following options are recognized:
.TP 5
-E
.br
Enables encryption on the connection to the scheduler.
.TP 5
-U \fIusername\fR
.br
Specifies an alternate username to use when authenticating with the scheduler.
.TP 5
-h \fIserver[:port]\fR
.br
Specifies the server address.
.TP 5
--[no-]debug-logging
.br
Enables or disables debug logging in the \fBerror_log\fR file.
.TP 5
--[no-]remote-admin
.br
Enables or disables remote administration.
.TP 5
--[no-]remote-any
.br
Enables or disables printing from any address, e.g. the Internet.
.TP 5
--[no-]share-printers
.br
Enables or disables sharing of local printers with other computers.
.TP 5
--[no-]user-cancel-any
.br
Allows or prevents users from canceling jobs owned by others.
.SH EXAMPLES
Display the current settings:
.nf
    cupsctl
.fi
.LP
Enable debug logging:
.nf
    cupsctl --debug-logging
.fi
.LP
Get the current debug logging state:
.nf
    cupsctl | grep '^_debug_logging' | awk -F= '{print $2}'
.fi
.LP
Disable printer sharing:
.nf
<<<<<<< HEAD
    cupsctl --no-shared-printers
=======
    cupsctl --no-share-printers
>>>>>>> 0bc036ed
.fi
.SH KNOWN ISSUES
You cannot set the Listen or Port directives using \fIcupsctl\fR.
.SH SEE ALSO
\fIcupsd.conf(5)\fR, \fIcupsd(8)\fR,
.br
http://localhost:631/help
.SH COPYRIGHT
Copyright 2007-2013 by Apple Inc.
.\"
.\" End of "$Id: cupsctl.man 10807 2013-01-11 21:50:12Z mike $".
.\"<|MERGE_RESOLUTION|>--- conflicted
+++ resolved
@@ -12,11 +12,7 @@
 .\"   which should have been included with this file.  If this file is
 .\"   file is missing or damaged, see the license at "http://www.cups.org/".
 .\"
-<<<<<<< HEAD
-.TH cupsctl 8 "CUPS" "12 December 2012" "Apple Inc."
-=======
 .TH cupsctl 8 "CUPS" "11 January 2013" "Apple Inc."
->>>>>>> 0bc036ed
 .SH NAME
 cupsctl \- configure cupsd.conf options
 .SH SYNOPSIS
@@ -86,11 +82,7 @@
 .LP
 Disable printer sharing:
 .nf
-<<<<<<< HEAD
-    cupsctl --no-shared-printers
-=======
     cupsctl --no-share-printers
->>>>>>> 0bc036ed
 .fi
 .SH KNOWN ISSUES
 You cannot set the Listen or Port directives using \fIcupsctl\fR.
