--- conflicted
+++ resolved
@@ -17,36 +17,24 @@
 lpmove \- move a job or all jobs to a new destination
 .SH SYNOPSIS
 .B lpmove
-<<<<<<< HEAD
-[ \-E ] [ \-h
-.I server[:port]
-] [ \-U
-=======
 [
 .B \-E
 ] [
 \fB\-h \fIserver\fR[\fB:\fIport\fR]
 ] [
 .B \-U
->>>>>>> cbe3bc10
 .I username
 ]
 .I job
 .I destination
 .br
 .B lpmove
-<<<<<<< HEAD
-[ \-E ] [ \-h
-.I server[:port]
-] [ \-U
-=======
 [
 .B \-E
 ] [
 \fB\-h \fIserver\fR[\fB:\fIport\fR]
 ] [
 .B \-U
->>>>>>> cbe3bc10
 .I username
 ]
 .I source
@@ -56,18 +44,6 @@
 .SH OPTIONS
 The \fBlpmove\fR command supports the following options:
 .TP 5
-<<<<<<< HEAD
-\-E
-.br
-Forces encryption when connecting to the server.
-.TP 5
-\-U username
-.br
-Specifies an alternate username.
-.TP 5
-\-h server[:port]
-.br
-=======
 .B \-E
 Forces encryption when connecting to the server.
 .TP 5
@@ -75,7 +51,6 @@
 Specifies an alternate username.
 .TP 5
 \fB\-h \fIserver\fR[\fB:\fIport\fR]
->>>>>>> cbe3bc10
 Specifies an alternate server.
 .SH EXAMPLES
 Move job 123 from "oldprinter" to "newprinter":
