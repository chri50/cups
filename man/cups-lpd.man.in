.\"
.\" "$Id: cups-lpd.man.in 11109 2013-07-08 21:15:13Z msweet $"
.\"
.\"   cups-lpd man page for CUPS.
.\"
.\"   Copyright 2007-2013 by Apple Inc.
.\"   Copyright 1997-2006 by Easy Software Products.
.\"
.\"   These coded instructions, statements, and computer programs are the
.\"   property of Apple Inc. and are protected by Federal copyright
.\"   law.  Distribution and use rights are outlined in the file "LICENSE.txt"
.\"   which should have been included with this file.  If this file is
.\"   file is missing or damaged, see the license at "http://www.cups.org/".
.\"
.TH cups-lpd 8 "CUPS" "8 July 2013" "Apple Inc."
.SH NAME
cups-lpd \- receive print jobs and report printer status to lpd clients
.SH SYNOPSIS
.B cups-lpd
[ \-h
.I hostname[:port]
] [ \-n ] [ \-o
.I option=value
]
.SH DESCRIPTION
\fIcups-lpd\fR is the CUPS Line Printer Daemon ("LPD")
mini-server that supports legacy client systems that use the LPD
protocol. \fIcups-lpd\fR does not act as a standalone network
daemon but instead operates using the Internet "super-server"
\fIinetd(8)\fR or \fIxinetd(8)\fR. If you are using \fIinetd\fR,
add the following line to the \fIinetd.conf\fR file to enable the
\fIcups-lpd\fR mini-server:
.br
.nf

<<<<<<< HEAD
    printer stream tcp nowait lp @CUPS_SERVERBIN@/daemon/cups-lpd cups-lpd \\
=======
    printer stream tcp nowait lp /usr/lib/cups/daemon/cups-lpd cups-lpd \\
>>>>>>> ffdfaaad
        \-o document-format=application/octet-stream
.fi
.LP
.LP
\fBNote:\fR If you are using Solaris 10 or higher, you must run
the \fIinetdconv(1m)\fR program to register the changes to the
inetd.conf file.
.LP
If you are using the newer \fIxinetd(8)\fR daemon, create a file
named \fI/etc/xinetd.d/cups\fR containing the following lines:
.br
.nf

    service printer
    {
        socket_type = stream
        protocol = tcp
        wait = no
        user = lp
	group = sys
	passenv =
<<<<<<< HEAD
        server = @CUPS_SERVERBIN@/daemon/cups-lpd
=======
        server = /usr/lib/cups/daemon/cups-lpd
>>>>>>> ffdfaaad
	server_args = \-o document-format=application/octet-stream
    }
.fi
.SH OPTIONS
.TP 5
\-h hostname[:port]
.br
Sets the CUPS server (and port) to use.
.TP 5
\-n
.br
Disables reverse address lookups; normally \fIcups-lpd\fR will
try to discover the hostname of the client via a reverse DNS
lookup.
.TP 5
\-o name=value
.br
Inserts options for all print queues. Most often this is used to
disable the "l" filter so that remote print jobs are filtered as
needed for printing; the examples in the previous section set the
"document-format" option to "application/octet-stream" which
forces autodetection of the print file format.
.SH PERFORMANCE
\fIcups-lpd\fR performs well with small numbers of clients and
printers. However, since a new process is created for each
connection and since each process must query the printing system
before each job submission, it does not scale to larger
configurations. We highly recommend that large configurations
use the native IPP support provided by CUPS instead.
.SH SECURITY
\fIcups-lpd\fR currently does not perform any access control
based on the settings in \fIcupsd.conf(5)\fR or in the
\fIhosts.allow(5)\fR or \fIhosts.deny(5)\fR files used by TCP
wrappers. Therefore, running \fIcups-lpd\fR on your server will
allow any computer on your network (and perhaps the entire
Internet) to print to your server.
.LP
While \fIxinetd\fR has built-in access control support, you
should use the TCP wrappers package with \fIinetd\fR to limit
access to only those computers that should be able to print
through your server.
.LP
\fIcups-lpd\fR is not enabled by the standard CUPS distribution.
Please consult with your operating system vendor to determine
whether it is enabled on your system.
.SH COMPATIBILITY
\fIcups-lpd\fR does not enforce the restricted source port
number specified in RFC 1179, as using restricted ports does not
prevent users from submitting print jobs. While this behavior is
different than standard Berkeley LPD implementations, it should
not affect normal client operations.
.LP
The output of the status requests follows RFC 2569, Mapping
between LPD and IPP Protocols. Since many LPD implementations
stray from this definition, remote status reporting to LPD
clients may be unreliable.
.SH SEE ALSO
\fIcups(1)\fR, \fIcupsd(8)\fR, \fIinetconv(1m)\fR,
\fIinetd(8)\fR, \fIxinetd(8)\fR,
.br
http://localhost:631/help
.SH COPYRIGHT
Copyright 2007-2013 by Apple Inc.
.\"
.\" End of "$Id: cups-lpd.man.in 11109 2013-07-08 21:15:13Z msweet $".
.\"<|MERGE_RESOLUTION|>--- conflicted
+++ resolved
@@ -33,11 +33,7 @@
 .br
 .nf
 
-<<<<<<< HEAD
-    printer stream tcp nowait lp @CUPS_SERVERBIN@/daemon/cups-lpd cups-lpd \\
-=======
     printer stream tcp nowait lp /usr/lib/cups/daemon/cups-lpd cups-lpd \\
->>>>>>> ffdfaaad
         \-o document-format=application/octet-stream
 .fi
 .LP
@@ -59,11 +55,7 @@
         user = lp
 	group = sys
 	passenv =
-<<<<<<< HEAD
-        server = @CUPS_SERVERBIN@/daemon/cups-lpd
-=======
         server = /usr/lib/cups/daemon/cups-lpd
->>>>>>> ffdfaaad
 	server_args = \-o document-format=application/octet-stream
     }
 .fi
