.\"
.\" "$Id: cupsenable.man 11920 2014-06-11 19:03:59Z msweet $"
.\"
.\" cupsenable/cupsdisable man page for CUPS.
.\"
.\" Copyright 2007-2014 by Apple Inc.
.\" Copyright 1997-2006 by Easy Software Products.
.\"
.\" These coded instructions, statements, and computer programs are the
.\" property of Apple Inc. and are protected by Federal copyright
.\" law.  Distribution and use rights are outlined in the file "LICENSE.txt"
.\" which should have been included with this file.  If this file is
.\" file is missing or damaged, see the license at "http://www.cups.org/".
.\"
.TH cupsenable 8 "CUPS" "11 June 2014" "Apple Inc."
.SH NAME
cupsdisable, cupsenable \- stop/start printers and classes
.SH SYNOPSIS
.B cupsdisable
<<<<<<< HEAD
[ \-E ] [\-U
.I username
] [ \-c ] [ \-h
.I server[:port]
] [ \-r
.I reason
] [ \-\-hold ] destination(s)
.br
.B cupsenable
[ \-E ] [\-U
.I username
] [ \-c ] [ \-h
.I server[:port]
] [ \--release ] destination(s)
=======
[
.B \-E
] [
.B \-U
.I username
] [
.B \-c
] [
\fB\-h \fIserver\fR[\fB:\fIport\fR]
] [
.B \-r
.I reason
] [
.B \-\-hold
]
.I destination(s)
.br
.B cupsenable
[
.B \-E
] [
.B \-U
.I username
] [
.B \-c
] [
\fB\-h \fIserver\fR[\fB:\fIport\fR]
] [
.B \-\-release
]
.I destination(s)
>>>>>>> 2c8b893d
.SH DESCRIPTION
.B cupsenable
starts the named printers or classes while
.B cupsdisable
stops the named printers or classes.
.SH OPTIONS
The following options may be used:
.TP 5
<<<<<<< HEAD
\-E
.br
Forces encryption of the connection to the server.
.TP 5
\-U username
.br
Uses the specified username when connecting to the server.
.TP 5
\-c
.br
Cancels all jobs on the named destination.
.TP 5
\-h server[:port]
.br
Uses the specified server and port.
.TP 5
\--hold
.br
Holds remaining jobs on the named printer.  Useful for allowing the current
job to complete before performing maintenance.
.TP 5
\-r "reason"
.br
Sets the message associated with the stopped state. If no reason is specified
then the message is set to "Reason Unknown".
.TP 5
\--release
.br
Releases pending jobs for printing. Use after running \fIcupsdisable\fR with
the \fI--hold\fR option to resume printing.
.SH COMPATIBILITY
Unlike the System V printing system, CUPS allows printer names to
contain any printable character except SPACE, TAB, "/", or "#".
=======
.B \-E
Forces encryption of the connection to the server.
.TP 5
\fB\-U \fIusername\fR
Uses the specified username when connecting to the server.
.TP 5
.B \-c
Cancels all jobs on the named destination.
.TP 5
\fB\-h \fIserver\fR[\fB:\fIport\fR]
Uses the specified server and port.
.TP 5
.B \-\-hold
Holds remaining jobs on the named printer.
Useful for allowing the current job to complete before performing maintenance.
.TP 5
\fB\-r "\fIreason\fB"\fR
Sets the message associated with the stopped state.
If no reason is specified then the message is set to "Reason Unknown".
.TP 5
.B \-\-release
Releases pending jobs for printing.
Use after running \fBcupsdisable\fR with the \fI\-\-hold\fR option to resume printing.
.SH CONFORMING TO
Unlike the System V printing system, CUPS allows printer names to contain any printable character except SPACE, TAB, "/", or "#".
>>>>>>> 2c8b893d
Also, printer and class names are \fInot\fR case-sensitive.
.LP
The System V versions of these commands are \fBdisable\fR and \fBenable\fR, respectively.
They have been renamed to avoid conflicts with the
.BR bash (1)
build-in commands of the same names.
.LP
The CUPS versions of \fBdisable\fR and \fBenable\fR may ask the user for an access password depending on the printing system configuration.
This differs from the System V versions which require the root user to execute these commands.
.SH SEE ALSO
.BR cupsaccept (8),
.BR cupsreject (8),
.BR cancel (1),
.BR lp (1),
.BR lpadmin (8),
.BR lpstat (1),
CUPS Online Help (http://localhost:631/help)
.SH COPYRIGHT
Copyright \[co] 2007-2014 by Apple Inc.

.\"
.\" End of "$Id: cupsenable.man 11920 2014-06-11 19:03:59Z msweet $".
.\"<|MERGE_RESOLUTION|>--- conflicted
+++ resolved
@@ -17,22 +17,6 @@
 cupsdisable, cupsenable \- stop/start printers and classes
 .SH SYNOPSIS
 .B cupsdisable
-<<<<<<< HEAD
-[ \-E ] [\-U
-.I username
-] [ \-c ] [ \-h
-.I server[:port]
-] [ \-r
-.I reason
-] [ \-\-hold ] destination(s)
-.br
-.B cupsenable
-[ \-E ] [\-U
-.I username
-] [ \-c ] [ \-h
-.I server[:port]
-] [ \--release ] destination(s)
-=======
 [
 .B \-E
 ] [
@@ -64,7 +48,6 @@
 .B \-\-release
 ]
 .I destination(s)
->>>>>>> 2c8b893d
 .SH DESCRIPTION
 .B cupsenable
 starts the named printers or classes while
@@ -73,41 +56,6 @@
 .SH OPTIONS
 The following options may be used:
 .TP 5
-<<<<<<< HEAD
-\-E
-.br
-Forces encryption of the connection to the server.
-.TP 5
-\-U username
-.br
-Uses the specified username when connecting to the server.
-.TP 5
-\-c
-.br
-Cancels all jobs on the named destination.
-.TP 5
-\-h server[:port]
-.br
-Uses the specified server and port.
-.TP 5
-\--hold
-.br
-Holds remaining jobs on the named printer.  Useful for allowing the current
-job to complete before performing maintenance.
-.TP 5
-\-r "reason"
-.br
-Sets the message associated with the stopped state. If no reason is specified
-then the message is set to "Reason Unknown".
-.TP 5
-\--release
-.br
-Releases pending jobs for printing. Use after running \fIcupsdisable\fR with
-the \fI--hold\fR option to resume printing.
-.SH COMPATIBILITY
-Unlike the System V printing system, CUPS allows printer names to
-contain any printable character except SPACE, TAB, "/", or "#".
-=======
 .B \-E
 Forces encryption of the connection to the server.
 .TP 5
@@ -133,7 +81,6 @@
 Use after running \fBcupsdisable\fR with the \fI\-\-hold\fR option to resume printing.
 .SH CONFORMING TO
 Unlike the System V printing system, CUPS allows printer names to contain any printable character except SPACE, TAB, "/", or "#".
->>>>>>> 2c8b893d
 Also, printer and class names are \fInot\fR case-sensitive.
 .LP
 The System V versions of these commands are \fBdisable\fR and \fBenable\fR, respectively.
