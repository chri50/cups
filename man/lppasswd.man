--- conflicted
+++ resolved
@@ -54,19 +54,11 @@
 chmod u+s lppasswd
 .RE
 .fi
-<<<<<<< HEAD
-This change will be overriden by further updates of the cups-client package.
-The following command ensures that it will be preserved:
-.nf
-.RS
-dpkg-statoverride --add root root 4755 /usr/bin/lppasswd
-=======
 This change will be overridden by further updates of the cups\-client package.
 The following command ensures that it will be preserved:
 .nf
 .RS
 dpkg-statoverride \-\-add root root 4755 /usr/bin/lppasswd
->>>>>>> f8a20072
 .RE
 .fi
 .PP
