--- conflicted
+++ resolved
@@ -17,16 +17,6 @@
 lprm \- cancel print jobs
 .SH SYNOPSIS
 .B lprm
-<<<<<<< HEAD
-[ \-E ] [ \-U
-.I username
-] [ \-h
-.I server[:port]
-] [ \-P
-.I destination[/instance]
-] [ \- ] [
-.I job ID(s)
-=======
 [
 .B \-E
 ] [
@@ -42,7 +32,6 @@
 .B \-
 ] [
 .I job-id(s)
->>>>>>> cbe3bc10
 ]
 .SH DESCRIPTION
 .B lprm
@@ -54,22 +43,6 @@
 .B lprm
 command supports the following options:
 .TP 5
-<<<<<<< HEAD
-\-E
-.br
-Forces encryption when connecting to the server.
-.TP 5
-\-P destination[/instance]
-.br
-Specifies the destination printer or class.
-.TP 5
-\-U username
-.br
-Specifies an alternate username.
-.TP 5
-\-h server[:port]
-.br
-=======
 .B \-E
 Forces encryption when connecting to the server.
 .TP 5
@@ -80,7 +53,6 @@
 Specifies an alternate username.
 .TP 5
 \fB\-h \fIserver\fR[\fI:port\fR]
->>>>>>> cbe3bc10
 Specifies an alternate server.
 .SH CONFORMING TO
 The CUPS version of
