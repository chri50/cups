--- conflicted
+++ resolved
@@ -31,114 +31,6 @@
 .TP 5
 \fBAccessLog\fR
 .TP 5
-<<<<<<< HEAD
-AccessLog syslog
-.br
-Defines the access log filename.
-.TP 5
-ConfigFilePerm mode
-.br
-Specifies the permissions for all configuration files that the scheduler
-writes.
-.TP 5
-DataDir path
-.br
-Specified the directory where data files can be found.
-.TP 5
-DocumentRoot directory
-.br
-Specifies the root directory for the internal web server documents.
-.TP 5
-ErrorLog filename
-.TP 5
-ErrorLog syslog
-.br
-Specifies the error log filename.
-.TP 5
-FatalErrors none
-.TP 5
-FatalErrors all \-kind [... \-kind]
-.TP 5
-FatalErrors kind [... kind]
-.br
-Specifies which errors are fatal, causing the scheduler to exit. "Kind" is
-"browse", "config", "listen", "log", or "permissions".
-.TP 5
-FileDevice Yes
-.TP 5
-FileDevice No
-.br
-Specifies whether the file pseudo-device can be used for new
-printer queues.
-.TP 5
-FontPath directory[:directory:...]
-.br
-Specifies the search path for fonts.
-.TP 5
-Group group-name-or-number
-.br
-Specifies the group name or ID that will be used when executing
-external programs.
-.TP 5
-LogFilePerm mode
-.br
-Specifies the permissions for all log files that the scheduler writes.
-.TP 5
-PageLog filename
-.TP 5
-PageLog syslog
-.br
-Specifies the page log filename.
-.TP 5
-Printcap
-.TP 5
-Printcap filename
-.br
-Specifies the filename for a printcap file that is updated
-automatically with a list of available printers (needed for
-legacy applications); specifying Printcap with no filename
-disables printcap generation.
-.TP 5
-RemoteRoot user-name
-.br
-Specifies the username that is associated with unauthenticated root
-accesses.
-.TP 5
-RequestRoot directory
-.br
-Specifies the directory to store print jobs and other HTTP request
-data.
-.TP 5
-ServerBin directory
-.br
-Specifies the directory where backends, CGIs, daemons, and filters may
-be found.
-.TP 5
-ServerCertificate filename
-.br
-Specifies the encryption certificate to use.
-.TP 5
-ServerKey filename
-.br
-Specifies the encryption key to use.
-.TP 5
-ServerRoot directory
-.br
-Specifies the directory where the server configuration files can be found.
-.TP 5
-SyncOnClose Yes
-.TP 5
-SyncOnClose No
-Specifies whether the scheduler calls \fIfsync(2)\fR after writing configuration
-or state files. The default is Yes.
-.TP 5
-SystemGroup group-name [group-name ...]
-.br
-Specifies the group(s) to use for System class authentication.
-.TP 5
-TempDir directory
-.br
-=======
 \fBAccessLog \fIfilename\fR
 .TP 5
 \fBAccessLog syslog\fR
@@ -306,7 +198,6 @@
 .\"#TempDir
 .TP 5
 \fBTempDir \fIdirectory\fR
->>>>>>> cbe3bc10
 Specifies the directory where temporary files are stored.
 The default is "/var/spool/cups/tmp".
 .\"#User
