.\"
.\" "$Id: cupstestppd.man 11920 2014-06-11 19:03:59Z msweet $"
.\"
.\" cupstestppd man page for CUPS.
.\"
.\" Copyright 2007-2014 by Apple Inc.
.\" Copyright 1997-2006 by Easy Software Products.
.\"
.\" These coded instructions, statements, and computer programs are the
.\" property of Apple Inc. and are protected by Federal copyright
.\" law.  Distribution and use rights are outlined in the file "LICENSE.txt"
.\" which should have been included with this file.  If this file is
.\" file is missing or damaged, see the license at "http://www.cups.org/".
.\"
.TH cupstestppd 1 "CUPS" "11 June 2014" "Apple Inc."
.SH NAME
cupstestppd \- test conformance of ppd files
.SH SYNOPSIS
.B cupstestppd
<<<<<<< HEAD
[ \-I
.I category
] [ \-R
.I rootdir
] [ \-W
.I category
] [ \-q ] [\-r] [ \-v[v] ] filename.ppd[.gz] [ ... filenameN.ppd[.gz] ]
.br
.B cupstestppd
[ \-R
.I rootdir
] [ \-W
.I category
] [ \-q ] [\-r] [ \-v[v] ] \-
=======
[
.B \-I
.I category
] [
.B \-R
.I rootdir
] [
.B \-W
.I category
] [
.B \-q
] [
.B \-r
] [
\fB\-v\fR[\fBv\fR]
]
.I filename.ppd[.gz]
[ ...
.I filename.ppd[.gz]
]
.br
.B cupstestppd
[
.B \-R
.I rootdir
] [
.B \-W
.I category
] [
.B \-q
] [
.B \-r
] [
\fB\-v\fR[\fBv\fR]
]
.B \-
>>>>>>> cbe3bc10
.SH DESCRIPTION
\fBcupstestppd\fR tests the conformance of PPD files to the Adobe PostScript Printer Description file format specification version 4.3.
It can also be used to list the supported options and available fonts in a PPD file.
The results of testing and any other output are sent to the standard output.
.LP
The first form of \fBcupstestppd\fR tests one or more PPD files on the command-line.
The second form tests the PPD file provided on the standard input.
.SH OPTIONS
\fBcupstestppd\fR supports the following options:
.TP 5
<<<<<<< HEAD
\-I filename
.br
Ignores all PCFileName warnings.
.TP 5
\-I filters
.br
Ignores all filter errors.
.TP 5
\-I profiles
.br
Ignores all profile errors.
.TP 5
\-R rootdir
.br
Specifies an alternate root directory for the filter, pre-filter,
and other support file checks.
.TP 5
\-W constraints
.br
Report all UIConstraint errors as warnings.
.TP 5
\-W defaults
.br
Except for size-related options, report all default option errors as warnings.
.TP 5
\-W filters
.br
Report all filter errors as warnings.
.TP 5
\-W profiles
.br
Report all profile errors as warnings.
.TP 5
\-W sizes
.br
Report all media size errors as warnings.
.TP 5
\-W translations
.br
Report all translation errors as warnings.
.TP 5
\-W all
.br
Report all of the previous errors as warnings.
.TP 5
\-W none
.br
Report all of the previous errors as errors.
.TP 5
\-q
.br
Specifies that no information should be displayed.
.TP 5
\-r
.br
Relaxes the PPD conformance requirements so that common
whitespace, control character, and formatting problems are not
treated as hard errors.
.TP 5
\-v
.br
Specifies that detailed conformance testing results should be
displayed rather than the concise PASS/FAIL/ERROR status.
.TP 5
\-vv
.br
Specifies that all information in the PPD file should be
displayed in addition to the detailed conformance testing
results.
=======
\fB\-I filename\fR
Ignores all PCFileName warnings.
.TP 5
\fB\-I filters\fR
Ignores all filter errors.
.TP 5
\fB\-I profiles\fR
Ignores all profile errors.
.TP 5
\fB\-R \fIrootdir\fR
Specifies an alternate root directory for the filter, pre-filter, and other support file checks.
.TP 5
\fB\-W constraints\fR
Report all UIConstraint errors as warnings.
.TP 5
\fB\-W defaults\fR
Except for size-related options, report all default option errors as warnings.
.TP 5
\fB\-W filters\fR
Report all filter errors as warnings.
.TP 5
\fB\-W profiles\fR
Report all profile errors as warnings.
.TP 5
\fB\-W sizes\fR
Report all media size errors as warnings.
.TP 5
\fB\-W translations\fR
Report all translation errors as warnings.
.TP 5
\fB\-W all\fR
Report all of the previous errors as warnings.
.TP 5
\fB\-W none\fR
Report all of the previous errors as errors.
.TP 5
.B \-q
Specifies that no information should be displayed.
.TP 5
.B \-r
Relaxes the PPD conformance requirements so that common whitespace, control character, and formatting problems are not treated as hard errors.
.TP 5
.B \-v
Specifies that detailed conformance testing results should be displayed rather than the concise PASS/FAIL/ERROR status.
.TP 5
.B \-vv
Specifies that all information in the PPD file should be displayed in addition to the detailed conformance testing results.
>>>>>>> cbe3bc10
.LP
The \fI-q\fR, \fI-v\fR, and \fI-vv\fR options are mutually exclusive.
.SH EXIT STATUS
\fBcupstestppd\fR returns zero on success and non-zero on error.
The error codes are as follows:
.TP 5
1
Bad command-line arguments or missing PPD filename.
.TP 5
2
Unable to open or read PPD file.
.TP 5
3
The PPD file contains format errors that cannot be skipped.
.TP 5
4
The PPD file does not conform to the Adobe PPD specification.
.SH EXAMPLES
The following command will test all PPD files under the current directory and print the names of each file that does not conform:
.nf

    find . \-name \\*.ppd \\! \-exec cupstestppd \-q '{}' \\; \-print

.fi
The next command tests all PPD files under the current directory and print detailed conformance testing results for the files that do not conform:
.nf

    find . \-name \\*.ppd \\! \-exec cupstestppd \-q '{}' \\; \\
        \-exec cupstestppd \-v '{}' \\;
<<<<<<< HEAD

=======
>>>>>>> cbe3bc10
.fi
.SH SEE ALSO
.BR lpadmin (8),
CUPS Online Help (http://localhost:631/help),
Adobe PostScript Printer Description File Format Specification, Version 4.3.
.SH COPYRIGHT
Copyright \[co] 2007-2014 by Apple Inc.
.\"
.\" End of "$Id: cupstestppd.man 11920 2014-06-11 19:03:59Z msweet $".
.\"<|MERGE_RESOLUTION|>--- conflicted
+++ resolved
@@ -17,22 +17,6 @@
 cupstestppd \- test conformance of ppd files
 .SH SYNOPSIS
 .B cupstestppd
-<<<<<<< HEAD
-[ \-I
-.I category
-] [ \-R
-.I rootdir
-] [ \-W
-.I category
-] [ \-q ] [\-r] [ \-v[v] ] filename.ppd[.gz] [ ... filenameN.ppd[.gz] ]
-.br
-.B cupstestppd
-[ \-R
-.I rootdir
-] [ \-W
-.I category
-] [ \-q ] [\-r] [ \-v[v] ] \-
-=======
 [
 .B \-I
 .I category
@@ -69,7 +53,6 @@
 \fB\-v\fR[\fBv\fR]
 ]
 .B \-
->>>>>>> cbe3bc10
 .SH DESCRIPTION
 \fBcupstestppd\fR tests the conformance of PPD files to the Adobe PostScript Printer Description file format specification version 4.3.
 It can also be used to list the supported options and available fonts in a PPD file.
@@ -80,77 +63,6 @@
 .SH OPTIONS
 \fBcupstestppd\fR supports the following options:
 .TP 5
-<<<<<<< HEAD
-\-I filename
-.br
-Ignores all PCFileName warnings.
-.TP 5
-\-I filters
-.br
-Ignores all filter errors.
-.TP 5
-\-I profiles
-.br
-Ignores all profile errors.
-.TP 5
-\-R rootdir
-.br
-Specifies an alternate root directory for the filter, pre-filter,
-and other support file checks.
-.TP 5
-\-W constraints
-.br
-Report all UIConstraint errors as warnings.
-.TP 5
-\-W defaults
-.br
-Except for size-related options, report all default option errors as warnings.
-.TP 5
-\-W filters
-.br
-Report all filter errors as warnings.
-.TP 5
-\-W profiles
-.br
-Report all profile errors as warnings.
-.TP 5
-\-W sizes
-.br
-Report all media size errors as warnings.
-.TP 5
-\-W translations
-.br
-Report all translation errors as warnings.
-.TP 5
-\-W all
-.br
-Report all of the previous errors as warnings.
-.TP 5
-\-W none
-.br
-Report all of the previous errors as errors.
-.TP 5
-\-q
-.br
-Specifies that no information should be displayed.
-.TP 5
-\-r
-.br
-Relaxes the PPD conformance requirements so that common
-whitespace, control character, and formatting problems are not
-treated as hard errors.
-.TP 5
-\-v
-.br
-Specifies that detailed conformance testing results should be
-displayed rather than the concise PASS/FAIL/ERROR status.
-.TP 5
-\-vv
-.br
-Specifies that all information in the PPD file should be
-displayed in addition to the detailed conformance testing
-results.
-=======
 \fB\-I filename\fR
 Ignores all PCFileName warnings.
 .TP 5
@@ -198,7 +110,6 @@
 .TP 5
 .B \-vv
 Specifies that all information in the PPD file should be displayed in addition to the detailed conformance testing results.
->>>>>>> cbe3bc10
 .LP
 The \fI-q\fR, \fI-v\fR, and \fI-vv\fR options are mutually exclusive.
 .SH EXIT STATUS
@@ -228,10 +139,6 @@
 
     find . \-name \\*.ppd \\! \-exec cupstestppd \-q '{}' \\; \\
         \-exec cupstestppd \-v '{}' \\;
-<<<<<<< HEAD
-
-=======
->>>>>>> cbe3bc10
 .fi
 .SH SEE ALSO
 .BR lpadmin (8),
