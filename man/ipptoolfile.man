.\"
.\" "$Id: ipptoolfile.man 12487 2015-02-05 15:42:59Z msweet $"
.\"
.\" ipptoolfile man page for CUPS.
.\"
.\" Copyright 2010-2014 by Apple Inc.
.\"
.\" These coded instructions, statements, and computer programs are the
.\" property of Apple Inc. and are protected by Federal copyright
.\" law.  Distribution and use rights are outlined in the file "LICENSE.txt"
.\" which should have been included with this file.  If this file is
.\" file is missing or damaged, see the license at "http://www.cups.org/".
.\"
.TH ipptoolfile 5 "CUPS" "4 February 2015" "Apple Inc."
.SH NAME
ipptoolfile \- ipptool file format
.SH DESCRIPTION
The
.BR ipptool (1)
program accepts free-form plain text files that describe one or more IPP requests. Comments start with the "#" character and continue to the end of the line. Each request is enclosed by curly braces, for example:
.nf

    # This is a comment
    {
      # The name of the test
      NAME "Print PostScript File"

      # The request to send
      OPERATION Print\-Job
      GROUP operation\-attributes\-tag
      ATTR charset attributes\-charset utf\-8
      ATTR language attributes\-natural\-language en
      ATTR uri printer\-uri $uri
      ATTR name requesting\-user\-name $user
      FILE testfile.ps

      # The response to expect
      STATUS successful\-ok
      EXPECT job\-id OF\-TYPE integer WITH\-VALUE >0
      EXPECT job\-uri OF\-TYPE uri
    }
    {
      # The name of the test
      NAME "Get Attributes of PostScript Job"

      # The request to send
      OPERATION Get\-Job\-Attributes
      GROUP operation\-attributes\-tag
      ATTR charset attributes\-charset utf\-8
      ATTR language attributes\-natural\-language en
      ATTR uri printer\-uri $uri
      ATTR integer job\-id $job\-id
      ATTR name requesting\-user\-name $user

      # The response to expect
      STATUS successful\-ok
      EXPECT job\-id OF\-TYPE integer WITH\-VALUE $job\-id
      EXPECT job\-uri OF\-TYPE uri
      EXPECT job\-state OF\-TYPE enum WITH\-VALUE 3,4,5,6,7,8,9
      EXPECT job\-originating\-user\-name OF\-TYPE name WITH\-VALUE "$user"
    }
.fi
.SS TOP-LEVEL DIRECTIVES
The following directives can be used outside of a \fItest\fR:
.TP 5
\fB{ \fItest \fB}\fR
Defines a test.
.TP 5
\fBDEFINE \fIvariable-name value\fR
Defines the named variable to the given value. This is equivalent to specifying \fI\-d variable-name=value\fR on the
.BR ipptool (8)
command-line.
.TP 5
\fBDEFINE\-DEFAULT \fIvariable-name value\fR
Defines the named variable to the given value if it does not already have a value.
.TP 5
\fBFILE\-ID "\fIidentifier\fB"\fR
Specifies an identifier string for the current file.
.TP 5
\fBIGNORE\-ERRORS yes\fR
.TP 5
\fBIGNORE\-ERRORS no\fR
Specifies whether, by default,
.BR ipptool (8)
will ignore errors and continue with subsequent tests.
.TP 5
\fBINCLUDE "\fIfilename\fB"\fR
.TP 5
\fBINCLUDE <\fIfilename\fB>\fR
Includes another test file. The first form includes a file relative to the current test file, while the second form includes a file from the
.BR ipptool (8)
include directory.
.TP 5
\fBINCLUDE\-IF\-DEFINED \fIname \fB"\fIfilename\fB"\fR
.TP 5
\fBINCLUDE\-IF\-DEFINED \fIname \fB<\fIfilename\fB>\fR
Includes another test file if the named variable is defined. The first form includes a file relative to the current test file, while the second form includes a file from the
.BR ipptool (8)
include directory.
.TP 5
\fBINCLUDE\-IF\-NOT\-DEFINED \fIname \fB"\fIfilename\fB"\fR
.TP 5
\fBINCLUDE\-IF\-NOT\-DEFINED \fIname \fB<\fIfilename\fB>\fR
Includes another test file if the named variable is not defined. The first form includes a file relative to the current test file, while the second form includes a file from the
.BR ipptool (8)
include directory.
.TP 5
\fBSKIP\-IF\-DEFINED \fIvariable-name\fR
.TP 5
\fBSKIP\-IF\-NOT\-DEFINED \fIvariable-name\fR
Specifies that the remainder of the test file should be skipped when the variable is or is not defined.
.TP 5
\fBSTOP\-AFTER\-INCLUDE\-ERROR no\fR
.TP 5
\fBSTOP\-AFTER\-INCLUDE\-ERROR yes\fR
Specifies whether tests will be stopped after an error in an included file.
.TP 5
\fBTRANSFER auto\fR
Specifies that tests will, by default, use "Transfer-Encoding: chunked" for requests with attached files and "Content-Length:" for requests without attached files.
.TP 5
\fBTRANSFER chunked\fR
Specifies that tests will, by default, use the HTTP/1.1 "Transfer-Encoding: chunked" header. This is the default and is equivalent to specifying \fI\-c\fR on the
.BR ipptool (8)
command-line. Support for chunked requests is required for conformance with all versions of IPP.
.TP 5
\fBTRANSFER length\fR
Specifies that tests will, by default, use the HTTP/1.0 "Content-Length:" header. This is equivalent to specifying \fI\-l\fR on the
.BR ipptool (8)
command-line. Support for content length requests is required for conformance with all versions of IPP.
.TP 5
\fBVERSION 1.0\fR
.TP 5
\fBVERSION 1.1\fR
.TP 5
\fBVERSION 2.0\fR
.TP 5
\fBVERSION 2.1\fR
.TP 5
\fBVERSION 2.2\fR
Specifies the default IPP version number to use for the tests that follow.
.SS TEST DIRECTIVES
The following directives are understood within a \fItest\fR:
.TP 5
\fBATTR \fItag attribute-name value(s)\fR
Adds an attribute to the test request. Values are separated by the comma (",") character \- escape commas using the "\" character. Common attributes and values are listed in the IANA IPP registry \- see references below.
.TP 5
\fBATTR collection \fIattribute-name \fB{ MEMBER \fItag member-name value(s) ... \fB}\fR [ \fI... \fB,{ \fI... \fB} \fR]
Adds a collection attribute to the test request. Member attributes follow the same syntax as regular attributes and can themselves be nested collections. Multiple collection values can be supplied as needed, separated by commas.
.TP 5
\fBCOMPRESSION deflate\fR
.TP 5
\fBCOMPRESSION gzip\fR
.TP 5
\fBCOMPRESSION none\fR
Uses the specified compression on the document data following the attributes in a Print-Job or Send-Document request.
.TP 5
\fBDELAY \fIseconds\fR
Specifies a delay before this test will be run.
.TP 5
\fBDISPLAY \fIattribute-name\fR
Specifies that value of the named attribute should be output as part of the
test report.
.TP 5
\fBEXPECT \fIattribute-name \fR[ \fIpredicate(s) \fR]
.TP 5
\fBEXPECT ?\fIattribute-name predicate(s)\fR
.TP 5
\fBEXPECT !\fIattribute-name\fR
Specifies that the response must/may/must not include the named attribute. Additional requirements can be added as predicates \- see the "EXPECT PREDICATES" section for more information on predicates. Attribute names can specify member attributes by separating the attribute and member names with the forward slash, for example "media\-col/media\-size/x\-dimension".
<<<<<<< HEAD
=======
.TP 5
\fBEXPECT-ALL \fIattribute-name \fR[ \fIpredicate(s) \fR]
.TP 5
\fBEXPECT-ALL ?\fIattribute-name predicate(s)\fR
Specifies that the response must/may include the named attribute and that all occurrences of that attribute must match the given predicates.
>>>>>>> c9f52e0c
.TP 5
\fBFILE filename\fR
Specifies a file to include at the end of the request. This is typically used when sending a test print file.
.TP 5
\fBGROUP tag\fR
Specifies the group tag for subsequent attributes in the request.
.TP 5
\fBIGNORE\-ERRORS yes\fR
.TP 5
\fBIGNORE\-ERRORS no\fR
Specifies whether
.BR ipptool (8)
will ignore errors and continue with subsequent tests.
.TP 5
\fBNAME "\fIliteral string\fB"\fR
Specifies the human-readable name of the test.
.TP 5
\fBOPERATION \fIoperation-code\fR
Specifies the operation to be performed.
.TP 5
\fBPAUSE "\fImessage\fB"\fR
Displays the provided message and waits for the user to press a key to continue.
.TP 5
\fBREQUEST\-ID \fInumber\fR\fR
.TP 5
\fBREQUEST\-ID random\fR
Specifies the request-id value to use in the request, either an integer or the word "random" to use a randomly generated value (the default).
.TP 5
\fBRESOURCE \fIpath\fR
Specifies an alternate resource path that is used for the HTTP POST request. The default is the resource from the URI provided to the
.BR ipptool (8)
program.
.TP 5
\fBSKIP\-IF\-DEFINED \fIvariable-name\fR
.TP 5
\fBSKIP\-IF\-NOT\-DEFINED \fIvariable-name\fR
Specifies that the current test should be skipped when the variable is or is not defined.
.TP 5
\fBSKIP\-PREVIOUS\-ERROR yes\fR
.TP 5
\fBSKIP\-PREVIOUS\-ERROR no\fR
Specifies whether
.BR ipptool (8)
will skip the current test if the previous test resulted in an error/failure.
.TP 5
\fBSTATUS \fIstatus-code \fR[ \fIpredicate\fR ]
Specifies an expected response status-code value. Additional requirements can be added as predicates \- see the "STATUS PREDICATES" section for more information on predicates.
.TP 5
\fBTEST\-ID "\fIidentifier\fR"
Specifies an identifier string for the current test.
.TP 5
\fBTRANSFER auto\fR
Specifies that this test will use "Transfer-Encoding: chunked" if it has an attached file or "Content-Length:" otherwise.
.TP 5
\fBTRANSFER chunked\fR
Specifies that this test will use the HTTP/1.1 "Transfer-Encoding: chunked" header.
.TP 5
\fBTRANSFER length\fR
Specifies that this test will use the HTTP/1.0 "Content-Length:" header.
.TP 5
\fBVERSION 1.0\fR
.TP 5
\fBVERSION 1.1\fR
.TP 5
\fBVERSION 2.0\fR
.TP 5
\fBVERSION 2.1\fR
.TP 5
\fBVERSION 2.2\fR
Specifies the IPP version number to use for this test.
.SS EXPECT PREDICATES
The following predicates are understood following the \fBEXPECT\fR test directive:
.TP 5
\fBCOUNT \fInumber\fR
Requires the \fBEXPECT\fR attribute to have the specified number of values.
.TP 5
\fBDEFINE\-MATCH \fIvariable-name\fR
Defines the variable to "1" when the \fBEXPECT\fR condition matches. A side-effect of this predicate is that this \fBEXPECT\fR will never fail a test.
.TP 5
\fBDEFINE\-NO\-MATCH \fIvariable-name\fR
Defines the variable to "1" when the \fBEXPECT\fR condition does not match. A side-effect of this predicate is that this \fBEXPECT\fR will never fail a test.
.TP 5
\fBDEFINE\-VALUE \fIvariable-name\fR
Defines the variable to the value of the attribute when the \fBEXPECT\fR condition matches. A side-effect of this predicate is that this \fBEXPECT\fR will never fail a test.
.TP 5
\fBIF\-DEFINED \fIvariable-name\fR
Makes the \fBEXPECT\fR conditions apply only if the specified variable is defined.
.TP 5
\fBIF\-NOT\-DEFINED \fIvariable-name\fR
Makes the \fBEXPECT\fR conditions apply only if the specified variable is not defined.
.TP 5
\fBIN\-GROUP \fItag\fR
Requires the \fBEXPECT\fR attribute to be in the specified group tag.
.TP 5
\fBOF\-TYPE \fItag[,tag,...]\fR
Requires the \fBEXPECT\fR attribute to use one of the specified value tag(s).
.TP 5
\fBREPEAT\-LIMIT \fInumber\fR
.br
Specifies the maximum number of times to repeat if the \fBREPEAT-MATCH\fR or \fBREPEAT-NO-MATCH\fR predicate is specified. The default value is 1000.
.TP 5
\fBREPEAT\-MATCH\fR
.TP 5
\fBREPEAT\-NO\-MATCH\fR
Specifies that the current test should be repeated when the \fBEXPECT\fR condition matches or does not match.
.TP 5
\fBSAME\-COUNT\-AS \fIattribute-name\fR
Requires the \fBEXPECT\fR attribute to have the same number of values as the specified parallel attribute.
.TP 5
\fBWITH\-ALL\-HOSTNAMES "\fIliteral string\fB"\fR
.TP 5
\fBWITH\-ALL\-HOSTNAMES "/\fIregular expression\fB/"\fR
Requires that all URI values contain a matching hostname.
.TP 5
\fBWITH\-ALL\-RESOURCES "\fIliteral string\fB"\fR
.TP 5
\fBWITH\-ALL\-RESOURCES "/\fIregular expression\fB/"\fR
Requires that all URI values contain a matching resource (including leading /).
.TP 5
\fBWITH\-ALL\-SCHEMES "\fIliteral string\fB"\fR
.TP 5
\fBWITH\-ALL-SCHEMES "/\fIregular expression\fB/"\fR
Requires that all URI values contain a matching scheme.
.TP 5
\fBWITH\-ALL\-VALUES "\fIliteral string\fB"\fR
Requires that all values of the \fBEXPECT\fR attribute match the literal string. Comparisons are case-sensitive.
.TP 5
\fBWITH\-ALL\-VALUES <\fInumber\fR
.TP 5
\fBWITH\-ALL\-VALUES =\fInumber\fR
.TP 5
\fBWITH\-ALL\-VALUES >\fInumber\fR
.TP 5
\fBWITH\-ALL\-VALUES \fInumber\fR[\fI,...,number\fR]
Requires that all values of the \fBEXPECT\fR attribute match the number(s) or numeric comparison. When comparing rangeOfInteger values, the "<" and ">" operators only check the upper bound of the range.
.TP 5
\fBWITH\-ALL\-VALUES "false"\fR
.TP 5
\fBWITH\-ALL\-VALUES "true"\fR
Requires that all values of the \fBEXPECT\fR attribute match the boolean value given.
.TP 5
\fBWITH\-ALL\-VALUES "/\fIregular expression\fB/"\fR
Requires that all values of the \fBEXPECT\fR attribute match the regular expression, which must conform to the POSIX regular expression syntax. Comparisons are case-sensitive.
.TP 5
\fBWITH\-HOSTNAME "\fIliteral string\fB"\fR
.TP 5
\fBWITH\-HOSTNAME "/\fIregular expression\fB/"\fR
Requires that at least one URI value contains a matching hostname.
.TP 5
\fBWITH\-RESOURCE "\fIliteral string\fB"\fR
.TP 5
\fBWITH\-RESOURCE "/\fIregular expression\fB/"\fR
Requires that at least one URI value contains a matching resource (including leading /).
.TP 5
\fBWITH\-SCHEME "\fIliteral string\fB"\fR
.TP 5
\fBWITH\-SCHEME "/\fIregular expression\fB/"\fR
Requires that at least one URI value contains a matching scheme.
.TP 5
\fBWITH\-VALUE "\fIliteral string\fB"\fR
Requires that at least one value of the \fBEXPECT\fR attribute matches the literal string. Comparisons are case-sensitive.
.TP 5
\fBWITH\-VALUE <\fInumber\fR
.TP 5
\fBWITH\-VALUE =\fInumber\fR
.TP 5
\fBWITH\-VALUE >\fInumber\fR
.TP 5
\fBWITH\-VALUE \fInumber\fR[\fI,...,number\fR]
Requires that at least one value of the \fBEXPECT\fR attribute matches the number(s) or numeric comparison. When comparing rangeOfInteger values, the "<" and ">" operators only check the upper bound of the range.
.TP 5
\fBWITH\-VALUE "false"\fR
.TP 5
\fBWITH\-VALUE "true"\fR
Requires that at least one value of the \fBEXPECT\fR attribute matches the boolean value given.
.TP 5
\fBWITH\-VALUE "/\fIregular expression\fB/"\fR
Requires that at least one value of the \fBEXPECT\fR attribute matches the regular expression, which must conform to the POSIX regular expression syntax. Comparisons are case-sensitive.
.TP 5
\fBWITH\-VALUE\-FROM \fIattribute-name\fR
Requires that the value(s) of the \fBEXPECT\fR attribute matches the value(s) in the specified attribute.
For example, "EXPECT job\-sheets WITH\-VALUE\-FROM job\-sheets\-supported" requires that the "job\-sheets" value is listed as a value of the "job\-sheets\-supported" attribute.
.SS STATUS PREDICATES
The following predicates are understood following the \fBSTATUS\fR test directive:
.TP 5
\fBDEFINE\-MATCH \fIvariable-name\fR
Defines the variable to "1" when the \fBSTATUS\fR matches. A side-effect of this predicate is that this \fBSTATUS\fR will never fail a test.
.TP 5
\fBDEFINE\-NO\-MATCH \fIvariable-name\fR
Defines the variable to "1" when the \fBSTATUS\fR does not match. A side-effect of this predicate is that this \fBSTATUS\fR will never fail a test.
.TP 5
\fBIF\-DEFINED \fIvariable-name\fR
Makes the \fBSTATUS\fR apply only if the specified variable is defined.
.TP 5
\fBIF\-NOT\-DEFINED \fIvariable-name\fR
Makes the \fBSTATUS\fR apply only if the specified variable is not defined.
.TP 5
\fBREPEAT\-LIMIT \fInumber\fR
.br
Specifies the maximum number of times to repeat. The default value is 1000.
.TP 5
\fBREPEAT\-MATCH\fR
.TP 5
\fBREPEAT\-NO\-MATCH\fR
Specifies that the current test should be repeated when the response status-code matches or does not match the value specified by the STATUS directive.
.SS OPERATION CODES
Operation codes correspond to the hexadecimal numbers (0xHHHH) and names from RFC 2911 and other IPP extension specifications. Here is a complete list of names supported by
.BR ipptool (8):
.nf

    Activate\-Printer
    CUPS\-Accept\-Jobs
    CUPS\-Add\-Modify\-Class
    CUPS\-Add\-Modify\-Printer
    CUPS\-Authenticate\-Job
    CUPS\-Delete\-Class
    CUPS\-Delete\-Printer
    CUPS\-Get\-Classes
    CUPS\-Get\-Default
    CUPS\-Get\-Devices
    CUPS\-Get\-Document
    CUPS\-Get\-PPD
    CUPS\-Get\-PPDs
    CUPS\-Get\-Printers
    CUPS\-Move\-Job
    CUPS\-Reject\-Jobs
    CUPS\-Set\-Default
    Cancel\-Current\-Job
    Cancel\-Job
    Cancel\-Jobs
    Cancel\-My\-Jobs
    Cancel\-Subscription
    Close\-Job
    Create\-Job
    Create\-Job\-Subscriptions
    Create\-Printer\-Subscriptions
    Deactivate\-Printer
    Disable\-Printer
    Enable\-Printer
    Get\-Job\-Attributes
    Get\-Jobs
    Get\-Notifications
    Get\-Printer\-Attributes
    Get\-Printer\-Support\-Files
    Get\-Printer\-Supported\-Values
    Get\-Subscription\-Attributes
    Get\-Subscriptions
    Hold\-Job
    Hold\-New\-Jobs
    Identify\-Printer
    Pause\-Printer
    Pause\-Printer\-After\-Current\-Job
    Print\-Job
    Print\-URI
    Promote\-Job
    Purge\-Jobs
    Release\-Held\-New\-Jobs
    Release\-Job
    Renew\-Subscription
    Reprocess\-Job
    Restart\-Job
    Restart\-Printer
    Resubmit\-Job
    Resume\-Job
    Resume\-Printer
    Schedule\-Job\-After
    Send\-Document
    Send\-Hardcopy\-Document
    Send\-Notifications
    Send\-URI
    Set\-Job\-Attributes
    Set\-Printer\-Attributes
    Shutdown\-Printer
    Startup\-Printer
    Suspend\-Current\-Job
    Validate\-Document
    Validate\-Job
.fi
.SS STATUS CODES
Status codes correspond to the hexadecimal numbers (0xHHHH) and names from RFC 2911 and other IPP extension specifications. Here is a complete list of the names supported by
.BR ipptool (8):
.nf

    client\-error\-account\-authorization\-failed
    client\-error\-account\-closed
    client\-error\-account\-info\-needed
    client\-error\-account\-limit\-reached
    client\-error\-attributes\-not\-settable
    client\-error\-attributes\-or\-values\-not\-supported
    client\-error\-bad\-request
    client\-error\-charset\-not\-supported
    client\-error\-compression\-error
    client\-error\-compression\-not\-supported
    client\-error\-conflicting\-attributes
    client\-error\-document\-access\-error
    client\-error\-document\-format\-error
    client\-error\-document\-format\-not\-supported
    client\-error\-document\-password\-error
    client\-error\-document\-permission\-error
    client\-error\-document\-security\-error
    client\-error\-document\-unprintable\-error
    client\-error\-forbidden
    client\-error\-gone
    client\-error\-ignored\-all\-notifications
    client\-error\-ignored\-all\-subscriptions
    client\-error\-not\-authenticated
    client\-error\-not\-authorized
    client\-error\-not\-found
    client\-error\-not\-possible
    client\-error\-print\-support\-file\-not\-found
    client\-error\-request\-entity\-too\-large
    client\-error\-request\-value\-too\-long
    client\-error\-timeout
    client\-error\-too\-many\-subscriptions
    client\-error\-uri\-scheme\-not\-supported
    cups\-error\-account\-authorization\-failed
    cups\-error\-account\-closed
    cups\-error\-account\-info\-needed
    cups\-error\-account\-limit\-reached
    cups\-see\-other
    redirection\-other\-site
    server\-error\-busy
    server\-error\-device\-error
    server\-error\-internal\-error
    server\-error\-job\-canceled
    server\-error\-multiple\-document\-jobs\-not\-supported
    server\-error\-not\-accepting\-jobs
    server\-error\-operation\-not\-supported
    server\-error\-printer\-is\-deactivated
    server\-error\-service\-unavailable
    server\-error\-temporary\-error
    server\-error\-version\-not\-supported
    successful\-ok
    successful\-ok\-but\-cancel\-subscription
    successful\-ok\-conflicting\-attributes
    successful\-ok\-events\-complete
    successful\-ok\-ignored\-notifications
    successful\-ok\-ignored\-or\-substituted\-attributes
    successful\-ok\-ignored\-subscriptions
    successful\-ok\-too\-many\-events
.fi
.SS TAGS
Value and group tags correspond to the names from RFC 2911 and other IPP extension specifications. Here are the group tags:
.nf

    document\-attributes\-tag
    event\-notification\-attributes\-tag
    job\-attributes\-tag
    operation\-attributes\-tag
    printer\-attributes\-tag
    subscription\-attributes\-tag
    unsupported\-attributes\-tag
.fi
.LP
Here are the value tags:
.nf

    admin\-define
    boolean
    charset
    collection
    dateTime
    default
    delete\-attribute
    enum
    integer
    keyword
    mimeMediaType
    nameWithLanguage
    nameWithoutLanguage
    naturalLanguage
    no\-value
    not\-settable
    octetString
    rangeOfInteger
    resolution
    textWithLanguage
    textWithoutLanguage
    unknown
    unsupported
    uri
    uriScheme
.fi
.SS VARIABLES
The
.BR ipptool (8)
program maintains a list of variables that can be used in any literal string or attribute value by specifying "\fI$variable-name\fR". Aside from variables defined using the \fI-d\fR option or \fBDEFINE\fR directive, the following pre-defined variables are available:
.TP 5
\fB$$\fR
Inserts a single "$" character.
.TP 5
\fB$ENV[\fIname\fB]\fR
Inserts the value of the named environment variable, or an empty string if the environment variable is not defined.
.TP 5
\fB$filename\fR
Inserts the filename provided to
.BR ipptool (8)
with the \fI-f\fR option.
.TP 5
\fB$filetype\fR
Inserts the MIME media type for the filename provided to
.BR ipptool (8)
with the \fI-f\fR option.
.TP 5
\fB$hostname\fR
Inserts the hostname from the URI provided to
.BR ipptool (8).
.TP 5
\fB$job\-id\fR
Inserts the last "job\-id" attribute value returned in a test response or 0 if no "job\-id" attribute has been seen.
.TP 5
\fB$job\-uri\fR
Inserts the last "job\-uri" attribute value returned in a test response or an empty string if no "job\-uri" attribute has been seen.
.TP 5
\fB$notify\-subscription\-id\fR
Inserts the last "notify\-subscription\-id" attribute value returned in a test response or 0 if no "notify\-subscription\-id" attribute has been seen.
.TP 5
\fB$port\fR
Inserts the port number from the URI provided to
.BR ipptool (8).
.TP 5
\fB$resource\fR
Inserts the resource path from the URI provided to
.BR ipptool (8).
.TP 5
\fB$scheme\fR
Inserts the scheme from the URI provided to
.BR ipptool (8).
.TP 5
\fB$uri\fR
Inserts the URI provided to
.BR ipptool (8).
.TP 5
\fB$uriuser\fR
Inserts the username from the URI provided to
.BR ipptool (8),
if any.
.TP 5
\fB$user\fR
Inserts the current user's login name.
.SH SEE ALSO
.BR ipptool (1),
CUPS Online Help (http://localhost:631/help),
IANA IPP Registry (http://www.iana.org/assignments/ipp-registrations),
PWG Internet Printing Protocol Workgroup (http://www.pwg.org/ipp),
RFC 2911 (http://tools.ietf.org/html/rfc3911)
.SH COPYRIGHT
Copyright \[co] 2007-2015 by Apple Inc.
.\"
.\" End of "$Id: ipptoolfile.man 12487 2015-02-05 15:42:59Z msweet $".
.\"<|MERGE_RESOLUTION|>--- conflicted
+++ resolved
@@ -167,14 +167,11 @@
 .TP 5
 \fBEXPECT !\fIattribute-name\fR
 Specifies that the response must/may/must not include the named attribute. Additional requirements can be added as predicates \- see the "EXPECT PREDICATES" section for more information on predicates. Attribute names can specify member attributes by separating the attribute and member names with the forward slash, for example "media\-col/media\-size/x\-dimension".
-<<<<<<< HEAD
-=======
 .TP 5
 \fBEXPECT-ALL \fIattribute-name \fR[ \fIpredicate(s) \fR]
 .TP 5
 \fBEXPECT-ALL ?\fIattribute-name predicate(s)\fR
 Specifies that the response must/may include the named attribute and that all occurrences of that attribute must match the given predicates.
->>>>>>> c9f52e0c
 .TP 5
 \fBFILE filename\fR
 Specifies a file to include at the end of the request. This is typically used when sending a test print file.
