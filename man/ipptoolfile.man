.\"
.\" "$Id: ipptoolfile.man 11022 2013-06-06 22:14:09Z msweet $"
.\"
.\" ipptoolfile man page for CUPS.
.\"
.\" Copyright 2010-2014 by Apple Inc.
.\"
.\" These coded instructions, statements, and computer programs are the
.\" property of Apple Inc. and are protected by Federal copyright
.\" law.  Distribution and use rights are outlined in the file "LICENSE.txt"
.\" which should have been included with this file.  If this file is
.\" file is missing or damaged, see the license at "http://www.cups.org/".
.\"
.TH ipptoolfile 5 "CUPS" "20 February 2014" "Apple Inc."
.SH NAME
ipptoolfile \- ipptool file format

.SH DESCRIPTION
The \fIipptool(1)\fR program accepts free-form plain text files that describe one or more IPP requests. Comments start with the "#" character and continue to the end of the line. Each request is enclosed by curly braces, for example:
.nf

    # This is a comment
    {
      # The name of the test
      NAME "Print PostScript Job"

      # The request to send
      OPERATION Print-Job
      GROUP operation-attributes-tag
      ATTR charset attributes-charset utf-8
      ATTR language attributes-natural-language en
      ATTR uri printer-uri $uri
      ATTR name requesting-user-name $user
      FILE testfile.ps

      # The response to expect
      STATUS successful-ok
      EXPECT attributes-charset OF-TYPE charset
      EXPECT attributes-natural-language OF-TYPE naturalLanguage
      EXPECT job-id OF-TYPE integer
      EXPECT job-uri OF-TYPE uri
    }
    {
      # The name of the test
      NAME "Get Attributes of PostScript Job"

      # The request to send
      OPERATION Get-Job-Attributes
      GROUP operation-attributes-tag
      ATTR charset attributes-charset utf-8
      ATTR language attributes-natural-language en
      ATTR uri printer-uri $uri
      ATTR integer job-id $job-id
      ATTR name requesting-user-name $user

      # The response to expect
      STATUS successful-ok
      EXPECT attributes-charset OF-TYPE charset
      EXPECT attributes-natural-language OF-TYPE naturalLanguage
      EXPECT job-id OF-TYPE integer
      EXPECT job-uri OF-TYPE uri
      EXPECT job-state OF-TYPE enum
      EXPECT job-originating-user-name OF-TYPE name WITH-VALUE "$user"
    }
.fi

.SH TOP-LEVEL DIRECTIVES
The following directives can be used outside of a test:
.TP 5
{ test }
Defines a test.
.TP 5
DEFINE variable-name value
Defines the named variable to the given value. This is equivalent to specifying
"\-d variable-name=value" on the \fIipptool\fR command-line.
.TP 5
DEFINE-DEFAULT variable-name value
Defines the named variable to the given value if it does not already have a
value.
.TP 5
FILE-ID "identifier"
Specifies an identifier string for the current file.
.TP 5
IGNORE-ERRORS yes
.TP 5
IGNORE-ERRORS no
Specifies whether, by default, \fIipptool\fR will ignore errors and continue with
subsequent tests.
.TP 5
INCLUDE "filename"
.TP 5
INCLUDE <filename>
Includes another test file. The first form includes a file relative to the
current test file, while the second form includes a file from the \fIipptool\fR
include directory.
.TP 5
INCLUDE-IF-DEFINED name "filename"
.TP 5
INCLUDE-IF-DEFINED name <filename>
Includes another test file if the named variable is defined. The first form
includes a file relative to the current test file, while the second form
includes a file from the \fIipptool\fR include directory.
.TP 5
INCLUDE-IF-NOT-DEFINED name "filename"
.TP 5
INCLUDE-IF-NOT-DEFINED name <filename>
Includes another test file if the named variable is not defined. The first form
includes a file relative to the current test file, while the second form
includes a file from the \fIipptool\fR include directory.
.TP 5
SKIP-IF-DEFINED variable-name
.TP 5
SKIP-IF-NOT-DEFINED variable-name
Specifies that the remainder of the test file should be skipped when the
variable is or is not defined.
.TP 5
STOP-AFTER-INCLUDE-ERROR no
.TP 5
STOP-AFTER-INCLUDE-ERROR yes
Specifies whether tests will be stopped after an error in an included file.
.TP 5
TRANSFER auto
Specifies that tests will, by default, use "Transfer-Encoding: chunked" for
requests with attached files and "Content-Length:" for requests without attached
files.
.TP 5
TRANSFER chunked
Specifies that tests will, by default, use the HTTP/1.1 "Transfer-Encoding:
chunked" header. This is the default and is equivalent to specifying "\-c" on the
\fIipptool\fR command-line. Support for chunked requests is required for
conformance with all versions of IPP.
.TP 5
TRANSFER length
Specifies that tests will, by default, use the HTTP/1.0 "Content-Length:"
header. This is equivalent to specifying "\-l" on the \fIipptool\fR command-line.
Support for content length requests is required for conformance with all
versions of IPP.
.TP 5
VERSION 1.0
.TP 5
VERSION 1.1
.TP 5
VERSION 2.0
.TP 5
VERSION 2.1
.TP 5
VERSION 2.2
Specifies the default IPP version number to use for the tests that follow.

.SH TEST DIRECTIVES
The following directives are understood in a test:
.TP 5
ATTR tag attribute-name value(s)
Adds an attribute to the test request. Values are separated by the comma (",")
<<<<<<< HEAD
character \- escape commas using the "\" character. Common attributes and values are listed in the IANA IPP registry \- see references below.
=======
character \- escape commas using the "\\" character. Common attributes and values are listed in the IANA IPP registry \- see references below.
>>>>>>> 22978a04
.TP 5
ATTR collection attribute-name { MEMBER tag member-name value(s) ... } [ ... { ... } ]
Adds a collection attribute to the test request. Member attributes follow the
same syntax as regular attributes and can themselves be nested collections.
Multiple collection values can be supplied as needed.
.TP 5
COMPRESSION deflate
.TP 5
COMPRESSION gzip
.TP 5
COMPRESSION none
.br
Uses the specified compression on the document data following the attributes in
a Print-Job or Send-Document request.
.TP 5
DELAY seconds
Specifies a delay before this test will be run.
.TP 5
DISPLAY attribute-name
Specifies that value of the named attribute should be output as part of the
test report.
.TP 5
EXPECT attribute-name [ predicate(s) ]
.TP 5
EXPECT ?attribute-name predicate(s)
.TP 5
EXPECT !attribute-name
Specifies that the response must/may/must not include the named attribute.
Additional requirements can be added as predicates \- see the "EXPECT PREDICATES"
section for more information on predicates.
.TP 5
FILE filename
Specifies a file to include at the end of the request. This is typically used
when sending a test print file.
.TP 5
GROUP tag
Specifies the group tag for subsequent attributes in the request.
.TP 5
IGNORE-ERRORS yes
.TP 5
IGNORE-ERRORS no
Specifies whether \fIipptool\fR will ignore errors and continue with subsequent
tests.
.TP 5
NAME "literal string"
Specifies the human-readable name of the test.
.TP 5
OPERATION operation-code
Specifies the operation to be performed.
.TP 5
REQUEST-ID number
.TP 5
REQUEST-ID random
Specifies the request-id value to use in the request, either an integer or the
word "random" to use a randomly generated value (the default).
.TP 5
RESOURCE path
Specifies an alternate resource path that is used for the HTTP POST request.
The default is the resource from the URI provided to the \fIipptool\fR program.
.TP 5
SKIP-IF-DEFINED variable-name
.TP 5
SKIP-IF-NOT-DEFINED variable-name
Specifies that the current test should be skipped when the variable is or is not
defined.
.TP 5
SKIP-PREVIOUS-ERROR yes
.TP 5
SKIP-PREVIOUS-ERROR no
Specifies whether \fIipptool\fR will skip the current test if the previous test
resulted in an error/failure.
.TP 5
STATUS status-code [ predicate ]
Specifies an expected response status-code value. Additional requirements can be
added as predicates \- see the "STATUS PREDICATES" section for more information
on predicates.
.TP 5
TEST-ID "identifier"
Specifies an identifier string for the current test.
.TP 5
TRANSFER auto
Specifies that this test will use "Transfer-Encoding: chunked" if it has an
attached file or "Content-Length:" otherwise.
.TP 5
TRANSFER chunked
Specifies that this test will use the HTTP/1.1 "Transfer-Encoding: chunked"
header.
.TP 5
TRANSFER length
Specifies that this test will use the HTTP/1.0 "Content-Length:" header.
.TP 5
VERSION 1.0
.TP 5
VERSION 1.1
.TP 5
VERSION 2.0
.TP 5
VERSION 2.1
.TP 5
VERSION 2.2
Specifies the IPP version number to use for this test.

.SH EXPECT PREDICATES
The following predicates are understood following the EXPECT test directive:
.TP 5
COUNT number
Requires the EXPECT attribute to have the specified number of values.
.TP 5
DEFINE-MATCH variable-name
Defines the variable to "1" when the EXPECT condition matches. A side-effect of
this predicate is that this EXPECT will never fail a test.
.TP 5
DEFINE-NO-MATCH variable-name
Defines the variable to "1" when the EXPECT condition does not match. A side-
effect of this predicate is that this EXPECT will never fail a test.
.TP 5
DEFINE-VALUE variable-name
Defines the variable to the value of the attribute when the EXPECT condition
matches. A side-effect of this predicate is that this EXPECT will never fail a test.
.TP 5
IF-DEFINED variable-name
Makes the EXPECT conditions apply only if the specified variable is defined.
.TP 5
IF-NOT-DEFINED variable-name
Makes the EXPECT conditions apply only if the specified variable is not
defined.
.TP 5
IN-GROUP tag
Requires the EXPECT attribute to be in the specified group tag.
.TP 5
OF-TYPE tag[,tag,...]
Requires the EXPECT attribute to use the specified value tag(s).
.TP 5
REPEAT-LIMIT number
.br
Specifies the maximum number of times to repeat. The default value is 1000.
.TP 5
REPEAT-MATCH
.TP 5
REPEAT-NO-MATCH
Specifies that the current test should be repeated when the EXPECT condition
matches or does not match.
.TP 5
SAME-COUNT-AS attribute-name
Requires the EXPECT attribute to have the same number of values as the specified
parallel attribute.
.TP 5
WITH-ALL-HOSTNAMES "literal string"
.TP 5
WITH-ALL-HOSTNAMES "/regular expression/"
Requires that all URI values contain a matching hostname.
.TP 5
WITH-ALL-RESOURCES "literal string"
.TP 5
WITH-ALL-RESOURCES "/regular expression/"
Requires that all URI values contain a matching resource (including leading /).
.TP 5
WITH-ALL-SCHEMES "literal string"
.TP 5
WITH-ALL-SCHEMES "/regular expression/"
Requires that all URI values contain a matching scheme.
.TP 5
WITH-ALL-VALUES "literal string"
Requires that all values of the EXPECT attribute match the literal string. Comparisons are case-sensitive.
.TP 5
WITH-ALL-VALUES <number
.TP 5
WITH-ALL-VALUES =number
.TP 5
WITH-ALL-VALUES >number
.TP 5
WITH-ALL-VALUES number[,number,...]
Requires that all values of the EXPECT attribute match the number(s) or numeric comparison. When comparing rangeOfInteger values, the "<" and ">" operators only check the upper bound of the range.
.TP 5
WITH-ALL-VALUES "false"
.TP 5
WITH-ALL-VALUES "true"
Requires that all values of the EXPECT attribute match the boolean value given.
.TP 5
WITH-ALL-VALUES "/regular expression/"
Requires that all values of the EXPECT attribute match the regular expression, which must conform to the POSIX regular expression syntax. Comparisons are case-sensitive.
.TP 5
WITH-HOSTNAME "literal string"
.TP 5
WITH-HOSTNAME "/regular expression/"
Requires that at least one URI value contains a matching hostname.
.TP 5
WITH-RESOURCE "literal string"
.TP 5
WITH-RESOURCE "/regular expression/"
Requires that at least one URI value contains a matching resource (including leading /).
.TP 5
WITH-SCHEME "literal string"
.TP 5
WITH-SCHEME "/regular expression/"
Requires that at least one URI value contains a matching scheme.
.TP 5
WITH-VALUE "literal string"
Requires that at least one value of the EXPECT attribute matches the literal string. Comparisons are case-sensitive.
.TP 5
WITH-VALUE <number
.TP 5
WITH-VALUE =number
.TP 5
WITH-VALUE >number
.TP 5
WITH-VALUE number[,number,...]
Requires that at least one value of the EXPECT attribute matches the number(s) or numeric comparison. When comparing rangeOfInteger values, the "<" and ">" operators only check the upper bound of the range.
.TP 5
WITH-VALUE "false"
.TP 5
WITH-VALUE "true"
Requires that at least one value of the EXPECT attribute matches the boolean value given.
.TP 5
WITH-VALUE "/regular expression/"
Requires that at least one value of the EXPECT attribute matches the regular expression, which must conform to the POSIX regular expression syntax. Comparisons are case-sensitive.

.SH STATUS PREDICATES
The following predicates are understood following the STATUS test directive:
.TP 5
DEFINE-MATCH variable-name
Defines the variable to "1" when the STATUS matches. A side-effect of this predicate is that this STATUS will never fail a test.
.TP 5
DEFINE-NO-MATCH variable-name
Defines the variable to "1" when the STATUS does not match. A side-effect of this predicate is that this STATUS will never fail a test.
.TP 5
IF-DEFINED variable-name
Makes the STATUS apply only if the specified variable is defined.
.TP 5
IF-NOT-DEFINED variable-name
Makes the STATUS apply only if the specified variable is not defined.
.TP 5
REPEAT-LIMIT number
.br
Specifies the maximum number of times to repeat. The default value is 1000.
.TP 5
REPEAT-MATCH
.TP 5
REPEAT-NO-MATCH
Specifies that the current test should be repeated when the response status-code
matches or does not match the value specified by the STATUS directive.

.SH OPERATION CODES
Operation codes correspond to the hexadecimal numbers (0xHHHH) and names from
RFC 2911 and other IPP extension specifications. Here is a complete list:
.nf
    Activate-Printer
    CUPS-Accept-Jobs
    CUPS-Add-Modify-Class
    CUPS-Add-Modify-Printer
    CUPS-Authenticate-Job
    CUPS-Delete-Class
    CUPS-Delete-Printer
    CUPS-Get-Classes
    CUPS-Get-Default
    CUPS-Get-Devices
    CUPS-Get-Document
    CUPS-Get-PPD
    CUPS-Get-PPDs
    CUPS-Get-Printers
    CUPS-Move-Job
    CUPS-Reject-Jobs
    CUPS-Set-Default
    Cancel-Current-Job
    Cancel-Job
    Cancel-Jobs
    Cancel-My-Jobs
    Cancel-Subscription
    Close-Job
    Create-Job
    Create-Job-Subscription
    Create-Printer-Subscription
    Deactivate-Printer
    Disable-Printer
    Enable-Printer
    Get-Job-Attributes
    Get-Jobs
    Get-Notifications
    Get-Printer-Attributes
    Get-Printer-Support-Files
    Get-Printer-Supported-Values
    Get-Subscription-Attributes
    Get-Subscriptions
    Hold-Job
    Hold-New-Jobs
    Identify-Printer
    Pause-Printer
    Pause-Printer-After-Current-Job
    Print-Job
    Print-URI
    Promote-Job
    Purge-Jobs
    Release-Held-New-Jobs
    Release-Job
    Renew-Subscription
    Reprocess-Job
    Restart-Job
    Restart-Printer
    Resubmit-Job
    Resume-Job
    Resume-Printer
    Schedule-Job-After
    Send-Document
    Send-Hardcopy-Document
    Send-Notifications
    Send-URI
    Set-Job-Attributes
    Set-Printer-Attributes
    Shutdown-Printer
    Startup-Printer
    Suspend-Current-Job
    Validate-Document
    Validate-Job
.fi

.SH STATUS CODES
Status codes correspond to the hexadecimal numbers (0xHHHH) and names from RFC
2911 and other IPP extension specifications. Here is a complete list:
.nf
    client-error-attributes-not-settable
    client-error-attributes-or-values-not-supported
    client-error-bad-request
    client-error-charset-not-supported
    client-error-compression-error
    client-error-compression-not-supported
    client-error-conflicting-attributes
    client-error-document-access-error
    client-error-document-format-error
    client-error-document-format-not-supported
    client-error-document-password-error
    client-error-document-permission-error
    client-error-document-security-error
    client-error-document-unprintable-error
    client-error-forbidden
    client-error-gone
    client-error-ignored-all-notifications
    client-error-ignored-all-subscriptions
    client-error-not-authenticated
    client-error-not-authorized
    client-error-not-found
    client-error-not-possible
    client-error-print-support-file-not-found
    client-error-request-entity-too-large
    client-error-request-value-too-long
    client-error-timeout
    client-error-too-many-subscriptions
    client-error-uri-scheme-not-supported
    cups-see-other
    redirection-other-site
    server-error-busy
    server-error-device-error
    server-error-internal-error
    server-error-job-canceled
    server-error-multiple-document-jobs-not-supported
    server-error-not-accepting-jobs
    server-error-operation-not-supported
    server-error-printer-is-deactivated
    server-error-service-unavailable
    server-error-temporary-error
    server-error-version-not-supported
    successful-ok
    successful-ok-but-cancel-subscription
    successful-ok-conflicting-attributes
    successful-ok-events-complete
    successful-ok-ignored-notifications
    successful-ok-ignored-or-substituted-attributes
    successful-ok-ignored-subscriptions
    successful-ok-too-many-events
.fi

.SH TAGS
Value and group tags correspond to the names from RFC 2911 and other IPP
extension specifications. Here are the group tags:
.nf
    event-notification-attributes-tag
    job-attributes-tag
    operation-attributes-tag
    printer-attributes-tag
    subscription-attributes-tag
    unsupported-attributes-tag
.fi
.LP
Here are the value tags:
.nf
    admin-define
    boolean
    charset
    collection
    dateTime
    default
    delete-attribute
    enum
    integer
    keyword
    mimeMediaType
    nameWithLanguage
    nameWithoutLanguage
    naturalLanguage
    no-value
    not-settable
    octetString
    rangeOfInteger
    resolution
    textWithLanguage
    textWithoutLanguage
    unknown
    unsupported
    uri
    uriScheme
.fi

.SH VARIABLES
The \fIipptool\fR program maintains a list of variables that can be used in any
literal string or attribute value by specifying "$variable-name". Aside from
variables defined using the "\-d" option or "DEFINE" directive, the following
pre-defined variables are available:
.TP 5
$$
Inserts a single "$" character.
.TP 5
$ENV[name]
Inserts the value of the named environment variable, or an empty string if the
environment variable is not defined.
.TP 5
$filename
Inserts the filename provided to \fIipptool\fR with the "\-f" option.
.TP 5
$hostname
Inserts the hostname from the URI provided to \fIipptool\fR.
.TP 5
$job-id
Inserts the last job-id value returned in a test response or 0 if no job-id has
been seen.
.TP 5
$job-uri
Inserts the last job-uri value returned in a test response or an empty string if
no job-uri has been seen.
.TP 5
$scheme
Inserts the scheme from the URI provided to \fIipptool\fR.
.TP 5
$notify-subscription-id
Inserts the last notify-subscription-id value returned in a test response or 0 if
no notify-subscription-id has been seen.
.TP 5
$port
Inserts the port number from the URI provided to \fIipptool\fR.
.TP 5
$resource
Inserts the resource path from the URI provided to \fIipptool\fR.
.TP 5
$uri
Inserts the URI provided to \fIipptool\fR.
.TP 5
$user
Inserts the current user's login name.
.TP 5
$username
Inserts the username from the URI provided to \fIipptool\fR, if any.

.SH SEE ALSO
\fIipptool(1)\fR, RFC 2911,
.br
http://localhost:631/help
.br
http://www.iana.org/assignments/ipp-registrations
.br
http://www.pwg.org/ipp
.SH COPYRIGHT
Copyright 2007-2014 by Apple Inc.
.\"
.\" End of "$Id: ipptoolfile.man 11022 2013-06-06 22:14:09Z msweet $".
.\"<|MERGE_RESOLUTION|>--- conflicted
+++ resolved
@@ -152,11 +152,7 @@
 .TP 5
 ATTR tag attribute-name value(s)
 Adds an attribute to the test request. Values are separated by the comma (",")
-<<<<<<< HEAD
-character \- escape commas using the "\" character. Common attributes and values are listed in the IANA IPP registry \- see references below.
-=======
 character \- escape commas using the "\\" character. Common attributes and values are listed in the IANA IPP registry \- see references below.
->>>>>>> 22978a04
 .TP 5
 ATTR collection attribute-name { MEMBER tag member-name value(s) ... } [ ... { ... } ]
 Adds a collection attribute to the test request. Member attributes follow the
