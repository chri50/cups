--- conflicted
+++ resolved
@@ -63,11 +63,7 @@
 		lpmove.8 \
 		lpc.8
 
-<<<<<<< HEAD
-LANGUAGES=de fr
-=======
 LANGUAGES=de fr pt
->>>>>>> d18ff83c
 
 #
 # Make everything...
