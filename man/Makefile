--- conflicted
+++ resolved
@@ -78,11 +78,7 @@
 
 translations:
 	# Update the translations and build the translated material
-<<<<<<< HEAD
-	po4a --previous po4a/cups.cfg
-=======
 	po4a --previous ../debian/manpage-po4a/cups.cfg
->>>>>>> f7622b11
 	for lang in $(LANGUAGES); do $(MAKE) -C $$lang; done
 
 
@@ -126,13 +122,8 @@
 	for lang in $(LANGUAGES); do $(MAKE) -C $$lang clean; done
 	# Make sure the PO files are updated and remove generated
 	# translations.
-<<<<<<< HEAD
-	po4a --previous --rm-translations po4a/cups.cfg
-	$(RM) po4a/po/cups.pot
-=======
 	po4a --previous --rm-translations ../debian/manpage-po4a/cups.cfg
 	$(RM) ../debian/manpage-po4a/po/cups.pot
->>>>>>> f7622b11
 
 
 #
