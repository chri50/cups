--- conflicted
+++ resolved
@@ -21,48 +21,6 @@
 		cupstestppd.1 \
 		ippeveprinter.1 \
 		$(IPPFIND_MAN) \
-<<<<<<< HEAD
-		ipptool.$(MAN1EXT) \
-		lp.$(MAN1EXT) \
-		lpoptions.$(MAN1EXT) \
-		lpq.$(MAN1EXT) \
-		lprm.$(MAN1EXT) \
-		lpr.$(MAN1EXT) \
-		lpstat.$(MAN1EXT) \
-		ppdc.$(MAN1EXT) \
-		ppdhtml.$(MAN1EXT) \
-		ppdi.$(MAN1EXT) \
-		ppdmerge.$(MAN1EXT) \
-		ppdpo.$(MAN1EXT)
-MAN5	=	classes.conf.$(MAN5EXT) \
-		client.conf.$(MAN5EXT) \
-		cups-files.conf.$(MAN5EXT) \
-		cups-snmp.conf.$(MAN5EXT) \
-		cupsd.conf.$(MAN5EXT) \
-		cupsd-logs.$(MAN5EXT) \
-		ipptoolfile.$(MAN5EXT) \
-		mailto.conf.$(MAN5EXT) \
-		mime.convs.$(MAN5EXT) \
-		mime.types.$(MAN5EXT) \
-		ppdcfile.$(MAN5EXT) \
-		printers.conf.$(MAN5EXT) \
-		subscriptions.conf.$(MAN5EXT)
-MAN7	=	backend.$(MAN7EXT) \
-		filter.$(MAN7EXT) \
-		notifier.$(MAN7EXT)
-MAN8	=	cupsaccept.$(MAN8EXT) \
-		cupsctl.$(MAN8EXT) \
-		cupsfilter.$(MAN8EXT) \
-		cups-lpd.$(MAN8EXT) \
-		cups-snmp.$(MAN8EXT) \
-		cupsd.$(MAN8EXT) \
-		cupsd-helper.$(MAN8EXT) \
-		cupsenable.$(MAN8EXT) \
-		lpadmin.$(MAN8EXT) \
-		lpinfo.$(MAN8EXT) \
-		lpmove.$(MAN8EXT) \
-		lpc.$(MAN8EXT)
-=======
 		ipptool.1 \
 		lp.1 \
 		lpoptions.1 \
@@ -104,7 +62,6 @@
 		lpinfo.8 \
 		lpmove.8 \
 		lpc.8
->>>>>>> aacd9ffd
 
 LANGUAGES=de fr
 
@@ -246,7 +203,6 @@
 		$(RM) $(MANDIR)/man8/$$file; \
 	done
 	-$(RMDIR) $(AMANDIR)/man$(MAN8DIR)
-	for lang in $(LANGUAGES); do $(MAKE) -C $$lang uninstall; done
 
 
 #
