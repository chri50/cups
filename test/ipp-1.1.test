--- conflicted
+++ resolved
@@ -763,11 +763,7 @@
 	EXPECT ?job-detailed-status-messages OF-TYPE text IN-GROUP job-attributes-tag
 	EXPECT ?number-of-documents OF-TYPE integer IN-GROUP job-attributes-tag COUNT 1
 	EXPECT ?output-device-assigned OF-TYPE name IN-GROUP job-attributes-tag COUNT 1
-<<<<<<< HEAD
-	EXPECT time-at-creation OF-TYPE integer IN-GROUP job-attributes-tag COUNT 1 WITH-VALUE >-1
-=======
 	EXPECT ?time-at-creation OF-TYPE integer IN-GROUP job-attributes-tag COUNT 1 WITH-VALUE >-1
->>>>>>> c9d71ccd
 	EXPECT ?time-at-processing OF-TYPE no-value|integer IN-GROUP job-attributes-tag COUNT 1 WITH-VALUE >-1
 	EXPECT time-at-completed OF-TYPE no-value|integer IN-GROUP job-attributes-tag COUNT 1 WITH-VALUE >-1
 	EXPECT job-printer-up-time OF-TYPE no-value|integer IN-GROUP job-attributes-tag COUNT 1
