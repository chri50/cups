#!/bin/sh
#
# "$Id: run-stp-tests.sh 10488 2012-05-21 15:35:25Z mike $"
#
#   Perform the complete set of IPP compliance tests specified in the
#   CUPS Software Test Plan.
#
#   Copyright 2007-2012 by Apple Inc.
#   Copyright 1997-2007 by Easy Software Products, all rights reserved.
#
#   These coded instructions, statements, and computer programs are the
#   property of Apple Inc. and are protected by Federal copyright
#   law.  Distribution and use rights are outlined in the file "LICENSE.txt"
#   which should have been included with this file.  If this file is
#   file is missing or damaged, see the license at "http://www.cups.org/".
#

argcount=$#

#
# Don't allow "make check" or "make test" to be run by root...
#

if test "x`id -u`" = x0; then
	echo Please run this as a normal user. Not supported when run as root.
	exit 1
fi

#
# Force the permissions of the files we create...
#

umask 022

#
# Make the IPP test program...
#

make

#
# Solaris has a non-POSIX grep in /bin...
#

if test -x /usr/xpg4/bin/grep; then
	GREP=/usr/xpg4/bin/grep
else
	GREP=grep
fi

#
# Figure out the proper echo options...
#

if (echo "testing\c"; echo 1,2,3) | $GREP c >/dev/null; then
        ac_n=-n
        ac_c=
else
        ac_n=
        ac_c='\c'
fi

#
# Greet the tester...
#

echo "Welcome to the CUPS Automated Test Script."
echo ""
echo "Before we begin, it is important that you understand that the larger"
echo "tests require significant amounts of RAM and disk space.  If you"
echo "attempt to run one of the big tests on a system that lacks sufficient"
echo "disk and virtual memory, the UNIX kernel might decide to kill one or"
echo "more system processes that you've grown attached to, like the X"
echo "server.  The question you may want to ask yourself before running a"
echo "large test is: Do you feel lucky?"
echo ""
echo "OK, now that we have the Dirty Harry quote out of the way, please"
echo "choose the type of test you wish to perform:"
echo ""
echo "0 - No testing, keep the scheduler running for me (all systems)"
echo "1 - Basic conformance test, no load testing (all systems)"
echo "2 - Basic conformance test, some load testing (minimum 256MB VM, 50MB disk)"
echo "3 - Basic conformance test, extreme load testing (minimum 1GB VM, 500MB disk)"
echo "4 - Basic conformance test, torture load testing (minimum 2GB VM, 1GB disk)"
echo ""
echo $ac_n "Enter the number of the test you wish to perform: [1] $ac_c"

if test $# -gt 0; then
	testtype=$1
	shift
else
	read testtype
fi
echo ""

case "$testtype" in
	0)
		echo "Running in test mode (0)"
		nprinters1=0
		nprinters2=0
		pjobs=0
		pprinters=0
		;;
	2)
		echo "Running the medium tests (2)"
		nprinters1=10
		nprinters2=20
		pjobs=20
		pprinters=10
		;;
	3)
		echo "Running the extreme tests (3)"
		nprinters1=500
		nprinters2=1000
		pjobs=100
		pprinters=50
		;;
	4)
		echo "Running the torture tests (4)"
		nprinters1=10000
		nprinters2=20000
		pjobs=200
		pprinters=100
		;;
	*)
		echo "Running the timid tests (1)"
		nprinters1=0
		nprinters2=0
		pjobs=10
		pprinters=0
		;;
esac

#
# See if we want to do SSL testing...
#

echo ""
echo "Now you can choose whether to create a SSL/TLS encryption key and"
echo "certificate for testing; these tests currently require the OpenSSL"
echo "tools:"
echo ""
echo "0 - Do not do SSL/TLS encryption tests"
echo "1 - Test but do not require encryption"
echo "2 - Test and require encryption"
echo ""
echo $ac_n "Enter the number of the SSL/TLS tests to perform: [0] $ac_c"

if test $# -gt 0; then
	ssltype=$1
	shift
else
	read ssltype
fi
echo ""

case "$ssltype" in
	1)
		echo "Will test but not require encryption (1)"
		;;
	2)
		echo "Will test and require encryption (2)"
		;;
	*)
		echo "Not using SSL/TLS (0)"
		ssltype=0
		;;
esac

#
# Information for the server/tests...
#

user="$USER"
if test -z "$user"; then
	if test -x /usr/ucb/whoami; then
		user=`/usr/ucb/whoami`
	else
		user=`whoami`
	fi

	if test -z "$user"; then
		user="unknown"
	fi
fi

port=8631
cwd=`pwd`
root=`dirname $cwd`

#
# Make sure that the LPDEST and PRINTER environment variables are
# not included in the environment that is passed to the tests.  These
# will usually cause tests to fail erroneously...
#

unset LPDEST
unset PRINTER

#
# See if we want to use valgrind...
#

echo ""
echo "This test script can use the Valgrind software from:"
echo ""
echo "    http://developer.kde.org/~sewardj/"
echo ""
echo $ac_n "Enter Y to use Valgrind or N to not use Valgrind: [N] $ac_c"

if test $# -gt 0; then
	usevalgrind=$1
	shift
else
	read usevalgrind
fi
echo ""

case "$usevalgrind" in
	Y* | y*)
		VALGRIND="valgrind --tool=memcheck --log-file=/tmp/cups-$user/log/valgrind.%p --error-limit=no --leak-check=yes --trace-children=yes --read-var-info=yes"
		if test `uname` = Darwin; then
			VALGRIND="$VALGRIND --dsymutil=yes"
		fi
		export VALGRIND
		echo "Using Valgrind; log files can be found in /tmp/cups-$user/log..."
		;;

	*)
		VALGRIND=""
		export VALGRIND
		;;
esac

#
# See if we want to do debug logging of the libraries...
#

echo ""
echo "If CUPS was built with the --enable-debug-printfs configure option, you"
echo "can enable debug logging of the libraries."
echo ""
echo $ac_n "Enter Y or a number from 0 to 9 to enable debug logging or N to not: [N] $ac_c"

if test $# -gt 0; then
	usedebugprintfs=$1
	shift
else
	read usedebugprintfs
fi
echo ""

case "$usedebugprintfs" in
	Y* | y*)
		echo "Enabling debug printfs; log files can be found in /tmp/cups-$user/log..."
		CUPS_DEBUG_LOG="/tmp/cups-$user/log/debug_printfs.%d"; export CUPS_DEBUG_LOG
		CUPS_DEBUG_LEVEL=5; export CUPS_DEBUG_LEVEL
		CUPS_DEBUG_FILTER='^(http|_http|ipp|_ipp|cups.*Request|cupsGetResponse|cupsSend).*$'; export CUPS_DEBUG_FILTER
		;;

	0 | 1 | 2 | 3 | 4 | 5 | 6 | 7 | 8 | 9)
		echo "Enabling debug printfs; log files can be found in /tmp/cups-$user/log..."
		CUPS_DEBUG_LOG="/tmp/cups-$user/log/debug_printfs.%d"; export CUPS_DEBUG_LOG
		CUPS_DEBUG_LEVEL=$usedebugprintf; export CUPS_DEBUG_LEVEL
		CUPS_DEBUG_FILTER='^(http|_http|ipp|_ipp|cups.*Request|cupsGetResponse|cupsSend).*$'; export CUPS_DEBUG_FILTER
		;;

	*)
		;;
esac

#
# Start by creating temporary directories for the tests...
#

echo "Creating directories for test..."

rm -rf /tmp/cups-$user
mkdir /tmp/cups-$user
mkdir /tmp/cups-$user/bin
mkdir /tmp/cups-$user/bin/backend
mkdir /tmp/cups-$user/bin/driver
mkdir /tmp/cups-$user/bin/filter
mkdir /tmp/cups-$user/certs
mkdir /tmp/cups-$user/share
mkdir /tmp/cups-$user/share/banners
mkdir /tmp/cups-$user/share/drv
mkdir /tmp/cups-$user/share/locale
for file in ../locale/cups_*.po; do
	loc=`basename $file .po | cut -c 6-`
	mkdir /tmp/cups-$user/share/locale/$loc
	ln -s $root/locale/cups_$loc.po /tmp/cups-$user/share/locale/$loc
	ln -s $root/locale/ppdc_$loc.po /tmp/cups-$user/share/locale/$loc
done
mkdir /tmp/cups-$user/share/mime
mkdir /tmp/cups-$user/share/model
mkdir /tmp/cups-$user/share/ppdc
mkdir /tmp/cups-$user/interfaces
mkdir /tmp/cups-$user/log
mkdir /tmp/cups-$user/ppd
mkdir /tmp/cups-$user/spool
mkdir /tmp/cups-$user/spool/temp
mkdir /tmp/cups-$user/ssl

ln -s $root/backend/dnssd /tmp/cups-$user/bin/backend
ln -s $root/backend/http /tmp/cups-$user/bin/backend
ln -s $root/backend/ipp /tmp/cups-$user/bin/backend
ln -s $root/backend/lpd /tmp/cups-$user/bin/backend
ln -s $root/backend/mdns /tmp/cups-$user/bin/backend
ln -s $root/backend/pseudo /tmp/cups-$user/bin/backend
ln -s $root/backend/snmp /tmp/cups-$user/bin/backend
ln -s $root/backend/socket /tmp/cups-$user/bin/backend
ln -s $root/backend/usb /tmp/cups-$user/bin/backend
ln -s $root/cgi-bin /tmp/cups-$user/bin
ln -s $root/monitor /tmp/cups-$user/bin
ln -s $root/notifier /tmp/cups-$user/bin
ln -s $root/scheduler /tmp/cups-$user/bin/daemon
ln -s $root/filter/commandtops /tmp/cups-$user/bin/filter
ln -s $root/filter/gziptoany /tmp/cups-$user/bin/filter
ln -s $root/filter/pstops /tmp/cups-$user/bin/filter
ln -s $root/filter/rastertoepson /tmp/cups-$user/bin/filter
ln -s $root/filter/rastertohp /tmp/cups-$user/bin/filter
ln -s $root/filter/rastertolabel /tmp/cups-$user/bin/filter
ln -s $root/filter/rastertopwg /tmp/cups-$user/bin/filter

ln -s $root/data /tmp/cups-$user/share
ln -s $root/ppdc/sample.drv /tmp/cups-$user/share/drv
ln -s $root/conf/mime.types /tmp/cups-$user/share/mime
ln -s $root/conf/mime.convs /tmp/cups-$user/share/mime
ln -s $root/data/*.h /tmp/cups-$user/share/ppdc
ln -s $root/data/*.defs /tmp/cups-$user/share/ppdc
ln -s $root/templates /tmp/cups-$user/share

#
# Local filters and configuration files...
#

if test `uname` = Darwin; then
	ln -s /usr/libexec/cups/filter/cgpdfto* /tmp/cups-$user/bin/filter
	ln -s /usr/libexec/cups/filter/cgbannertopdf /tmp/cups-$user/bin/filter
	ln -s /usr/libexec/cups/filter/cgimagetopdf /tmp/cups-$user/bin/filter
	ln -s /usr/libexec/cups/filter/cgtexttopdf /tmp/cups-$user/bin/filter
	ln -s /usr/libexec/cups/filter/nsimagetopdf /tmp/cups-$user/bin/filter
	ln -s /usr/libexec/cups/filter/nstexttopdf /tmp/cups-$user/bin/filter
	ln -s /usr/libexec/cups/filter/pictwpstops /tmp/cups-$user/bin/filter
	ln -s /usr/libexec/cups/filter/pstoappleps /tmp/cups-$user/bin/filter
	ln -s /usr/libexec/cups/filter/pstocupsraster /tmp/cups-$user/bin/filter
	ln -s /usr/libexec/cups/filter/pstopdffilter /tmp/cups-$user/bin/filter
	ln -s /usr/libexec/cups/filter/rastertourf /tmp/cups-$user/bin/filter
	ln -s /usr/libexec/cups/filter/xhtmltopdf /tmp/cups-$user/bin/filter

	if test -f /private/etc/cups/apple.types; then
		ln -s /private/etc/cups/apple.* /tmp/cups-$user/share/mime
	elif test -f /usr/share/cups/mime/apple.types; then
		ln -s /usr/share/cups/mime/apple.* /tmp/cups-$user/share/mime
	fi
else
	ln -s /usr/lib/cups/filter/imagetops /tmp/cups-$user/bin/filter
	ln -s /usr/lib/cups/filter/imagetoraster /tmp/cups-$user/bin/filter
	ln -s /usr/lib/cups/filter/pdftops /tmp/cups-$user/bin/filter
	ln -s /usr/lib/cups/filter/texttops /tmp/cups-$user/bin/filter

	ln -s /usr/share/cups/mime/legacy.convs /tmp/cups-$user/share/mime
	ln -s /usr/share/cups/charsets /tmp/cups-$user/share
	if test -f $root/data/psglyphs; then
		ln -s /usr/share/cups/data/psglyphs $root/data
	fi
	ln -s /usr/share/cups/fonts /tmp/cups-$user/share

	#
	# cups-filters 1.0.25
	#
	ln -s /usr/share/cups/mime/cupsfilters.types /tmp/cups-$user/share/mime
	ln -s /usr/share/cups/mime/cupsfilters.convs /tmp/cups-$user/share/mime

	ln -s /usr/lib/cups/filter/bannertopdf /tmp/cups-$user/bin/filter
	ln -s /usr/lib/cups/filter/commandtoescpx /tmp/cups-$user/bin/filter
	ln -s /usr/lib/cups/filter/commandtopclx /tmp/cups-$user/bin/filter
	ln -s /usr/lib/cups/filter/imagetopdf /tmp/cups-$user/bin/filter
	ln -s /usr/lib/cups/filter/pdftoijs /tmp/cups-$user/bin/filter
	ln -s /usr/lib/cups/filter/pdftoopvp /tmp/cups-$user/bin/filter
	ln -s /usr/lib/cups/filter/pdftopdf /tmp/cups-$user/bin/filter
	ln -s /usr/lib/cups/filter/pdftoraster /tmp/cups-$user/bin/filter
	ln -s /usr/lib/cups/filter/pstopdf /tmp/cups-$user/bin/filter
	ln -s /usr/lib/cups/filter/rastertoescpx /tmp/cups-$user/bin/filter
	ln -s /usr/lib/cups/filter/rastertopclx /tmp/cups-$user/bin/filter
	ln -s /usr/lib/cups/filter/textonly /tmp/cups-$user/bin/filter
	ln -s /usr/lib/cups/filter/texttopdf /tmp/cups-$user/bin/filter
	ln -s /usr/lib/cups/filter/urftopdf /tmp/cups-$user/bin/filter

	ln -s /usr/share/cups/banners/classified /tmp/cups-$user/share/banners
	ln -s /usr/share/cups/banners/confidential /tmp/cups-$user/share/banners
	ln -s /usr/share/cups/banners/secret /tmp/cups-$user/share/banners
	ln -s /usr/share/cups/banners/standard /tmp/cups-$user/share/banners
	ln -s /usr/share/cups/banners/topsecret /tmp/cups-$user/share/banners
	ln -s /usr/share/cups/banners/unclassified /tmp/cups-$user/share/banners
fi

#
# Then create the necessary config files...
#

echo "Creating cupsd.conf for test..."

if test $ssltype = 2; then
	encryption="Encryption Required"
else
	encryption=""
fi

cat >/tmp/cups-$user/cupsd.conf <<EOF
StrictConformance Yes
Browsing Off
Listen localhost:$port
PassEnv LOCALEDIR
PassEnv DYLD_INSERT_LIBRARIES
MaxSubscriptions 3
MaxLogSize 0
AccessLogLevel actions
LogLevel debug2
LogTimeFormat usecs
PreserveJobHistory Yes
<Policy default>
<Limit All>
Order Allow,Deny
$encryption
</Limit>
</Policy>
EOF

cat >/tmp/cups-$user/cups-files.conf <<EOF
FileDevice yes
Printcap
User $user
ServerRoot /tmp/cups-$user
StateDir /tmp/cups-$user
ServerBin /tmp/cups-$user/bin
CacheDir /tmp/cups-$user/share
DataDir /tmp/cups-$user/share
FontPath /tmp/cups-$user/share/fonts
DocumentRoot $root/doc
RequestRoot /tmp/cups-$user/spool
TempDir /tmp/cups-$user/spool/temp
PidFile /tmp/cups-$user/cupsd.pid
<<<<<<< HEAD
MaxSubscriptions 3
MaxLogSize 0
=======
>>>>>>> d99ac549
AccessLog /tmp/cups-$user/log/access_log
ErrorLog /tmp/cups-$user/log/error_log
PageLog /tmp/cups-$user/log/page_log
EOF

#
# Setup lots of test queues - half with PPD files, half without...
#

echo "Creating printers.conf for test..."

i=1
while test $i -le $nprinters1; do
	cat >>/tmp/cups-$user/printers.conf <<EOF
<Printer test-$i>
Accepting Yes
DeviceURI file:/dev/null
Info Test PS printer $i
JobSheets none none
Location CUPS test suite
State Idle
StateMessage Printer $1 is idle.
</Printer>
EOF

	cp testps.ppd /tmp/cups-$user/ppd/test-$i.ppd

	i=`expr $i + 1`
done

while test $i -le $nprinters2; do
	cat >>/tmp/cups-$user/printers.conf <<EOF
<Printer test-$i>
Accepting Yes
DeviceURI file:/dev/null
Info Test raw printer $i
JobSheets none none
Location CUPS test suite
State Idle
StateMessage Printer $1 is idle.
</Printer>
EOF

	i=`expr $i + 1`
done

if test -f /tmp/cups-$user/printers.conf; then
	cp /tmp/cups-$user/printers.conf /tmp/cups-$user/printers.conf.orig
else
	touch /tmp/cups-$user/printers.conf.orig
fi

#
# Setup the paths...
#

echo "Setting up environment variables for test..."

if test "x$LD_LIBRARY_PATH" = x; then
	LD_LIBRARY_PATH="$root/cups:$root/filter:$root/cgi-bin:$root/scheduler:$root/ppdc"
else
	LD_LIBRARY_PATH="$root/cups:$root/filter:$root/cgi-bin:$root/scheduler:$root/ppdc:$LD_LIBRARY_PATH"
fi

export LD_LIBRARY_PATH

LD_PRELOAD="$root/cups/libcups.so.2:$root/filter/libcupsimage.so.2:$root/cgi-bin/libcupscgi.so.1:$root/scheduler/libcupsmime.so.1:$root/ppdc/libcupsppdc.so.1"
if test `uname` = SunOS -a -r /usr/lib/libCrun.so.1; then
	LD_PRELOAD="/usr/lib/libCrun.so.1:$LD_PRELOAD"
fi
# Add cups-filters'
LD_PRELOAD="/usr/lib/$(dpkg-architecture -qDEB_HOST_MULTIARCH)/libcupsfilters.so.1:$LD_PRELOAD"
export LD_PRELOAD

if test "x$DYLD_LIBRARY_PATH" = x; then
	DYLD_LIBRARY_PATH="$root/cups:$root/filter:$root/cgi-bin:$root/scheduler:$root/ppdc"
else
	DYLD_LIBRARY_PATH="$root/cups:$root/filter:$root/cgi-bin:$root/scheduler:$root/ppdc:$DYLD_LIBRARY_PATH"
fi

export DYLD_LIBRARY_PATH

if test "x$SHLIB_PATH" = x; then
	SHLIB_PATH="$root/cups:$root/filter:$root/cgi-bin:$root/scheduler:$root/ppdc"
else
	SHLIB_PATH="$root/cups:$root/filter:$root/cgi-bin:$root/scheduler:$root/ppdc:$SHLIB_PATH"
fi

export SHLIB_PATH

CUPS_DISABLE_APPLE_DEFAULT=yes; export CUPS_DISABLE_APPLE_DEFAULT
CUPS_SERVER=localhost:8631; export CUPS_SERVER
CUPS_SERVERROOT=/tmp/cups-$user; export CUPS_SERVERROOT
CUPS_STATEDIR=/tmp/cups-$user; export CUPS_STATEDIR
CUPS_DATADIR=/tmp/cups-$user/share; export CUPS_DATADIR
LOCALEDIR=/tmp/cups-$user/share/locale; export LOCALEDIR

#
# Set a new home directory to avoid getting user options mixed in...
#

HOME=/tmp/cups-$user
export HOME

#
# Force POSIX locale for tests...
#

LANG=C
export LANG

LC_MESSAGES=C
export LC_MESSAGES

#
# Start the server; run as foreground daemon in the background...
#

echo "Starting scheduler:"
echo "    $VALGRIND ../scheduler/cupsd -c /tmp/cups-$user/cupsd.conf -f >/tmp/cups-$user/log/debug_log 2>&1 &"
echo ""

if test `uname` = Darwin -a "x$VALGRIND" = x; then
	DYLD_INSERT_LIBRARIES=/usr/lib/libgmalloc.dylib
	../scheduler/cupsd -c /tmp/cups-$user/cupsd.conf -f >/tmp/cups-$user/log/debug_log 2>&1 &
else
	$VALGRIND ../scheduler/cupsd -c /tmp/cups-$user/cupsd.conf -f >/tmp/cups-$user/log/debug_log 2>&1 &
fi

cupsd=$!

if test "x$testtype" = x0; then
	# Not running tests...
	echo "Scheduler is PID $cupsd and is listening on port 8631."
	echo ""

	# Create a helper script to run programs with...
	runcups="/tmp/cups-$user/runcups"

	echo "#!/bin/sh" >$runcups
	echo "# Helper script for running CUPS test instance." >>$runcups
	echo "" >>$runcups
	echo "# Set required environment variables..." >>$runcups
	echo "CUPS_DATADIR=\"$CUPS_DATADIR\"; export CUPS_DATADIR" >>$runcups
	echo "CUPS_SERVER=\"$CUPS_SERVER\"; export CUPS_SERVER" >>$runcups
	echo "CUPS_SERVERROOT=\"$CUPS_SERVERROOT\"; export CUPS_SERVERROOT" >>$runcups
	echo "CUPS_STATEDIR=\"$CUPS_STATEDIR\"; export CUPS_STATEDIR" >>$runcups
	echo "DYLD_LIBRARY_PATH=\"$DYLD_LIBRARY_PATH\"; export DYLD_LIBRARY_PATH" >>$runcups
	echo "LD_LIBRARY_PATH=\"$LD_LIBRARY_PATH\"; export LD_LIBRARY_PATH" >>$runcups
	echo "LD_PRELOAD=\"$LD_PRELOAD\"; export LD_PRELOAD" >>$runcups
	echo "LOCALEDIR=\"$LOCALEDIR\"; export LOCALEDIR" >>$runcups
	echo "SHLIB_PATH=\"$SHLIB_PATH\"; export SHLIB_PATH" >>$runcups
	echo "" >>$runcups
	echo "# Run command..." >>$runcups
	echo "exec \"\$@\"" >>$runcups

	chmod +x $runcups

	echo "The $runcups helper script can be used to test programs"
	echo "with the server."
	exit 0
fi

if test $argcount -eq 0; then
	echo "Scheduler is PID $cupsd; run debugger now if you need to."
	echo ""
	echo $ac_n "Press ENTER to continue... $ac_c"
	read junk
else
	echo "Scheduler is PID $cupsd."
	sleep 2
fi

IPP_PORT=$port; export IPP_PORT

while true; do
	running=`../systemv/lpstat -r 2>/dev/null`
	if test "x$running" = "xscheduler is running"; then
		break
	fi

	echo "Waiting for scheduler to become ready..."
	sleep 10
done

#
# Create the test report source file...
#

date=`date "+%Y-%m-%d"`
strfile=/tmp/cups-$user/cups-str-1.6-$date-$user.html

rm -f $strfile
cat str-header.html >$strfile

#
# Run the IPP tests...
#

echo ""
echo "Running IPP compliance tests..."

echo "<H1>1 - IPP Compliance Tests</H1>" >>$strfile
echo "<P>This section provides the results to the IPP compliance tests" >>$strfile
echo "outlined in the CUPS Software Test Plan. These tests were run on" >>$strfile
echo `date "+%Y-%m-%d"` by $user on `hostname`. >>$strfile
echo "<PRE>" >>$strfile

fail=0
for file in 4*.test ipp-2.1.test; do
	echo $ac_n "Performing $file: $ac_c"
	echo "" >>$strfile

	if test $file = ipp-2.1.test; then
		uri="ipp://localhost:$port/printers/Test1"
		options="-V 2.1 -d NOPRINT=1 -f testfile.ps"
	else
		uri="ipp://localhost:$port/printers"
		options=""
	fi
	$VALGRIND ./ipptool -tI $options $uri $file >> $strfile
	status=$?

	if test $status != 0; then
		echo FAIL
		fail=`expr $fail + 1`
	else
		echo PASS
	fi
done

echo "</PRE>" >>$strfile

#
# Run the command tests...
#

echo ""
echo "Running command tests..."

echo "<H1>2 - Command Tests</H1>" >>$strfile
echo "<P>This section provides the results to the command tests" >>$strfile
echo "outlined in the CUPS Software Test Plan. These tests were run on" >>$strfile
echo $date by $user on `hostname`. >>$strfile
echo "<PRE>" >>$strfile

for file in 5*.sh; do
	#
	# Make sure the past jobs are done before going on.
	#
	./waitjobs.sh

	echo $ac_n "Performing $file: $ac_c"
	echo "" >>$strfile
	echo "\"$file\":" >>$strfile

	sh $file $pjobs $pprinters >> $strfile
	status=$?

	if test $status != 0; then
		echo FAIL
		fail=`expr $fail + 1`
	else
		echo PASS
	fi
done

echo "</PRE>" >>$strfile

#
# Stop the server...
#

kill $cupsd

#
# Append the log files for post-mortim...
#

echo "<H1>3 - Log Files</H1>" >>$strfile

#
# Verify counts...
#

echo "Test Summary"
echo ""
echo "<H2>Summary</H2>" >>$strfile

# Job control files
count=`ls -1 /tmp/cups-$user/spool | wc -l`
count=`expr $count - 1`
if test $count != 0; then
	echo "FAIL: $count job control files were not purged."
	echo "<P>FAIL: $count job control files were not purged.</P>" >>$strfile
	fail=`expr $fail + 1`
else
	echo "PASS: All job control files purged."
	echo "<P>PASS: All job control files purged.</P>" >>$strfile
fi

# Pages printed on Test1 (within 1 page for timing-dependent cancel issues)
count=`$GREP '^Test1 ' /tmp/cups-$user/log/page_log | awk 'BEGIN{count=0}{count=count+$7}END{print count}'`
expected=`expr $pjobs \* 2 + 34`
expected2=`expr $expected + 2`
if test $count -lt $expected -a $count -gt $expected2; then
	echo "FAIL: Printer 'Test1' produced $count page(s), expected $expected."
	echo "<P>FAIL: Printer 'Test1' produced $count page(s), expected $expected.</P>" >>$strfile
	fail=`expr $fail + 1`
else
	echo "PASS: Printer 'Test1' correctly produced $count page(s)."
	echo "<P>PASS: Printer 'Test1' correctly produced $count page(s).</P>" >>$strfile
fi

# Paged printed on Test2
count=`$GREP '^Test2 ' /tmp/cups-$user/log/page_log | awk 'BEGIN{count=0}{count=count+$7}END{print count}'`
expected=`expr $pjobs \* 2 + 3`
if test $count != $expected; then
	echo "FAIL: Printer 'Test2' produced $count page(s), expected $expected."
	echo "<P>FAIL: Printer 'Test2' produced $count page(s), expected $expected.</P>" >>$strfile
	fail=`expr $fail + 1`
else
	echo "PASS: Printer 'Test2' correctly produced $count page(s)."
	echo "<P>PASS: Printer 'Test2' correctly produced $count page(s).</P>" >>$strfile
fi

# Paged printed on Test3
count=`$GREP '^Test3 ' /tmp/cups-$user/log/page_log | grep -v total | awk 'BEGIN{count=0}{count=count+$7}END{print count}'`
expected=2
if test $count != $expected; then
	echo "FAIL: Printer 'Test3' produced $count page(s), expected $expected."
	echo "<P>FAIL: Printer 'Test3' produced $count page(s), expected $expected.</P>" >>$strfile
	fail=`expr $fail + 1`
else
	echo "PASS: Printer 'Test3' correctly produced $count page(s)."
	echo "<P>PASS: Printer 'Test3' correctly produced $count page(s).</P>" >>$strfile
fi

# Requests logged
count=`wc -l /tmp/cups-$user/log/access_log | awk '{print $1}'`
expected=`expr 37 + 18 + 28 + $pjobs \* 8 + $pprinters \* $pjobs \* 4`
if test $count != $expected; then
	echo "FAIL: $count requests logged, expected $expected."
	echo "<P>FAIL: $count requests logged, expected $expected.</P>" >>$strfile
	fail=`expr $fail + 1`
else
	echo "PASS: $count requests logged."
	echo "<P>PASS: $count requests logged.</P>" >>$strfile
fi

# Did CUPS-Get-Default get logged?
if $GREP -q CUPS-Get-Default /tmp/cups-$user/log/access_log; then
	echo "FAIL: CUPS-Get-Default logged with 'AccessLogLevel actions'"
	echo "<P>FAIL: CUPS-Get-Default logged with 'AccessLogLevel actions'</P>" >>$strfile
	echo "<PRE>" >>$strfile
	$GREP CUPS-Get-Default /tmp/cups-$user/log/access_log | sed -e '1,$s/&/&amp;/g' -e '1,$s/</&lt;/g' >>$strfile
	echo "</PRE>" >>$strfile
	fail=`expr $fail + 1`
else
	echo "PASS: CUPS-Get-Default not logged."
	echo "<P>PASS: CUPS-Get-Default not logged.</P>" >>$strfile
fi

# Emergency log messages
count=`$GREP '^X ' /tmp/cups-$user/log/error_log | wc -l | awk '{print $1}'`
if test $count != 0; then
	echo "FAIL: $count emergency messages, expected 0."
	$GREP '^X ' /tmp/cups-$user/log/error_log
	echo "<P>FAIL: $count emergency messages, expected 0.</P>" >>$strfile
	echo "<PRE>" >>$strfile
	$GREP '^X ' /tmp/cups-$user/log/error_log | sed -e '1,$s/&/&amp;/g' -e '1,$s/</&lt;/g' >>$strfile
	echo "</PRE>" >>$strfile
	fail=`expr $fail + 1`
else
	echo "PASS: $count emergency messages."
	echo "<P>PASS: $count emergency messages.</P>" >>$strfile
fi

# Alert log messages
count=`$GREP '^A ' /tmp/cups-$user/log/error_log | wc -l | awk '{print $1}'`
if test $count != 0; then
	echo "FAIL: $count alert messages, expected 0."
	$GREP '^A ' /tmp/cups-$user/log/error_log
	echo "<P>FAIL: $count alert messages, expected 0.</P>" >>$strfile
	echo "<PRE>" >>$strfile
	$GREP '^A ' /tmp/cups-$user/log/error_log | sed -e '1,$s/&/&amp;/g' -e '1,$s/</&lt;/g' >>$strfile
	echo "</PRE>" >>$strfile
	fail=`expr $fail + 1`
else
	echo "PASS: $count alert messages."
	echo "<P>PASS: $count alert messages.</P>" >>$strfile
fi

# Critical log messages
count=`$GREP '^C ' /tmp/cups-$user/log/error_log | wc -l | awk '{print $1}'`
if test $count != 0; then
	echo "FAIL: $count critical messages, expected 0."
	$GREP '^C ' /tmp/cups-$user/log/error_log
	echo "<P>FAIL: $count critical messages, expected 0.</P>" >>$strfile
	echo "<PRE>" >>$strfile
	$GREP '^C ' /tmp/cups-$user/log/error_log | sed -e '1,$s/&/&amp;/g' -e '1,$s/</&lt;/g' >>$strfile
	echo "</PRE>" >>$strfile
	fail=`expr $fail + 1`
else
	echo "PASS: $count critical messages."
	echo "<P>PASS: $count critical messages.</P>" >>$strfile
fi

# Error log messages
<<<<<<< HEAD
count=`$GREP '^E ' /tmp/cups-$user/log/error_log | grep -v '(usb) crashed on signal 11' | wc -l | awk '{print $1}'`
if test $count != 18; then
	echo "FAIL: $count error messages, expected 18."
=======
count=`$GREP '^E ' /tmp/cups-$user/log/error_log | grep -v '(usb) crashed on signal 11' | grep -v '(dnssd) stopped with status 1' | wc -l | awk '{print $1}'`
if test $count != 33; then
	echo "FAIL: $count error messages, expected 33."
>>>>>>> d99ac549
	$GREP '^E ' /tmp/cups-$user/log/error_log
	echo "<P>FAIL: $count error messages, expected 33.</P>" >>$strfile
	echo "<PRE>" >>$strfile
	$GREP '^E ' /tmp/cups-$user/log/error_log | sed -e '1,$s/&/&amp;/g' -e '1,$s/</&lt;/g' >>$strfile
	echo "</PRE>" >>$strfile
	fail=`expr $fail + 1`
else
	echo "PASS: $count error messages."
	echo "<P>PASS: $count error messages.</P>" >>$strfile
fi

# Warning log messages
count=`$GREP '^W ' /tmp/cups-$user/log/error_log | grep -v 'org.freedesktop.ColorManager' | grep -v -E 'Avahi client failed: -(1|26)' | wc -l | awk '{print $1}'`
if test $count != 9; then
	echo "FAIL: $count warning messages, expected 9."
	$GREP '^W ' /tmp/cups-$user/log/error_log
	echo "<P>FAIL: $count warning messages, expected 9.</P>" >>$strfile
	echo "<PRE>" >>$strfile
	$GREP '^W ' /tmp/cups-$user/log/error_log | sed -e '1,$s/&/&amp;/g' -e '1,$s/</&lt;/g' >>$strfile
	echo "</PRE>" >>$strfile
	fail=`expr $fail + 1`
else
	echo "PASS: $count warning messages."
	echo "<P>PASS: $count warning messages.</P>" >>$strfile
fi

# Notice log messages
count=`$GREP '^N ' /tmp/cups-$user/log/error_log | wc -l | awk '{print $1}'`
if test $count != 0; then
	echo "FAIL: $count notice messages, expected 0."
	$GREP '^N ' /tmp/cups-$user/log/error_log
	echo "<P>FAIL: $count notice messages, expected 0.</P>" >>$strfile
	echo "<PRE>" >>$strfile
	$GREP '^N ' /tmp/cups-$user/log/error_log | sed -e '1,$s/&/&amp;/g' -e '1,$s/</&lt;/g' >>$strfile
	echo "</PRE>" >>$strfile
	fail=`expr $fail + 1`
else
	echo "PASS: $count notice messages."
	echo "<P>PASS: $count notice messages.</P>" >>$strfile
fi

# Info log messages
count=`$GREP '^I ' /tmp/cups-$user/log/error_log | wc -l | awk '{print $1}'`
if test $count = 0; then
	echo "FAIL: $count info messages, expected more than 0."
	echo "<P>FAIL: $count info messages, expected more than 0.</P>" >>$strfile
	fail=`expr $fail + 1`
else
	echo "PASS: $count info messages."
	echo "<P>PASS: $count info messages.</P>" >>$strfile
fi

# Debug log messages
count=`$GREP '^D ' /tmp/cups-$user/log/error_log | wc -l | awk '{print $1}'`
if test $count = 0; then
	echo "FAIL: $count debug messages, expected more than 0."
	echo "<P>FAIL: $count debug messages, expected more than 0.</P>" >>$strfile
	fail=`expr $fail + 1`
else
	echo "PASS: $count debug messages."
	echo "<P>PASS: $count debug messages.</P>" >>$strfile
fi

# Debug2 log messages
count=`$GREP '^d ' /tmp/cups-$user/log/error_log | wc -l | awk '{print $1}'`
if test $count = 0; then
	echo "FAIL: $count debug2 messages, expected more than 0."
	echo "<P>FAIL: $count debug2 messages, expected more than 0.</P>" >>$strfile
	fail=`expr $fail + 1`
else
	echo "PASS: $count debug2 messages."
	echo "<P>PASS: $count debug2 messages.</P>" >>$strfile
fi

# Log files...
echo "<H2>access_log</H2>" >>$strfile
echo "<PRE>" >>$strfile
sed -e '1,$s/&/&amp;/g' -e '1,$s/</&lt;/g' /tmp/cups-$user/log/access_log >>$strfile
echo "</PRE>" >>$strfile

echo "<H2>error_log</H2>" >>$strfile
echo "<PRE>" >>$strfile
$GREP -v '^d' /tmp/cups-$user/log/error_log | sed -e '1,$s/&/&amp;/g' -e '1,$s/</&lt;/g' >>$strfile
echo "</PRE>" >>$strfile

echo "<H2>page_log</H2>" >>$strfile
echo "<PRE>" >>$strfile
sed -e '1,$s/&/&amp;/g' -e '1,$s/</&lt;/g' /tmp/cups-$user/log/page_log >>$strfile
echo "</PRE>" >>$strfile

#
# Format the reports and tell the user where to find them...
#

cat str-trailer.html >>$strfile

echo ""

if test $fail != 0; then
	echo "$fail tests failed."
	cp /tmp/cups-$user/log/error_log error_log-$date-$user
	cp $strfile .
else
	echo "All tests were successful."
fi

echo "Log files can be found in /tmp/cups-$user/log."
echo "A HTML report was created in $strfile."
echo ""

if test $fail != 0; then
	echo "Copies of the error_log and `basename $strfile` files are in"
	echo "`pwd`."
	echo ""

	exit 1
fi

#
# End of "$Id: run-stp-tests.sh 10488 2012-05-21 15:35:25Z mike $"
#<|MERGE_RESOLUTION|>--- conflicted
+++ resolved
@@ -442,11 +442,6 @@
 RequestRoot /tmp/cups-$user/spool
 TempDir /tmp/cups-$user/spool/temp
 PidFile /tmp/cups-$user/cupsd.pid
-<<<<<<< HEAD
-MaxSubscriptions 3
-MaxLogSize 0
-=======
->>>>>>> d99ac549
 AccessLog /tmp/cups-$user/log/access_log
 ErrorLog /tmp/cups-$user/log/error_log
 PageLog /tmp/cups-$user/log/page_log
@@ -856,15 +851,9 @@
 fi
 
 # Error log messages
-<<<<<<< HEAD
-count=`$GREP '^E ' /tmp/cups-$user/log/error_log | grep -v '(usb) crashed on signal 11' | wc -l | awk '{print $1}'`
-if test $count != 18; then
-	echo "FAIL: $count error messages, expected 18."
-=======
 count=`$GREP '^E ' /tmp/cups-$user/log/error_log | grep -v '(usb) crashed on signal 11' | grep -v '(dnssd) stopped with status 1' | wc -l | awk '{print $1}'`
 if test $count != 33; then
 	echo "FAIL: $count error messages, expected 33."
->>>>>>> d99ac549
 	$GREP '^E ' /tmp/cups-$user/log/error_log
 	echo "<P>FAIL: $count error messages, expected 33.</P>" >>$strfile
 	echo "<PRE>" >>$strfile
