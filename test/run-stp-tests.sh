--- conflicted
+++ resolved
@@ -525,7 +525,6 @@
 DocumentRoot $root/doc
 RequestRoot $BASE/spool
 TempDir $BASE/spool/temp
-PidFile $BASE/cupsd.pid
 AccessLog $BASE/log/access_log
 ErrorLog $BASE/log/error_log
 PageLog $BASE/log/page_log
@@ -1000,11 +999,7 @@
 fi
 
 # Error log messages
-<<<<<<< HEAD
-count=`$GREP '^E ' $BASE/log/error_log | \
-=======
 count=`$GREP '^E ' $BASE/log/error_log | $GREP -v 'Unknown default SystemGroup' | \
->>>>>>> 53b709cc
        $GREP -v '(usb) crashed on signal 11' | \
        $GREP -v '(dnssd) stopped with status 1' | \
        $GREP -v 'loadFile failed: temp file: not a PDF file' | \
