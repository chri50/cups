--- conflicted
+++ resolved
@@ -1030,17 +1030,7 @@
 
 # Error log messages
 count=`$GREP '^E ' $BASE/log/error_log | $GREP -v 'Unknown default SystemGroup' | \
-<<<<<<< HEAD
-       $GREP -v '(usb) crashed on signal 11' | \
-       $GREP -v '(dnssd) stopped with status 1' | \
-       $GREP -v 'loadFile failed: temp file: not a PDF file' | \
-       $GREP -v 'Failed to connect to system bus' | \
        $GREP -v -E 'Unable to open listen socket for address .* Address family not supported by protocol.' | \
-       $GREP -v 'Unable to write uncompressed print data: Broken pipe' | \
-       $GREP -v 'Job held by' | \
-=======
-       $GREP -v -E 'Unable to open listen socket for address .* Address family not supported by protocol.' | \
->>>>>>> c541100b
        wc -l | awk '{print $1}'`
 if test $count != 33; then
 	echo "FAIL: $count error messages, expected 33."
