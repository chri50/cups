#!/bin/sh
#
# Perform the complete set of IPP compliance tests specified in the
# CUPS Software Test Plan.
#
# Copyright © 2007-2018 by Apple Inc.
# Copyright © 1997-2007 by Easy Software Products, all rights reserved.
#
# Licensed under Apache License v2.0.  See the file "LICENSE" for more
# information.
#

argcount=$#

#
# Don't allow "make check" or "make test" to be run by root...
#

if test "x`id -u`" = x0; then
	echo Please run this as a normal user. Not supported when run as root.
	exit 1
fi

#
# Force the permissions of the files we create...
#

umask 022

#
# Make the IPP test program...
#

make

#
# Solaris has a non-POSIX grep in /bin...
#

if test -x /usr/xpg4/bin/grep; then
	GREP=/usr/xpg4/bin/grep
else
	GREP=grep
fi

#
# Figure out the proper echo options...
#

if (echo "testing\c"; echo 1,2,3) | $GREP c >/dev/null; then
        ac_n=-n
        ac_c=
else
        ac_n=
        ac_c='\c'
fi

#
# Greet the tester...
#

echo "Welcome to the CUPS Automated Test Script."
echo ""
echo "Before we begin, it is important that you understand that the larger"
echo "tests require significant amounts of RAM and disk space.  If you"
echo "attempt to run one of the big tests on a system that lacks sufficient"
echo "disk and virtual memory, the UNIX kernel might decide to kill one or"
echo "more system processes that you've grown attached to, like the X"
echo "server.  The question you may want to ask yourself before running a"
echo "large test is: Do you feel lucky?"
echo ""
echo "OK, now that we have the Dirty Harry quote out of the way, please"
echo "choose the type of test you wish to perform:"
echo ""
echo "0 - No testing, keep the scheduler running for me (all systems)"
echo "1 - Basic conformance test, no load testing (all systems)"
echo "2 - Basic conformance test, some load testing (minimum 256MB VM, 50MB disk)"
echo "3 - Basic conformance test, extreme load testing (minimum 1GB VM, 500MB disk)"
echo "4 - Basic conformance test, torture load testing (minimum 2GB VM, 1GB disk)"
echo ""
echo $ac_n "Enter the number of the test you wish to perform: [1] $ac_c"

if test $# -gt 0; then
	testtype=$1
	shift
else
	read testtype
fi
echo ""

case "$testtype" in
	0)
		echo "Running in test mode (0)"
		nprinters=0
		pjobs=0
		pprinters=0
		loglevel="debug2"
		;;
	2)
		echo "Running the medium tests (2)"
		nprinters=20
		pjobs=20
		pprinters=10
		loglevel="debug"
		;;
	3)
		echo "Running the extreme tests (3)"
		nprinters=1000
		pjobs=100
		pprinters=50
		loglevel="debug"
		;;
	4)
		echo "Running the torture tests (4)"
		nprinters=20000
		pjobs=200
		pprinters=100
		loglevel="debug"
		;;
	*)
		echo "Running the timid tests (1)"
		nprinters=0
		pjobs=10
		pprinters=0
		loglevel="debug2"
		testtype="1"
		;;
esac

#
# See if we want to do SSL testing...
#

echo ""
echo "Now you can choose whether to create a SSL/TLS encryption key and"
echo "certificate for testing:"
echo ""
echo "0 - Do not do SSL/TLS encryption tests"
echo "1 - Test but do not require encryption"
echo "2 - Test and require encryption"
echo ""
echo $ac_n "Enter the number of the SSL/TLS tests to perform: [0] $ac_c"

if test $# -gt 0; then
	ssltype=$1
	shift
else
	read ssltype
fi
echo ""

case "$ssltype" in
	1)
		echo "Will test but not require encryption (1)"
		;;
	2)
		echo "Will test and require encryption (2)"
		;;
	*)
		echo "Not using SSL/TLS (0)"
		ssltype=0
		;;
esac

#
# Information for the server/tests...
#

user="$USER"
if test -z "$user"; then
	if test -x /usr/ucb/whoami; then
		user=`/usr/ucb/whoami`
	else
		user=`whoami`
	fi

	if test -z "$user"; then
		user="unknown"
	fi
fi

port="${CUPS_TESTPORT:=8631}"
cwd=`pwd`
root=`dirname $cwd`
CUPS_TESTROOT="$root"; export CUPS_TESTROOT

BASE="${CUPS_TESTBASE:=}"
if test -z "$BASE"; then
	if test -d /private/tmp; then
		BASE=/private/tmp/cups-$user
	else
		BASE=/tmp/cups-$user
	fi
fi
export BASE

#
# Make sure that the LPDEST and PRINTER environment variables are
# not included in the environment that is passed to the tests.  These
# will usually cause tests to fail erroneously...
#

unset LPDEST
unset PRINTER

#
# See if we want to use valgrind...
#

echo ""
echo "This test script can use the Valgrind software from:"
echo ""
echo "    http://developer.kde.org/~sewardj/"
echo ""
echo $ac_n "Enter Y to use Valgrind or N to not use Valgrind: [N] $ac_c"

if test $# -gt 0; then
	usevalgrind=$1
	shift
else
	read usevalgrind
fi
echo ""

case "$usevalgrind" in
	Y* | y*)
		VALGRIND="valgrind --tool=memcheck --log-file=$BASE/log/valgrind.%p --error-limit=no --leak-check=yes --trace-children=yes"
		if test `uname` = Darwin; then
			VALGRIND="$VALGRIND --dsymutil=yes"
		fi
		export VALGRIND
		echo "Using Valgrind; log files can be found in $BASE/log..."
		;;

	*)
		VALGRIND=""
		export VALGRIND
		;;
esac

#
# See if we want to do debug logging of the libraries...
#

echo ""
echo "If CUPS was built with the --enable-debug-printfs configure option, you"
echo "can enable debug logging of the libraries."
echo ""
echo $ac_n "Enter Y or a number from 0 to 9 to enable debug logging or N to not: [N] $ac_c"

if test $# -gt 0; then
	usedebugprintfs=$1
	shift
else
	read usedebugprintfs
fi
echo ""

case "$usedebugprintfs" in
	Y* | y*)
		echo "Enabling debug printfs (level 5); log files can be found in $BASE/log..."
		CUPS_DEBUG_LOG="$BASE/log/debug_printfs.%d"; export CUPS_DEBUG_LOG
		CUPS_DEBUG_LEVEL=5; export CUPS_DEBUG_LEVEL
		CUPS_DEBUG_FILTER='^(http|_http|ipp|_ipp|cups.*Request|cupsGetResponse|cupsSend).*$'; export CUPS_DEBUG_FILTER
		;;

	0 | 1 | 2 | 3 | 4 | 5 | 6 | 7 | 8 | 9)
		echo "Enabling debug printfs (level $usedebugprintfs); log files can be found in $BASE/log..."
		CUPS_DEBUG_LOG="$BASE/log/debug_printfs.%d"; export CUPS_DEBUG_LOG
		CUPS_DEBUG_LEVEL="$usedebugprintfs"; export CUPS_DEBUG_LEVEL
		CUPS_DEBUG_FILTER='^(http|_http|ipp|_ipp|cups.*Request|cupsGetResponse|cupsSend).*$'; export CUPS_DEBUG_FILTER
		;;

	*)
		;;
esac

#
# Start by creating temporary directories for the tests...
#

echo "Creating directories for test..."

rm -rf $BASE
mkdir $BASE
mkdir $BASE/bin
mkdir $BASE/bin/backend
mkdir $BASE/bin/driver
mkdir $BASE/bin/filter
mkdir $BASE/certs
mkdir $BASE/share
mkdir $BASE/share/banners
mkdir $BASE/share/drv
mkdir $BASE/share/locale
for file in ../locale/cups_*.po; do
	loc=`basename $file .po | cut -c 6-`
	mkdir $BASE/share/locale/$loc
	ln -s $root/locale/cups_$loc.po $BASE/share/locale/$loc
done
mkdir $BASE/share/locale/en
ln -s $root/locale/cups.pot $BASE/share/locale/en/cups_en.po
mkdir $BASE/share/mime
mkdir $BASE/share/model
mkdir $BASE/share/ppdc
mkdir $BASE/interfaces
mkdir $BASE/log
mkdir $BASE/ppd
mkdir $BASE/spool
mkdir $BASE/spool/temp
mkdir $BASE/ssl

ln -s $root/backend/dnssd $BASE/bin/backend
ln -s $root/backend/http $BASE/bin/backend
ln -s $root/backend/ipp $BASE/bin/backend
ln -s ipp $BASE/bin/backend/ipps
ln -s $root/backend/lpd $BASE/bin/backend
ln -s $root/backend/mdns $BASE/bin/backend
ln -s $root/backend/pseudo $BASE/bin/backend
ln -s $root/backend/snmp $BASE/bin/backend
ln -s $root/backend/socket $BASE/bin/backend
ln -s $root/backend/usb $BASE/bin/backend
ln -s $root/cgi-bin $BASE/bin
ln -s $root/monitor $BASE/bin
ln -s $root/notifier $BASE/bin
ln -s $root/scheduler $BASE/bin/daemon
ln -s $root/filter/commandtops $BASE/bin/filter
ln -s $root/filter/gziptoany $BASE/bin/filter
ln -s $root/filter/pstops $BASE/bin/filter
ln -s $root/filter/rastertoepson $BASE/bin/filter
ln -s $root/filter/rastertohp $BASE/bin/filter
ln -s $root/filter/rastertolabel $BASE/bin/filter
ln -s $root/filter/rastertopwg $BASE/bin/filter
cat >$BASE/share/banners/standard <<EOF
           ==== Cover Page ====


      Job: {?printer-name}-{?job-id}
    Owner: {?job-originating-user-name}
     Name: {?job-name}
    Pages: {?job-impressions}


           ==== Cover Page ====
EOF
cat >$BASE/share/banners/classified <<EOF
           ==== Classified - Do Not Disclose ====


      Job: {?printer-name}-{?job-id}
    Owner: {?job-originating-user-name}
     Name: {?job-name}
    Pages: {?job-impressions}


           ==== Classified - Do Not Disclose ====
EOF
ln -s $root/data $BASE/share
ln -s $root/ppdc/sample.drv $BASE/share/drv
ln -s $root/conf/mime.types $BASE/share/mime
ln -s $root/conf/mime.convs $BASE/share/mime
ln -s $root/data/*.h $BASE/share/ppdc
ln -s $root/data/*.defs $BASE/share/ppdc
ln -s $root/templates $BASE/share

#
# Local filters and configuration files...
#

instfilter() {
	# instfilter src dst format
	#
	# See if the filter exists in a standard location; if so, make a
	# symlink, otherwise create a dummy script for the specified format.
	#
	src="$1"
	dst="$2"
	format="$3"

	for dir in /usr/local/libexec/cups/filter /usr/libexec/cups/filter /usr/lib/cups/filter; do
		if test -x "$dir/$src"; then
			ln -s "$dir/$src" "$BASE/bin/filter/$dst"
			return
		fi
	done

	# Source filter not present, create a dummy filter
	case $format in
		passthru)
			ln -s gziptoany "$BASE/bin/filter/$dst"
			;;
		pdf)
			cat >"$BASE/bin/filter/$dst" <<EOF
#!/bin/sh
trap "" TERM
trap "" PIPE
gziptoany "$1" "$2" "$3" "$4" "$5" \$6 >/dev/null
case "\$5" in
	*media=a4* | *media=iso_a4* | *PageSize=A4*)
		gziptoany "$1" "$2" "$3" "$4" "$5" "$root/test/onepage-a4.pdf"
		;;
	*)
		gziptoany "$1" "$2" "$3" "$4" "$5" "$root/test/onepage-letter.pdf"
		;;
esac
EOF
			chmod +x "$BASE/bin/filter/$dst"
			;;
		ps)
			cat >"$BASE/bin/filter/$dst" <<EOF
#!/bin/sh
trap "" TERM
trap "" PIPE
gziptoany "$1" "$2" "$3" "$4" "$5" \$6 >/dev/null
case "\$5" in
	*media=a4* | *media=iso_a4* | *PageSize=A4*)
		gziptoany "$1" "$2" "$3" "$4" "$5" "$root/test/onepage-a4.ps"
		;;
	*)
		gziptoany "$1" "$2" "$3" "$4" "$5" "$root/test/onepage-letter.ps"
		;;
esac
EOF
			chmod +x "$BASE/bin/filter/$dst"
			;;
		raster)
			cat >"$BASE/bin/filter/$dst" <<EOF
#!/bin/sh
trap "" TERM
trap "" PIPE
gziptoany "$1" "$2" "$3" "$4" "$5" \$6 >/dev/null
case "\$5" in
	*media=a4* | *media=iso_a4* | *PageSize=A4*)
		gziptoany "$1" "$2" "$3" "$4" "$5" "$root/test/onepage-a4-300-black-1.pwg.gz"
		;;
	*)
		gziptoany "$1" "$2" "$3" "$4" "$5" "$root/test/onepage-letter-300-black-1.pwg.gz"
		;;
esac
EOF
			chmod +x "$BASE/bin/filter/$dst"
			;;
	esac
}

ln -s $root/test/test.convs $BASE/share/mime

if test `uname` = Darwin; then
	instfilter cgimagetopdf imagetopdf pdf
	instfilter cgpdftopdf pdftopdf passthru
	instfilter cgpdftops pdftops ps
	instfilter cgpdftoraster pdftoraster raster
	instfilter cgtexttopdf texttopdf pdf
	instfilter pstocupsraster pstoraster raster
else
	instfilter imagetopdf imagetopdf pdf
	instfilter pdftopdf pdftopdf passthru
	instfilter pdftops pdftops ps
	instfilter pdftoraster pdftoraster raster
	instfilter pdftoraster pdftourf raster
	instfilter pstoraster pstoraster raster
	instfilter texttopdf texttopdf pdf

	if test -d /usr/share/cups/charsets; then
		ln -s /usr/share/cups/charsets $BASE/share
	fi
fi

#
# Then create the necessary config files...
#

echo "Creating cupsd.conf for test..."

if test $ssltype = 2; then
	encryption="Encryption Required"
else
	encryption=""
fi

cat >$BASE/cupsd.conf <<EOF
StrictConformance Yes
Browsing Off
Listen 127.0.0.1:$port
Listen $BASE/sock
MaxSubscriptions 3
MaxLogSize 0
AccessLogLevel actions
LogLevel $loglevel
LogTimeFormat usecs
PreserveJobHistory Yes
PreserveJobFiles 5m
<Policy default>
<Limit All>
Order Allow,Deny
$encryption
</Limit>
</Policy>
EOF

if test $testtype = 0; then
	echo WebInterface yes >>$BASE/cupsd.conf
fi

cat >$BASE/cups-files.conf <<EOF
FileDevice yes
Printcap
User $user
ServerRoot $BASE
StateDir $BASE
ServerBin $BASE/bin
CacheDir $BASE/share
DataDir $BASE/share
FontPath $BASE/share/fonts
DocumentRoot $root/doc
RequestRoot $BASE/spool
TempDir $BASE/spool/temp
AccessLog $BASE/log/access_log
ErrorLog $BASE/log/error_log
PageLog $BASE/log/page_log

PassEnv DYLD_INSERT_LIBRARIES
PassEnv DYLD_LIBRARY_PATH
PassEnv LD_LIBRARY_PATH
PassEnv LD_PRELOAD
PassEnv LOCALEDIR
PassEnv ASAN_OPTIONS

Sandboxing Off
EOF

if test $ssltype != 0 -a `uname` = Darwin; then
	echo "ServerKeychain $HOME/Library/Keychains/login.keychain" >> $BASE/cups-files.conf
fi

#
# Setup lots of test queues with PPD files...
#

echo "Creating printers.conf for test..."

i=1
while test $i -le $nprinters; do
	cat >>$BASE/printers.conf <<EOF
<Printer test-$i>
Accepting Yes
DeviceURI file:/dev/null
Info Test PS printer $i
JobSheets none none
Location CUPS test suite
State Idle
StateMessage Printer $1 is idle.
</Printer>
EOF

	cp testps.ppd $BASE/ppd/test-$i.ppd

	i=`expr $i + 1`
done

if test -f $BASE/printers.conf; then
	cp $BASE/printers.conf $BASE/printers.conf.orig
else
	touch $BASE/printers.conf.orig
fi

#
# Create a helper script to run programs with...
#

echo "Setting up environment variables for test..."

if test "x$ASAN_OPTIONS" = x; then
	# AddressSanitizer on Linux reports memory leaks from the main function
	# which is basically useless - in general, programs do not need to free
	# every object before exit since the OS will recover the process's
	# memory.
	ASAN_OPTIONS="detect_leaks=false"
	export ASAN_OPTIONS
fi

if test -f "$root/cups/libcups.so.2"; then
	if test "x$LD_LIBRARY_PATH" = x; then
		LD_LIBRARY_PATH="$root/cups"
	else
		LD_LIBRARY_PATH="$root/cups:$LD_LIBRARY_PATH"
	fi

	LD_PRELOAD="$root/cups/libcups.so.2:$root/cups/libcupsimage.so.2"
	if test `uname` = SunOS -a -r /usr/lib/libCrun.so.1; then
		LD_PRELOAD="/usr/lib/libCrun.so.1:$LD_PRELOAD"
	fi
fi

if test -f "$root/cups/libcups.2.dylib"; then
	if test "x$DYLD_INSERT_LIBRARIES" = x; then
		DYLD_INSERT_LIBRARIES="$root/cups/libcups.2.dylib:$root/cups/libcupsimage.2.dylib"
	else
		DYLD_INSERT_LIBRARIES="$root/cups/libcups.2.dylib:$root/cups/libcupsimage.2.dylib:$DYLD_INSERT_LIBRARIES"
	fi

	if test "x$DYLD_LIBRARY_PATH" = x; then
		DYLD_LIBRARY_PATH="$root/cups"
	else
		DYLD_LIBRARY_PATH="$root/cups:$DYLD_LIBRARY_PATH"
	fi
fi

# These get exported because they don't have side-effects...
CUPS_DISABLE_APPLE_DEFAULT=yes; export CUPS_DISABLE_APPLE_DEFAULT
CUPS_SERVER=127.0.0.1:$port; export CUPS_SERVER
CUPS_SERVERROOT=$BASE; export CUPS_SERVERROOT
CUPS_STATEDIR=$BASE; export CUPS_STATEDIR
CUPS_DATADIR=$BASE/share; export CUPS_DATADIR
IPP_PORT=$port; export IPP_PORT
LOCALEDIR=$BASE/share/locale; export LOCALEDIR

echo "Creating wrapper script..."

runcups="$BASE/runcups"; export runcups

echo "#!/bin/sh" >$runcups
echo "# Helper script for running CUPS test instance." >>$runcups
echo "" >>$runcups
echo "# Set required environment variables..." >>$runcups
echo "CUPS_DATADIR=\"$CUPS_DATADIR\"; export CUPS_DATADIR" >>$runcups
echo "CUPS_SERVER=\"$CUPS_SERVER\"; export CUPS_SERVER" >>$runcups
echo "CUPS_SERVERROOT=\"$CUPS_SERVERROOT\"; export CUPS_SERVERROOT" >>$runcups
echo "CUPS_STATEDIR=\"$CUPS_STATEDIR\"; export CUPS_STATEDIR" >>$runcups
echo "DYLD_INSERT_LIBRARIES=\"$DYLD_INSERT_LIBRARIES\"; export DYLD_INSERT_LIBRARIES" >>$runcups
echo "DYLD_LIBRARY_PATH=\"$DYLD_LIBRARY_PATH\"; export DYLD_LIBRARY_PATH" >>$runcups
# IPP_PORT=$port; export IPP_PORT
echo "LD_LIBRARY_PATH=\"$LD_LIBRARY_PATH\"; export LD_LIBRARY_PATH" >>$runcups
echo "LD_PRELOAD=\"$LD_PRELOAD\"; export LD_PRELOAD" >>$runcups
echo "LOCALEDIR=\"$LOCALEDIR\"; export LOCALEDIR" >>$runcups
echo "LC_ALL=\"C\"; export LC_ALL" >>$runcups
if test "x$CUPS_DEBUG_LEVEL" != x; then
	echo "CUPS_DEBUG_FILTER='$CUPS_DEBUG_FILTER'; export CUPS_DEBUG_FILTER" >>$runcups
	echo "CUPS_DEBUG_LEVEL=$CUPS_DEBUG_LEVEL; export CUPS_DEBUG_LEVEL" >>$runcups
	echo "CUPS_DEBUG_LOG='$CUPS_DEBUG_LOG'; export CUPS_DEBUG_LOG" >>$runcups
fi
echo "" >>$runcups
echo "# Run command..." >>$runcups
echo "exec \"\$@\"" >>$runcups

chmod +x $runcups

#
# Set a new home directory to avoid getting user options mixed in...
#

HOME=$BASE
export HOME

#
# Force POSIX locale for tests...
#

LANG=C
export LANG

LC_MESSAGES=C
export LC_MESSAGES

#
# Start the server; run as foreground daemon in the background...
#

echo "Starting scheduler:"
echo "    $runcups $VALGRIND ../scheduler/cupsd -c $BASE/cupsd.conf -f >$BASE/log/debug_log 2>&1 &"
echo ""

$runcups $VALGRIND ../scheduler/cupsd -c $BASE/cupsd.conf -f >$BASE/log/debug_log 2>&1 &

cupsd=$!

if test "x$testtype" = x0; then
	# Not running tests...
	echo "Scheduler is PID $cupsd and is listening on port $port."
	echo ""

	echo "The $runcups helper script can be used to test programs"
	echo "with the server."
	exit 0
fi

if test $argcount -eq 0; then
	echo "Scheduler is PID $cupsd; run debugger now if you need to."
	echo ""
	echo $ac_n "Press ENTER to continue... $ac_c"
	read junk
else
	echo "Scheduler is PID $cupsd."
	sleep 2
fi

while true; do
<<<<<<< HEAD
	running=`LC_ALL=C ../systemv/lpstat -r 2>/dev/null`
=======
	running=`$runcups ../systemv/lpstat -r 2>/dev/null`
>>>>>>> 8071bb35
	if test "x$running" = "xscheduler is running"; then
		break
	fi

	echo "Waiting for scheduler to become ready..."
	sleep 10
done

#
# Create the test report source file...
#

date=`date "+%Y-%m-%d"`

strfile=$BASE/cups-str-$date-$user.html

rm -f $strfile
cat str-header.html >$strfile

#
# Run the IPP tests...
#

echo ""
echo "Running IPP compliance tests..."

echo "    <h1><a name='IPP'>1 - IPP Compliance Tests</a></h1>" >>$strfile
echo "    <p>This section provides the results to the IPP compliance tests" >>$strfile
echo "    outlined in the CUPS Software Test Plan. These tests were run on" >>$strfile
echo "    $date by $user on `hostname`." >>$strfile
echo "    <pre>" >>$strfile

fail=0
for file in 4*.test ipp-2.1.test; do
	echo $ac_n "Performing $file: $ac_c"
	echo "" >>$strfile
        echo $ac_n "`date '+[%d/%b/%Y:%H:%M:%S %z]'` $ac_c" >>$strfile

	if test $file = ipp-2.1.test; then
		uri="ipp://127.0.0.1:$port/printers/Test1"
		options="-V 2.1 -d NOPRINT=1 -f testfile.ps"
	else
		uri="ipp://127.0.0.1:$port/printers"
		options=""
	fi
	$runcups $VALGRIND ./ipptool -tI $options $uri $file >> $strfile
	status=$?

	if test $status != 0; then
		echo FAIL
		fail=`expr $fail + 1`
	else
		echo PASS
	fi
done

echo "    </pre>" >>$strfile

#
# Run the command tests...
#

echo ""
echo "Running command tests..."

echo "    <h1><a name='COMMAND'>2 - Command Tests</a></h1>" >>$strfile
echo "    <p>This section provides the results to the command tests" >>$strfile
echo "    outlined in the CUPS Software Test Plan. These tests were run on" >>$strfile
echo "    $date by $user on `hostname`." >>$strfile
echo "    <pre>" >>$strfile

for file in 5*.sh; do
	#
	# Make sure the past jobs are done before going on.
	#
	./waitjobs.sh 1800

	echo $ac_n "Performing $file: $ac_c"
	echo "" >>$strfile
        echo "`date '+[%d/%b/%Y:%H:%M:%S %z]'` \"$file\":" >>$strfile

	sh $file $pjobs $pprinters >> $strfile
	status=$?

	if test $status != 0; then
		echo FAIL
		fail=`expr $fail + 1`
	else
		echo PASS
	fi
done

#
# Restart the server...
#

echo $ac_n "Performing restart test: $ac_c"
echo "" >>$strfile
echo "`date '+[%d/%b/%Y:%H:%M:%S %z]'` \"5.10-restart\":" >>$strfile

kill -HUP $cupsd

while true; do
	sleep 10

<<<<<<< HEAD
	running=`LC_ALL=C ../systemv/lpstat -r 2>/dev/null`
=======
	running=`$runcups ../systemv/lpstat -r 2>/dev/null`
>>>>>>> 8071bb35
	if test "x$running" = "xscheduler is running"; then
		break
	fi
done

<<<<<<< HEAD
description="`LC_ALL=C ../systemv/lpstat -l -p Test1 | grep Description | sed -e '1,$s/^[^:]*: //g'`"
=======
description="`$runcups ../systemv/lpstat -l -p Test1 | grep Description | sed -e '1,$s/^[^:]*: //g'`"
>>>>>>> 8071bb35
if test "x$description" != "xTest Printer 1"; then
	echo "Failed, printer-info for Test1 is '$description', expected 'Test Printer 1'." >>$strfile
	echo "FAIL (got '$description', expected 'Test Printer 1')"
	fail=`expr $fail + 1`
else
	echo "Passed." >>$strfile
	echo PASS
fi

echo "    </pre>" >>$strfile

#
# Stop the server...
#

kill $cupsd
wait $cupsd
cupsdstatus=$?

#
# Verify counts...
#

echo "Test Summary"
echo ""
echo "    <h1><a name='SUMMARY'>3 - Test Summary</a></h1>" >>$strfile

if test $cupsdstatus != 0; then
	echo "FAIL: cupsd failed with exit status $cupsdstatus."
	echo "    <p>FAIL: cupsd failed with exit status $cupsdstatus.</p>" >>$strfile
	fail=`expr $fail + 1`
else
	echo "PASS: cupsd exited with no errors."
	echo "    <p>PASS: cupsd exited with no errors.</p>" >>$strfile
fi

# Job control files
count=`ls -1 $BASE/spool | wc -l`
count=`expr $count - 1`
if test $count != 0; then
	echo "FAIL: $count job control files were not purged."
	echo "    <p>FAIL: $count job control files were not purged.</p>" >>$strfile
	fail=`expr $fail + 1`
else
	echo "PASS: All job control files purged."
	echo "    <p>PASS: All job control files purged.</p>" >>$strfile
fi

# Pages printed on Test1 (within 1 page for timing-dependent cancel issues)
count=`$GREP '^Test1 ' $BASE/log/page_log | awk 'BEGIN{count=0}{count=count+$7}END{print count}'`
expected=`expr $pjobs \* 2 + 34`
expected2=`expr $expected + 2`
if test $count -lt $expected -a $count -gt $expected2; then
	echo "FAIL: Printer 'Test1' produced $count page(s), expected $expected."
	echo "    <p>FAIL: Printer 'Test1' produced $count page(s), expected $expected.</p>" >>$strfile
	fail=`expr $fail + 1`
else
	echo "PASS: Printer 'Test1' correctly produced $count page(s)."
	echo "    <p>PASS: Printer 'Test1' correctly produced $count page(s).</p>" >>$strfile
fi

# Paged printed on Test2
count=`$GREP '^Test2 ' $BASE/log/page_log | awk 'BEGIN{count=0}{count=count+$7}END{print count}'`
expected=`expr $pjobs \* 2 + 3`
if test $count != $expected; then
	echo "FAIL: Printer 'Test2' produced $count page(s), expected $expected."
	echo "    <p>FAIL: Printer 'Test2' produced $count page(s), expected $expected.</p>" >>$strfile
	fail=`expr $fail + 1`
else
	echo "PASS: Printer 'Test2' correctly produced $count page(s)."
	echo "    <p>PASS: Printer 'Test2' correctly produced $count page(s).</p>" >>$strfile
fi

# Paged printed on Test3
count=`$GREP '^Test3 ' $BASE/log/page_log | awk 'BEGIN{count=0}{count=count+$7}END{print count}'`
expected=2
if test $count != $expected; then
	echo "FAIL: Printer 'Test3' produced $count page(s), expected $expected."
	echo "    <p>FAIL: Printer 'Test3' produced $count page(s), expected $expected.</p>" >>$strfile
	fail=`expr $fail + 1`
else
	echo "PASS: Printer 'Test3' correctly produced $count page(s)."
	echo "    <p>PASS: Printer 'Test3' correctly produced $count page(s).</p>" >>$strfile
fi

# Requests logged
count=`wc -l $BASE/log/access_log | awk '{print $1}'`
expected=`expr 35 + 18 + 30 + $pjobs \* 8 + $pprinters \* $pjobs \* 4`
if test $count != $expected; then
	echo "FAIL: $count requests logged, expected $expected."
	echo "    <p>FAIL: $count requests logged, expected $expected.</p>" >>$strfile
	fail=`expr $fail + 1`
else
	echo "PASS: $count requests logged."
	echo "    <p>PASS: $count requests logged.</p>" >>$strfile
fi

# Did CUPS-Get-Default get logged?
if $GREP -q CUPS-Get-Default $BASE/log/access_log; then
	echo "FAIL: CUPS-Get-Default logged with 'AccessLogLevel actions'"
	echo "    <p>FAIL: CUPS-Get-Default logged with 'AccessLogLevel actions'</p>" >>$strfile
	echo "    <pre>" >>$strfile
	$GREP CUPS-Get-Default $BASE/log/access_log | sed -e '1,$s/&/&amp;/g' -e '1,$s/</&lt;/g' >>$strfile
	echo "    </pre>" >>$strfile
	fail=`expr $fail + 1`
else
	echo "PASS: CUPS-Get-Default not logged."
	echo "    <p>PASS: CUPS-Get-Default not logged.</p>" >>$strfile
fi

# Emergency log messages
count=`$GREP '^X ' $BASE/log/error_log | wc -l | awk '{print $1}'`
if test $count != 0; then
	echo "FAIL: $count emergency messages, expected 0."
	$GREP '^X ' $BASE/log/error_log
	echo "    <p>FAIL: $count emergency messages, expected 0.</p>" >>$strfile
	echo "    <pre>" >>$strfile
	$GREP '^X ' $BASE/log/error_log | sed -e '1,$s/&/&amp;/g' -e '1,$s/</&lt;/g' >>$strfile
	echo "    </pre>" >>$strfile
	fail=`expr $fail + 1`
else
	echo "PASS: $count emergency messages."
	echo "    <p>PASS: $count emergency messages.</p>" >>$strfile
fi

# Alert log messages
count=`$GREP '^A ' $BASE/log/error_log | wc -l | awk '{print $1}'`
if test $count != 0; then
	echo "FAIL: $count alert messages, expected 0."
	$GREP '^A ' $BASE/log/error_log
	echo "    <p>FAIL: $count alert messages, expected 0.</p>" >>$strfile
	echo "    <pre>" >>$strfile
	$GREP '^A ' $BASE/log/error_log | sed -e '1,$s/&/&amp;/g' -e '1,$s/</&lt;/g' >>$strfile
	echo "    </pre>" >>$strfile
	fail=`expr $fail + 1`
else
	echo "PASS: $count alert messages."
	echo "    <p>PASS: $count alert messages.</p>" >>$strfile
fi

# Critical log messages
count=`$GREP '^C ' $BASE/log/error_log | wc -l | awk '{print $1}'`
if test $count != 0; then
	echo "FAIL: $count critical messages, expected 0."
	$GREP '^C ' $BASE/log/error_log
	echo "    <p>FAIL: $count critical messages, expected 0.</p>" >>$strfile
	echo "    <pre>" >>$strfile
	$GREP '^C ' $BASE/log/error_log | sed -e '1,$s/&/&amp;/g' -e '1,$s/</&lt;/g' >>$strfile
	echo "    </pre>" >>$strfile
	fail=`expr $fail + 1`
else
	echo "PASS: $count critical messages."
	echo "    <p>PASS: $count critical messages.</p>" >>$strfile
fi

# Error log messages
count=`$GREP '^E ' $BASE/log/error_log | $GREP -v 'Unknown default SystemGroup' | \
       $GREP -v '(usb) crashed on signal 11' | \
       $GREP -v '(dnssd) stopped with status 1' | \
       $GREP -v 'loadFile failed: temp file: not a PDF file' | \
       $GREP -v 'Failed to connect to system bus' | \
       $GREP -v -E 'Unable to open listen socket for address .* Address family not supported by protocol.' | \
       $GREP -v 'Unable to write uncompressed print data: Broken pipe' | \
       wc -l | awk '{print $1}'`
if test $count != 33; then
	echo "FAIL: $count error messages, expected 33."
	$GREP '^E ' $BASE/log/error_log
	echo "    <p>FAIL: $count error messages, expected 33.</p>" >>$strfile
	echo "    <pre>" >>$strfile
	$GREP '^E ' $BASE/log/error_log | sed -e '1,$s/&/&amp;/g' -e '1,$s/</&lt;/g' >>$strfile
	echo "    </pre>" >>$strfile
	fail=`expr $fail + 1`
else
	echo "PASS: $count error messages."
	echo "    <p>PASS: $count error messages.</p>" >>$strfile
fi

# Warning log messages
count=`$GREP '^W ' $BASE/log/error_log | $GREP -v CreateProfile | \
       $GREP -v 'Unable to initialize USB access via libusb, libusb error' | \
       $GREP -v 'org.freedesktop.ColorManager' | \
       $GREP -v -E 'Avahi client failed: -(1|26)' | \
       wc -l | awk '{print $1}'`
if test $count != 8; then
	echo "FAIL: $count warning messages, expected 8."
	$GREP '^W ' $BASE/log/error_log
	echo "    <p>FAIL: $count warning messages, expected 8.</p>" >>$strfile
	echo "    <pre>" >>$strfile
	$GREP '^W ' $BASE/log/error_log | sed -e '1,$s/&/&amp;/g' -e '1,$s/</&lt;/g' >>$strfile
	echo "    </pre>" >>$strfile
	fail=`expr $fail + 1`
else
	echo "PASS: $count warning messages."
	echo "    <p>PASS: $count warning messages.</p>" >>$strfile
fi

# Notice log messages
count=`$GREP '^N ' $BASE/log/error_log | wc -l | awk '{print $1}'`
if test $count != 0; then
	echo "FAIL: $count notice messages, expected 0."
	$GREP '^N ' $BASE/log/error_log
	echo "    <p>FAIL: $count notice messages, expected 0.</p>" >>$strfile
	echo "    <pre>" >>$strfile
	$GREP '^N ' $BASE/log/error_log | sed -e '1,$s/&/&amp;/g' -e '1,$s/</&lt;/g' >>$strfile
	echo "    </pre>" >>$strfile
	fail=`expr $fail + 1`
else
	echo "PASS: $count notice messages."
	echo "    <p>PASS: $count notice messages.</p>" >>$strfile
fi

# Info log messages
count=`$GREP '^I ' $BASE/log/error_log | wc -l | awk '{print $1}'`
if test $count = 0; then
	echo "FAIL: $count info messages, expected more than 0."
	echo "    <p>FAIL: $count info messages, expected more than 0.</p>" >>$strfile
	fail=`expr $fail + 1`
else
	echo "PASS: $count info messages."
	echo "    <p>PASS: $count info messages.</p>" >>$strfile
fi

# Debug log messages
count=`$GREP '^D ' $BASE/log/error_log | wc -l | awk '{print $1}'`
if test $count = 0; then
	echo "FAIL: $count debug messages, expected more than 0."
	echo "    <p>FAIL: $count debug messages, expected more than 0.</p>" >>$strfile
	fail=`expr $fail + 1`
else
	echo "PASS: $count debug messages."
	echo "    <p>PASS: $count debug messages.</p>" >>$strfile
fi

# Debug2 log messages
count=`$GREP '^d ' $BASE/log/error_log | wc -l | awk '{print $1}'`
if test $count = 0; then
	echo "FAIL: $count debug2 messages, expected more than 0."
	echo "    <p>FAIL: $count debug2 messages, expected more than 0.</p>" >>$strfile
	fail=`expr $fail + 1`
else
	echo "PASS: $count debug2 messages."
	echo "    <p>PASS: $count debug2 messages.</p>" >>$strfile
fi

#
# Log files...
#

echo "    <h1><a name='LOGS'>4 - Log Files</a></h1>" >>$strfile

for file in $BASE/log/*_log; do
        baselog=`basename $file`

        echo "    <h2><a name=\"$baselog\">$baselog</a></h2>" >>$strfile
        case $baselog in
                error_log)
                        echo "    <blockquote>Note: debug2 messages have been filtered out of the HTML report.</blockquote>" >>$strfile
                        echo "    <pre>" >>$strfile
                        $GREP -v '^d' $BASE/log/error_log | sed -e '1,$s/&/&amp;/g' -e '1,$s/</&lt;/g' >>$strfile
                        echo "    </pre>" >>$strfile
                        ;;

                *)
                        echo "    <pre>" >>$strfile
                        sed -e '1,$s/&/&amp;/g' -e '1,$s/</&lt;/g' $file >>$strfile
                        echo "    </pre>" >>$strfile
                        ;;
        esac
done

#
# Format the reports and tell the user where to find them...
#

cat str-trailer.html >>$strfile

echo ""
for file in $BASE/log/*_log; do
        baselog=`basename $file`
        cp $file $baselog-$date-$user
        echo "Copied log file \"$baselog-$date-$user\" to test directory."
done
cp $strfile .
echo "Copied report file \"cups-str-$date-$user.html\" to test directory."

# Clean out old failure log files after 1 week...
find . -name \*_log-\*-$user -a -mtime +7 -print -exec rm -f '{}' \; | awk '{print "Removed old log file \"" substr($1,3) "\" from test directory."}'
find . -name cups-str-\*-$user.html -a -mtime +7 -print -exec rm -f '{}' \; | awk '{print "Removed old report file \"" $1 "\" from test directory."}'

echo ""

if test $fail != 0; then
	echo "$fail tests failed."
	exit 1
else
	echo "All tests were successful."
fi<|MERGE_RESOLUTION|>--- conflicted
+++ resolved
@@ -694,11 +694,7 @@
 fi
 
 while true; do
-<<<<<<< HEAD
-	running=`LC_ALL=C ../systemv/lpstat -r 2>/dev/null`
-=======
 	running=`$runcups ../systemv/lpstat -r 2>/dev/null`
->>>>>>> 8071bb35
 	if test "x$running" = "xscheduler is running"; then
 		break
 	fi
@@ -804,21 +800,13 @@
 while true; do
 	sleep 10
 
-<<<<<<< HEAD
-	running=`LC_ALL=C ../systemv/lpstat -r 2>/dev/null`
-=======
 	running=`$runcups ../systemv/lpstat -r 2>/dev/null`
->>>>>>> 8071bb35
 	if test "x$running" = "xscheduler is running"; then
 		break
 	fi
 done
 
-<<<<<<< HEAD
-description="`LC_ALL=C ../systemv/lpstat -l -p Test1 | grep Description | sed -e '1,$s/^[^:]*: //g'`"
-=======
 description="`$runcups ../systemv/lpstat -l -p Test1 | grep Description | sed -e '1,$s/^[^:]*: //g'`"
->>>>>>> 8071bb35
 if test "x$description" != "xTest Printer 1"; then
 	echo "Failed, printer-info for Test1 is '$description', expected 'Test Printer 1'." >>$strfile
 	echo "FAIL (got '$description', expected 'Test Printer 1')"
