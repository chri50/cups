--- conflicted
+++ resolved
@@ -328,6 +328,12 @@
 ln -s $root/filter/rastertolabel /tmp/cups-$user/bin/filter
 ln -s $root/filter/rastertopwg /tmp/cups-$user/bin/filter
 
+ln -s $root/data/classified /tmp/cups-$user/share/banners
+ln -s $root/data/confidential /tmp/cups-$user/share/banners
+ln -s $root/data/secret /tmp/cups-$user/share/banners
+ln -s $root/data/standard /tmp/cups-$user/share/banners
+ln -s $root/data/topsecret /tmp/cups-$user/share/banners
+ln -s $root/data/unclassified /tmp/cups-$user/share/banners
 ln -s $root/data /tmp/cups-$user/share
 ln -s $root/ppdc/sample.drv /tmp/cups-$user/share/drv
 ln -s $root/conf/mime.types /tmp/cups-$user/share/mime
@@ -419,50 +425,6 @@
 	instfilter pstocupsraster pstoraster raster
 	instfilter pstopdffilter pstopdf pdf
 else
-<<<<<<< HEAD
-	ln -s /usr/lib/cups/filter/imagetops /tmp/cups-$user/bin/filter
-	ln -s /usr/lib/cups/filter/imagetoraster /tmp/cups-$user/bin/filter
-	ln -s /usr/lib/cups/filter/pdftops /tmp/cups-$user/bin/filter
-	ln -s /usr/lib/cups/filter/texttops /tmp/cups-$user/bin/filter
-
-	ln -s /usr/share/cups/mime/legacy.convs /tmp/cups-$user/share/mime
-	ln -s /usr/share/cups/charsets /tmp/cups-$user/share
-	if test -f $root/data/psglyphs; then
-		ln -s /usr/share/cups/data/psglyphs $root/data
-	fi
-	ln -s /usr/share/cups/fonts /tmp/cups-$user/share
-
-	#
-	# cups-filters 1.0.38
-	#
-	ln -s /usr/share/cups/mime/cupsfilters.types /tmp/cups-$user/share/mime
-	# Use cups-filter's patched 1.0.38 that doesn't make the test-suite fail
-	ln -s $root/conf/cupsfilters.convs /tmp/cups-$user/share/mime
-
-	ln -s /usr/lib/cups/filter/bannertopdf /tmp/cups-$user/bin/filter
-	ln -s /usr/lib/cups/filter/commandtoescpx /tmp/cups-$user/bin/filter
-	ln -s /usr/lib/cups/filter/commandtopclx /tmp/cups-$user/bin/filter
-	ln -s /usr/lib/cups/filter/gstopxl /tmp/cups-$user/bin/filter
-	ln -s /usr/lib/cups/filter/gstoraster /tmp/cups-$user/bin/filter
-	ln -s /usr/lib/cups/filter/imagetopdf /tmp/cups-$user/bin/filter
-	ln -s /usr/lib/cups/filter/pdftoijs /tmp/cups-$user/bin/filter
-	ln -s /usr/lib/cups/filter/pdftoopvp /tmp/cups-$user/bin/filter
-	ln -s /usr/lib/cups/filter/pdftopdf /tmp/cups-$user/bin/filter
-	ln -s /usr/lib/cups/filter/pdftoraster /tmp/cups-$user/bin/filter
-	ln -s /usr/lib/cups/filter/pstopdf /tmp/cups-$user/bin/filter
-	ln -s /usr/lib/cups/filter/rastertoescpx /tmp/cups-$user/bin/filter
-	ln -s /usr/lib/cups/filter/rastertopclx /tmp/cups-$user/bin/filter
-	ln -s /usr/lib/cups/filter/textonly /tmp/cups-$user/bin/filter
-	ln -s /usr/lib/cups/filter/texttopdf /tmp/cups-$user/bin/filter
-	ln -s /usr/lib/cups/filter/urftopdf /tmp/cups-$user/bin/filter
-
-	ln -s /usr/share/cups/banners/classified /tmp/cups-$user/share/banners
-	ln -s /usr/share/cups/banners/confidential /tmp/cups-$user/share/banners
-	ln -s /usr/share/cups/banners/secret /tmp/cups-$user/share/banners
-	ln -s /usr/share/cups/banners/standard /tmp/cups-$user/share/banners
-	ln -s /usr/share/cups/banners/topsecret /tmp/cups-$user/share/banners
-	ln -s /usr/share/cups/banners/unclassified /tmp/cups-$user/share/banners
-=======
 	instfilter bannertopdf bannertopdf pdf
 	instfilter bannertops bannertops ps
 	instfilter imagetopdf imagetopdf pdf
@@ -491,7 +453,6 @@
 	if test -d /usr/share/cups/charsets; then
 		ln -s /usr/share/cups/charsets /tmp/cups-$user/share
 	fi
->>>>>>> a0c305fa
 fi
 
 #
@@ -616,8 +577,6 @@
 if test `uname` = SunOS -a -r /usr/lib/libCrun.so.1; then
 	LD_PRELOAD="/usr/lib/libCrun.so.1:$LD_PRELOAD"
 fi
-# Add cups-filters'
-LD_PRELOAD="/usr/lib/$(dpkg-architecture -qDEB_HOST_MULTIARCH)/libcupsfilters.so.1:$LD_PRELOAD"
 export LD_PRELOAD
 
 if test "x$DYLD_LIBRARY_PATH" = x; then
@@ -960,11 +919,7 @@
 fi
 
 # Error log messages
-<<<<<<< HEAD
-count=`$GREP '^E ' /tmp/cups-$user/log/error_log | grep -v '(usb) crashed on signal 11' | grep -v '(dnssd) stopped with status 1' | wc -l | awk '{print $1}'`
-=======
 count=`$GREP '^E ' /tmp/cups-$user/log/error_log | $GREP -v '(usb) crashed on signal 11' | $GREP -v '(dnssd) stopped with status 1' | wc -l | awk '{print $1}'`
->>>>>>> a0c305fa
 if test $count != 33; then
 	echo "FAIL: $count error messages, expected 33."
 	$GREP '^E ' /tmp/cups-$user/log/error_log
@@ -979,11 +934,7 @@
 fi
 
 # Warning log messages
-<<<<<<< HEAD
-count=`$GREP '^W ' /tmp/cups-$user/log/error_log | grep -v 'Unable to initialize USB access via libusb, libusb error' | grep -v 'org.freedesktop.ColorManager' | grep -v -E 'Avahi client failed: -(1|26)' | wc -l | awk '{print $1}'`
-=======
 count=`$GREP '^W ' /tmp/cups-$user/log/error_log | $GREP -v CreateProfile | $GREP -v 'Unable to initialize USB access via libusb, libusb error' | $GREP -v 'org.freedesktop.ColorManager' | $GREP -v -E 'Avahi client failed: -(1|26)' | wc -l | awk '{print $1}'`
->>>>>>> a0c305fa
 if test $count != 9; then
 	echo "FAIL: $count warning messages, expected 9."
 	$GREP '^W ' /tmp/cups-$user/log/error_log
