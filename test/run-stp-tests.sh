#!/bin/sh
#
# "$Id: run-stp-tests.sh 10488 2012-05-21 15:35:25Z mike $"
#
#   Perform the complete set of IPP compliance tests specified in the
#   CUPS Software Test Plan.
#
#   Copyright 2007-2012 by Apple Inc.
#   Copyright 1997-2007 by Easy Software Products, all rights reserved.
#
#   These coded instructions, statements, and computer programs are the
#   property of Apple Inc. and are protected by Federal copyright
#   law.  Distribution and use rights are outlined in the file "LICENSE.txt"
#   which should have been included with this file.  If this file is
#   file is missing or damaged, see the license at "http://www.cups.org/".
#

argcount=$#

#
# Don't allow "make check" or "make test" to be run by root...
#

if test "x`id -u`" = x0; then
	echo Please run this as a normal user. Not supported when run as root.
	exit 1
fi

#
# Force the permissions of the files we create...
#

umask 022

#
# Make the IPP test program...
#

make

#
# Solaris has a non-POSIX grep in /bin...
#

if test -x /usr/xpg4/bin/grep; then
	GREP=/usr/xpg4/bin/grep
else
	GREP=grep
fi

#
# Figure out the proper echo options...
#

if (echo "testing\c"; echo 1,2,3) | $GREP c >/dev/null; then
        ac_n=-n
        ac_c=
else
        ac_n=
        ac_c='\c'
fi

#
# Greet the tester...
#

echo "Welcome to the CUPS Automated Test Script."
echo ""
echo "Before we begin, it is important that you understand that the larger"
echo "tests require significant amounts of RAM and disk space.  If you"
echo "attempt to run one of the big tests on a system that lacks sufficient"
echo "disk and virtual memory, the UNIX kernel might decide to kill one or"
echo "more system processes that you've grown attached to, like the X"
echo "server.  The question you may want to ask yourself before running a"
echo "large test is: Do you feel lucky?"
echo ""
echo "OK, now that we have the Dirty Harry quote out of the way, please"
echo "choose the type of test you wish to perform:"
echo ""
echo "0 - No testing, keep the scheduler running for me (all systems)"
echo "1 - Basic conformance test, no load testing (all systems)"
echo "2 - Basic conformance test, some load testing (minimum 256MB VM, 50MB disk)"
echo "3 - Basic conformance test, extreme load testing (minimum 1GB VM, 500MB disk)"
echo "4 - Basic conformance test, torture load testing (minimum 2GB VM, 1GB disk)"
echo ""
echo $ac_n "Enter the number of the test you wish to perform: [1] $ac_c"

if test $# -gt 0; then
	testtype=$1
	shift
else
	read testtype
fi
echo ""

case "$testtype" in
	0)
		echo "Running in test mode (0)"
		nprinters1=0
		nprinters2=0
		pjobs=0
		pprinters=0
		;;
	2)
		echo "Running the medium tests (2)"
		nprinters1=10
		nprinters2=20
		pjobs=20
		pprinters=10
		;;
	3)
		echo "Running the extreme tests (3)"
		nprinters1=500
		nprinters2=1000
		pjobs=100
		pprinters=50
		;;
	4)
		echo "Running the torture tests (4)"
		nprinters1=10000
		nprinters2=20000
		pjobs=200
		pprinters=100
		;;
	*)
		echo "Running the timid tests (1)"
		nprinters1=0
		nprinters2=0
		pjobs=10
		pprinters=0
		;;
esac

#
# See if we want to do SSL testing...
#

echo ""
echo "Now you can choose whether to create a SSL/TLS encryption key and"
echo "certificate for testing; these tests currently require the OpenSSL"
echo "tools:"
echo ""
echo "0 - Do not do SSL/TLS encryption tests"
echo "1 - Test but do not require encryption"
echo "2 - Test and require encryption"
echo ""
echo $ac_n "Enter the number of the SSL/TLS tests to perform: [0] $ac_c"

if test $# -gt 0; then
	ssltype=$1
	shift
else
	read ssltype
fi
echo ""

case "$ssltype" in
	1)
		echo "Will test but not require encryption (1)"
		;;
	2)
		echo "Will test and require encryption (2)"
		;;
	*)
		echo "Not using SSL/TLS (0)"
		ssltype=0
		;;
esac

#
# Information for the server/tests...
#

user="$USER"
if test -z "$user"; then
	if test -x /usr/ucb/whoami; then
		user=`/usr/ucb/whoami`
	else
		user=`whoami`
	fi

	if test -z "$user"; then
		user="unknown"
	fi
fi

port=8631
cwd=`pwd`
root=`dirname $cwd`

#
# Make sure that the LPDEST and PRINTER environment variables are
# not included in the environment that is passed to the tests.  These
# will usually cause tests to fail erroneously...
#

unset LPDEST
unset PRINTER

#
# See if we want to use valgrind...
#

echo ""
echo "This test script can use the Valgrind software from:"
echo ""
echo "    http://developer.kde.org/~sewardj/"
echo ""
echo $ac_n "Enter Y to use Valgrind or N to not use Valgrind: [N] $ac_c"

if test $# -gt 0; then
	usevalgrind=$1
	shift
else
	read usevalgrind
fi
echo ""

case "$usevalgrind" in
	Y* | y*)
		VALGRIND="valgrind --tool=memcheck --log-file=/tmp/cups-$user/log/valgrind.%p --error-limit=no --leak-check=yes --trace-children=yes --read-var-info=yes"
		if test `uname` = Darwin; then
			VALGRIND="$VALGRIND --dsymutil=yes"
		fi
		export VALGRIND
		echo "Using Valgrind; log files can be found in /tmp/cups-$user/log..."
		;;

	*)
		VALGRIND=""
		export VALGRIND
		;;
esac

#
# See if we want to do debug logging of the libraries...
#

echo ""
echo "If CUPS was built with the --enable-debug-printfs configure option, you"
echo "can enable debug logging of the libraries."
echo ""
echo $ac_n "Enter Y or a number from 0 to 9 to enable debug logging or N to not: [N] $ac_c"

if test $# -gt 0; then
	usedebugprintfs=$1
	shift
else
	read usedebugprintfs
fi
echo ""

case "$usedebugprintfs" in
	Y* | y*)
		echo "Enabling debug printfs; log files can be found in /tmp/cups-$user/log..."
		CUPS_DEBUG_LOG="/tmp/cups-$user/log/debug_printfs.%d"; export CUPS_DEBUG_LOG
		CUPS_DEBUG_LEVEL=5; export CUPS_DEBUG_LEVEL
		CUPS_DEBUG_FILTER='^(http|_http|ipp|_ipp|cups.*Request|cupsGetResponse|cupsSend).*$'; export CUPS_DEBUG_FILTER
		;;

	0 | 1 | 2 | 3 | 4 | 5 | 6 | 7 | 8 | 9)
		echo "Enabling debug printfs; log files can be found in /tmp/cups-$user/log..."
		CUPS_DEBUG_LOG="/tmp/cups-$user/log/debug_printfs.%d"; export CUPS_DEBUG_LOG
		CUPS_DEBUG_LEVEL=$usedebugprintf; export CUPS_DEBUG_LEVEL
		CUPS_DEBUG_FILTER='^(http|_http|ipp|_ipp|cups.*Request|cupsGetResponse|cupsSend).*$'; export CUPS_DEBUG_FILTER
		;;

	*)
		;;
esac

#
# Start by creating temporary directories for the tests...
#

echo "Creating directories for test..."

rm -rf /tmp/cups-$user
mkdir /tmp/cups-$user
mkdir /tmp/cups-$user/bin
mkdir /tmp/cups-$user/bin/backend
mkdir /tmp/cups-$user/bin/driver
mkdir /tmp/cups-$user/bin/filter
mkdir /tmp/cups-$user/certs
mkdir /tmp/cups-$user/share
mkdir /tmp/cups-$user/share/banners
mkdir /tmp/cups-$user/share/drv
mkdir /tmp/cups-$user/share/locale
for file in ../locale/cups_*.po; do
	loc=`basename $file .po | cut -c 6-`
	mkdir /tmp/cups-$user/share/locale/$loc
	ln -s $root/locale/cups_$loc.po /tmp/cups-$user/share/locale/$loc
	ln -s $root/locale/ppdc_$loc.po /tmp/cups-$user/share/locale/$loc
done
mkdir /tmp/cups-$user/share/mime
mkdir /tmp/cups-$user/share/model
mkdir /tmp/cups-$user/share/ppdc
mkdir /tmp/cups-$user/interfaces
mkdir /tmp/cups-$user/log
mkdir /tmp/cups-$user/ppd
mkdir /tmp/cups-$user/spool
mkdir /tmp/cups-$user/spool/temp
mkdir /tmp/cups-$user/ssl

ln -s $root/backend/dnssd /tmp/cups-$user/bin/backend
ln -s $root/backend/http /tmp/cups-$user/bin/backend
ln -s $root/backend/ipp /tmp/cups-$user/bin/backend
ln -s $root/backend/lpd /tmp/cups-$user/bin/backend
ln -s $root/backend/mdns /tmp/cups-$user/bin/backend
ln -s $root/backend/pseudo /tmp/cups-$user/bin/backend
ln -s $root/backend/snmp /tmp/cups-$user/bin/backend
ln -s $root/backend/socket /tmp/cups-$user/bin/backend
ln -s $root/backend/usb /tmp/cups-$user/bin/backend
ln -s $root/cgi-bin /tmp/cups-$user/bin
ln -s $root/monitor /tmp/cups-$user/bin
ln -s $root/notifier /tmp/cups-$user/bin
ln -s $root/scheduler /tmp/cups-$user/bin/daemon
ln -s $root/filter/commandtops /tmp/cups-$user/bin/filter
ln -s $root/filter/gziptoany /tmp/cups-$user/bin/filter
ln -s $root/filter/pstops /tmp/cups-$user/bin/filter
ln -s $root/filter/rastertoepson /tmp/cups-$user/bin/filter
ln -s $root/filter/rastertohp /tmp/cups-$user/bin/filter
ln -s $root/filter/rastertolabel /tmp/cups-$user/bin/filter
ln -s $root/filter/rastertopwg /tmp/cups-$user/bin/filter

ln -s $root/data /tmp/cups-$user/share
ln -s $root/ppdc/sample.drv /tmp/cups-$user/share/drv
ln -s $root/conf/mime.types /tmp/cups-$user/share/mime
ln -s $root/conf/mime.convs /tmp/cups-$user/share/mime
ln -s $root/data/*.h /tmp/cups-$user/share/ppdc
ln -s $root/data/*.defs /tmp/cups-$user/share/ppdc
ln -s $root/templates /tmp/cups-$user/share

#
# Local filters and configuration files...
#

if test `uname` = Darwin; then
	ln -s /usr/libexec/cups/filter/cgpdfto* /tmp/cups-$user/bin/filter
	ln -s /usr/libexec/cups/filter/cgbannertopdf /tmp/cups-$user/bin/filter
	ln -s /usr/libexec/cups/filter/cgimagetopdf /tmp/cups-$user/bin/filter
	ln -s /usr/libexec/cups/filter/cgtexttopdf /tmp/cups-$user/bin/filter
	ln -s /usr/libexec/cups/filter/nsimagetopdf /tmp/cups-$user/bin/filter
	ln -s /usr/libexec/cups/filter/nstexttopdf /tmp/cups-$user/bin/filter
	ln -s /usr/libexec/cups/filter/pictwpstops /tmp/cups-$user/bin/filter
	ln -s /usr/libexec/cups/filter/pstoappleps /tmp/cups-$user/bin/filter
	ln -s /usr/libexec/cups/filter/pstocupsraster /tmp/cups-$user/bin/filter
	ln -s /usr/libexec/cups/filter/pstopdffilter /tmp/cups-$user/bin/filter
	ln -s /usr/libexec/cups/filter/rastertourf /tmp/cups-$user/bin/filter
	ln -s /usr/libexec/cups/filter/xhtmltopdf /tmp/cups-$user/bin/filter

	if test -f /private/etc/cups/apple.types; then
		ln -s /private/etc/cups/apple.* /tmp/cups-$user/share/mime
	elif test -f /usr/share/cups/mime/apple.types; then
		ln -s /usr/share/cups/mime/apple.* /tmp/cups-$user/share/mime
	fi
else
	ln -s /usr/lib/cups/filter/imagetops /tmp/cups-$user/bin/filter
	ln -s /usr/lib/cups/filter/imagetoraster /tmp/cups-$user/bin/filter
	ln -s /usr/lib/cups/filter/pdftops /tmp/cups-$user/bin/filter
	ln -s /usr/lib/cups/filter/texttops /tmp/cups-$user/bin/filter

	ln -s /usr/share/cups/mime/legacy.convs /tmp/cups-$user/share/mime
	ln -s /usr/share/cups/charsets /tmp/cups-$user/share
	if test -f $root/data/psglyphs; then
		ln -s /usr/share/cups/data/psglyphs $root/data
	fi
	ln -s /usr/share/cups/fonts /tmp/cups-$user/share

	#
	# cups-filters 1.0.25
	#
	ln -s /usr/share/cups/mime/cupsfilters.types /tmp/cups-$user/share/mime
	ln -s /usr/share/cups/mime/cupsfilters.convs /tmp/cups-$user/share/mime

	ln -s /usr/lib/cups/filter/bannertopdf /tmp/cups-$user/bin/filter
	ln -s /usr/lib/cups/filter/commandtoescpx /tmp/cups-$user/bin/filter
	ln -s /usr/lib/cups/filter/commandtopclx /tmp/cups-$user/bin/filter
	ln -s /usr/lib/cups/filter/imagetopdf /tmp/cups-$user/bin/filter
	ln -s /usr/lib/cups/filter/pdftoijs /tmp/cups-$user/bin/filter
	ln -s /usr/lib/cups/filter/pdftoopvp /tmp/cups-$user/bin/filter
	ln -s /usr/lib/cups/filter/pdftopdf /tmp/cups-$user/bin/filter
	ln -s /usr/lib/cups/filter/pdftoraster /tmp/cups-$user/bin/filter
	ln -s /usr/lib/cups/filter/pstopdf /tmp/cups-$user/bin/filter
	ln -s /usr/lib/cups/filter/rastertoescpx /tmp/cups-$user/bin/filter
	ln -s /usr/lib/cups/filter/rastertopclx /tmp/cups-$user/bin/filter
	ln -s /usr/lib/cups/filter/textonly /tmp/cups-$user/bin/filter
	ln -s /usr/lib/cups/filter/texttopdf /tmp/cups-$user/bin/filter
	ln -s /usr/lib/cups/filter/urftopdf /tmp/cups-$user/bin/filter

	ln -s /usr/share/cups/banners/classified /tmp/cups-$user/share/banners
	ln -s /usr/share/cups/banners/confidential /tmp/cups-$user/share/banners
	ln -s /usr/share/cups/banners/secret /tmp/cups-$user/share/banners
	ln -s /usr/share/cups/banners/standard /tmp/cups-$user/share/banners
	ln -s /usr/share/cups/banners/topsecret /tmp/cups-$user/share/banners
	ln -s /usr/share/cups/banners/unclassified /tmp/cups-$user/share/banners
fi

#
# Then create the necessary config files...
#

echo "Creating cupsd.conf for test..."

if test $ssltype = 2; then
	encryption="Encryption Required"
else
	encryption=""
fi

cat >/tmp/cups-$user/cupsd.conf <<EOF
StrictConformance Yes
Browsing Off
Listen localhost:$port
PassEnv LOCALEDIR
PassEnv DYLD_INSERT_LIBRARIES
MaxSubscriptions 3
MaxLogSize 0
AccessLogLevel actions
LogLevel debug2
LogTimeFormat usecs
PreserveJobHistory Yes
<Policy default>
<Limit All>
Order Allow,Deny
$encryption
</Limit>
</Policy>
EOF

cat >/tmp/cups-$user/cups-files.conf <<EOF
FileDevice yes
Printcap
User $user
ServerRoot /tmp/cups-$user
StateDir /tmp/cups-$user
ServerBin /tmp/cups-$user/bin
CacheDir /tmp/cups-$user/share
DataDir /tmp/cups-$user/share
FontPath /tmp/cups-$user/share/fonts
DocumentRoot $root/doc
RequestRoot /tmp/cups-$user/spool
TempDir /tmp/cups-$user/spool/temp
PidFile /tmp/cups-$user/cupsd.pid
AccessLog /tmp/cups-$user/log/access_log
ErrorLog /tmp/cups-$user/log/error_log
PageLog /tmp/cups-$user/log/page_log
EOF

#
# Setup lots of test queues - half with PPD files, half without...
#

echo "Creating printers.conf for test..."

i=1
while test $i -le $nprinters1; do
	cat >>/tmp/cups-$user/printers.conf <<EOF
<Printer test-$i>
Accepting Yes
DeviceURI file:/dev/null
Info Test PS printer $i
JobSheets none none
Location CUPS test suite
State Idle
StateMessage Printer $1 is idle.
</Printer>
EOF

	cp testps.ppd /tmp/cups-$user/ppd/test-$i.ppd

	i=`expr $i + 1`
done

while test $i -le $nprinters2; do
	cat >>/tmp/cups-$user/printers.conf <<EOF
<Printer test-$i>
Accepting Yes
DeviceURI file:/dev/null
Info Test raw printer $i
JobSheets none none
Location CUPS test suite
State Idle
StateMessage Printer $1 is idle.
</Printer>
EOF

	i=`expr $i + 1`
done

if test -f /tmp/cups-$user/printers.conf; then
	cp /tmp/cups-$user/printers.conf /tmp/cups-$user/printers.conf.orig
else
	touch /tmp/cups-$user/printers.conf.orig
fi

#
# Setup the paths...
#

echo "Setting up environment variables for test..."

if test "x$LD_LIBRARY_PATH" = x; then
	LD_LIBRARY_PATH="$root/cups:$root/filter:$root/cgi-bin:$root/scheduler:$root/ppdc"
else
	LD_LIBRARY_PATH="$root/cups:$root/filter:$root/cgi-bin:$root/scheduler:$root/ppdc:$LD_LIBRARY_PATH"
fi

export LD_LIBRARY_PATH

LD_PRELOAD="$root/cups/libcups.so.2:$root/filter/libcupsimage.so.2:$root/cgi-bin/libcupscgi.so.1:$root/scheduler/libcupsmime.so.1:$root/ppdc/libcupsppdc.so.1"
if test `uname` = SunOS -a -r /usr/lib/libCrun.so.1; then
	LD_PRELOAD="/usr/lib/libCrun.so.1:$LD_PRELOAD"
fi
# Add cups-filters'
LD_PRELOAD="/usr/lib/$(dpkg-architecture -qDEB_HOST_MULTIARCH)/libcupsfilters.so.1:$LD_PRELOAD"
export LD_PRELOAD

if test "x$DYLD_LIBRARY_PATH" = x; then
	DYLD_LIBRARY_PATH="$root/cups:$root/filter:$root/cgi-bin:$root/scheduler:$root/ppdc"
else
	DYLD_LIBRARY_PATH="$root/cups:$root/filter:$root/cgi-bin:$root/scheduler:$root/ppdc:$DYLD_LIBRARY_PATH"
fi

export DYLD_LIBRARY_PATH

if test "x$SHLIB_PATH" = x; then
	SHLIB_PATH="$root/cups:$root/filter:$root/cgi-bin:$root/scheduler:$root/ppdc"
else
	SHLIB_PATH="$root/cups:$root/filter:$root/cgi-bin:$root/scheduler:$root/ppdc:$SHLIB_PATH"
fi

export SHLIB_PATH

CUPS_DISABLE_APPLE_DEFAULT=yes; export CUPS_DISABLE_APPLE_DEFAULT
CUPS_SERVER=localhost:8631; export CUPS_SERVER
CUPS_SERVERROOT=/tmp/cups-$user; export CUPS_SERVERROOT
CUPS_STATEDIR=/tmp/cups-$user; export CUPS_STATEDIR
CUPS_DATADIR=/tmp/cups-$user/share; export CUPS_DATADIR
LOCALEDIR=/tmp/cups-$user/share/locale; export LOCALEDIR

#
# Set a new home directory to avoid getting user options mixed in...
#

HOME=/tmp/cups-$user
export HOME

#
# Force POSIX locale for tests...
#

LANG=C
export LANG

LC_MESSAGES=C
export LC_MESSAGES

#
# Start the server; run as foreground daemon in the background...
#

echo "Starting scheduler:"
echo "    $VALGRIND ../scheduler/cupsd -c /tmp/cups-$user/cupsd.conf -f >/tmp/cups-$user/log/debug_log 2>&1 &"
echo ""

if test `uname` = Darwin -a "x$VALGRIND" = x; then
	DYLD_INSERT_LIBRARIES=/usr/lib/libgmalloc.dylib
	../scheduler/cupsd -c /tmp/cups-$user/cupsd.conf -f >/tmp/cups-$user/log/debug_log 2>&1 &
else
	$VALGRIND ../scheduler/cupsd -c /tmp/cups-$user/cupsd.conf -f >/tmp/cups-$user/log/debug_log 2>&1 &
fi

cupsd=$!

if test "x$testtype" = x0; then
	# Not running tests...
	echo "Scheduler is PID $cupsd and is listening on port 8631."
	echo ""

	# Create a helper script to run programs with...
	runcups="/tmp/cups-$user/runcups"

	echo "#!/bin/sh" >$runcups
	echo "# Helper script for running CUPS test instance." >>$runcups
	echo "" >>$runcups
	echo "# Set required environment variables..." >>$runcups
	echo "CUPS_DATADIR=\"$CUPS_DATADIR\"; export CUPS_DATADIR" >>$runcups
	echo "CUPS_SERVER=\"$CUPS_SERVER\"; export CUPS_SERVER" >>$runcups
	echo "CUPS_SERVERROOT=\"$CUPS_SERVERROOT\"; export CUPS_SERVERROOT" >>$runcups
	echo "CUPS_STATEDIR=\"$CUPS_STATEDIR\"; export CUPS_STATEDIR" >>$runcups
	echo "DYLD_LIBRARY_PATH=\"$DYLD_LIBRARY_PATH\"; export DYLD_LIBRARY_PATH" >>$runcups
	echo "LD_LIBRARY_PATH=\"$LD_LIBRARY_PATH\"; export LD_LIBRARY_PATH" >>$runcups
	echo "LD_PRELOAD=\"$LD_PRELOAD\"; export LD_PRELOAD" >>$runcups
	echo "LOCALEDIR=\"$LOCALEDIR\"; export LOCALEDIR" >>$runcups
	echo "SHLIB_PATH=\"$SHLIB_PATH\"; export SHLIB_PATH" >>$runcups
	echo "" >>$runcups
	echo "# Run command..." >>$runcups
	echo "exec \"\$@\"" >>$runcups

	chmod +x $runcups

	echo "The $runcups helper script can be used to test programs"
	echo "with the server."
	exit 0
fi

if test $argcount -eq 0; then
	echo "Scheduler is PID $cupsd; run debugger now if you need to."
	echo ""
	echo $ac_n "Press ENTER to continue... $ac_c"
	read junk
else
	echo "Scheduler is PID $cupsd."
	sleep 2
fi

IPP_PORT=$port; export IPP_PORT

while true; do
	running=`../systemv/lpstat -r 2>/dev/null`
	if test "x$running" = "xscheduler is running"; then
		break
	fi

	echo "Waiting for scheduler to become ready..."
	sleep 10
done

#
# Create the test report source file...
#

date=`date "+%Y-%m-%d"`
strfile=/tmp/cups-$user/cups-str-1.6-$date-$user.html

rm -f $strfile
cat str-header.html >$strfile

#
# Run the IPP tests...
#

echo ""
echo "Running IPP compliance tests..."

echo "<H1>1 - IPP Compliance Tests</H1>" >>$strfile
echo "<P>This section provides the results to the IPP compliance tests" >>$strfile
echo "outlined in the CUPS Software Test Plan. These tests were run on" >>$strfile
echo `date "+%Y-%m-%d"` by $user on `hostname`. >>$strfile
echo "<PRE>" >>$strfile

fail=0
for file in 4*.test ipp-2.1.test; do
	echo $ac_n "Performing $file: $ac_c"
	echo "" >>$strfile

	if test $file = ipp-2.1.test; then
		uri="ipp://localhost:$port/printers/Test1"
		options="-V 2.1 -d NOPRINT=1 -f testfile.ps"
	else
		uri="ipp://localhost:$port/printers"
		options=""
	fi
	$VALGRIND ./ipptool -tI $options $uri $file >> $strfile
	status=$?

	if test $status != 0; then
		echo FAIL
		fail=`expr $fail + 1`
	else
		echo PASS
	fi
done

echo "</PRE>" >>$strfile

#
# Run the command tests...
#

echo ""
echo "Running command tests..."

echo "<H1>2 - Command Tests</H1>" >>$strfile
echo "<P>This section provides the results to the command tests" >>$strfile
echo "outlined in the CUPS Software Test Plan. These tests were run on" >>$strfile
echo $date by $user on `hostname`. >>$strfile
echo "<PRE>" >>$strfile

for file in 5*.sh; do
	#
	# Make sure the past jobs are done before going on.
	#
<<<<<<< HEAD
	./waitjobs.sh
=======
	./waitjobs.sh 1800
>>>>>>> ade1e0ec

	echo $ac_n "Performing $file: $ac_c"
	echo "" >>$strfile
	echo "\"$file\":" >>$strfile

	sh $file $pjobs $pprinters >> $strfile
	status=$?

	if test $status != 0; then
		echo FAIL
		fail=`expr $fail + 1`
	else
		echo PASS
	fi
done

echo "</PRE>" >>$strfile

#
# Stop the server...
#

kill $cupsd

#
# Append the log files for post-mortim...
#

echo "<H1>3 - Log Files</H1>" >>$strfile

#
# Verify counts...
#

echo "Test Summary"
echo ""
echo "<H2>Summary</H2>" >>$strfile

# Job control files
count=`ls -1 /tmp/cups-$user/spool | wc -l`
count=`expr $count - 1`
if test $count != 0; then
	echo "FAIL: $count job control files were not purged."
	echo "<P>FAIL: $count job control files were not purged.</P>" >>$strfile
	fail=`expr $fail + 1`
else
	echo "PASS: All job control files purged."
	echo "<P>PASS: All job control files purged.</P>" >>$strfile
fi

# Pages printed on Test1 (within 1 page for timing-dependent cancel issues)
count=`$GREP '^Test1 ' /tmp/cups-$user/log/page_log | awk 'BEGIN{count=0}{count=count+$7}END{print count}'`
expected=`expr $pjobs \* 2 + 34`
expected2=`expr $expected + 2`
if test $count -lt $expected -a $count -gt $expected2; then
	echo "FAIL: Printer 'Test1' produced $count page(s), expected $expected."
	echo "<P>FAIL: Printer 'Test1' produced $count page(s), expected $expected.</P>" >>$strfile
	fail=`expr $fail + 1`
else
	echo "PASS: Printer 'Test1' correctly produced $count page(s)."
	echo "<P>PASS: Printer 'Test1' correctly produced $count page(s).</P>" >>$strfile
fi

# Paged printed on Test2
count=`$GREP '^Test2 ' /tmp/cups-$user/log/page_log | awk 'BEGIN{count=0}{count=count+$7}END{print count}'`
expected=`expr $pjobs \* 2 + 3`
if test $count != $expected; then
	echo "FAIL: Printer 'Test2' produced $count page(s), expected $expected."
	echo "<P>FAIL: Printer 'Test2' produced $count page(s), expected $expected.</P>" >>$strfile
	fail=`expr $fail + 1`
else
	echo "PASS: Printer 'Test2' correctly produced $count page(s)."
	echo "<P>PASS: Printer 'Test2' correctly produced $count page(s).</P>" >>$strfile
fi

# Paged printed on Test3
count=`$GREP '^Test3 ' /tmp/cups-$user/log/page_log | grep -v total | awk 'BEGIN{count=0}{count=count+$7}END{print count}'`
expected=2
if test $count != $expected; then
	echo "FAIL: Printer 'Test3' produced $count page(s), expected $expected."
	echo "<P>FAIL: Printer 'Test3' produced $count page(s), expected $expected.</P>" >>$strfile
	fail=`expr $fail + 1`
else
	echo "PASS: Printer 'Test3' correctly produced $count page(s)."
	echo "<P>PASS: Printer 'Test3' correctly produced $count page(s).</P>" >>$strfile
fi

# Requests logged
count=`wc -l /tmp/cups-$user/log/access_log | awk '{print $1}'`
expected=`expr 37 + 18 + 28 + $pjobs \* 8 + $pprinters \* $pjobs \* 4`
if test $count != $expected; then
	echo "FAIL: $count requests logged, expected $expected."
	echo "<P>FAIL: $count requests logged, expected $expected.</P>" >>$strfile
	fail=`expr $fail + 1`
else
	echo "PASS: $count requests logged."
	echo "<P>PASS: $count requests logged.</P>" >>$strfile
fi

# Did CUPS-Get-Default get logged?
if $GREP -q CUPS-Get-Default /tmp/cups-$user/log/access_log; then
	echo "FAIL: CUPS-Get-Default logged with 'AccessLogLevel actions'"
	echo "<P>FAIL: CUPS-Get-Default logged with 'AccessLogLevel actions'</P>" >>$strfile
	echo "<PRE>" >>$strfile
	$GREP CUPS-Get-Default /tmp/cups-$user/log/access_log | sed -e '1,$s/&/&amp;/g' -e '1,$s/</&lt;/g' >>$strfile
	echo "</PRE>" >>$strfile
	fail=`expr $fail + 1`
else
	echo "PASS: CUPS-Get-Default not logged."
	echo "<P>PASS: CUPS-Get-Default not logged.</P>" >>$strfile
fi

# Emergency log messages
count=`$GREP '^X ' /tmp/cups-$user/log/error_log | wc -l | awk '{print $1}'`
if test $count != 0; then
	echo "FAIL: $count emergency messages, expected 0."
	$GREP '^X ' /tmp/cups-$user/log/error_log
	echo "<P>FAIL: $count emergency messages, expected 0.</P>" >>$strfile
	echo "<PRE>" >>$strfile
	$GREP '^X ' /tmp/cups-$user/log/error_log | sed -e '1,$s/&/&amp;/g' -e '1,$s/</&lt;/g' >>$strfile
	echo "</PRE>" >>$strfile
	fail=`expr $fail + 1`
else
	echo "PASS: $count emergency messages."
	echo "<P>PASS: $count emergency messages.</P>" >>$strfile
fi

# Alert log messages
count=`$GREP '^A ' /tmp/cups-$user/log/error_log | wc -l | awk '{print $1}'`
if test $count != 0; then
	echo "FAIL: $count alert messages, expected 0."
	$GREP '^A ' /tmp/cups-$user/log/error_log
	echo "<P>FAIL: $count alert messages, expected 0.</P>" >>$strfile
	echo "<PRE>" >>$strfile
	$GREP '^A ' /tmp/cups-$user/log/error_log | sed -e '1,$s/&/&amp;/g' -e '1,$s/</&lt;/g' >>$strfile
	echo "</PRE>" >>$strfile
	fail=`expr $fail + 1`
else
	echo "PASS: $count alert messages."
	echo "<P>PASS: $count alert messages.</P>" >>$strfile
fi

# Critical log messages
count=`$GREP '^C ' /tmp/cups-$user/log/error_log | wc -l | awk '{print $1}'`
if test $count != 0; then
	echo "FAIL: $count critical messages, expected 0."
	$GREP '^C ' /tmp/cups-$user/log/error_log
	echo "<P>FAIL: $count critical messages, expected 0.</P>" >>$strfile
	echo "<PRE>" >>$strfile
	$GREP '^C ' /tmp/cups-$user/log/error_log | sed -e '1,$s/&/&amp;/g' -e '1,$s/</&lt;/g' >>$strfile
	echo "</PRE>" >>$strfile
	fail=`expr $fail + 1`
else
	echo "PASS: $count critical messages."
	echo "<P>PASS: $count critical messages.</P>" >>$strfile
fi

# Error log messages
count=`$GREP '^E ' /tmp/cups-$user/log/error_log | grep -v '(usb) crashed on signal 11' | grep -v '(dnssd) stopped with status 1' | wc -l | awk '{print $1}'`
if test $count != 33; then
	echo "FAIL: $count error messages, expected 33."
	$GREP '^E ' /tmp/cups-$user/log/error_log
	echo "<P>FAIL: $count error messages, expected 33.</P>" >>$strfile
	echo "<PRE>" >>$strfile
	$GREP '^E ' /tmp/cups-$user/log/error_log | sed -e '1,$s/&/&amp;/g' -e '1,$s/</&lt;/g' >>$strfile
	echo "</PRE>" >>$strfile
	fail=`expr $fail + 1`
else
	echo "PASS: $count error messages."
	echo "<P>PASS: $count error messages.</P>" >>$strfile
fi

# Warning log messages
count=`$GREP '^W ' /tmp/cups-$user/log/error_log | grep -v 'org.freedesktop.ColorManager' | grep -v -E 'Avahi client failed: -(1|26)' | wc -l | awk '{print $1}'`
if test $count != 9; then
	echo "FAIL: $count warning messages, expected 9."
	$GREP '^W ' /tmp/cups-$user/log/error_log
	echo "<P>FAIL: $count warning messages, expected 9.</P>" >>$strfile
	echo "<PRE>" >>$strfile
	$GREP '^W ' /tmp/cups-$user/log/error_log | sed -e '1,$s/&/&amp;/g' -e '1,$s/</&lt;/g' >>$strfile
	echo "</PRE>" >>$strfile
	fail=`expr $fail + 1`
else
	echo "PASS: $count warning messages."
	echo "<P>PASS: $count warning messages.</P>" >>$strfile
fi

# Notice log messages
count=`$GREP '^N ' /tmp/cups-$user/log/error_log | wc -l | awk '{print $1}'`
if test $count != 0; then
	echo "FAIL: $count notice messages, expected 0."
	$GREP '^N ' /tmp/cups-$user/log/error_log
	echo "<P>FAIL: $count notice messages, expected 0.</P>" >>$strfile
	echo "<PRE>" >>$strfile
	$GREP '^N ' /tmp/cups-$user/log/error_log | sed -e '1,$s/&/&amp;/g' -e '1,$s/</&lt;/g' >>$strfile
	echo "</PRE>" >>$strfile
	fail=`expr $fail + 1`
else
	echo "PASS: $count notice messages."
	echo "<P>PASS: $count notice messages.</P>" >>$strfile
fi

# Info log messages
count=`$GREP '^I ' /tmp/cups-$user/log/error_log | wc -l | awk '{print $1}'`
if test $count = 0; then
	echo "FAIL: $count info messages, expected more than 0."
	echo "<P>FAIL: $count info messages, expected more than 0.</P>" >>$strfile
	fail=`expr $fail + 1`
else
	echo "PASS: $count info messages."
	echo "<P>PASS: $count info messages.</P>" >>$strfile
fi

# Debug log messages
count=`$GREP '^D ' /tmp/cups-$user/log/error_log | wc -l | awk '{print $1}'`
if test $count = 0; then
	echo "FAIL: $count debug messages, expected more than 0."
	echo "<P>FAIL: $count debug messages, expected more than 0.</P>" >>$strfile
	fail=`expr $fail + 1`
else
	echo "PASS: $count debug messages."
	echo "<P>PASS: $count debug messages.</P>" >>$strfile
fi

# Debug2 log messages
count=`$GREP '^d ' /tmp/cups-$user/log/error_log | wc -l | awk '{print $1}'`
if test $count = 0; then
	echo "FAIL: $count debug2 messages, expected more than 0."
	echo "<P>FAIL: $count debug2 messages, expected more than 0.</P>" >>$strfile
	fail=`expr $fail + 1`
else
	echo "PASS: $count debug2 messages."
	echo "<P>PASS: $count debug2 messages.</P>" >>$strfile
fi

# Log files...
echo "<H2>access_log</H2>" >>$strfile
echo "<PRE>" >>$strfile
sed -e '1,$s/&/&amp;/g' -e '1,$s/</&lt;/g' /tmp/cups-$user/log/access_log >>$strfile
echo "</PRE>" >>$strfile

echo "<H2>error_log</H2>" >>$strfile
echo "<PRE>" >>$strfile
$GREP -v '^d' /tmp/cups-$user/log/error_log | sed -e '1,$s/&/&amp;/g' -e '1,$s/</&lt;/g' >>$strfile
echo "</PRE>" >>$strfile

echo "<H2>page_log</H2>" >>$strfile
echo "<PRE>" >>$strfile
sed -e '1,$s/&/&amp;/g' -e '1,$s/</&lt;/g' /tmp/cups-$user/log/page_log >>$strfile
echo "</PRE>" >>$strfile

#
# Format the reports and tell the user where to find them...
#

cat str-trailer.html >>$strfile

echo ""

if test $fail != 0; then
	echo "$fail tests failed."
	cp /tmp/cups-$user/log/error_log error_log-$date-$user
	cp $strfile .
else
	echo "All tests were successful."
fi

echo "Log files can be found in /tmp/cups-$user/log."
echo "A HTML report was created in $strfile."
echo ""

if test $fail != 0; then
	echo "Copies of the error_log and `basename $strfile` files are in"
	echo "`pwd`."
	echo ""

	exit 1
fi

#
# End of "$Id: run-stp-tests.sh 10488 2012-05-21 15:35:25Z mike $"
#<|MERGE_RESOLUTION|>--- conflicted
+++ resolved
@@ -692,11 +692,7 @@
 	#
 	# Make sure the past jobs are done before going on.
 	#
-<<<<<<< HEAD
-	./waitjobs.sh
-=======
 	./waitjobs.sh 1800
->>>>>>> ade1e0ec
 
 	echo $ac_n "Performing $file: $ac_c"
 	echo "" >>$strfile
