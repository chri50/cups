#!/bin/sh
#
# Perform the complete set of IPP compliance tests specified in the
# CUPS Software Test Plan.
#
# Copyright © 2007-2019 by Apple Inc.
# Copyright © 1997-2007 by Easy Software Products, all rights reserved.
#
# Licensed under Apache License v2.0.  See the file "LICENSE" for more
# information.
#

argcount=$#

#
# Don't allow "make check" or "make test" to be run by root...
#

if test "x`id -u`" = x0; then
	echo Please run this as a normal user. Not supported when run as root.
	exit 1
fi

#
# Force the permissions of the files we create...
#

umask 022

#
# Make the IPP test program...
#

make

#
# Solaris has a non-POSIX grep in /bin...
#

if test -x /usr/xpg4/bin/grep; then
	GREP=/usr/xpg4/bin/grep
else
	GREP=grep
fi

#
# Figure out the proper echo options...
#

if (echo "testing\c"; echo 1,2,3) | $GREP c >/dev/null; then
        ac_n=-n
        ac_c=
else
        ac_n=
        ac_c='\c'
fi

#
# Greet the tester...
#

echo "Welcome to the CUPS Automated Test Script."
echo ""
echo "Before we begin, it is important that you understand that the larger"
echo "tests require significant amounts of RAM and disk space.  If you"
echo "attempt to run one of the big tests on a system that lacks sufficient"
echo "disk and virtual memory, the UNIX kernel might decide to kill one or"
echo "more system processes that you've grown attached to, like the X"
echo "server.  The question you may want to ask yourself before running a"
echo "large test is: Do you feel lucky?"
echo ""
echo "OK, now that we have the Dirty Harry quote out of the way, please"
echo "choose the type of test you wish to perform:"
echo ""
echo "0 - No testing, keep the scheduler running for me (all systems)"
echo "1 - Basic conformance test, no load testing (all systems)"
echo "2 - Basic conformance test, some load testing (minimum 256MB VM, 50MB disk)"
echo "3 - Basic conformance test, extreme load testing (minimum 1GB VM, 500MB disk)"
echo "4 - Basic conformance test, torture load testing (minimum 2GB VM, 1GB disk)"
echo ""
echo $ac_n "Enter the number of the test you wish to perform: [1] $ac_c"

if test $# -gt 0; then
	testtype=$1
	shift
else
	read testtype
fi
echo ""

case "$testtype" in
	0)
		echo "Running in test mode (0)"
		nprinters=0
		pjobs=0
		pprinters=0
		loglevel="debug2"
		;;
	2)
		echo "Running the medium tests (2)"
		nprinters=20
		pjobs=20
		pprinters=10
		loglevel="debug"
		;;
	3)
		echo "Running the extreme tests (3)"
		nprinters=1000
		pjobs=100
		pprinters=50
		loglevel="debug"
		;;
	4)
		echo "Running the torture tests (4)"
		nprinters=20000
		pjobs=200
		pprinters=100
		loglevel="debug"
		;;
	*)
		echo "Running the timid tests (1)"
		nprinters=0
		pjobs=10
		pprinters=0
		loglevel="debug2"
		testtype="1"
		;;
esac

#
# See if we want to do SSL testing...
#

echo ""
echo "Now you can choose whether to create a SSL/TLS encryption key and"
echo "certificate for testing:"
echo ""
echo "0 - Do not do SSL/TLS encryption tests"
echo "1 - Test but do not require encryption"
echo "2 - Test and require encryption"
echo ""
echo $ac_n "Enter the number of the SSL/TLS tests to perform: [0] $ac_c"

if test $# -gt 0; then
	ssltype=$1
	shift
else
	read ssltype
fi
echo ""

case "$ssltype" in
	1)
		echo "Will test but not require encryption (1)"
		;;
	2)
		echo "Will test and require encryption (2)"
		;;
	*)
		echo "Not using SSL/TLS (0)"
		ssltype=0
		;;
esac

#
# Information for the server/tests...
#

user="$USER"
if test -z "$user"; then
	if test -x /usr/ucb/whoami; then
		user=`/usr/ucb/whoami`
	else
		user=`whoami`
	fi

	if test -z "$user"; then
		user="unknown"
	fi
fi

port="${CUPS_TESTPORT:=8631}"
cwd=`pwd`
root=`dirname $cwd`
CUPS_TESTROOT="$root"; export CUPS_TESTROOT

BASE="${CUPS_TESTBASE:=}"
if test -z "$BASE"; then
	if test -d /private/tmp; then
		BASE=/private/tmp/cups-$user
	else
		BASE=/tmp/cups-$user
	fi
fi
export BASE

#
# Make sure that the LPDEST and PRINTER environment variables are
# not included in the environment that is passed to the tests.  These
# will usually cause tests to fail erroneously...
#

unset LPDEST
unset PRINTER

#
# See if we want to use valgrind...
#

echo ""
echo "This test script can use the Valgrind software from:"
echo ""
echo "    http://developer.kde.org/~sewardj/"
echo ""
echo $ac_n "Enter Y to use Valgrind or N to not use Valgrind: [N] $ac_c"

if test $# -gt 0; then
	usevalgrind=$1
	shift
else
	read usevalgrind
fi
echo ""

case "$usevalgrind" in
	Y* | y*)
		VALGRIND="valgrind --tool=memcheck --log-file=$BASE/log/valgrind.%p --error-limit=no --leak-check=yes --trace-children=yes"
		if test `uname` = Darwin; then
			VALGRIND="$VALGRIND --dsymutil=yes"
		fi
		export VALGRIND
		echo "Using Valgrind; log files can be found in $BASE/log..."
		;;

	*)
		VALGRIND=""
		export VALGRIND
		;;
esac

#
# See if we want to do debug logging of the libraries...
#

echo ""
echo "If CUPS was built with the --enable-debug-printfs configure option, you"
echo "can enable debug logging of the libraries."
echo ""
echo $ac_n "Enter Y or a number from 0 to 9 to enable debug logging or N to not: [N] $ac_c"

if test $# -gt 0; then
	usedebugprintfs=$1
	shift
else
	read usedebugprintfs
fi
echo ""

case "$usedebugprintfs" in
	Y* | y*)
		echo "Enabling debug printfs (level 5); log files can be found in $BASE/log..."
		CUPS_DEBUG_LOG="$BASE/log/debug_printfs.%d"; export CUPS_DEBUG_LOG
		CUPS_DEBUG_LEVEL=5; export CUPS_DEBUG_LEVEL
		CUPS_DEBUG_FILTER='^(http|_http|ipp|_ipp|cups.*Request|cupsGetResponse|cupsSend).*$'; export CUPS_DEBUG_FILTER
		;;

	0 | 1 | 2 | 3 | 4 | 5 | 6 | 7 | 8 | 9)
		echo "Enabling debug printfs (level $usedebugprintfs); log files can be found in $BASE/log..."
		CUPS_DEBUG_LOG="$BASE/log/debug_printfs.%d"; export CUPS_DEBUG_LOG
		CUPS_DEBUG_LEVEL="$usedebugprintfs"; export CUPS_DEBUG_LEVEL
		CUPS_DEBUG_FILTER='^(http|_http|ipp|_ipp|cups.*Request|cupsGetResponse|cupsSend).*$'; export CUPS_DEBUG_FILTER
		;;

	*)
		;;
esac

#
# Start by creating temporary directories for the tests...
#

echo "Creating directories for test..."

rm -rf $BASE
mkdir $BASE
mkdir $BASE/bin
mkdir $BASE/bin/backend
mkdir $BASE/bin/driver
mkdir $BASE/bin/filter
mkdir $BASE/certs
mkdir $BASE/share
mkdir $BASE/share/banners
mkdir $BASE/share/drv
mkdir $BASE/share/locale
for file in ../locale/cups_*.po; do
	loc=`basename $file .po | cut -c 6-`
	mkdir $BASE/share/locale/$loc
	ln -s $root/locale/cups_$loc.po $BASE/share/locale/$loc
done
mkdir $BASE/share/locale/en
ln -s $root/locale/cups.pot $BASE/share/locale/en/cups_en.po
mkdir $BASE/share/mime
mkdir $BASE/share/model
mkdir $BASE/share/ppdc
mkdir $BASE/interfaces
mkdir $BASE/log
mkdir $BASE/ppd
mkdir $BASE/spool
mkdir $BASE/spool/temp
mkdir $BASE/ssl

ln -s $root/backend/dnssd $BASE/bin/backend
ln -s $root/backend/http $BASE/bin/backend
ln -s $root/backend/ipp $BASE/bin/backend
ln -s ipp $BASE/bin/backend/ipps
ln -s $root/backend/lpd $BASE/bin/backend
ln -s $root/backend/mdns $BASE/bin/backend
ln -s $root/backend/pseudo $BASE/bin/backend
ln -s $root/backend/snmp $BASE/bin/backend
ln -s $root/backend/socket $BASE/bin/backend
ln -s $root/backend/usb $BASE/bin/backend
ln -s $root/cgi-bin $BASE/bin
ln -s $root/monitor $BASE/bin
ln -s $root/notifier $BASE/bin
ln -s $root/scheduler $BASE/bin/daemon
ln -s $root/filter/commandtops $BASE/bin/filter
ln -s $root/filter/gziptoany $BASE/bin/filter
ln -s $root/filter/pstops $BASE/bin/filter
ln -s $root/filter/rastertoepson $BASE/bin/filter
ln -s $root/filter/rastertohp $BASE/bin/filter
ln -s $root/filter/rastertolabel $BASE/bin/filter
ln -s $root/filter/rastertopwg $BASE/bin/filter
cat >$BASE/share/banners/standard <<EOF
           ==== Cover Page ====


      Job: {?printer-name}-{?job-id}
    Owner: {?job-originating-user-name}
     Name: {?job-name}
    Pages: {?job-impressions}


           ==== Cover Page ====
EOF
cat >$BASE/share/banners/classified <<EOF
           ==== Classified - Do Not Disclose ====


      Job: {?printer-name}-{?job-id}
    Owner: {?job-originating-user-name}
     Name: {?job-name}
    Pages: {?job-impressions}


           ==== Classified - Do Not Disclose ====
EOF
ln -s $root/data $BASE/share
ln -s $root/ppdc/sample.drv $BASE/share/drv
ln -s $root/conf/mime.types $BASE/share/mime
ln -s $root/conf/mime.convs $BASE/share/mime
ln -s $root/data/*.h $BASE/share/ppdc
ln -s $root/data/*.defs $BASE/share/ppdc
ln -s $root/templates $BASE/share

#
# Local filters and configuration files...
#

instfilter() {
	# instfilter src dst format
	#
	# See if the filter exists in a standard location; if so, make a
	# symlink, otherwise create a dummy script for the specified format.
	#
	src="$1"
	dst="$2"
	format="$3"

	for dir in /usr/local/libexec/cups/filter /usr/libexec/cups/filter /usr/lib/cups/filter; do
		if test -x "$dir/$src"; then
			ln -s "$dir/$src" "$BASE/bin/filter/$dst"
			return
		fi
	done

	# Source filter not present, create a dummy filter
	case $format in
		passthru)
			ln -s gziptoany "$BASE/bin/filter/$dst"
			;;
		pdf)
			cat >"$BASE/bin/filter/$dst" <<EOF
#!/bin/sh
trap "" TERM
trap "" PIPE
gziptoany "$1" "$2" "$3" "$4" "$5" \$6 >/dev/null
case "\$5" in
	*media=a4* | *media=iso_a4* | *PageSize=A4*)
		gziptoany "$1" "$2" "$3" "$4" "$5" "$root/examples/onepage-a4.pdf"
		;;
	*)
		gziptoany "$1" "$2" "$3" "$4" "$5" "$root/examples/onepage-letter.pdf"
		;;
esac
EOF
			chmod +x "$BASE/bin/filter/$dst"
			;;
		ps)
			cat >"$BASE/bin/filter/$dst" <<EOF
#!/bin/sh
trap "" TERM
trap "" PIPE
gziptoany "$1" "$2" "$3" "$4" "$5" \$6 >/dev/null
case "\$5" in
	*media=a4* | *media=iso_a4* | *PageSize=A4*)
		gziptoany "$1" "$2" "$3" "$4" "$5" "$root/examples/onepage-a4.ps"
		;;
	*)
		gziptoany "$1" "$2" "$3" "$4" "$5" "$root/examples/onepage-letter.ps"
		;;
esac
EOF
			chmod +x "$BASE/bin/filter/$dst"
			;;
		raster)
			cat >"$BASE/bin/filter/$dst" <<EOF
#!/bin/sh
trap "" TERM
trap "" PIPE
gziptoany "$1" "$2" "$3" "$4" "$5" \$6 >/dev/null
case "\$5" in
	*media=a4* | *media=iso_a4* | *PageSize=A4*)
		gziptoany "$1" "$2" "$3" "$4" "$5" "$root/examples/onepage-a4-300-black-1.pwg"
		;;
	*)
		gziptoany "$1" "$2" "$3" "$4" "$5" "$root/examples/onepage-letter-300-black-1.pwg"
		;;
esac
EOF
			chmod +x "$BASE/bin/filter/$dst"
			;;
	esac
}

ln -s $root/test/test.convs $BASE/share/mime

if test `uname` = Darwin; then
	instfilter cgimagetopdf imagetopdf pdf
	instfilter cgpdftopdf pdftopdf passthru
	instfilter cgpdftops pdftops ps
	instfilter cgpdftoraster pdftoraster raster
	instfilter cgtexttopdf texttopdf pdf
	instfilter pstocupsraster pstoraster raster
else
	instfilter imagetopdf imagetopdf pdf
	instfilter pdftopdf pdftopdf passthru
	instfilter pdftops pdftops ps
	instfilter pdftoraster pdftoraster raster
	instfilter pdftoraster pdftourf raster
	instfilter pstoraster pstoraster raster
	instfilter texttopdf texttopdf pdf

	if test -d /usr/share/cups/charsets; then
		ln -s /usr/share/cups/charsets $BASE/share
	fi
fi

#
# Then create the necessary config files...
#

echo "Creating cupsd.conf for test..."

if test $ssltype = 2; then
	encryption="Encryption Required"
else
	encryption=""
fi

if test $testtype = 0; then
	jobhistory="30m"
	jobfiles="5m"
else
	jobhistory="30"
	jobfiles="Off"
fi

cat >$BASE/cupsd.conf <<EOF
StrictConformance Yes
Browsing Off
Listen 127.0.0.1:$port
Listen $BASE/sock
MaxSubscriptions 3
MaxLogSize 0
AccessLogLevel actions
LogLevel $loglevel
LogTimeFormat usecs
PreserveJobHistory $jobhistory
PreserveJobFiles $jobfiles
<Policy default>
<Limit All>
Order Allow,Deny
$encryption
</Limit>
</Policy>
EOF

if test $testtype = 0; then
	echo WebInterface yes >>$BASE/cupsd.conf
fi

cat >$BASE/cups-files.conf <<EOF
FileDevice yes
Printcap
User $user
ServerRoot $BASE
StateDir $BASE
ServerBin $BASE/bin
CacheDir $BASE/share
DataDir $BASE/share
FontPath $BASE/share/fonts
DocumentRoot $root/doc
RequestRoot $BASE/spool
TempDir $BASE/spool/temp
AccessLog $BASE/log/access_log
ErrorLog $BASE/log/error_log
PageLog $BASE/log/page_log

PassEnv DYLD_INSERT_LIBRARIES
PassEnv DYLD_LIBRARY_PATH
PassEnv LD_LIBRARY_PATH
PassEnv LD_PRELOAD
PassEnv LOCALEDIR
PassEnv ASAN_OPTIONS

Sandboxing Off
EOF

if test $ssltype != 0 -a `uname` = Darwin; then
	echo "ServerKeychain $HOME/Library/Keychains/login.keychain" >> $BASE/cups-files.conf
fi

#
# Setup lots of test queues with PPD files...
#

echo "Creating printers.conf for test..."

i=1
while test $i -le $nprinters; do
	cat >>$BASE/printers.conf <<EOF
<Printer test-$i>
Accepting Yes
DeviceURI file:/dev/null
Info Test PS printer $i
JobSheets none none
Location CUPS test suite
State Idle
StateMessage Printer $1 is idle.
</Printer>
EOF

	cp testps.ppd $BASE/ppd/test-$i.ppd

	i=`expr $i + 1`
done

if test -f $BASE/printers.conf; then
	cp $BASE/printers.conf $BASE/printers.conf.orig
else
	touch $BASE/printers.conf.orig
fi

#
# Create a helper script to run programs with...
#

echo "Setting up environment variables for test..."

if test "x$ASAN_OPTIONS" = x; then
	# AddressSanitizer on Linux reports memory leaks from the main function
	# which is basically useless - in general, programs do not need to free
	# every object before exit since the OS will recover the process's
	# memory.
	ASAN_OPTIONS="detect_leaks=false"
	export ASAN_OPTIONS
fi

if test -f "$root/cups/libcups.so.2"; then
	if test "x$LD_LIBRARY_PATH" = x; then
		LD_LIBRARY_PATH="$root/cups"
	else
		LD_LIBRARY_PATH="$root/cups:$LD_LIBRARY_PATH"
	fi

	LD_PRELOAD="$root/cups/libcups.so.2:$root/cups/libcupsimage.so.2"
	if test `uname` = SunOS -a -r /usr/lib/libCrun.so.1; then
		LD_PRELOAD="/usr/lib/libCrun.so.1:$LD_PRELOAD"
	fi
fi

if test -f "$root/cups/libcups.2.dylib"; then
	if test "x$DYLD_INSERT_LIBRARIES" = x; then
		DYLD_INSERT_LIBRARIES="$root/cups/libcups.2.dylib:$root/cups/libcupsimage.2.dylib"
	else
		DYLD_INSERT_LIBRARIES="$root/cups/libcups.2.dylib:$root/cups/libcupsimage.2.dylib:$DYLD_INSERT_LIBRARIES"
	fi

	if test "x$DYLD_LIBRARY_PATH" = x; then
		DYLD_LIBRARY_PATH="$root/cups"
	else
		DYLD_LIBRARY_PATH="$root/cups:$DYLD_LIBRARY_PATH"
	fi
fi

# These get exported because they don't have side-effects...
CUPS_DISABLE_APPLE_DEFAULT=yes; export CUPS_DISABLE_APPLE_DEFAULT
CUPS_SERVER=127.0.0.1:$port; export CUPS_SERVER
CUPS_SERVERROOT=$BASE; export CUPS_SERVERROOT
CUPS_STATEDIR=$BASE; export CUPS_STATEDIR
CUPS_DATADIR=$BASE/share; export CUPS_DATADIR
IPP_PORT=$port; export IPP_PORT
LOCALEDIR=$BASE/share/locale; export LOCALEDIR

echo "Creating wrapper script..."

runcups="$BASE/runcups"; export runcups

echo "#!/bin/sh" >$runcups
echo "# Helper script for running CUPS test instance." >>$runcups
echo "" >>$runcups
echo "# Set required environment variables..." >>$runcups
echo "CUPS_DATADIR=\"$CUPS_DATADIR\"; export CUPS_DATADIR" >>$runcups
echo "CUPS_SERVER=\"$CUPS_SERVER\"; export CUPS_SERVER" >>$runcups
echo "CUPS_SERVERROOT=\"$CUPS_SERVERROOT\"; export CUPS_SERVERROOT" >>$runcups
echo "CUPS_STATEDIR=\"$CUPS_STATEDIR\"; export CUPS_STATEDIR" >>$runcups
echo "DYLD_INSERT_LIBRARIES=\"$DYLD_INSERT_LIBRARIES\"; export DYLD_INSERT_LIBRARIES" >>$runcups
echo "DYLD_LIBRARY_PATH=\"$DYLD_LIBRARY_PATH\"; export DYLD_LIBRARY_PATH" >>$runcups
# IPP_PORT=$port; export IPP_PORT
echo "LD_LIBRARY_PATH=\"$LD_LIBRARY_PATH\"; export LD_LIBRARY_PATH" >>$runcups
echo "LD_PRELOAD=\"$LD_PRELOAD\"; export LD_PRELOAD" >>$runcups
echo "LOCALEDIR=\"$LOCALEDIR\"; export LOCALEDIR" >>$runcups
echo "LC_ALL=\"C\"; export LC_ALL" >>$runcups
if test "x$CUPS_DEBUG_LEVEL" != x; then
	echo "CUPS_DEBUG_FILTER='$CUPS_DEBUG_FILTER'; export CUPS_DEBUG_FILTER" >>$runcups
	echo "CUPS_DEBUG_LEVEL=$CUPS_DEBUG_LEVEL; export CUPS_DEBUG_LEVEL" >>$runcups
	echo "CUPS_DEBUG_LOG='$CUPS_DEBUG_LOG'; export CUPS_DEBUG_LOG" >>$runcups
fi
echo "" >>$runcups
echo "# Run command..." >>$runcups
echo "exec \"\$@\"" >>$runcups

chmod +x $runcups

#
# Set a new home directory to avoid getting user options mixed in...
#

HOME=$BASE
export HOME

#
# Force POSIX locale for tests...
#

LANG=C
export LANG

LC_MESSAGES=C
export LC_MESSAGES

#
# Start the server; run as foreground daemon in the background...
#

echo "Starting scheduler:"
echo "    $runcups $VALGRIND ../scheduler/cupsd -c $BASE/cupsd.conf -f >$BASE/log/debug_log 2>&1 &"
echo ""

$runcups $VALGRIND ../scheduler/cupsd -c $BASE/cupsd.conf -f >$BASE/log/debug_log 2>&1 &

cupsd=$!

if test "x$testtype" = x0; then
	# Not running tests...
	echo "Scheduler is PID $cupsd and is listening on port $port."
	echo ""

	echo "The $runcups helper script can be used to test programs"
	echo "with the server."
	exit 0
fi

if test $argcount -eq 0; then
	echo "Scheduler is PID $cupsd; run debugger now if you need to."
	echo ""
	echo $ac_n "Press ENTER to continue... $ac_c"
	read junk
else
	echo "Scheduler is PID $cupsd."
	sleep 2
fi

while true; do
	running=`$runcups ../systemv/lpstat -r 2>/dev/null`
	if test "x$running" = "xscheduler is running"; then
		break
	fi

	echo "Waiting for scheduler to become ready..."
	sleep 10
done

#
# Create the test report source file...
#

date=`date "+%Y-%m-%d"`

strfile=$BASE/cups-str-$date-$user.html

rm -f $strfile
cat str-header.html >$strfile

#
# Run the IPP tests...
#

echo ""
echo "Running IPP compliance tests..."

echo "    <h1><a name='IPP'>1 - IPP Compliance Tests</a></h1>" >>$strfile
echo "    <p>This section provides the results to the IPP compliance tests" >>$strfile
echo "    outlined in the CUPS Software Test Plan. These tests were run on" >>$strfile
echo "    $date by $user on `hostname`." >>$strfile
echo "    <pre>" >>$strfile

fail=0
for file in 4*.test ../examples/ipp-2.1.test; do
	echo $ac_n "Performing `basename $file`: $ac_c"
	echo "" >>$strfile
        echo $ac_n "`date '+[%d/%b/%Y:%H:%M:%S %z]'` $ac_c" >>$strfile

	if test $file = ../examples/ipp-2.1.test; then
		uri="ipp://127.0.0.1:$port/printers/Test1"
		options="-V 2.1 -d NOPRINT=1 -f testfile.ps"
	else
		uri="ipp://127.0.0.1:$port/printers"
		options=""
	fi
	$runcups $VALGRIND ../tools/ipptool -tI $options $uri $file >> $strfile
	status=$?

	if test $status != 0; then
		echo FAIL
		fail=`expr $fail + 1`
	else
		echo PASS
	fi
done

echo "    </pre>" >>$strfile

#
# Run the command tests...
#

echo ""
echo "Running command tests..."

echo "    <h1><a name='COMMAND'>2 - Command Tests</a></h1>" >>$strfile
echo "    <p>This section provides the results to the command tests" >>$strfile
echo "    outlined in the CUPS Software Test Plan. These tests were run on" >>$strfile
echo "    $date by $user on `hostname`." >>$strfile
echo "    <pre>" >>$strfile

for file in 5*.sh; do
	#
	# Make sure the past jobs are done before going on.
	#
	./waitjobs.sh 1800

	echo $ac_n "Performing $file: $ac_c"
	echo "" >>$strfile
        echo "`date '+[%d/%b/%Y:%H:%M:%S %z]'` \"$file\":" >>$strfile

	sh $file $pjobs $pprinters >> $strfile
	status=$?

	if test $status != 0; then
		echo FAIL
		fail=`expr $fail + 1`
	else
		echo PASS
	fi
done

#
# Restart the server...
#

echo $ac_n "Performing restart test: $ac_c"
echo "" >>$strfile
echo "`date '+[%d/%b/%Y:%H:%M:%S %z]'` \"5.10-restart\":" >>$strfile

kill -HUP $cupsd

while true; do
	sleep 10

	running=`$runcups ../systemv/lpstat -r 2>/dev/null`
	if test "x$running" = "xscheduler is running"; then
		break
	fi
done

description="`$runcups ../systemv/lpstat -l -p Test1 | grep Description | sed -e '1,$s/^[^:]*: //g'`"
if test "x$description" != "xTest Printer 1"; then
	echo "Failed, printer-info for Test1 is '$description', expected 'Test Printer 1'." >>$strfile
	echo "FAIL (got '$description', expected 'Test Printer 1')"
	fail=`expr $fail + 1`
else
	echo "Passed." >>$strfile
	echo PASS
fi


#
# Perform job history test...
#

echo $ac_n "Starting history test: $ac_c"
echo "" >>$strfile
echo "`date '+[%d/%b/%Y:%H:%M:%S %z]'` \"5.11-history\":" >>$strfile

echo "    lp -d Test1 testfile.jpg" >>$strfile

$runcups ../systemv/lp -d Test1 ../examples/testfile.jpg 2>&1 >>$strfile
if test $? != 0; then
	echo "FAIL (unable to queue test job)"
	echo "    FAILED" >>$strfile
	fail=`expr $fail + 1`
else
	echo "PASS"
	echo "    PASSED" >>$strfile

	./waitjobs.sh >>$strfile

        echo $ac_n "Verifying that history still exists: $ac_c"

	echo "    ls -l $BASE/spool" >>$strfile
	count=`ls -1 $BASE/spool | wc -l`
	if test $count = 1; then
		echo "FAIL"
		echo "    FAILED (job control files not present)" >>$strfile
		ls -l $BASE/spool >>$strfile
		fail=`expr $fail + 1`
	else
		echo "PASS"
		echo "    PASSED" >>$strfile

		echo $ac_n "Waiting for job history to expire: $ac_c"
		echo "" >>$strfile
		echo "    sleep 35" >>$strfile
		sleep 35

		echo "    lpstat" >>$strfile
		$runcups ../systemv/lpstat 2>&1 >>$strfile

		echo "    ls -l $BASE/spool" >>$strfile
		count=`ls -1 $BASE/spool | wc -l`
		if test $count != 1; then
			echo "FAIL"
			echo "    FAILED (job control files still present)" >>$strfile
			ls -l $BASE/spool >>$strfile
			fail=`expr $fail + 1`
		else
			echo "PASS"
			echo "    PASSED" >>$strfile
		fi
	fi
fi


#
# Stop the server...
#

echo "    </pre>" >>$strfile

kill $cupsd
wait $cupsd
cupsdstatus=$?

#
# Verify counts...
#

echo "Test Summary"
echo ""
echo "    <h1><a name='SUMMARY'>3 - Test Summary</a></h1>" >>$strfile

if test $cupsdstatus != 0; then
	echo "FAIL: cupsd failed with exit status $cupsdstatus."
	echo "    <p>FAIL: cupsd failed with exit status $cupsdstatus.</p>" >>$strfile
	fail=`expr $fail + 1`
else
	echo "PASS: cupsd exited with no errors."
	echo "    <p>PASS: cupsd exited with no errors.</p>" >>$strfile
fi

# Job control files
count=`ls -1 $BASE/spool | wc -l`
count=`expr $count - 1`
if test $count != 0; then
	echo "FAIL: $count job control files were not purged."
	echo "    <p>FAIL: $count job control files were not purged.</p>" >>$strfile
	fail=`expr $fail + 1`
else
	echo "PASS: All job control files purged."
	echo "    <p>PASS: All job control files purged.</p>" >>$strfile
fi

# Pages printed on Test1 (within 1 page for timing-dependent cancel issues)
count=`$GREP '^Test1 ' $BASE/log/page_log | awk 'BEGIN{count=0}{count=count+$7}END{print count}'`
expected=`expr $pjobs \* 2 + 34`
expected2=`expr $expected + 2`
if test $count -lt $expected -a $count -gt $expected2; then
	echo "FAIL: Printer 'Test1' produced $count page(s), expected $expected."
	echo "    <p>FAIL: Printer 'Test1' produced $count page(s), expected $expected.</p>" >>$strfile
	fail=`expr $fail + 1`
else
	echo "PASS: Printer 'Test1' correctly produced $count page(s)."
	echo "    <p>PASS: Printer 'Test1' correctly produced $count page(s).</p>" >>$strfile
fi

# Paged printed on Test2
count=`$GREP '^Test2 ' $BASE/log/page_log | awk 'BEGIN{count=0}{count=count+$7}END{print count}'`
expected=`expr $pjobs \* 2 + 3`
if test $count != $expected; then
	echo "FAIL: Printer 'Test2' produced $count page(s), expected $expected."
	echo "    <p>FAIL: Printer 'Test2' produced $count page(s), expected $expected.</p>" >>$strfile
	fail=`expr $fail + 1`
else
	echo "PASS: Printer 'Test2' correctly produced $count page(s)."
	echo "    <p>PASS: Printer 'Test2' correctly produced $count page(s).</p>" >>$strfile
fi

# Paged printed on Test3
count=`$GREP '^Test3 ' $BASE/log/page_log | awk 'BEGIN{count=0}{count=count+$7}END{print count}'`
expected=2
if test $count != $expected; then
	echo "FAIL: Printer 'Test3' produced $count page(s), expected $expected."
	echo "    <p>FAIL: Printer 'Test3' produced $count page(s), expected $expected.</p>" >>$strfile
	fail=`expr $fail + 1`
else
	echo "PASS: Printer 'Test3' correctly produced $count page(s)."
	echo "    <p>PASS: Printer 'Test3' correctly produced $count page(s).</p>" >>$strfile
fi

# Requests logged
count=`wc -l $BASE/log/access_log | awk '{print $1}'`
expected=`expr 35 + 18 + 30 + $pjobs \* 8 + $pprinters \* $pjobs \* 4 + 2`
if test $count != $expected; then
	echo "FAIL: $count requests logged, expected $expected."
	echo "    <p>FAIL: $count requests logged, expected $expected.</p>" >>$strfile
	fail=`expr $fail + 1`
else
	echo "PASS: $count requests logged."
	echo "    <p>PASS: $count requests logged.</p>" >>$strfile
fi

# Did CUPS-Get-Default get logged?
if $GREP -q CUPS-Get-Default $BASE/log/access_log; then
	echo "FAIL: CUPS-Get-Default logged with 'AccessLogLevel actions'"
	echo "    <p>FAIL: CUPS-Get-Default logged with 'AccessLogLevel actions'</p>" >>$strfile
	echo "    <pre>" >>$strfile
	$GREP CUPS-Get-Default $BASE/log/access_log | sed -e '1,$s/&/&amp;/g' -e '1,$s/</&lt;/g' >>$strfile
	echo "    </pre>" >>$strfile
	fail=`expr $fail + 1`
else
	echo "PASS: CUPS-Get-Default not logged."
	echo "    <p>PASS: CUPS-Get-Default not logged.</p>" >>$strfile
fi

# Emergency log messages
count=`$GREP '^X ' $BASE/log/error_log | wc -l | awk '{print $1}'`
if test $count != 0; then
	echo "FAIL: $count emergency messages, expected 0."
	$GREP '^X ' $BASE/log/error_log
	echo "    <p>FAIL: $count emergency messages, expected 0.</p>" >>$strfile
	echo "    <pre>" >>$strfile
	$GREP '^X ' $BASE/log/error_log | sed -e '1,$s/&/&amp;/g' -e '1,$s/</&lt;/g' >>$strfile
	echo "    </pre>" >>$strfile
	fail=`expr $fail + 1`
else
	echo "PASS: $count emergency messages."
	echo "    <p>PASS: $count emergency messages.</p>" >>$strfile
fi

# Alert log messages
count=`$GREP '^A ' $BASE/log/error_log | wc -l | awk '{print $1}'`
if test $count != 0; then
	echo "FAIL: $count alert messages, expected 0."
	$GREP '^A ' $BASE/log/error_log
	echo "    <p>FAIL: $count alert messages, expected 0.</p>" >>$strfile
	echo "    <pre>" >>$strfile
	$GREP '^A ' $BASE/log/error_log | sed -e '1,$s/&/&amp;/g' -e '1,$s/</&lt;/g' >>$strfile
	echo "    </pre>" >>$strfile
	fail=`expr $fail + 1`
else
	echo "PASS: $count alert messages."
	echo "    <p>PASS: $count alert messages.</p>" >>$strfile
fi

# Critical log messages
count=`$GREP '^C ' $BASE/log/error_log | wc -l | awk '{print $1}'`
if test $count != 0; then
	echo "FAIL: $count critical messages, expected 0."
	$GREP '^C ' $BASE/log/error_log
	echo "    <p>FAIL: $count critical messages, expected 0.</p>" >>$strfile
	echo "    <pre>" >>$strfile
	$GREP '^C ' $BASE/log/error_log | sed -e '1,$s/&/&amp;/g' -e '1,$s/</&lt;/g' >>$strfile
	echo "    </pre>" >>$strfile
	fail=`expr $fail + 1`
else
	echo "PASS: $count critical messages."
	echo "    <p>PASS: $count critical messages.</p>" >>$strfile
fi

# Error log messages
count=`$GREP '^E ' $BASE/log/error_log | $GREP -v 'Unknown default SystemGroup' | \
       $GREP -v '(usb) crashed on signal 11' | \
       $GREP -v '(dnssd) stopped with status 1' | \
       $GREP -v 'loadFile failed: temp file: not a PDF file' | \
       $GREP -v 'Failed to connect to system bus' | \
       $GREP -v -E 'Unable to open listen socket for address .* Address family not supported by protocol.' | \
       $GREP -v 'Unable to write uncompressed print data: Broken pipe' | \
<<<<<<< HEAD
=======
       $GREP -v 'Job held by' | \
>>>>>>> 2ca2d5a5
       wc -l | awk '{print $1}'`
if test $count != 33; then
	echo "FAIL: $count error messages, expected 33."
	$GREP '^E ' $BASE/log/error_log
	echo "    <p>FAIL: $count error messages, expected 33.</p>" >>$strfile
	echo "    <pre>" >>$strfile
	$GREP '^E ' $BASE/log/error_log | sed -e '1,$s/&/&amp;/g' -e '1,$s/</&lt;/g' >>$strfile
	echo "    </pre>" >>$strfile
	fail=`expr $fail + 1`
else
	echo "PASS: $count error messages."
	echo "    <p>PASS: $count error messages.</p>" >>$strfile
fi

# Warning log messages
count=`$GREP '^W ' $BASE/log/error_log | $GREP -v CreateProfile | \
       $GREP -v 'Unable to initialize USB access via libusb, libusb error' | \
       $GREP -v 'org.freedesktop.ColorManager' | \
       $GREP -v -E 'Avahi client failed: -(1|26)' | \
       wc -l | awk '{print $1}'`
if test $count != 8; then
	echo "FAIL: $count warning messages, expected 8."
	$GREP '^W ' $BASE/log/error_log
	echo "    <p>FAIL: $count warning messages, expected 8.</p>" >>$strfile
	echo "    <pre>" >>$strfile
	$GREP '^W ' $BASE/log/error_log | sed -e '1,$s/&/&amp;/g' -e '1,$s/</&lt;/g' >>$strfile
	echo "    </pre>" >>$strfile
	fail=`expr $fail + 1`
else
	echo "PASS: $count warning messages."
	echo "    <p>PASS: $count warning messages.</p>" >>$strfile
fi

# Notice log messages
count=`$GREP '^N ' $BASE/log/error_log | wc -l | awk '{print $1}'`
if test $count != 0; then
	echo "FAIL: $count notice messages, expected 0."
	$GREP '^N ' $BASE/log/error_log
	echo "    <p>FAIL: $count notice messages, expected 0.</p>" >>$strfile
	echo "    <pre>" >>$strfile
	$GREP '^N ' $BASE/log/error_log | sed -e '1,$s/&/&amp;/g' -e '1,$s/</&lt;/g' >>$strfile
	echo "    </pre>" >>$strfile
	fail=`expr $fail + 1`
else
	echo "PASS: $count notice messages."
	echo "    <p>PASS: $count notice messages.</p>" >>$strfile
fi

# Info log messages
count=`$GREP '^I ' $BASE/log/error_log | wc -l | awk '{print $1}'`
if test $count = 0; then
	echo "FAIL: $count info messages, expected more than 0."
	echo "    <p>FAIL: $count info messages, expected more than 0.</p>" >>$strfile
	fail=`expr $fail + 1`
else
	echo "PASS: $count info messages."
	echo "    <p>PASS: $count info messages.</p>" >>$strfile
fi

# Debug log messages
count=`$GREP '^D ' $BASE/log/error_log | wc -l | awk '{print $1}'`
if test $count = 0; then
	echo "FAIL: $count debug messages, expected more than 0."
	echo "    <p>FAIL: $count debug messages, expected more than 0.</p>" >>$strfile
	fail=`expr $fail + 1`
else
	echo "PASS: $count debug messages."
	echo "    <p>PASS: $count debug messages.</p>" >>$strfile
fi

# Debug2 log messages
count=`$GREP '^d ' $BASE/log/error_log | wc -l | awk '{print $1}'`
if test $count = 0 -a $loglevel = debug2; then
	echo "FAIL: $count debug2 messages, expected more than 0."
	echo "    <p>FAIL: $count debug2 messages, expected more than 0.</p>" >>$strfile
	fail=`expr $fail + 1`
elif test $count != 0 -a $loglevel = debug; then
	echo "FAIL: $count debug2 messages, expected 0."
	echo "    <p>FAIL: $count debug2 messages, expected 0.</p>" >>$strfile
	fail=`expr $fail + 1`
else
	echo "PASS: $count debug2 messages."
	echo "    <p>PASS: $count debug2 messages.</p>" >>$strfile
fi

#
# Log files...
#

echo "    <h1><a name='LOGS'>4 - Log Files</a></h1>" >>$strfile

for file in $BASE/log/*_log; do
        baselog=`basename $file`

        echo "    <h2><a name=\"$baselog\">$baselog</a></h2>" >>$strfile
        case $baselog in
                error_log)
                        echo "    <blockquote>Note: debug2 messages have been filtered out of the HTML report.</blockquote>" >>$strfile
                        echo "    <pre>" >>$strfile
                        $GREP -v '^d' $BASE/log/error_log | sed -e '1,$s/&/&amp;/g' -e '1,$s/</&lt;/g' >>$strfile
                        echo "    </pre>" >>$strfile
                        ;;

                *)
                        echo "    <pre>" >>$strfile
                        sed -e '1,$s/&/&amp;/g' -e '1,$s/</&lt;/g' $file >>$strfile
                        echo "    </pre>" >>$strfile
                        ;;
        esac
done

#
# Format the reports and tell the user where to find them...
#

cat str-trailer.html >>$strfile

echo ""
for file in $BASE/log/*_log; do
        baselog=`basename $file`
        cp $file $baselog-$date-$user
        echo "Copied log file \"$baselog-$date-$user\" to test directory."
done
cp $strfile .
echo "Copied report file \"cups-str-$date-$user.html\" to test directory."

# Clean out old failure log files after 1 week...
find . -name \*_log-\*-$user -a -mtime +7 -print -exec rm -f '{}' \; | awk '{print "Removed old log file \"" substr($1,3) "\" from test directory."}'
find . -name cups-str-\*-$user.html -a -mtime +7 -print -exec rm -f '{}' \; | awk '{print "Removed old report file \"" $1 "\" from test directory."}'

echo ""

if test $fail != 0; then
	echo "$fail tests failed."
	exit 1
else
	echo "All tests were successful."
fi<|MERGE_RESOLUTION|>--- conflicted
+++ resolved
@@ -1036,10 +1036,7 @@
        $GREP -v 'Failed to connect to system bus' | \
        $GREP -v -E 'Unable to open listen socket for address .* Address family not supported by protocol.' | \
        $GREP -v 'Unable to write uncompressed print data: Broken pipe' | \
-<<<<<<< HEAD
-=======
        $GREP -v 'Job held by' | \
->>>>>>> 2ca2d5a5
        wc -l | awk '{print $1}'`
 if test $count != 33; then
 	echo "FAIL: $count error messages, expected 33."
