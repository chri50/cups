#!/bin/sh
#
# Perform the complete set of IPP compliance tests specified in the
# CUPS Software Test Plan.
#
# Copyright 2007-2017 by Apple Inc.
# Copyright 1997-2007 by Easy Software Products, all rights reserved.
#
# These coded instructions, statements, and computer programs are the
# property of Apple Inc. and are protected by Federal copyright
# law.  Distribution and use rights are outlined in the file "LICENSE.txt"
# which should have been included with this file.  If this file is
# file is missing or damaged, see the license at "http://www.cups.org/".
#

argcount=$#

#
# Don't allow "make check" or "make test" to be run by root...
#

if test "x`id -u`" = x0; then
	echo Please run this as a normal user. Not supported when run as root.
	exit 1
fi

#
# Force the permissions of the files we create...
#

umask 022

#
# Make the IPP test program...
#

make

#
# Solaris has a non-POSIX grep in /bin...
#

if test -x /usr/xpg4/bin/grep; then
	GREP=/usr/xpg4/bin/grep
else
	GREP=grep
fi

#
# Figure out the proper echo options...
#

if (echo "testing\c"; echo 1,2,3) | $GREP c >/dev/null; then
        ac_n=-n
        ac_c=
else
        ac_n=
        ac_c='\c'
fi

#
# Greet the tester...
#

echo "Welcome to the CUPS Automated Test Script."
echo ""
echo "Before we begin, it is important that you understand that the larger"
echo "tests require significant amounts of RAM and disk space.  If you"
echo "attempt to run one of the big tests on a system that lacks sufficient"
echo "disk and virtual memory, the UNIX kernel might decide to kill one or"
echo "more system processes that you've grown attached to, like the X"
echo "server.  The question you may want to ask yourself before running a"
echo "large test is: Do you feel lucky?"
echo ""
echo "OK, now that we have the Dirty Harry quote out of the way, please"
echo "choose the type of test you wish to perform:"
echo ""
echo "0 - No testing, keep the scheduler running for me (all systems)"
echo "1 - Basic conformance test, no load testing (all systems)"
echo "2 - Basic conformance test, some load testing (minimum 256MB VM, 50MB disk)"
echo "3 - Basic conformance test, extreme load testing (minimum 1GB VM, 500MB disk)"
echo "4 - Basic conformance test, torture load testing (minimum 2GB VM, 1GB disk)"
echo ""
echo $ac_n "Enter the number of the test you wish to perform: [1] $ac_c"

if test $# -gt 0; then
	testtype=$1
	shift
else
	read testtype
fi
echo ""

case "$testtype" in
	0)
		echo "Running in test mode (0)"
		nprinters1=0
		nprinters2=0
		pjobs=0
		pprinters=0
		loglevel="debug2"
		;;
	2)
		echo "Running the medium tests (2)"
		nprinters1=10
		nprinters2=20
		pjobs=20
		pprinters=10
		loglevel="debug"
		;;
	3)
		echo "Running the extreme tests (3)"
		nprinters1=500
		nprinters2=1000
		pjobs=100
		pprinters=50
		loglevel="debug"
		;;
	4)
		echo "Running the torture tests (4)"
		nprinters1=10000
		nprinters2=20000
		pjobs=200
		pprinters=100
		loglevel="debug"
		;;
	*)
		echo "Running the timid tests (1)"
		nprinters1=0
		nprinters2=0
		pjobs=10
		pprinters=0
		loglevel="debug2"
		testtype="1"
		;;
esac

#
# See if we want to do SSL testing...
#

echo ""
echo "Now you can choose whether to create a SSL/TLS encryption key and"
echo "certificate for testing:"
echo ""
echo "0 - Do not do SSL/TLS encryption tests"
echo "1 - Test but do not require encryption"
echo "2 - Test and require encryption"
echo ""
echo $ac_n "Enter the number of the SSL/TLS tests to perform: [0] $ac_c"

if test $# -gt 0; then
	ssltype=$1
	shift
else
	read ssltype
fi
echo ""

case "$ssltype" in
	1)
		echo "Will test but not require encryption (1)"
		;;
	2)
		echo "Will test and require encryption (2)"
		;;
	*)
		echo "Not using SSL/TLS (0)"
		ssltype=0
		;;
esac

#
# Information for the server/tests...
#

user="$USER"
if test -z "$user"; then
	if test -x /usr/ucb/whoami; then
		user=`/usr/ucb/whoami`
	else
		user=`whoami`
	fi

	if test -z "$user"; then
		user="unknown"
	fi
fi

port="${CUPS_TESTPORT:=8631}"
cwd=`pwd`
root=`dirname $cwd`
CUPS_TESTROOT="$root"; export CUPS_TESTROOT

BASE="${CUPS_TESTBASE:=}"
if test -z "$BASE"; then
	if test -d /private/tmp; then
		BASE=/private/tmp/cups-$user
	else
		BASE=/tmp/cups-$user
	fi
fi
export BASE

#
# Make sure that the LPDEST and PRINTER environment variables are
# not included in the environment that is passed to the tests.  These
# will usually cause tests to fail erroneously...
#

unset LPDEST
unset PRINTER

#
# See if we want to use valgrind...
#

echo ""
echo "This test script can use the Valgrind software from:"
echo ""
echo "    http://developer.kde.org/~sewardj/"
echo ""
echo $ac_n "Enter Y to use Valgrind or N to not use Valgrind: [N] $ac_c"

if test $# -gt 0; then
	usevalgrind=$1
	shift
else
	read usevalgrind
fi
echo ""

case "$usevalgrind" in
	Y* | y*)
		VALGRIND="valgrind --tool=memcheck --log-file=$BASE/log/valgrind.%p --error-limit=no --leak-check=yes --trace-children=yes"
		if test `uname` = Darwin; then
			VALGRIND="$VALGRIND --dsymutil=yes"
		fi
		export VALGRIND
		echo "Using Valgrind; log files can be found in $BASE/log..."
		;;

	*)
		VALGRIND=""
		export VALGRIND
		;;
esac

#
# See if we want to do debug logging of the libraries...
#

echo ""
echo "If CUPS was built with the --enable-debug-printfs configure option, you"
echo "can enable debug logging of the libraries."
echo ""
echo $ac_n "Enter Y or a number from 0 to 9 to enable debug logging or N to not: [N] $ac_c"

if test $# -gt 0; then
	usedebugprintfs=$1
	shift
else
	read usedebugprintfs
fi
echo ""

case "$usedebugprintfs" in
	Y* | y*)
		echo "Enabling debug printfs (level 5); log files can be found in $BASE/log..."
		CUPS_DEBUG_LOG="$BASE/log/debug_printfs.%d"; export CUPS_DEBUG_LOG
		CUPS_DEBUG_LEVEL=5; export CUPS_DEBUG_LEVEL
		CUPS_DEBUG_FILTER='^(http|_http|ipp|_ipp|cups.*Request|cupsGetResponse|cupsSend).*$'; export CUPS_DEBUG_FILTER
		;;

	0 | 1 | 2 | 3 | 4 | 5 | 6 | 7 | 8 | 9)
		echo "Enabling debug printfs (level $usedebugprintfs); log files can be found in $BASE/log..."
		CUPS_DEBUG_LOG="$BASE/log/debug_printfs.%d"; export CUPS_DEBUG_LOG
		CUPS_DEBUG_LEVEL="$usedebugprintfs"; export CUPS_DEBUG_LEVEL
		CUPS_DEBUG_FILTER='^(http|_http|ipp|_ipp|cups.*Request|cupsGetResponse|cupsSend).*$'; export CUPS_DEBUG_FILTER
		;;

	*)
		;;
esac

#
# Start by creating temporary directories for the tests...
#

echo "Creating directories for test..."

rm -rf $BASE
mkdir $BASE
mkdir $BASE/bin
mkdir $BASE/bin/backend
mkdir $BASE/bin/driver
mkdir $BASE/bin/filter
mkdir $BASE/certs
mkdir $BASE/share
mkdir $BASE/share/banners
mkdir $BASE/share/drv
mkdir $BASE/share/locale
for file in ../locale/cups_*.po; do
	loc=`basename $file .po | cut -c 6-`
	mkdir $BASE/share/locale/$loc
	ln -s $root/locale/cups_$loc.po $BASE/share/locale/$loc
	ln -s $root/locale/ppdc_$loc.po $BASE/share/locale/$loc
done
mkdir $BASE/share/mime
mkdir $BASE/share/model
mkdir $BASE/share/ppdc
mkdir $BASE/interfaces
mkdir $BASE/log
mkdir $BASE/ppd
mkdir $BASE/spool
mkdir $BASE/spool/temp
mkdir $BASE/ssl

ln -s $root/backend/dnssd $BASE/bin/backend
ln -s $root/backend/http $BASE/bin/backend
ln -s $root/backend/ipp $BASE/bin/backend
ln -s $root/backend/lpd $BASE/bin/backend
ln -s $root/backend/mdns $BASE/bin/backend
ln -s $root/backend/pseudo $BASE/bin/backend
ln -s $root/backend/snmp $BASE/bin/backend
ln -s $root/backend/socket $BASE/bin/backend
ln -s $root/backend/usb $BASE/bin/backend
ln -s $root/cgi-bin $BASE/bin
ln -s $root/monitor $BASE/bin
ln -s $root/notifier $BASE/bin
ln -s $root/scheduler $BASE/bin/daemon
ln -s $root/filter/commandtops $BASE/bin/filter
ln -s $root/filter/gziptoany $BASE/bin/filter
ln -s $root/filter/pstops $BASE/bin/filter
ln -s $root/filter/rastertoepson $BASE/bin/filter
ln -s $root/filter/rastertohp $BASE/bin/filter
ln -s $root/filter/rastertolabel $BASE/bin/filter
ln -s $root/filter/rastertopwg $BASE/bin/filter
cat >$BASE/share/banners/standard <<EOF
           ==== Cover Page ====


      Job: {?printer-name}-{?job-id}
    Owner: {?job-originating-user-name}
     Name: {?job-name}
    Pages: {?job-impressions}


           ==== Cover Page ====
EOF
cat >$BASE/share/banners/classified <<EOF
           ==== Classified - Do Not Disclose ====


      Job: {?printer-name}-{?job-id}
    Owner: {?job-originating-user-name}
     Name: {?job-name}
    Pages: {?job-impressions}


           ==== Classified - Do Not Disclose ====
EOF
ln -s $root/data $BASE/share
ln -s $root/ppdc/sample.drv $BASE/share/drv
ln -s $root/conf/mime.types $BASE/share/mime
ln -s $root/conf/mime.convs $BASE/share/mime
ln -s $root/data/*.h $BASE/share/ppdc
ln -s $root/data/*.defs $BASE/share/ppdc
ln -s $root/templates $BASE/share

#
# Local filters and configuration files...
#

instfilter() {
	# instfilter src dst format
	#
	# See if the filter exists in a standard location; if so, make a
	# symlink, otherwise create a dummy script for the specified format.
	#
	src="$1"
	dst="$2"
	format="$3"

	for dir in /usr/local/libexec/cups/filter /usr/libexec/cups/filter /usr/lib/cups/filter; do
		if test -x "$dir/$src"; then
			ln -s "$dir/$src" "$BASE/bin/filter/$dst"
			return
		fi
	done

	# Source filter not present, create a dummy filter
	case $format in
		passthru)
			ln -s gziptoany "$BASE/bin/filter/$dst"
			;;
		pdf)
			cat >"$BASE/bin/filter/$dst" <<EOF
#!/bin/sh
trap "" TERM
trap "" PIPE
gziptoany "$1" "$2" "$3" "$4" "$5" \$6 >/dev/null
case "\$5" in
	*media=a4* | *media=iso_a4* | *PageSize=A4*)
		gziptoany "$1" "$2" "$3" "$4" "$5" "$root/test/onepage-a4.pdf"
		;;
	*)
		gziptoany "$1" "$2" "$3" "$4" "$5" "$root/test/onepage-letter.pdf"
		;;
esac
EOF
			chmod +x "$BASE/bin/filter/$dst"
			;;
		ps)
			cat >"$BASE/bin/filter/$dst" <<EOF
#!/bin/sh
trap "" TERM
trap "" PIPE
gziptoany "$1" "$2" "$3" "$4" "$5" \$6 >/dev/null
case "\$5" in
	*media=a4* | *media=iso_a4* | *PageSize=A4*)
		gziptoany "$1" "$2" "$3" "$4" "$5" "$root/test/onepage-a4.ps"
		;;
	*)
		gziptoany "$1" "$2" "$3" "$4" "$5" "$root/test/onepage-letter.ps"
		;;
esac
EOF
			chmod +x "$BASE/bin/filter/$dst"
			;;
		raster)
			cat >"$BASE/bin/filter/$dst" <<EOF
#!/bin/sh
trap "" TERM
trap "" PIPE
gziptoany "$1" "$2" "$3" "$4" "$5" \$6 >/dev/null
case "\$5" in
	*media=a4* | *media=iso_a4* | *PageSize=A4*)
		gziptoany "$1" "$2" "$3" "$4" "$5" "$root/test/onepage-a4-300-black-1.pwg.gz"
		;;
	*)
		gziptoany "$1" "$2" "$3" "$4" "$5" "$root/test/onepage-letter-300-black-1.pwg.gz"
		;;
esac
EOF
			chmod +x "$BASE/bin/filter/$dst"
			;;
	esac
}

ln -s $root/test/test.convs $BASE/share/mime

if test `uname` = Darwin; then
	instfilter cgimagetopdf imagetopdf pdf
	instfilter cgpdftopdf pdftopdf passthru
	instfilter cgpdftops pdftops ps
	instfilter cgpdftoraster pdftoraster raster
	instfilter cgtexttopdf texttopdf pdf
	instfilter pstocupsraster pstoraster raster
else
	instfilter imagetopdf imagetopdf pdf
	instfilter pdftopdf pdftopdf passthru
	instfilter pdftops pdftops ps
	instfilter pdftoraster pdftoraster raster
	instfilter pdftoraster pdftourf raster
	instfilter pstoraster pstoraster raster
	instfilter texttopdf texttopdf pdf

	if test -d /usr/share/cups/charsets; then
		ln -s /usr/share/cups/charsets $BASE/share
	fi
fi

#
# Then create the necessary config files...
#

echo "Creating cupsd.conf for test..."

if test $ssltype = 2; then
	encryption="Encryption Required"
else
	encryption=""
fi

cat >$BASE/cupsd.conf <<EOF
StrictConformance Yes
Browsing Off
Listen 127.0.0.1:$port
Listen $BASE/sock
PassEnv DYLD_LIBRARY_PATH
PassEnv LD_LIBRARY_PATH
PassEnv LD_PRELOAD
PassEnv LOCALEDIR
PassEnv SHLIB_PATH
MaxSubscriptions 3
MaxLogSize 0
AccessLogLevel actions
LogLevel $loglevel
LogTimeFormat usecs
PreserveJobHistory Yes
PreserveJobFiles 5m
<Policy default>
<Limit All>
Order Allow,Deny
$encryption
</Limit>
</Policy>
EOF

if test $testtype = 0; then
	echo WebInterface yes >>$BASE/cupsd.conf
fi

cat >$BASE/cups-files.conf <<EOF
FileDevice yes
Printcap
User $user
ServerRoot $BASE
StateDir $BASE
ServerBin $BASE/bin
CacheDir $BASE/share
DataDir $BASE/share
FontPath $BASE/share/fonts
DocumentRoot $root/doc
RequestRoot $BASE/spool
TempDir $BASE/spool/temp
AccessLog $BASE/log/access_log
ErrorLog $BASE/log/error_log
PageLog $BASE/log/page_log
EOF

if test $ssltype != 0 -a `uname` = Darwin; then
	echo "ServerKeychain $HOME/Library/Keychains/login.keychain" >> $BASE/cups-files.conf
fi

#
# Setup lots of test queues - half with PPD files, half without...
#

echo "Creating printers.conf for test..."

i=1
while test $i -le $nprinters1; do
	cat >>$BASE/printers.conf <<EOF
<Printer test-$i>
Accepting Yes
DeviceURI file:/dev/null
Info Test PS printer $i
JobSheets none none
Location CUPS test suite
State Idle
StateMessage Printer $1 is idle.
</Printer>
EOF

	cp testps.ppd $BASE/ppd/test-$i.ppd

	i=`expr $i + 1`
done

while test $i -le $nprinters2; do
	cat >>$BASE/printers.conf <<EOF
<Printer test-$i>
Accepting Yes
DeviceURI file:/dev/null
Info Test raw printer $i
JobSheets none none
Location CUPS test suite
State Idle
StateMessage Printer $1 is idle.
</Printer>
EOF

	i=`expr $i + 1`
done

if test -f $BASE/printers.conf; then
	cp $BASE/printers.conf $BASE/printers.conf.orig
else
	touch $BASE/printers.conf.orig
fi

#
# Setup the paths...
#

echo "Setting up environment variables for test..."

if test "x$LD_LIBRARY_PATH" = x; then
	LD_LIBRARY_PATH="$root/cups:$root/filter:$root/cgi-bin:$root/scheduler:$root/ppdc"
else
	LD_LIBRARY_PATH="$root/cups:$root/filter:$root/cgi-bin:$root/scheduler:$root/ppdc:$LD_LIBRARY_PATH"
fi

export LD_LIBRARY_PATH

LD_PRELOAD="$root/cups/libcups.so.2:$root/filter/libcupsimage.so.2:$root/cgi-bin/libcupscgi.so.1:$root/scheduler/libcupsmime.so.1:$root/ppdc/libcupsppdc.so.1"
if test `uname` = SunOS -a -r /usr/lib/libCrun.so.1; then
	LD_PRELOAD="/usr/lib/libCrun.so.1:$LD_PRELOAD"
fi
export LD_PRELOAD

if test -f $root/cups/libcups.2.dylib; then
        if test "x$DYLD_INSERT_LIBRARIES" = x; then
                DYLD_INSERT_LIBRARIES="$root/cups/libcups.2.dylib:$root/filter/libcupsimage.2.dylib:$root/cgi-bin/libcupscgi.1.dylib:$root/scheduler/libcupsmime.1.dylib:$root/ppdc/libcupsppdc.1.dylib"
        else
                DYLD_INSERT_LIBRARIES="$root/cups/libcups.2.dylib:$root/filter/libcupsimage.2.dylib:$root/cgi-bin/libcupscgi.1.dylib:$root/scheduler/libcupsmime.1.dylib:$root/ppdc/libcupsppdc.1.dylib:$DYLD_INSERT_LIBRARIES"
        fi

        export DYLD_INSERT_LIBRARIES
fi

if test "x$DYLD_LIBRARY_PATH" = x; then
	DYLD_LIBRARY_PATH="$root/cups:$root/filter:$root/cgi-bin:$root/scheduler:$root/ppdc"
else
	DYLD_LIBRARY_PATH="$root/cups:$root/filter:$root/cgi-bin:$root/scheduler:$root/ppdc:$DYLD_LIBRARY_PATH"
fi

export DYLD_LIBRARY_PATH

if test "x$SHLIB_PATH" = x; then
	SHLIB_PATH="$root/cups:$root/filter:$root/cgi-bin:$root/scheduler:$root/ppdc"
else
	SHLIB_PATH="$root/cups:$root/filter:$root/cgi-bin:$root/scheduler:$root/ppdc:$SHLIB_PATH"
fi

export SHLIB_PATH

CUPS_DISABLE_APPLE_DEFAULT=yes; export CUPS_DISABLE_APPLE_DEFAULT
CUPS_SERVER=127.0.0.1:$port; export CUPS_SERVER
CUPS_SERVERROOT=$BASE; export CUPS_SERVERROOT
CUPS_STATEDIR=$BASE; export CUPS_STATEDIR
CUPS_DATADIR=$BASE/share; export CUPS_DATADIR
LOCALEDIR=$BASE/share/locale; export LOCALEDIR

#
# Set a new home directory to avoid getting user options mixed in...
#

HOME=$BASE
export HOME

#
# Force POSIX locale for tests...
#

LANG=C
export LANG

LC_MESSAGES=C
export LC_MESSAGES

#
# Start the server; run as foreground daemon in the background...
#

echo "Starting scheduler:"
echo "    $VALGRIND ../scheduler/cupsd -c $BASE/cupsd.conf -f >$BASE/log/debug_log 2>&1 &"
echo ""

if test `uname` = Darwin -a "x$VALGRIND" = x; then
        if test "x$DYLD_INSERT_LIBRARIES" = x; then
                insert="/usr/lib/libgmalloc.dylib"
        else
                insert="/usr/lib/libgmalloc.dylib:$DYLD_INSERT_LIBRARIES"
        fi

	DYLD_INSERT_LIBRARIES="$insert" MallocStackLogging=1 ../scheduler/cupsd -c $BASE/cupsd.conf -f >$BASE/log/debug_log 2>&1 &
else
	$VALGRIND ../scheduler/cupsd -c $BASE/cupsd.conf -f >$BASE/log/debug_log 2>&1 &
fi

cupsd=$!

if test "x$testtype" = x0; then
	# Not running tests...
	echo "Scheduler is PID $cupsd and is listening on port $port."
	echo ""

	# Create a helper script to run programs with...
	runcups="$BASE/runcups"

	echo "#!/bin/sh" >$runcups
	echo "# Helper script for running CUPS test instance." >>$runcups
	echo "" >>$runcups
	echo "# Set required environment variables..." >>$runcups
	echo "CUPS_DATADIR=\"$CUPS_DATADIR\"; export CUPS_DATADIR" >>$runcups
	echo "CUPS_SERVER=\"$CUPS_SERVER\"; export CUPS_SERVER" >>$runcups
	echo "CUPS_SERVERROOT=\"$CUPS_SERVERROOT\"; export CUPS_SERVERROOT" >>$runcups
	echo "CUPS_STATEDIR=\"$CUPS_STATEDIR\"; export CUPS_STATEDIR" >>$runcups
	echo "DYLD_LIBRARY_PATH=\"$DYLD_LIBRARY_PATH\"; export DYLD_LIBRARY_PATH" >>$runcups
	echo "LD_LIBRARY_PATH=\"$LD_LIBRARY_PATH\"; export LD_LIBRARY_PATH" >>$runcups
	echo "LD_PRELOAD=\"$LD_PRELOAD\"; export LD_PRELOAD" >>$runcups
	echo "LOCALEDIR=\"$LOCALEDIR\"; export LOCALEDIR" >>$runcups
	echo "SHLIB_PATH=\"$SHLIB_PATH\"; export SHLIB_PATH" >>$runcups
	if test "x$CUPS_DEBUG_LEVEL" != x; then
		echo "CUPS_DEBUG_FILTER='$CUPS_DEBUG_FILTER'; export CUPS_DEBUG_FILTER" >>$runcups
		echo "CUPS_DEBUG_LEVEL=$CUPS_DEBUG_LEVEL; export CUPS_DEBUG_LEVEL" >>$runcups
		echo "CUPS_DEBUG_LOG='$CUPS_DEBUG_LOG'; export CUPS_DEBUG_LOG" >>$runcups
	fi
	echo "" >>$runcups
	echo "# Run command..." >>$runcups
	echo "exec \"\$@\"" >>$runcups

	chmod +x $runcups

	echo "The $runcups helper script can be used to test programs"
	echo "with the server."
	exit 0
fi

if test $argcount -eq 0; then
	echo "Scheduler is PID $cupsd; run debugger now if you need to."
	echo ""
	echo $ac_n "Press ENTER to continue... $ac_c"
	read junk
else
	echo "Scheduler is PID $cupsd."
	sleep 2
fi

IPP_PORT=$port; export IPP_PORT

while true; do
	running=`LC_ALL=C ../systemv/lpstat -r 2>/dev/null`
	if test "x$running" = "xscheduler is running"; then
		break
	fi

	echo "Waiting for scheduler to become ready..."
	sleep 10
done

#
# Create the test report source file...
#

date=`date "+%Y-%m-%d"`

strfile=$BASE/cups-str-$date-$user.html

rm -f $strfile
cat str-header.html >$strfile

#
# Run the IPP tests...
#

echo ""
echo "Running IPP compliance tests..."

echo "    <h1><a name='IPP'>1 - IPP Compliance Tests</a></h1>" >>$strfile
echo "    <p>This section provides the results to the IPP compliance tests" >>$strfile
echo "    outlined in the CUPS Software Test Plan. These tests were run on" >>$strfile
echo "    $date by $user on `hostname`." >>$strfile
echo "    <pre>" >>$strfile

fail=0
for file in 4*.test ipp-2.1.test; do
	echo $ac_n "Performing $file: $ac_c"
	echo "" >>$strfile

	if test $file = ipp-2.1.test; then
		uri="ipp://127.0.0.1:$port/printers/Test1"
		options="-V 2.1 -d NOPRINT=1 -f testfile.ps"
	else
		uri="ipp://127.0.0.1:$port/printers"
		options=""
	fi
	$VALGRIND ./ipptool -tI $options $uri $file >> $strfile
	status=$?

	if test $status != 0; then
		echo FAIL
		fail=`expr $fail + 1`
	else
		echo PASS
	fi
done

echo "    </pre>" >>$strfile

#
# Run the command tests...
#

echo ""
echo "Running command tests..."

echo "    <h1><a name='COMMAND'>2 - Command Tests</a></h1>" >>$strfile
echo "    <p>This section provides the results to the command tests" >>$strfile
echo "    outlined in the CUPS Software Test Plan. These tests were run on" >>$strfile
echo "    $date by $user on `hostname`." >>$strfile
echo "    <pre>" >>$strfile

for file in 5*.sh; do
	#
	# Make sure the past jobs are done before going on.
	#
	./waitjobs.sh 1800

	echo $ac_n "Performing $file: $ac_c"
	echo "" >>$strfile
	echo "\"$file\":" >>$strfile

	sh $file $pjobs $pprinters >> $strfile
	status=$?

	if test $status != 0; then
		echo FAIL
		fail=`expr $fail + 1`
	else
		echo PASS
	fi
done

#
# Log all allocations made by the scheduler...
#

if test `uname` = Darwin -a "x$VALGRIND" = x; then
	malloc_history $cupsd -callTree -showContent >$BASE/log/malloc_log 2>&1
fi

#
# Restart the server...
#

echo $ac_n "Performing restart test: $ac_c"
echo "" >>$strfile
echo "\"5.10-restart\":" >>$strfile

kill -HUP $cupsd

while true; do
	sleep 10

	running=`LC_ALL=C ../systemv/lpstat -r 2>/dev/null`
	if test "x$running" = "xscheduler is running"; then
		break
	fi
done

description="`LC_ALL=C ../systemv/lpstat -l -p Test1 | grep Description | sed -e '1,$s/^[^:]*: //g'`"
if test "x$description" != "xTest Printer 1"; then
	echo "Failed, printer-info for Test1 is '$description', expected 'Test Printer 1'." >>$strfile
	echo "FAIL (got '$description', expected 'Test Printer 1')"
	fail=`expr $fail + 1`
else
	echo "Passed." >>$strfile
	echo PASS
fi

echo "    </pre>" >>$strfile

#
# Stop the server...
#

kill $cupsd
wait $cupsd
cupsdstatus=$?

#
# Verify counts...
#

echo "Test Summary"
echo ""
echo "    <h1><a name='SUMMARY'>3 - Test Summary</a></h1>" >>$strfile

if test $cupsdstatus != 0; then
	echo "FAIL: cupsd failed with exit status $cupsdstatus."
	echo "    <p>FAIL: cupsd failed with exit status $cupsdstatus.</p>" >>$strfile
	fail=`expr $fail + 1`
else
	echo "PASS: cupsd exited with no errors."
	echo "    <p>PASS: cupsd exited with no errors.</p>" >>$strfile
fi

# Job control files
count=`ls -1 $BASE/spool | wc -l`
count=`expr $count - 1`
if test $count != 0; then
	echo "FAIL: $count job control files were not purged."
	echo "    <p>FAIL: $count job control files were not purged.</p>" >>$strfile
	fail=`expr $fail + 1`
else
	echo "PASS: All job control files purged."
	echo "    <p>PASS: All job control files purged.</p>" >>$strfile
fi

# Pages printed on Test1 (within 1 page for timing-dependent cancel issues)
count=`$GREP '^Test1 ' $BASE/log/page_log | awk 'BEGIN{count=0}{count=count+$7}END{print count}'`
expected=`expr $pjobs \* 2 + 34`
expected2=`expr $expected + 2`
if test $count -lt $expected -a $count -gt $expected2; then
	echo "FAIL: Printer 'Test1' produced $count page(s), expected $expected."
	echo "    <p>FAIL: Printer 'Test1' produced $count page(s), expected $expected.</p>" >>$strfile
	fail=`expr $fail + 1`
else
	echo "PASS: Printer 'Test1' correctly produced $count page(s)."
	echo "    <p>PASS: Printer 'Test1' correctly produced $count page(s).</p>" >>$strfile
fi

# Paged printed on Test2
count=`$GREP '^Test2 ' $BASE/log/page_log | awk 'BEGIN{count=0}{count=count+$7}END{print count}'`
expected=`expr $pjobs \* 2 + 3`
if test $count != $expected; then
	echo "FAIL: Printer 'Test2' produced $count page(s), expected $expected."
	echo "    <p>FAIL: Printer 'Test2' produced $count page(s), expected $expected.</p>" >>$strfile
	fail=`expr $fail + 1`
else
	echo "PASS: Printer 'Test2' correctly produced $count page(s)."
	echo "    <p>PASS: Printer 'Test2' correctly produced $count page(s).</p>" >>$strfile
fi

# Paged printed on Test3
count=`$GREP '^Test3 ' $BASE/log/page_log | grep -v total | awk 'BEGIN{count=0}{count=count+$7}END{print count}'`
expected=2
if test $count != $expected; then
	echo "FAIL: Printer 'Test3' produced $count page(s), expected $expected."
	echo "    <p>FAIL: Printer 'Test3' produced $count page(s), expected $expected.</p>" >>$strfile
	fail=`expr $fail + 1`
else
	echo "PASS: Printer 'Test3' correctly produced $count page(s)."
	echo "    <p>PASS: Printer 'Test3' correctly produced $count page(s).</p>" >>$strfile
fi

# Requests logged
count=`wc -l $BASE/log/access_log | awk '{print $1}'`
expected=`expr 37 + 18 + 30 + $pjobs \* 8 + $pprinters \* $pjobs \* 4`
if test $count != $expected; then
	echo "FAIL: $count requests logged, expected $expected."
	echo "    <p>FAIL: $count requests logged, expected $expected.</p>" >>$strfile
	fail=`expr $fail + 1`
else
	echo "PASS: $count requests logged."
	echo "    <p>PASS: $count requests logged.</p>" >>$strfile
fi

# Did CUPS-Get-Default get logged?
if $GREP -q CUPS-Get-Default $BASE/log/access_log; then
	echo "FAIL: CUPS-Get-Default logged with 'AccessLogLevel actions'"
	echo "    <p>FAIL: CUPS-Get-Default logged with 'AccessLogLevel actions'</p>" >>$strfile
	echo "    <pre>" >>$strfile
	$GREP CUPS-Get-Default $BASE/log/access_log | sed -e '1,$s/&/&amp;/g' -e '1,$s/</&lt;/g' >>$strfile
	echo "    </pre>" >>$strfile
	fail=`expr $fail + 1`
else
	echo "PASS: CUPS-Get-Default not logged."
	echo "    <p>PASS: CUPS-Get-Default not logged.</p>" >>$strfile
fi

# Emergency log messages
count=`$GREP '^X ' $BASE/log/error_log | wc -l | awk '{print $1}'`
if test $count != 0; then
	echo "FAIL: $count emergency messages, expected 0."
	$GREP '^X ' $BASE/log/error_log
	echo "    <p>FAIL: $count emergency messages, expected 0.</p>" >>$strfile
	echo "    <pre>" >>$strfile
	$GREP '^X ' $BASE/log/error_log | sed -e '1,$s/&/&amp;/g' -e '1,$s/</&lt;/g' >>$strfile
	echo "    </pre>" >>$strfile
	fail=`expr $fail + 1`
else
	echo "PASS: $count emergency messages."
	echo "    <p>PASS: $count emergency messages.</p>" >>$strfile
fi

# Alert log messages
count=`$GREP '^A ' $BASE/log/error_log | wc -l | awk '{print $1}'`
if test $count != 0; then
	echo "FAIL: $count alert messages, expected 0."
	$GREP '^A ' $BASE/log/error_log
	echo "    <p>FAIL: $count alert messages, expected 0.</p>" >>$strfile
	echo "    <pre>" >>$strfile
	$GREP '^A ' $BASE/log/error_log | sed -e '1,$s/&/&amp;/g' -e '1,$s/</&lt;/g' >>$strfile
	echo "    </pre>" >>$strfile
	fail=`expr $fail + 1`
else
	echo "PASS: $count alert messages."
	echo "    <p>PASS: $count alert messages.</p>" >>$strfile
fi

# Critical log messages
count=`$GREP '^C ' $BASE/log/error_log | wc -l | awk '{print $1}'`
if test $count != 0; then
	echo "FAIL: $count critical messages, expected 0."
	$GREP '^C ' $BASE/log/error_log
	echo "    <p>FAIL: $count critical messages, expected 0.</p>" >>$strfile
	echo "    <pre>" >>$strfile
	$GREP '^C ' $BASE/log/error_log | sed -e '1,$s/&/&amp;/g' -e '1,$s/</&lt;/g' >>$strfile
	echo "    </pre>" >>$strfile
	fail=`expr $fail + 1`
else
	echo "PASS: $count critical messages."
	echo "    <p>PASS: $count critical messages.</p>" >>$strfile
fi

# Error log messages
count=`$GREP '^E ' $BASE/log/error_log | \
       $GREP -v '(usb) crashed on signal 11' | \
       $GREP -v '(dnssd) stopped with status 1' | \
       $GREP -v 'loadFile failed: temp file: not a PDF file' | \
       $GREP -v 'Failed to connect to system bus' | \
       $GREP -v -E 'Unable to open listen socket for address .* Address family not supported by protocol.' | \
       $GREP -v 'Unable to write uncompressed print data: Broken pipe' | \
<<<<<<< HEAD
=======
       $GREP -v 'Unknown default SystemGroup' | \
>>>>>>> a7fb79cc
       wc -l | awk '{print $1}'`
if test $count != 33; then
	echo "FAIL: $count error messages, expected 33."
	$GREP '^E ' $BASE/log/error_log
	echo "    <p>FAIL: $count error messages, expected 33.</p>" >>$strfile
	echo "    <pre>" >>$strfile
	$GREP '^E ' $BASE/log/error_log | sed -e '1,$s/&/&amp;/g' -e '1,$s/</&lt;/g' >>$strfile
	echo "    </pre>" >>$strfile
	fail=`expr $fail + 1`
else
	echo "PASS: $count error messages."
	echo "    <p>PASS: $count error messages.</p>" >>$strfile
fi

# Warning log messages
count=`$GREP '^W ' $BASE/log/error_log | $GREP -v CreateProfile | \
       $GREP -v 'Unable to initialize USB access via libusb, libusb error' | \
       $GREP -v 'org.freedesktop.ColorManager' | \
       $GREP -v -E 'Avahi client failed: -(1|26)' | \
       wc -l | awk '{print $1}'`
if test $count != 8; then
	echo "FAIL: $count warning messages, expected 8."
	$GREP '^W ' $BASE/log/error_log
	echo "    <p>FAIL: $count warning messages, expected 8.</p>" >>$strfile
	echo "    <pre>" >>$strfile
	$GREP '^W ' $BASE/log/error_log | sed -e '1,$s/&/&amp;/g' -e '1,$s/</&lt;/g' >>$strfile
	echo "    </pre>" >>$strfile
	fail=`expr $fail + 1`
else
	echo "PASS: $count warning messages."
	echo "    <p>PASS: $count warning messages.</p>" >>$strfile
fi

# Notice log messages
count=`$GREP '^N ' $BASE/log/error_log | wc -l | awk '{print $1}'`
if test $count != 0; then
	echo "FAIL: $count notice messages, expected 0."
	$GREP '^N ' $BASE/log/error_log
	echo "    <p>FAIL: $count notice messages, expected 0.</p>" >>$strfile
	echo "    <pre>" >>$strfile
	$GREP '^N ' $BASE/log/error_log | sed -e '1,$s/&/&amp;/g' -e '1,$s/</&lt;/g' >>$strfile
	echo "    </pre>" >>$strfile
	fail=`expr $fail + 1`
else
	echo "PASS: $count notice messages."
	echo "    <p>PASS: $count notice messages.</p>" >>$strfile
fi

# Info log messages
count=`$GREP '^I ' $BASE/log/error_log | wc -l | awk '{print $1}'`
if test $count = 0; then
	echo "FAIL: $count info messages, expected more than 0."
	echo "    <p>FAIL: $count info messages, expected more than 0.</p>" >>$strfile
	fail=`expr $fail + 1`
else
	echo "PASS: $count info messages."
	echo "    <p>PASS: $count info messages.</p>" >>$strfile
fi

# Debug log messages
count=`$GREP '^D ' $BASE/log/error_log | wc -l | awk '{print $1}'`
if test $count = 0; then
	echo "FAIL: $count debug messages, expected more than 0."
	echo "    <p>FAIL: $count debug messages, expected more than 0.</p>" >>$strfile
	fail=`expr $fail + 1`
else
	echo "PASS: $count debug messages."
	echo "    <p>PASS: $count debug messages.</p>" >>$strfile
fi

# Debug2 log messages
count=`$GREP '^d ' $BASE/log/error_log | wc -l | awk '{print $1}'`
if test $count = 0; then
	echo "FAIL: $count debug2 messages, expected more than 0."
	echo "    <p>FAIL: $count debug2 messages, expected more than 0.</p>" >>$strfile
	fail=`expr $fail + 1`
else
	echo "PASS: $count debug2 messages."
	echo "    <p>PASS: $count debug2 messages.</p>" >>$strfile
fi

#
# Log files...
#

echo "    <h1><a name='LOGS'>4 - Log Files</a></h1>" >>$strfile

for file in $BASE/log/*_log; do
        baselog=`basename $file`

        echo "    <h2><a name=\"$baselog\">$baselog</a></h2>" >>$strfile
        case $baselog in
                error_log)
                        echo "    <blockquote>Note: debug2 messages have been filtered out of the HTML report.</blockquote>" >>$strfile
                        echo "    <pre>" >>$strfile
                        $GREP -v '^d' $BASE/log/error_log | sed -e '1,$s/&/&amp;/g' -e '1,$s/</&lt;/g' >>$strfile
                        echo "    </pre>" >>$strfile
                        ;;

                *)
                        echo "    <pre>" >>$strfile
                        sed -e '1,$s/&/&amp;/g' -e '1,$s/</&lt;/g' $file >>$strfile
                        echo "    </pre>" >>$strfile
                        ;;
        esac
done

#
# Format the reports and tell the user where to find them...
#

cat str-trailer.html >>$strfile

echo ""
for file in $BASE/log/*_log; do
        baselog=`basename $file`
        cp $file $baselog-$date-$user
        echo "Copied log file \"$baselog-$date-$user\" to test directory."
done
cp $strfile .
echo "Copied report file \"cups-str-$date-$user.html\" to test directory."

# Clean out old failure log files after 1 week...
find . -name \*_log-\*-$user -a -mtime +7 -print -exec rm -f '{}' \; | awk '{print "Removed old log file \"" substr($1,3) "\" from test directory."}'
find . -name cups-str-\*-$user.html -a -mtime +7 -print -exec rm -f '{}' \; | awk '{print "Removed old report file \"" $1 "\" from test directory."}'

echo ""

if test $fail != 0; then
	echo "$fail tests failed."
	exit 1
else
	echo "All tests were successful."
fi<|MERGE_RESOLUTION|>--- conflicted
+++ resolved
@@ -1006,10 +1006,7 @@
        $GREP -v 'Failed to connect to system bus' | \
        $GREP -v -E 'Unable to open listen socket for address .* Address family not supported by protocol.' | \
        $GREP -v 'Unable to write uncompressed print data: Broken pipe' | \
-<<<<<<< HEAD
-=======
        $GREP -v 'Unknown default SystemGroup' | \
->>>>>>> a7fb79cc
        wc -l | awk '{print $1}'`
 if test $count != 33; then
 	echo "FAIL: $count error messages, expected 33."
