--- conflicted
+++ resolved
@@ -18,10 +18,6 @@
 bindir=@bindir@
 includedir=@includedir@
 libdir=${prefix}/lib/$(dpkg-architecture -qDEB_HOST_MULTIARCH)
-<<<<<<< HEAD
-imagelibdir=${prefix}/lib/$(dpkg-architecture -qDEB_HOST_MULTIARCH)
-=======
->>>>>>> aacd9ffd
 datarootdir=@datadir@
 datadir=@datadir@
 sysconfdir=@sysconfdir@
@@ -104,12 +100,6 @@
 	--libs)
 	    if test $static = no; then
 	        libs="@EXTLINKCUPS@";
-<<<<<<< HEAD
- 	        if test $image = yes; then
- 	            libs="@EXTLINKCUPSIMAGE@ $libs"
-		fi
-=======
->>>>>>> aacd9ffd
 	    else
 	        libs="$libdir/libcups.a $LIBS";
 	    fi
