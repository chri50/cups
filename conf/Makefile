--- conflicted
+++ resolved
@@ -82,12 +82,6 @@
 		grep -v "\$$Id[:\$$]" $(DATADIR)/$$file.default > $(DATADIR)/$$file.default.n ; \
 		mv $(DATADIR)/$$file.default.n $(DATADIR)/$$file.default ; \
 	done
-<<<<<<< HEAD
-	$(INSTALL_CONFIG) -g $(CUPS_GROUP) cupsd.conf $(DATADIR)/cupsd.conf.default
-	grep -v "\$$Id[:\$$]" $(DATADIR)/cupsd.conf.default > $(DATADIR)/cupsd.conf.default.n ; \
-	mv $(DATADIR)/cupsd.conf.default.n $(DATADIR)/cupsd.conf.default ; \
-=======
->>>>>>> c9f52e0c
 	$(INSTALL_DIR) -m 755 $(DATADIR)/mime
 	for file in $(REPLACE); do \
 		if test -r $(DATADIR)/mime/$$file ; then \
