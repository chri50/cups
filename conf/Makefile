--- conflicted
+++ resolved
@@ -79,15 +79,9 @@
 			mv $(SERVERROOT)/$$file.n $(SERVERROOT)/$$file ; \
 		fi ; \
 	done
-<<<<<<< HEAD
-	$(INSTALL_CONFIG) -g $(CUPS_GROUP) cupsd.conf $(SERVERROOT)/cupsd.conf.default
-	grep -v "\$$Id[:\$$]" $(SERVERROOT)/cupsd.conf.default > $(SERVERROOT)/cupsd.conf.default.n ; \
-	mv $(SERVERROOT)/cupsd.conf.default.n $(SERVERROOT)/cupsd.conf.default ; \
-=======
 	$(INSTALL_CONFIG) -g $(CUPS_GROUP) cupsd.conf $(DATADIR)/cupsd.conf.default
 	grep -v "\$$Id[:\$$]" $(DATADIR)/cupsd.conf.default > $(DATADIR)/cupsd.conf.default.n ; \
 	mv $(DATADIR)/cupsd.conf.default.n $(DATADIR)/cupsd.conf.default ; \
->>>>>>> 7b5a2e14
 	$(INSTALL_DIR) -m 755 $(DATADIR)/mime
 	for file in $(REPLACE); do \
 		if test -r $(DATADIR)/mime/$$file ; then \
