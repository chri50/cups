dnl
dnl "$Id: cups-common.m4 10317 2012-03-01 00:05:55Z mike $"
dnl
dnl   Common configuration stuff for CUPS.
dnl
dnl   Copyright 2007-2012 by Apple Inc.
dnl   Copyright 1997-2007 by Easy Software Products, all rights reserved.
dnl
dnl   These coded instructions, statements, and computer programs are the
dnl   property of Apple Inc. and are protected by Federal copyright
dnl   law.  Distribution and use rights are outlined in the file "LICENSE.txt"
dnl   which should have been included with this file.  If this file is
dnl   file is missing or damaged, see the license at "http://www.cups.org/".
dnl

dnl We need at least autoconf 2.60...
AC_PREREQ(2.60)

dnl Set the name of the config header file...
AC_CONFIG_HEADER(config.h)

dnl Version number information...
CUPS_VERSION=1.5.3
CUPS_REVISION=
#if test -z "$CUPS_REVISION" -a -d .svn; then
#	CUPS_REVISION="-r`svnversion . | awk -F: '{print $NF}' | sed -e '1,$s/[[a-zA-Z]]*//g'`"
#fi
CUPS_BUILD="cups-$CUPS_VERSION"

AC_ARG_WITH(cups_build, [  --with-cups-build       set "cups-config --build" string ],
	CUPS_BUILD="$withval")

AC_SUBST(CUPS_VERSION)
AC_SUBST(CUPS_REVISION)
AC_SUBST(CUPS_BUILD)
AC_DEFINE_UNQUOTED(CUPS_SVERSION, "CUPS v$CUPS_VERSION$CUPS_REVISION")
AC_DEFINE_UNQUOTED(CUPS_MINIMAL, "CUPS/$CUPS_VERSION$CUPS_REVISION")

dnl Default compiler flags...
CFLAGS="${CFLAGS:=}"
CPPFLAGS="${CPPFLAGS:=}"
CXXFLAGS="${CXXFLAGS:=}"
LDFLAGS="${LDFLAGS:=}"

dnl Checks for programs...
AC_PROG_AWK
AC_PROG_CC
AC_PROG_CPP
AC_PROG_CXX
AC_PROG_RANLIB
AC_PATH_PROG(AR,ar)
AC_PATH_PROG(CHMOD,chmod)
AC_PATH_PROG(GZIP,gzip)
AC_PATH_PROG(HTMLDOC,htmldoc)
AC_PATH_PROG(LD,ld)
AC_PATH_PROG(LN,ln)
AC_PATH_PROG(MV,mv)
AC_PATH_PROG(RM,rm)
AC_PATH_PROG(RMDIR,rmdir)
AC_PATH_PROG(SED,sed)
AC_PATH_PROG(XDGOPEN,xdg-open)
if test "x$XDGOPEN" = x; then
	CUPS_HTMLVIEW="htmlview"
else
	CUPS_HTMLVIEW="$XDGOPEN"
fi
AC_SUBST(CUPS_HTMLVIEW)

AC_MSG_CHECKING(for install-sh script)
INSTALL="`pwd`/install-sh"
AC_SUBST(INSTALL)
AC_MSG_RESULT(using $INSTALL)

if test "x$AR" = x; then
	AC_MSG_ERROR([Unable to find required library archive command.])
fi
if test "x$CC" = x; then
	AC_MSG_ERROR([Unable to find required C compiler command.])
fi

dnl Static library option...
INSTALLSTATIC=""
AC_ARG_ENABLE(static, [  --enable-static         install static libraries])

if test x$enable_static = xyes; then
	echo Installing static libraries...
	INSTALLSTATIC="installstatic"
fi

AC_SUBST(INSTALLSTATIC)

dnl Check for pkg-config, which is used for some other tests later on...
AC_PATH_PROG(PKGCONFIG, pkg-config)

dnl Check for libraries...
AC_SEARCH_LIBS(fmod, m)
AC_SEARCH_LIBS(crypt, crypt)
AC_SEARCH_LIBS(getspent, sec gen)

LIBMALLOC=""
AC_ARG_ENABLE(mallinfo, [  --enable-mallinfo       build with malloc debug logging])

if test x$enable_mallinfo = xyes; then
	SAVELIBS="$LIBS"
	LIBS=""
	AC_SEARCH_LIBS(mallinfo, malloc, AC_DEFINE(HAVE_MALLINFO))
	LIBMALLOC="$LIBS"
	LIBS="$SAVELIBS"
fi

AC_SUBST(LIBMALLOC)

dnl Check for libpaper support...
AC_ARG_ENABLE(libpaper, [  --enable-libpaper       build with libpaper support])

if test x$enable_libpaper = xyes; then
	AC_CHECK_LIB(paper,systempapername,
		AC_DEFINE(HAVE_LIBPAPER)
		LIBPAPER="-lpaper",
		LIBPAPER="")
else
	LIBPAPER=""
fi
AC_SUBST(LIBPAPER)

dnl Checks for header files.
AC_HEADER_STDC
AC_CHECK_HEADER(crypt.h,AC_DEFINE(HAVE_CRYPT_H))
AC_CHECK_HEADER(langinfo.h,AC_DEFINE(HAVE_LANGINFO_H))
AC_CHECK_HEADER(malloc.h,AC_DEFINE(HAVE_MALLOC_H))
AC_CHECK_HEADER(shadow.h,AC_DEFINE(HAVE_SHADOW_H))
AC_CHECK_HEADER(string.h,AC_DEFINE(HAVE_STRING_H))
AC_CHECK_HEADER(strings.h,AC_DEFINE(HAVE_STRINGS_H))
AC_CHECK_HEADER(bstring.h,AC_DEFINE(HAVE_BSTRING_H))
AC_CHECK_HEADER(usersec.h,AC_DEFINE(HAVE_USERSEC_H))
AC_CHECK_HEADER(sys/ioctl.h,AC_DEFINE(HAVE_SYS_IOCTL_H))
AC_CHECK_HEADER(sys/param.h,AC_DEFINE(HAVE_SYS_PARAM_H))
AC_CHECK_HEADER(sys/ucred.h,AC_DEFINE(HAVE_SYS_UCRED_H))
AC_CHECK_HEADER(scsi/sg.h,AC_DEFINE(HAVE_SCSI_SG_H))

dnl Checks for iconv.h and iconv_open
AC_CHECK_HEADER(iconv.h,
	SAVELIBS="$LIBS"
	LIBS=""
	AC_SEARCH_LIBS(iconv_open,iconv,
		AC_DEFINE(HAVE_ICONV_H)
		SAVELIBS="$SAVELIBS $LIBS")
	LIBS="$SAVELIBS")

dnl Checks for statfs and its many headers...
AC_CHECK_HEADER(sys/mount.h,AC_DEFINE(HAVE_SYS_MOUNT_H))
AC_CHECK_HEADER(sys/statfs.h,AC_DEFINE(HAVE_SYS_STATFS_H))
AC_CHECK_HEADER(sys/statvfs.h,AC_DEFINE(HAVE_SYS_STATVFS_H))
AC_CHECK_HEADER(sys/vfs.h,AC_DEFINE(HAVE_SYS_VFS_H))
AC_CHECK_FUNCS(statfs statvfs)

dnl Checks for string functions.
AC_CHECK_FUNCS(strdup strlcat strlcpy)
if test "$uname" = "HP-UX" -a "$uversion" = "1020"; then
	echo Forcing snprintf emulation for HP-UX.
else
	AC_CHECK_FUNCS(snprintf vsnprintf)
fi

dnl Check for random number functions...
AC_CHECK_FUNCS(random lrand48 arc4random)

dnl Check for geteuid function.
AC_CHECK_FUNCS(geteuid)

dnl Check for setpgid function.
AC_CHECK_FUNCS(setpgid)

dnl Check for vsyslog function.
AC_CHECK_FUNCS(vsyslog)

dnl Checks for signal functions.
case "$uname" in
	Linux | GNU)
		# Do not use sigset on Linux or GNU HURD
		;;
	*)
		# Use sigset on other platforms, if available
		AC_CHECK_FUNCS(sigset)
		;;
esac

AC_CHECK_FUNCS(sigaction)

dnl Checks for wait functions.
AC_CHECK_FUNCS(waitpid wait3)

dnl See if the tm structure has the tm_gmtoff member...
AC_MSG_CHECKING(for tm_gmtoff member in tm structure)
AC_TRY_COMPILE([#include <time.h>],[struct tm t;
	int o = t.tm_gmtoff;],
	AC_MSG_RESULT(yes)
	AC_DEFINE(HAVE_TM_GMTOFF),
	AC_MSG_RESULT(no))

dnl See if the stat structure has the st_gen member...
AC_MSG_CHECKING(for st_gen member in stat structure)
AC_TRY_COMPILE([#include <sys/stat.h>],[struct stat t;
	int o = t.st_gen;],
	AC_MSG_RESULT(yes)
	AC_DEFINE(HAVE_ST_GEN),
	AC_MSG_RESULT(no))

dnl See if we have the removefile(3) function for securely removing files
AC_CHECK_FUNCS(removefile)

dnl See if we have libusb...
AC_ARG_ENABLE(libusb, [  --enable-libusb         use libusb for USB printing])

LIBUSB_CFLAGS=""
LIBUSB_LIBS=""

<<<<<<< HEAD
if test x$enable_libusb = xyes; then
	check_libusb=yes
elif test x$enable_libusb != xno -a $uname != Darwin; then
	check_libusb=yes
else
	check_libusb=no
fi

if test $check_libusb = yes; then
	PKG_CHECK_MODULES(LIBUSB, libusb-1.0 >= 1.0.0)
	if test -n "$LIBUSB_LIBS"; then
		AC_DEFINE(HAVE_USB_H)
	fi
=======
if test "x$PKGCONFIG" != x; then
	if test x$enable_libusb = xyes -o $uname != Darwin; then
		AC_MSG_CHECKING(for libusb-1.0)
		if $PKGCONFIG --exists libusb-1.0; then
			AC_MSG_RESULT(yes)
			AC_DEFINE(HAVE_LIBUSB)
			CFLAGS="$CFLAGS `$PKGCONFIG --cflags libusb-1.0`"
			LIBUSB="`$PKGCONFIG --libs libusb-1.0`"
		else
			AC_MSG_RESULT(no)
		fi
	fi
elif test x$enable_libusb = xyes; then
	AC_MSG_ERROR(Need pkg-config to enable libusb support.)
>>>>>>> 3aca728f
fi

AC_SUBST(LIBUSB_CFLAGS)
AC_SUBST(LIBUSB_LIBS)

dnl See if we have libwrap for TCP wrappers support...
AC_ARG_ENABLE(tcp_wrappers, [  --enable-tcp-wrappers   use libwrap for TCP wrappers support])

LIBWRAP=""
AC_SUBST(LIBWRAP)

if test x$enable_tcp_wrappers = xyes; then
	AC_CHECK_LIB(wrap, hosts_access,[
		AC_CHECK_HEADER(tcpd.h,
			AC_DEFINE(HAVE_TCPD_H)
			LIBWRAP="-lwrap")])
fi

dnl Flags for "ar" command...
case $uname in
        Darwin* | *BSD*)
                ARFLAGS="-rcv"
                ;;
        *)
                ARFLAGS="crvs"
                ;;
esac

AC_SUBST(ARFLAGS)

dnl Prep libraries specifically for cupsd and backends...
BACKLIBS=""
SERVERLIBS=""
AC_SUBST(BACKLIBS)
AC_SUBST(SERVERLIBS)

dnl See if we have POSIX ACL support...
SAVELIBS="$LIBS"
LIBS=""
AC_ARG_ENABLE(acl, [  --enable-acl            build with POSIX ACL support])
if test "x$enable_acl" != xno; then
	AC_SEARCH_LIBS(acl_init, acl, AC_DEFINE(HAVE_ACL_INIT))
	SERVERLIBS="$SERVERLIBS $LIBS"
fi
LIBS="$SAVELIBS"

dnl Check for DBUS support
if test -d /etc/dbus-1; then
	DBUSDIR="/etc/dbus-1"
else
	DBUSDIR=""
fi

AC_ARG_ENABLE(dbus, [  --enable-dbus           build with DBUS support])
AC_ARG_WITH(dbusdir, [  --with-dbusdir          set DBUS configuration directory ],
	DBUSDIR="$withval")

DBUS_NOTIFIER=""
DBUS_NOTIFIERLIBS=""

if test "x$enable_dbus" != xno -a "x$PKGCONFIG" != x; then
	AC_MSG_CHECKING(for DBUS)
	if $PKGCONFIG --exists dbus-1; then
		AC_MSG_RESULT(yes)
		AC_DEFINE(HAVE_DBUS)
		CFLAGS="$CFLAGS `$PKGCONFIG --cflags dbus-1` -DDBUS_API_SUBJECT_TO_CHANGE"
		SERVERLIBS="$SERVERLIBS `$PKGCONFIG --libs dbus-1`"
		DBUS_NOTIFIER="dbus"
		DBUS_NOTIFIERLIBS="`$PKGCONFIG --libs dbus-1`"
		SAVELIBS="$LIBS"
		LIBS="$LIBS $DBUS_NOTIFIERLIBS"
		AC_CHECK_FUNC(dbus_message_iter_init_append,
			      AC_DEFINE(HAVE_DBUS_MESSAGE_ITER_INIT_APPEND))
		LIBS="$SAVELIBS"
	else
		AC_MSG_RESULT(no)
	fi
fi

AC_SUBST(DBUSDIR)
AC_SUBST(DBUS_NOTIFIER)
AC_SUBST(DBUS_NOTIFIERLIBS)

dnl Extra platform-specific libraries...
CUPS_DEFAULT_PRINTOPERATOR_AUTH="@SYSTEM"
CUPS_SYSTEM_AUTHKEY=""
INSTALLXPC=""
LEGACY_BACKENDS="parallel"

case $uname in
        Darwin*)
		LEGACY_BACKENDS=""
                BACKLIBS="$BACKLIBS -framework IOKit"
                SERVERLIBS="$SERVERLIBS -framework IOKit -weak_framework ApplicationServices"
                LIBS="-framework SystemConfiguration -framework CoreFoundation -framework Security $LIBS"

		dnl Check for framework headers...
		AC_CHECK_HEADER(ApplicationServices/ApplicationServices.h,AC_DEFINE(HAVE_APPLICATIONSERVICES_H))
		AC_CHECK_HEADER(CoreFoundation/CoreFoundation.h,AC_DEFINE(HAVE_COREFOUNDATION_H))
		AC_CHECK_HEADER(CoreFoundation/CFPriv.h,AC_DEFINE(HAVE_CFPRIV_H))
		AC_CHECK_HEADER(CoreFoundation/CFBundlePriv.h,AC_DEFINE(HAVE_CFBUNDLEPRIV_H))
		AC_CHECK_HEADER(IOKit/pwr_mgt/IOPMLibPrivate.h,AC_DEFINE(HAVE_IOKIT_PWR_MGT_IOPMLIBPRIVATE_H))

		dnl Check for dynamic store function...
		AC_CHECK_FUNCS(SCDynamicStoreCopyComputerName)

		dnl Check for new ColorSync APIs...
		SAVELIBS="$LIBS"
		LIBS="$LIBS -framework ApplicationServices"
		AC_CHECK_FUNCS(ColorSyncRegisterDevice)
		LIBS="$SAVELIBS"

		dnl Check for the new membership functions in MacOSX 10.4...
		AC_CHECK_HEADER(membership.h,AC_DEFINE(HAVE_MEMBERSHIP_H))
		AC_CHECK_HEADER(membershipPriv.h,AC_DEFINE(HAVE_MEMBERSHIPPRIV_H))
		AC_CHECK_FUNCS(mbr_uid_to_uuid)

                dnl Check for the vproc_transaction_begin/end stuff...
		AC_CHECK_FUNCS(vproc_transaction_begin)

		dnl Need <dlfcn.h> header...
		AC_CHECK_HEADER(dlfcn.h,AC_DEFINE(HAVE_DLFCN_H))

		dnl Check for notify_post support
		AC_CHECK_HEADER(notify.h,AC_DEFINE(HAVE_NOTIFY_H))
		AC_CHECK_FUNCS(notify_post)

		dnl Check for Authorization Services support
		AC_ARG_WITH(adminkey, [  --with-adminkey         set the default SystemAuthKey value],
			default_adminkey="$withval",
			default_adminkey="default")
 		AC_ARG_WITH(operkey, [  --with-operkey          set the default operator @AUTHKEY value],
			default_operkey="$withval",
			default_operkey="default")

		AC_CHECK_HEADER(Security/Authorization.h, [
			AC_DEFINE(HAVE_AUTHORIZATION_H)

			if test "x$default_adminkey" != xdefault; then
				CUPS_SYSTEM_AUTHKEY="SystemGroupAuthKey $default_adminkey"
			elif grep -q system.print.operator /etc/authorization; then
				CUPS_SYSTEM_AUTHKEY="SystemGroupAuthKey system.print.admin"
			else
				CUPS_SYSTEM_AUTHKEY="SystemGroupAuthKey system.preferences"
			fi

			if test "x$default_operkey" != xdefault; then
				CUPS_DEFAULT_PRINTOPERATOR_AUTH="@AUTHKEY($default_operkey) @admin @lpadmin"
			elif grep -q system.print.operator /etc/authorization; then
				CUPS_DEFAULT_PRINTOPERATOR_AUTH="@AUTHKEY(system.print.operator) @admin @lpadmin"
			else
				CUPS_DEFAULT_PRINTOPERATOR_AUTH="@AUTHKEY(system.print.admin) @admin @lpadmin"
			fi])
		AC_CHECK_HEADER(Security/SecBasePriv.h,AC_DEFINE(HAVE_SECBASEPRIV_H))

		dnl Check for sandbox/Seatbelt support
		if test $uversion -ge 100; then
			AC_CHECK_HEADER(sandbox.h,AC_DEFINE(HAVE_SANDBOX_H))
		fi
		if test $uversion -ge 110; then
			# Broken public headers in 10.7...
			AC_MSG_CHECKING(for sandbox/private.h presence)
			if test -f /usr/local/include/sandbox/private.h; then
				AC_MSG_RESULT(yes)
			else
				AC_MSG_RESULT(no)
				AC_MSG_ERROR(Run 'sudo mkdir -p /usr/local/include/sandbox' and 'sudo touch /usr/local/include/sandbox/private.h' to build CUPS.)
			fi
		fi

		dnl Check for XPC support
		AC_CHECK_HEADER(xpc/xpc.h,
			AC_DEFINE(HAVE_XPC)
			INSTALLXPC="install-xpc")
                ;;
esac

AC_SUBST(CUPS_DEFAULT_PRINTOPERATOR_AUTH)
AC_DEFINE_UNQUOTED(CUPS_DEFAULT_PRINTOPERATOR_AUTH, "$CUPS_DEFAULT_PRINTOPERATOR_AUTH")
AC_SUBST(CUPS_SYSTEM_AUTHKEY)
AC_SUBST(INSTALLXPC)
AC_SUBST(LEGACY_BACKENDS)

dnl Check for build components
COMPONENTS="all"

AC_ARG_WITH(components, [  --with-components       set components to build:
			    - "all" (default) builds everything
			    - "core" builds libcups and ipptool],
	COMPONENTS="$withval")

case "$COMPONENTS" in
	all)
		BUILDDIRS="filter backend berkeley cgi-bin driver monitor notifier ppdc scheduler systemv conf data desktop locale man doc examples templates"
		;;

	core)
		BUILDDIRS="data locale"
		;;

	*)
		AC_MSG_ERROR([Bad build component "$COMPONENT" specified!])
		;;
esac

AC_SUBST(BUILDDIRS)

dnl
dnl End of "$Id: cups-common.m4 10317 2012-03-01 00:05:55Z mike $".
dnl<|MERGE_RESOLUTION|>--- conflicted
+++ resolved
@@ -212,24 +212,9 @@
 dnl See if we have libusb...
 AC_ARG_ENABLE(libusb, [  --enable-libusb         use libusb for USB printing])
 
-LIBUSB_CFLAGS=""
-LIBUSB_LIBS=""
-
-<<<<<<< HEAD
-if test x$enable_libusb = xyes; then
-	check_libusb=yes
-elif test x$enable_libusb != xno -a $uname != Darwin; then
-	check_libusb=yes
-else
-	check_libusb=no
-fi
-
-if test $check_libusb = yes; then
-	PKG_CHECK_MODULES(LIBUSB, libusb-1.0 >= 1.0.0)
-	if test -n "$LIBUSB_LIBS"; then
-		AC_DEFINE(HAVE_USB_H)
-	fi
-=======
+LIBUSB=""
+AC_SUBST(LIBUSB)
+
 if test "x$PKGCONFIG" != x; then
 	if test x$enable_libusb = xyes -o $uname != Darwin; then
 		AC_MSG_CHECKING(for libusb-1.0)
@@ -244,11 +229,7 @@
 	fi
 elif test x$enable_libusb = xyes; then
 	AC_MSG_ERROR(Need pkg-config to enable libusb support.)
->>>>>>> 3aca728f
-fi
-
-AC_SUBST(LIBUSB_CFLAGS)
-AC_SUBST(LIBUSB_LIBS)
+fi
 
 dnl See if we have libwrap for TCP wrappers support...
 AC_ARG_ENABLE(tcp_wrappers, [  --enable-tcp-wrappers   use libwrap for TCP wrappers support])
