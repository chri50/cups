--- conflicted
+++ resolved
@@ -134,30 +134,20 @@
 CXXLIBS		=	@CXXLIBS@
 DBUS_NOTIFIER	=	@DBUS_NOTIFIER@
 DBUS_NOTIFIERLIBS =	@DBUS_NOTIFIERLIBS@
-SYSTEMD_UNITS   =       @SYSTEMD_UNITS@
 DNSSD_BACKEND	=	@DNSSD_BACKEND@
 DSOFLAGS	=	-L../cups @DSOFLAGS@
 DSOLIBS		=	@DSOLIBS@
 DNSSDLIBS	=	@DNSSDLIBS@
 IPPFIND_BIN	=	@IPPFIND_BIN@
 IPPFIND_MAN	=	@IPPFIND_MAN@
-<<<<<<< HEAD
-LAUNCHDLIBS	=	@LAUNCHDLIBS@
-SDLIBS		=	@SDLIBS@
-=======
->>>>>>> 2c8b893d
 LDFLAGS		=	-L../cgi-bin -L../cups -L../filter -L../ppdc \
 			-L../scheduler @LDARCHFLAGS@ \
 			@LDFLAGS@ @RELROFLAGS@ @PIEFLAGS@ $(OPTIM)
 LINKCUPS	=	@LINKCUPS@ $(LIBGSSAPI) $(DNSSDLIBS) $(LIBZ)
 LINKCUPSIMAGE	=	@LINKCUPSIMAGE@
-<<<<<<< HEAD
-LIBS		=	$(LINKCUPS) $(SSLLIBS) $(COMMONLIBS)
-=======
 LIBS		=	$(LINKCUPS) $(COMMONLIBS)
 ONDEMANDFLAGS	=	@ONDEMANDFLAGS@
 ONDEMANDLIBS	=	@ONDEMANDLIBS@
->>>>>>> 2c8b893d
 OPTIM		=	@OPTIM@
 OPTIONS		=
 PAMLIBS		=	@PAMLIBS@
@@ -237,9 +227,6 @@
 PAMFILE		=	@PAMFILE@
 
 DBUSDIR		=	@DBUSDIR@
-<<<<<<< HEAD
-SYSTEMDUNITDIR  =       $(BUILDROOT)@systemdsystemunitdir@
-=======
 INITDIR		=	@INITDIR@
 INITDDIR	=	@INITDDIR@
 LAUNCHD_DIR	=	@LAUNCHD_DIR@
@@ -248,7 +235,6 @@
 XINETD		=	@XINETD@
 
 USBQUIRKS	=	@USBQUIRKS@
->>>>>>> 2c8b893d
 
 
 #
