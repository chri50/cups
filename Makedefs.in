--- conflicted
+++ resolved
@@ -156,12 +156,8 @@
 DBUS_NOTIFIER	=	@DBUS_NOTIFIER@
 DBUS_NOTIFIERLIBS =	@DBUS_NOTIFIERLIBS@
 DNSSD_BACKEND	=	@DNSSD_BACKEND@
-<<<<<<< HEAD
-DSOFLAGS	=	-L../cups @DSOFLAGS@
-=======
 DSOFLAGS	=	-L../cups @ARCHFLAGS@ @LDFLAGS@ @RELROFLAGS@ \
 			@DSOFLAGS@ $(OPTIM)
->>>>>>> 8071bb35
 DSOLIBS		=	@DSOLIBS@
 DNSSDLIBS	=	@DNSSDLIBS@
 IPPFIND_BIN	=	@IPPFIND_BIN@
