#
# Common makefile definitions for CUPS.
#
# Copyright © 2007-2019 by Apple Inc.
# Copyright © 1997-2007 by Easy Software Products, all rights reserved.
#
# Licensed under Apache License v2.0.  See the file "LICENSE" for more
# information.
#

#
# CUPS version...
#

CUPS_VERSION    =       @CUPS_VERSION@


#
# Programs...
#

AR		=	@AR@
AWK		=	@AWK@
CC		=	@LIBTOOL_CC@ @CC@
CC_FOR_BUILD	=	@CC_FOR_BUILD@
CHMOD		=	@CHMOD@
CXX		=	@LIBTOOL_CXX@ @CXX@
DSO		=	@DSO@
DSOXX		=	@DSOXX@
GZIPPROG	=	@GZIPPROG@
INSTALL		=	@INSTALL@
LD		=	@LD@
LD_CC		=	@LD_CC@
LD_CXX		=	@LD_CXX@
LIBTOOL		=	@LIBTOOL@
LN		=	@LN@ -sf
MKDIR           =       @MKDIR@ -p
MV		=	@MV@
RANLIB		=	@RANLIB@
RM		=	@RM@ -f
RMDIR		=	@RMDIR@
SED		=	@SED@
SHELL		=	/bin/sh

#
# Installation programs...
#

INSTALL_BIN	=	@LIBTOOL_INSTALL@ $(INSTALL) -c -m @CUPS_EXE_FILE_PERM@ @INSTALL_STRIP@
INSTALL_COMPDATA =	$(INSTALL) -c -m 444 @INSTALL_GZIP@
INSTALL_CONFIG	=	$(INSTALL) -c -m @CUPS_CONFIG_FILE_PERM@
INSTALL_DATA	=	$(INSTALL) -c -m 444
INSTALL_DIR	=	$(INSTALL) -d
INSTALL_LIB	=	@LIBTOOL_INSTALL@ $(INSTALL) -c -m @CUPS_EXE_FILE_PERM@ @INSTALL_STRIP@
INSTALL_MAN	=	$(INSTALL) -c -m 444
INSTALL_SCRIPT	=	$(INSTALL) -c -m @CUPS_EXE_FILE_PERM@

#
# Default user, group, and system groups for the scheduler...
#

CUPS_USER	=	@CUPS_USER@
CUPS_GROUP	=	@CUPS_GROUP@
CUPS_SYSTEM_GROUPS =	@CUPS_SYSTEM_GROUPS@
CUPS_PRIMARY_SYSTEM_GROUP =	@CUPS_PRIMARY_SYSTEM_GROUP@

#
# Default permissions...
#

CUPS_CONFIG_FILE_PERM = @CUPS_CONFIG_FILE_PERM@
CUPS_CUPSD_FILE_PERM = @CUPS_CUPSD_FILE_PERM@
CUPS_LOG_FILE_PERM = @CUPS_LOG_FILE_PERM@

#
# Languages to install...
#

LANGUAGES	=	@LANGUAGES@
INSTALL_LANGUAGES =	@INSTALL_LANGUAGES@
UNINSTALL_LANGUAGES =	@UNINSTALL_LANGUAGES@

#
# Cross-compilation support: "local" target is used for any tools that are
# built and run locally.
#

LOCALTARGET     =       @LOCALTARGET@


#
# Libraries...
#

LIBCUPS		=	@LIBCUPS@
LIBCUPSIMAGE	=	@LIBCUPSIMAGE@
LIBCUPSOBJS	=	@LIBCUPSOBJS@
LIBCUPSSTATIC	=	@LIBCUPSSTATIC@
LIBGSSAPI	=	@LIBGSSAPI@
LIBHEADERS	=	@LIBHEADERS@
LIBHEADERSPRIV	=	@LIBHEADERSPRIV@
LIBMALLOC	=	@LIBMALLOC@
LIBPAPER	=	@LIBPAPER@
LIBUSB		=	@LIBUSB@
LIBWRAP		=	@LIBWRAP@
LIBZ		=	@LIBZ@

#
# Install static libraries?
#

INSTALLSTATIC	=	@INSTALLSTATIC@

#
# IPP backend aliases...
#

IPPALIASES	=	@IPPALIASES@


#
# ippeveprinter commands...
#

IPPEVECOMMANDS	=	@IPPEVECOMMANDS@


#
# Install XPC backends?
#

INSTALLXPC	=	@INSTALLXPC@

#
# Code signing...
#

CODE_SIGN	=	@CODE_SIGN@
CODE_SIGN_IDENTITY = -

#
# Program options...
#
# ARCHFLAGS     Defines the default architecture build options.
# OPTIM         Defines the common compiler optimization/debugging options
#               for all architectures.
# OPTIONS       Defines other compile-time options (currently only -DDEBUG
#               for extra debug info)
#

ALL_CFLAGS	=	-I.. -D_CUPS_SOURCE $(CFLAGS) \
			$(SSLFLAGS) @LARGEFILE@ @PTHREAD_FLAGS@ \
			$(ONDEMANDFLAGS) $(OPTIONS)
ALL_CXXFLAGS	=	-I.. -D_CUPS_SOURCE $(CXXFLAGS) \
			$(SSLFLAGS) @LARGEFILE@ @PTHREAD_FLAGS@ \
			$(ONDEMANDFLAGS) $(OPTIONS)
ALL_DSOFLAGS	=	-L../cups @ARCHFLAGS@ @RELROFLAGS@ $(DSOFLAGS) $(OPTIM)
ALL_LDFLAGS	=	-L../cups @LDARCHFLAGS@ @RELROFLAGS@ $(LDFLAGS)  \
			@PIEFLAGS@ $(OPTIM)
ARCHFLAGS	=	@ARCHFLAGS@
ARFLAGS		=	@ARFLAGS@
BACKLIBS	=	@BACKLIBS@
BUILDDIRS	=	@BUILDDIRS@
CFLAGS		=	@CPPFLAGS@ @CFLAGS@
COMMONLIBS	=	@LIBS@
CXXFLAGS	=	@CPPFLAGS@ @CXXFLAGS@
CXXLIBS		=	@CXXLIBS@
DBUS_NOTIFIER	=	@DBUS_NOTIFIER@
DBUS_NOTIFIERLIBS =	@DBUS_NOTIFIERLIBS@
DNSSD_BACKEND	=	@DNSSD_BACKEND@
DSOFLAGS	=	@DSOFLAGS@
DNSSDLIBS	=	@DNSSDLIBS@
IPPFIND_BIN	=	@IPPFIND_BIN@
IPPFIND_MAN	=	@IPPFIND_MAN@
LDFLAGS		=	@LDFLAGS@
LINKCUPS	=	@LINKCUPS@
LINKCUPSSTATIC	=	../cups/$(LIBCUPSSTATIC) $(LIBS)
LIBS		=	$(LIBGSSAPI) $(DNSSDLIBS) $(SSLLIBS) $(LIBZ) $(COMMONLIBS)
ONDEMANDFLAGS	=	@ONDEMANDFLAGS@
ONDEMANDLIBS	=	@ONDEMANDLIBS@
OPTIM		=	@OPTIM@
OPTIONS		=	@WARNING_OPTIONS@
PAMLIBS		=	@PAMLIBS@
SERVERLIBS	=	@SERVERLIBS@
SSLFLAGS	=	@SSLFLAGS@
SSLLIBS		=	@SSLLIBS@
UNITTESTS	=	@UNITTESTS@


#
# Directories...
#
# The first section uses the GNU names (which are *extremely*
# difficult to find in a makefile because they are lowercase...)
# We have to define these first because autoconf uses ${prefix}
# and ${exec_prefix} for most of the other directories...
#
# The "datarootdir" variable may not get defined if you are using
# a version of autoconf prior to 2.60.
#
# This is immediately followed by definition in ALL CAPS for the
# needed directories...
#

bindir		=	@bindir@
datadir		=	@datadir@
datarootdir	=	@datarootdir@
exec_prefix	=	@exec_prefix@
includedir	=	@includedir@
infodir		=	@infodir@
libdir		=	@libdir@
libexecdir	=	@libexecdir@
localstatedir	=	@localstatedir@
mandir		=	@mandir@
oldincludedir	=	@oldincludedir@
prefix		=	@prefix@
privateinclude	=	@privateinclude@
sbindir		=	@sbindir@
sharedstatedir	=	@sharedstatedir@
srcdir		=	@srcdir@
sysconfdir	=	@sysconfdir@
top_srcdir	=	@top_srcdir@

BUILDROOT	=	$(DSTROOT)$(DESTDIR)

BINDIR		=	$(BUILDROOT)@bindir@
BUNDLEDIR	=	@CUPS_BUNDLEDIR@
CACHEDIR	=	$(BUILDROOT)@CUPS_CACHEDIR@
DATADIR		=	$(BUILDROOT)@CUPS_DATADIR@
DOCDIR		=	$(BUILDROOT)@CUPS_DOCROOT@
ICONDIR		=	@ICONDIR@
INCLUDEDIR	=	$(BUILDROOT)$(includedir)
LIBDIR		=	$(BUILDROOT)$(libdir)
LOCALEDIR	= 	$(BUILDROOT)@CUPS_LOCALEDIR@
LOGDIR		= 	$(BUILDROOT)@CUPS_LOGDIR@
MANDIR		=	$(BUILDROOT)@mandir@
MENUDIR		=	@MENUDIR@
PRIVATEINCLUDE	=	$(BUILDROOT)@PRIVATEINCLUDE@
RCLEVELS	=	@RCLEVELS@
RCSTART		=	@RCSTART@
RCSTOP		=	@RCSTOP@
REQUESTS	= 	$(BUILDROOT)@CUPS_REQUESTS@
RESOURCEDIR	=	@CUPS_RESOURCEDIR@
SBINDIR		=	$(BUILDROOT)@sbindir@
SERVERBIN	= 	$(BUILDROOT)@CUPS_SERVERBIN@
SERVERROOT	= 	$(BUILDROOT)@CUPS_SERVERROOT@
STATEDIR	=	$(BUILDROOT)@CUPS_STATEDIR@

PAMDIR		=	@PAMDIR@
PAMFILE		=	@PAMFILE@

DBUSDIR		=	@DBUSDIR@
INITDIR		=	@INITDIR@
INITDDIR	=	@INITDDIR@
LAUNCHD_DIR	=	@LAUNCHD_DIR@
SMFMANIFESTDIR	= 	@SMFMANIFESTDIR@
SYSTEMD_DIR	=	@SYSTEMD_DIR@
XINETD		=	@XINETD@

USBQUIRKS	=	@USBQUIRKS@


#
# Rules...
#

<<<<<<< HEAD
.SUFFIXES:	.1 .1.gz .1m .1m.gz .3 .3.gz .5 .5.gz .7 .7.gz .8 .8.gz .a .c .cxx .h .man .o .gz
=======
.SUFFIXES:	.a .c .cxx .h .o
>>>>>>> d25ec651

.c.o:
	echo Compiling $<...
	$(CC) $(ARCHFLAGS) $(OPTIM) $(ALL_CFLAGS) -c -o $@ $<

.cxx.o:
	echo Compiling $<...
	$(CXX) $(ARCHFLAGS) $(OPTIM) $(ALL_CXXFLAGS) -c -o $@ $<<|MERGE_RESOLUTION|>--- conflicted
+++ resolved
@@ -264,11 +264,7 @@
 # Rules...
 #
 
-<<<<<<< HEAD
-.SUFFIXES:	.1 .1.gz .1m .1m.gz .3 .3.gz .5 .5.gz .7 .7.gz .8 .8.gz .a .c .cxx .h .man .o .gz
-=======
 .SUFFIXES:	.a .c .cxx .h .o
->>>>>>> d25ec651
 
 .c.o:
 	echo Compiling $<...
