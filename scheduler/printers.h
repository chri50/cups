/*
 * "$Id: printers.h 10467 2012-05-16 03:35:54Z mike $"
 *
 *   Printer definitions for the CUPS scheduler.
 *
 *   Copyright 2007-2012 by Apple Inc.
 *   Copyright 1997-2007 by Easy Software Products, all rights reserved.
 *
 *   These coded instructions, statements, and computer programs are the
 *   property of Apple Inc. and are protected by Federal copyright
 *   law.  Distribution and use rights are outlined in the file "LICENSE.txt"
 *   which should have been included with this file.  If this file is
 *   file is missing or damaged, see the license at "http://www.cups.org/".
 */

#ifdef HAVE_DNSSD
#  include <dns_sd.h>
#elif defined(HAVE_AVAHI)
#  include <avahi-client/client.h>
#  include <avahi-client/publish.h>
#  include <avahi-common/error.h>
#  include <avahi-common/thread-watch.h>
#endif /* HAVE_DNSSD */
#ifdef HAVE_AVAHI
#  include "avahi.h"
#endif /* HAVE_AVAHI */
#include <cups/pwg-private.h>


/*
 * Quota data...
 */

typedef struct
{
  char		username[33];		/* User data */
  time_t	next_update;		/* Next update time */
  int		page_count,		/* Count of pages */
		k_count;		/* Count of kilobytes */
} cupsd_quota_t;


/*
 * DNS-SD types to make the code cleaner/clearer...
 */

#ifdef HAVE_DNSSD
typedef DNSServiceRef cupsd_srv_t;	/* Service reference */
typedef TXTRecordRef cupsd_txt_t;	/* TXT record */

#elif defined(HAVE_AVAHI)
typedef AvahiEntryGroup *cupsd_srv_t;	/* Service reference */
typedef AvahiStringList *cupsd_txt_t;	/* TXT record */
#endif /* HAVE_DNSSD */


/*
 * Printer/class information structure...
 */

typedef struct cupsd_job_s cupsd_job_t;

struct cupsd_printer_s
{
  char		*uri,			/* Printer URI */
		*uuid,			/* Printer UUID */
		*hostname,		/* Host printer resides on */
		*name,			/* Printer name */
		*location,		/* Location code */
		*make_model,		/* Make and model */
		*info,			/* Description */
		*op_policy,		/* Operation policy name */
		*error_policy;		/* Error policy */
  cupsd_policy_t *op_policy_ptr;	/* Pointer to operation policy */
  int		shared;			/* Shared? */
  int		accepting;		/* Accepting jobs? */
  int		holding_new_jobs;	/* Holding new jobs for printing? */
  int		in_implicit_class;	/* In an implicit class? */
  ipp_pstate_t	state;			/* Printer state */
  char		state_message[1024];	/* Printer state message */
  int		num_reasons;		/* Number of printer-state-reasons */
  char		*reasons[64];		/* printer-state-reasons strings */
  time_t	state_time;		/* Time at this state */
  char		*job_sheets[2];		/* Banners/job sheets */
  cups_ptype_t	type;			/* Printer type (color, small, etc.) */
  char		*device_uri;		/* Device URI */
  char		*sanitized_device_uri;	/* Sanitized device URI */
  char		*port_monitor;		/* Port monitor */
  int		raw;			/* Raw queue? */
  int		remote;			/* Remote queue? */
  mime_type_t	*filetype,		/* Pseudo-filetype for printer */
		*prefiltertype;		/* Pseudo-filetype for pre-filters */
  cups_array_t	*filetypes,		/* Supported file types */
		*dest_types;		/* Destination types for queue */
  cupsd_job_t	*job;			/* Current job in queue */
  ipp_t		*attrs,			/* Attributes supported by this printer */
		*ppd_attrs;		/* Attributes based on the PPD */
  int		num_printers,		/* Number of printers in class */
		last_printer;		/* Last printer job was sent to */
  struct cupsd_printer_s **printers;	/* Printers in class */
  int		quota_period,		/* Period for quotas */
		page_limit,		/* Maximum number of pages */
		k_limit;		/* Maximum number of kilobytes */
  cups_array_t	*quotas;		/* Quota records */
  int		deny_users;		/* 1 = deny, 0 = allow */
  cups_array_t	*users;			/* Allowed/denied users */
  int		sequence_number;	/* Increasing sequence number */
  int		num_options;		/* Number of default options */
  cups_option_t	*options;		/* Default options */
  int		num_auth_info_required;	/* Number of required auth fields */
  const char	*auth_info_required[4];	/* Required authentication fields */
  char		*alert,			/* PSX printer-alert value */
		*alert_description;	/* PSX printer-alert-description value */
  time_t	marker_time;		/* Last time marker attributes were updated */
  _ppd_cache_t	*pc;			/* PPD cache and mapping data */

#if defined(HAVE_DNSSD) || defined(HAVE_AVAHI)
  char		*reg_name,		/* Name used for service registration */
		*pdl;			/* pdl value for TXT record */
<<<<<<< HEAD
#endif /* defined(HAVE_DNSSD) || defined(HAVE_AVAHI) */
#ifdef HAVE_DNSSD
  char		*ipp_txt,		/* IPP TXT record contents */
		*printer_txt;		/* LPD TXT record contents */
  int		ipp_len,		/* IPP TXT record length */
		printer_len;		/* LPD TXT record length */
  DNSServiceRef	ipp_ref,		/* Reference for _ipp._tcp,_cups */
		printer_ref;		/* Reference for _printer._tcp */
#endif /* HAVE_DNSSD */
#ifdef HAVE_AVAHI
  AvahiStringList *ipp_txt,		/* IPP TXT record */
		*printer_txt;		/* LPD TXT record */
  AvahiEntryGroup *avahi_group;		/* Avahi entry group */
#endif /* HAVE_AVAHI */
=======
  cupsd_srv_t	ipp_srv;		/* IPP service(s) */
#  ifdef HAVE_DNSSD
#    ifdef HAVE_SSL
  cupsd_srv_t	ipps_srv;		/* IPPS service(s) */
#    endif /* HAVE_SSL */
  cupsd_srv_t	printer_srv;		/* LPD service */
#  endif /* HAVE_DNSSD */
#endif /* HAVE_DNSSD || HAVE_AVAHI */
>>>>>>> d99ac549
};


/*
 * Globals...
 */

VAR ipp_t		*CommonData	VALUE(NULL);
					/* Common printer object attrs */
VAR cups_array_t	*CommonDefaults	VALUE(NULL);
					/* Common -default option names */
VAR cups_array_t	*Printers	VALUE(NULL);
					/* Printer list */
VAR cupsd_printer_t	*DefaultPrinter	VALUE(NULL);
					/* Default printer */
VAR char		*DefaultPolicy	VALUE(NULL);
					/* Default policy name */
VAR cupsd_policy_t	*DefaultPolicyPtr
					VALUE(NULL);
					/* Pointer to default policy */


/*
 * Prototypes...
 */

extern cupsd_printer_t	*cupsdAddPrinter(const char *name);
extern void		cupsdCreateCommonData(void);
extern void		cupsdDeleteAllPrinters(void);
extern int		cupsdDeletePrinter(cupsd_printer_t *p, int update);
extern cupsd_printer_t	*cupsdFindDest(const char *name);
extern cupsd_printer_t	*cupsdFindPrinter(const char *name);
extern cupsd_quota_t	*cupsdFindQuota(cupsd_printer_t *p,
			                const char *username);
extern void		cupsdFreeQuotas(cupsd_printer_t *p);
extern void		cupsdLoadAllPrinters(void);
extern void		cupsdRenamePrinter(cupsd_printer_t *p,
			                   const char *name);
extern void		cupsdSaveAllPrinters(void);
extern int		cupsdSetAuthInfoRequired(cupsd_printer_t *p,
			                         const char *values,
						 ipp_attribute_t *attr);
extern void		cupsdSetDeviceURI(cupsd_printer_t *p, const char *uri);
extern void		cupsdSetPrinterAttr(cupsd_printer_t *p,
			                    const char *name, char *value);
extern void		cupsdSetPrinterAttrs(cupsd_printer_t *p);
extern int		cupsdSetPrinterReasons(cupsd_printer_t *p,
			                       const char *s);
extern void		cupsdSetPrinterState(cupsd_printer_t *p, ipp_pstate_t s,
			                     int update);
#define			cupsdStartPrinter(p,u) cupsdSetPrinterState((p), \
						   IPP_PRINTER_IDLE, (u))
extern void		cupsdStopPrinter(cupsd_printer_t *p, int update);
extern int		cupsdUpdatePrinterPPD(cupsd_printer_t *p,
			                      int num_keywords,
					      cups_option_t *keywords);
extern void		cupsdUpdatePrinters(void);
extern cupsd_quota_t	*cupsdUpdateQuota(cupsd_printer_t *p,
			                  const char *username, int pages,
					  int k);
extern const char	*cupsdValidateDest(const char *uri,
			        	   cups_ptype_t *dtype,
					   cupsd_printer_t **printer);
extern void		cupsdWritePrintcap(void);
extern void		cupsdCmsRegisterPrinter(cupsd_printer_t *p);
extern void		cupsdCmsUnregisterPrinter(cupsd_printer_t *p);
extern void		cupsdCmsStart(void);
extern void		cupsdCmsStop(void);


/*
 * End of "$Id: printers.h 10467 2012-05-16 03:35:54Z mike $".
 */<|MERGE_RESOLUTION|>--- conflicted
+++ resolved
@@ -21,9 +21,6 @@
 #  include <avahi-common/error.h>
 #  include <avahi-common/thread-watch.h>
 #endif /* HAVE_DNSSD */
-#ifdef HAVE_AVAHI
-#  include "avahi.h"
-#endif /* HAVE_AVAHI */
 #include <cups/pwg-private.h>
 
 
@@ -117,22 +114,6 @@
 #if defined(HAVE_DNSSD) || defined(HAVE_AVAHI)
   char		*reg_name,		/* Name used for service registration */
 		*pdl;			/* pdl value for TXT record */
-<<<<<<< HEAD
-#endif /* defined(HAVE_DNSSD) || defined(HAVE_AVAHI) */
-#ifdef HAVE_DNSSD
-  char		*ipp_txt,		/* IPP TXT record contents */
-		*printer_txt;		/* LPD TXT record contents */
-  int		ipp_len,		/* IPP TXT record length */
-		printer_len;		/* LPD TXT record length */
-  DNSServiceRef	ipp_ref,		/* Reference for _ipp._tcp,_cups */
-		printer_ref;		/* Reference for _printer._tcp */
-#endif /* HAVE_DNSSD */
-#ifdef HAVE_AVAHI
-  AvahiStringList *ipp_txt,		/* IPP TXT record */
-		*printer_txt;		/* LPD TXT record */
-  AvahiEntryGroup *avahi_group;		/* Avahi entry group */
-#endif /* HAVE_AVAHI */
-=======
   cupsd_srv_t	ipp_srv;		/* IPP service(s) */
 #  ifdef HAVE_DNSSD
 #    ifdef HAVE_SSL
@@ -141,7 +122,6 @@
   cupsd_srv_t	printer_srv;		/* LPD service */
 #  endif /* HAVE_DNSSD */
 #endif /* HAVE_DNSSD || HAVE_AVAHI */
->>>>>>> d99ac549
 };
 
 
@@ -206,10 +186,6 @@
 			        	   cups_ptype_t *dtype,
 					   cupsd_printer_t **printer);
 extern void		cupsdWritePrintcap(void);
-extern void		cupsdCmsRegisterPrinter(cupsd_printer_t *p);
-extern void		cupsdCmsUnregisterPrinter(cupsd_printer_t *p);
-extern void		cupsdCmsStart(void);
-extern void		cupsdCmsStop(void);
 
 
 /*
