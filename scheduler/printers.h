/*
 * "$Id: printers.h 9621 2011-03-18 18:42:46Z mike $"
 *
 *   Printer definitions for the CUPS scheduler.
 *
 *   Copyright 2007-2011 by Apple Inc.
 *   Copyright 1997-2007 by Easy Software Products, all rights reserved.
 *
 *   These coded instructions, statements, and computer programs are the
 *   property of Apple Inc. and are protected by Federal copyright
 *   law.  Distribution and use rights are outlined in the file "LICENSE.txt"
 *   which should have been included with this file.  If this file is
 *   file is missing or damaged, see the license at "http://www.cups.org/".
 */

#ifdef HAVE_DNSSD
#  include <dns_sd.h>
#endif /* HAVE_DNSSD */
#ifdef HAVE_AVAHI
#  include "avahi.h"
#endif /* HAVE_AVAHI */
#include <cups/pwg-private.h>


/*
 * Quota data...
 */

typedef struct
{
  char		username[33];		/* User data */
  time_t	next_update;		/* Next update time */
  int		page_count,		/* Count of pages */
		k_count;		/* Count of kilobytes */
} cupsd_quota_t;


/*
 * Printer/class information structure...
 */

typedef struct cupsd_job_s cupsd_job_t;

struct cupsd_printer_s
{
  char		*uri,			/* Printer URI */
		*uuid,			/* Printer UUID */
		*hostname,		/* Host printer resides on */
		*name,			/* Printer name */
		*location,		/* Location code */
		*make_model,		/* Make and model */
		*info,			/* Description */
		*op_policy,		/* Operation policy name */
		*error_policy;		/* Error policy */
  cupsd_policy_t *op_policy_ptr;	/* Pointer to operation policy */
  int		shared;			/* Shared? */
  int		accepting;		/* Accepting jobs? */
  int		holding_new_jobs;	/* Holding new jobs for printing? */
  int		in_implicit_class;	/* In an implicit class? */
  ipp_pstate_t	state;			/* Printer state */
  char		state_message[1024];	/* Printer state message */
  int		num_reasons;		/* Number of printer-state-reasons */
  char		*reasons[64];		/* printer-state-reasons strings */
  time_t	state_time;		/* Time at this state */
  char		*job_sheets[2];		/* Banners/job sheets */
  cups_ptype_t	type;			/* Printer type (color, small, etc.) */
  char		*browse_attrs;		/* Attributes sent with browse data */
  time_t	browse_expire;		/* Expiration time for printer */
  time_t	browse_time;		/* Last time update was sent/received */
  char		*device_uri;		/* Device URI */
  char		*sanitized_device_uri;	/* Sanitized device URI */
  char		*port_monitor;		/* Port monitor */
  int		raw;			/* Raw queue? */
  int		remote;			/* Remote queue? */
  mime_type_t	*filetype,		/* Pseudo-filetype for printer */
		*prefiltertype;		/* Pseudo-filetype for pre-filters */
  cups_array_t	*filetypes,		/* Supported file types */
		*dest_types;		/* Destination types for queue */
  cupsd_job_t	*job;			/* Current job in queue */
  ipp_t		*attrs,			/* Attributes supported by this printer */
		*ppd_attrs;		/* Attributes based on the PPD */
  int		num_printers,		/* Number of printers in class */
		last_printer;		/* Last printer job was sent to */
  struct cupsd_printer_s **printers;	/* Printers in class */
  int		quota_period,		/* Period for quotas */
		page_limit,		/* Maximum number of pages */
		k_limit;		/* Maximum number of kilobytes */
  cups_array_t	*quotas;		/* Quota records */
  int		deny_users;		/* 1 = deny, 0 = allow */
  cups_array_t	*users;			/* Allowed/denied users */
  int		sequence_number;	/* Increasing sequence number */
  int		num_options;		/* Number of default options */
  cups_option_t	*options;		/* Default options */
  int		num_auth_info_required;	/* Number of required auth fields */
  const char	*auth_info_required[4];	/* Required authentication fields */
  char		*alert,			/* PSX printer-alert value */
		*alert_description;	/* PSX printer-alert-description value */
  time_t	marker_time;		/* Last time marker attributes were updated */
  _ppd_cache_t	*pc;			/* PPD cache and mapping data */

#if defined(HAVE_DNSSD) || defined(HAVE_AVAHI)
<<<<<<< HEAD
  char		*reg_name;		/* Name used for service registration */
  char		*pdl;			/* pdl value for TXT record */
=======
  char		*reg_name,		/* Name used for service registration */
		*pdl;			/* pdl value for TXT record */
>>>>>>> a5642040
#endif /* defined(HAVE_DNSSD) || defined(HAVE_AVAHI) */
#ifdef HAVE_DNSSD
  char		*ipp_txt,		/* IPP TXT record contents */
		*printer_txt;		/* LPD TXT record contents */
  int		ipp_len,		/* IPP TXT record length */
		printer_len;		/* LPD TXT record length */
  DNSServiceRef	ipp_ref,		/* Reference for _ipp._tcp,_cups */
		printer_ref;		/* Reference for _printer._tcp */
#endif /* HAVE_DNSSD */
#ifdef HAVE_AVAHI
  AvahiStringList *ipp_txt,		/* IPP TXT record */
<<<<<<< HEAD
		  *printer_txt;		/* LPD TXT record */
=======
		*printer_txt;		/* LPD TXT record */
>>>>>>> a5642040
  AvahiEntryGroup *avahi_group;		/* Avahi entry group */
#endif /* HAVE_AVAHI */
};


/*
 * Globals...
 */

VAR ipp_t		*CommonData	VALUE(NULL);
					/* Common printer object attrs */
VAR cups_array_t	*CommonDefaults	VALUE(NULL);
					/* Common -default option names */
VAR cups_array_t	*Printers	VALUE(NULL),
					/* Printer list */
			*ImplicitPrinters VALUE(NULL);
					/* Implicit class printers */
VAR cupsd_printer_t	*DefaultPrinter	VALUE(NULL);
					/* Default printer */
VAR char		*DefaultPolicy	VALUE(NULL);
					/* Default policy name */
VAR cupsd_policy_t	*DefaultPolicyPtr
					VALUE(NULL);
					/* Pointer to default policy */


/*
 * Prototypes...
 */

extern cupsd_printer_t	*cupsdAddPrinter(const char *name);
extern void		cupsdCreateCommonData(void);
extern void		cupsdDeleteAllPrinters(void);
extern int		cupsdDeletePrinter(cupsd_printer_t *p, int update);
extern cupsd_printer_t	*cupsdFindDest(const char *name);
extern cupsd_printer_t	*cupsdFindPrinter(const char *name);
extern cupsd_quota_t	*cupsdFindQuota(cupsd_printer_t *p,
			                const char *username);
extern void		cupsdFreeQuotas(cupsd_printer_t *p);
extern void		cupsdLoadAllPrinters(void);
extern void		cupsdRenamePrinter(cupsd_printer_t *p,
			                   const char *name);
extern void		cupsdSaveAllPrinters(void);
extern int		cupsdSetAuthInfoRequired(cupsd_printer_t *p,
			                         const char *values,
						 ipp_attribute_t *attr);
extern void		cupsdSetDeviceURI(cupsd_printer_t *p, const char *uri);
extern void		cupsdSetPrinterAttr(cupsd_printer_t *p,
			                    const char *name, char *value);
extern void		cupsdSetPrinterAttrs(cupsd_printer_t *p);
extern int		cupsdSetPrinterReasons(cupsd_printer_t *p,
			                       const char *s);
extern void		cupsdSetPrinterState(cupsd_printer_t *p, ipp_pstate_t s,
			                     int update);
#define			cupsdStartPrinter(p,u) cupsdSetPrinterState((p), IPP_PRINTER_IDLE, (u))
extern void		cupsdStopPrinter(cupsd_printer_t *p, int update);
extern int		cupsdUpdatePrinterPPD(cupsd_printer_t *p,
			                      int num_keywords,
					      cups_option_t *keywords);
extern void		cupsdUpdatePrinters(void);
extern cupsd_quota_t	*cupsdUpdateQuota(cupsd_printer_t *p,
			                  const char *username, int pages,
					  int k);
extern const char	*cupsdValidateDest(const char *uri,
			        	   cups_ptype_t *dtype,
					   cupsd_printer_t **printer);
extern void		cupsdWritePrintcap(void);
extern void		cupsdCmsRegisterPrinter(cupsd_printer_t *p);
extern void		cupsdCmsUnregisterPrinter(cupsd_printer_t *p);
extern void		cupsdCmsStart(void);
extern void		cupsdCmsStop(void);


/*
 * End of "$Id: printers.h 9621 2011-03-18 18:42:46Z mike $".
 */<|MERGE_RESOLUTION|>--- conflicted
+++ resolved
@@ -99,13 +99,8 @@
   _ppd_cache_t	*pc;			/* PPD cache and mapping data */
 
 #if defined(HAVE_DNSSD) || defined(HAVE_AVAHI)
-<<<<<<< HEAD
-  char		*reg_name;		/* Name used for service registration */
-  char		*pdl;			/* pdl value for TXT record */
-=======
   char		*reg_name,		/* Name used for service registration */
 		*pdl;			/* pdl value for TXT record */
->>>>>>> a5642040
 #endif /* defined(HAVE_DNSSD) || defined(HAVE_AVAHI) */
 #ifdef HAVE_DNSSD
   char		*ipp_txt,		/* IPP TXT record contents */
@@ -117,11 +112,7 @@
 #endif /* HAVE_DNSSD */
 #ifdef HAVE_AVAHI
   AvahiStringList *ipp_txt,		/* IPP TXT record */
-<<<<<<< HEAD
-		  *printer_txt;		/* LPD TXT record */
-=======
 		*printer_txt;		/* LPD TXT record */
->>>>>>> a5642040
   AvahiEntryGroup *avahi_group;		/* Avahi entry group */
 #endif /* HAVE_AVAHI */
 };
