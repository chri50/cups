#
# "$Id: Makefile 12222 2014-10-21 11:55:01Z msweet $"
#
# Scheduler Makefile for CUPS.
#
# Copyright 2007-2014 by Apple Inc.
# Copyright 1997-2007 by Easy Software Products, all rights reserved.
#
# These coded instructions, statements, and computer programs are the
# property of Apple Inc. and are protected by Federal copyright
# law.  Distribution and use rights are outlined in the file "LICENSE.txt"
# which should have been included with this file.  If this file is
# file is missing or damaged, see the license at "http://www.cups.org/".
#

include ../Makedefs

CUPSDOBJS =	\
		auth.o \
		banners.o \
		cert.o \
		classes.o \
		client.o \
		colorman.o \
		conf.o \
		dirsvc.o \
		env.o \
		file.o \
		main.o \
		ipp.o \
		listen.o \
		job.o \
		log.o \
		network.o \
		policy.o \
		printers.o \
		process.o \
		quotas.o \
		select.o \
		server.o \
		statbuf.o \
		subscriptions.o \
		sysman.o
LIBOBJS =	\
		filter.o \
		mime.o \
		type.o
COBJS	=	\
		$(CUPSDOBJS) \
		$(LIBOBJS) \
		cupsfilter.o \
		cups-deviced.o \
		cups-exec.o \
		cups-lpd.o \
		testlpd.o \
		testmime.o \
		testspeed.o \
		testsub.o \
		util.o
CXXOBJS	=	\
		cups-driverd.o
OBJS	=	\
		$(COBJS) \
		$(CXXOBJS)
LIBTARGETS =	\
		$(LIBCUPSMIME) \
		libcupsmime.a

UNITTARGETS =	\
		testlpd \
		testmime \
		testspeed \
		testsub

PROGRAMS =	\
		cupsd \
		cupsfilter \
		cups-deviced \
		cups-driverd \
		cups-exec \
		cups-lpd

TARGETS	=	\
		$(LIBTARGETS) \
		$(PROGRAMS)


#
# Make everything...
#

all:		$(TARGETS)


#
# Make library targets...
#

libs:		$(LIBTARGETS)


#
# Make unit tests...
#

unittests:	$(UNITTARGETS)


#
# Clean all object files...
#

clean:
	$(RM) $(OBJS)
	$(RM) $(TARGETS) $(UNITTARGETS) convert
	$(RM) libcupsmime.so libcupsmime.dylib


#
# Update dependencies (without system header dependencies...)
#

depend:
	$(CC) -MM $(ALL_CFLAGS) $(COBJS:.o=.c) >Dependencies
	$(CXX) -MM $(ALL_CXXFLAGS) $(CXXOBJS:.o=.cxx) >>Dependencies


#
# Run oclint to check code coverage...
#

oclint:
	oclint -o=oclint.html -html $(CUPSDOBJS:.o=.c) $(LIBOBJS:.o=.c) -- $(ALL_CFLAGS)


#
# Install all targets...
#

install:	all install-data install-headers install-libs install-exec


#
# Install data files...
#

install-data:
	echo Creating $(SERVERBIN)/driver...
	$(INSTALL_DIR) -m 755 $(SERVERBIN)/driver
	echo Creating $(SERVERROOT)...
	$(INSTALL_DIR) -m 755 -g $(CUPS_GROUP) $(SERVERROOT)
	echo Creating $(SERVERROOT)/interfaces...
	$(INSTALL_DIR) -m 755 -g $(CUPS_GROUP) $(SERVERROOT)/interfaces
	echo Creating $(SERVERROOT)/ppd...
	$(INSTALL_DIR) -m 755 -g $(CUPS_GROUP) $(SERVERROOT)/ppd
	if test "x`uname`" != xDarwin; then \
		echo Creating $(SERVERROOT)/ssl...; \
		$(INSTALL_DIR) -m 700 -g $(CUPS_GROUP) $(SERVERROOT)/ssl; \
	fi
	if test "$(STATEDIR)" != "$(SERVERROOT)"; then \
		echo Creating $(STATEDIR)...; \
		$(INSTALL_DIR) -m 755 $(STATEDIR); \
	fi
	echo Creating $(STATEDIR)/certs...
	$(INSTALL_DIR) -m 511 -o $(CUPS_USER) -g $(CUPS_PRIMARY_SYSTEM_GROUP) \
		$(STATEDIR)/certs
	echo Creating $(LOGDIR)...
	$(INSTALL_DIR) -m 755 $(LOGDIR)
	echo Creating $(REQUESTS)...
	$(INSTALL_DIR) -m 710 -g $(CUPS_GROUP) $(REQUESTS)
	echo Creating $(REQUESTS)/tmp...
	$(INSTALL_DIR) -m 1770 -g $(CUPS_GROUP) $(REQUESTS)/tmp
	echo Creating $(CACHEDIR)...
	$(INSTALL_DIR) -m 770 -g $(CUPS_GROUP) $(CACHEDIR)
	if test "x$(INITDIR)" != x; then \
		echo Installing init scripts...; \
		$(INSTALL_DIR) -m 755 $(BUILDROOT)$(INITDIR)/init.d; \
		$(INSTALL_SCRIPT) cups.sh $(BUILDROOT)$(INITDIR)/init.d/cups; \
		for level in $(RCLEVELS); do \
			$(INSTALL_DIR) -m 755 $(BUILDROOT)$(INITDIR)/rc$${level}.d; \
			$(LN) ../init.d/cups $(BUILDROOT)$(INITDIR)/rc$${level}.d/S$(RCSTART)cups; \
			$(LN) ../init.d/cups $(BUILDROOT)$(INITDIR)/rc$${level}.d/K$(RCSTOP)cups; \
		done; \
		$(INSTALL_DIR) -m 755 $(BUILDROOT)$(INITDIR)/rc0.d; \
		$(LN) ../init.d/cups $(BUILDROOT)$(INITDIR)/rc0.d/K$(RCSTOP)cups; \
	fi
	if test "x$(INITDDIR)" != x; then \
		echo Installing init script...; \
		$(INSTALL_DIR) -m 755 $(BUILDROOT)$(INITDDIR); \
		$(INSTALL_SCRIPT) cups.sh $(BUILDROOT)$(INITDDIR); \
	fi
	if test "x$(LAUNCHD_DIR)" != x; then \
		echo Installing launchd configuration files...; \
		$(INSTALL_DIR) $(BUILDROOT)$(LAUNCHD_DIR); \
		$(INSTALL_DATA) org.cups.cupsd.plist $(BUILDROOT)$(LAUNCHD_DIR); \
		$(INSTALL_DATA) org.cups.cups-lpd.plist $(BUILDROOT)$(LAUNCHD_DIR); \
	fi
	if test "x$(SMFMANIFESTDIR)" != x; then \
		echo Installing SMF manifest in $(SMFMANIFESTDIR)...;\
		$(INSTALL_DIR) $(BUILDROOT)/$(SMFMANIFESTDIR); \
		$(INSTALL_SCRIPT) cups.xml $(BUILDROOT)$(SMFMANIFESTDIR)/cups.xml; \
	fi
	if test "x$(SYSTEMD_DIR)" != x; then \
		echo Installing systemd configuration files...; \
		$(INSTALL_DIR) $(BUILDROOT)$(SYSTEMD_DIR); \
		$(INSTALL_DATA) org.cups.cupsd.path $(BUILDROOT)$(SYSTEMD_DIR); \
		$(INSTALL_DATA) org.cups.cupsd.service $(BUILDROOT)$(SYSTEMD_DIR); \
		$(INSTALL_DATA) org.cups.cupsd.socket $(BUILDROOT)$(SYSTEMD_DIR); \
		$(INSTALL_DATA) org.cups.cups-lpdAT.service $(BUILDROOT)$(SYSTEMD_DIR)/org.cups.cups-lpd@.service; \
		$(INSTALL_DATA) org.cups.cups-lpd.socket $(BUILDROOT)$(SYSTEMD_DIR); \
	elif test "x$(XINETD)" != x; then \
		echo Installing xinetd configuration file for cups-lpd...; \
		$(INSTALL_DIR) -m 755 $(BUILDROOT)$(XINETD); \
		$(INSTALL_DATA) cups-lpd.xinetd $(BUILDROOT)$(XINETD)/cups-lpd; \
	fi


#
# Install programs...
#

install-exec:
	echo Installing programs in $(SBINDIR)...
	$(INSTALL_DIR) -m 755 $(SBINDIR)
	$(INSTALL_BIN) -m $(CUPS_CUPSD_FILE_PERM) cupsd $(SBINDIR)
	$(INSTALL_BIN) cupsfilter $(SBINDIR)
	echo Installing programs in $(SERVERBIN)/daemon...
	$(INSTALL_DIR) -m 755 $(SERVERBIN)
	$(INSTALL_DIR) -m 755 $(SERVERBIN)/daemon
	$(INSTALL_BIN) cups-deviced $(SERVERBIN)/daemon
	$(INSTALL_BIN) cups-driverd $(SERVERBIN)/daemon
	$(INSTALL_BIN) cups-exec $(SERVERBIN)/daemon
	$(INSTALL_BIN) cups-lpd $(SERVERBIN)/daemon
	if test "x$(SYMROOT)" != "x"; then \
		$(INSTALL_DIR) $(SYMROOT); \
		for file in $(PROGRAMS); do \
			cp $$file $(SYMROOT); \
			dsymutil $(SYMROOT)/$$file; \
		done \
	fi


#
# Install headers...
#

install-headers:
	echo Installing header files in $(INCLUDEDIR)/cups...
	$(INSTALL_DIR) -m 755 $(INCLUDEDIR)/cups
	$(INSTALL_DATA) mime.h $(INCLUDEDIR)/cups


#
# Install libraries...
#

install-libs: $(INSTALLSTATIC)
	echo Installing libraries in $(LIBDIR)...
	$(INSTALL_DIR) -m 755 $(LIBDIR)
	$(INSTALL_LIB) $(LIBCUPSMIME) $(LIBDIR)
	if test $(LIBCUPSMIME) = "libcupsmime.so.1"; then \
		$(RM) $(LIBDIR)/`basename $(LIBCUPSMIME) .1`; \
		$(LN) $(LIBCUPSMIME) $(LIBDIR)/`basename $(LIBCUPSMIME) .1`; \
	fi
	if test $(LIBCUPSMIME) = "libcupsmime.1.dylib"; then \
		$(RM) $(LIBDIR)/libcupsmime.dylib; \
		$(LN) $(LIBCUPSMIME) $(LIBDIR)/libcupsmime.dylib; \
	fi
	if test "x$(SYMROOT)" != "x"; then \
		$(INSTALL_DIR) $(SYMROOT); \
		cp $(LIBCUPSMIME) $(SYMROOT); \
		dsymutil $(SYMROOT)/$(LIBCUPSMIME); \
	fi

installstatic:
	$(INSTALL_DIR) -m 755 $(LIBDIR)
	$(INSTALL_LIB) -m 755 libcupsmime.a $(LIBDIR)
	$(RANLIB) $(LIBDIR)/libcupsmime.a
	$(CHMOD) 555 $(LIBDIR)/libcupsmime.a


#
# Uninstall the scheduler...
#

uninstall:
	$(RM) $(SBINDIR)/cupsd
	$(RM) $(SBINDIR)/cupsfilter
	$(RM) $(SERVERBIN)/daemon/cups-deviced
	$(RM) $(SERVERBIN)/daemon/cups-driverd
	$(RM) $(SERVERBIN)/daemon/cups-exec
	$(RM) $(SERVERBIN)/daemon/cups-lpd
	-$(RMDIR) $(STATEDIR)/certs
	-$(RMDIR) $(STATEDIR)
	-$(RMDIR) $(SERVERROOT)/ppd
	-$(RMDIR) $(SERVERROOT)/interfaces
	-$(RMDIR) $(SERVERROOT)
	-$(RMDIR) $(SERVERBIN)/driver
	-$(RMDIR) $(SERVERBIN)/daemon
	-$(RMDIR) $(SERVERBIN)
	-$(RMDIR) $(SBINDIR)
	-$(RMDIR) $(REQUESTS)/tmp
	-$(RMDIR) $(REQUESTS)
	-$(RMDIR) $(LOGDIR)
	-$(RMDIR) $(CACHEDIR)
	$(RM) $(LIBDIR)/libcupsmime.1.dylib
	$(RM) $(LIBDIR)/libcupsmime.a
	$(RM) $(LIBDIR)/libcupsmime.dylib
	$(RM) $(LIBDIR)/libcupsmime.so
	$(RM) $(LIBDIR)/libcupsmime.so.1
	-$(RMDIR) $(LIBDIR)
	$(RM) $(INCLUDEDIR)/cups/mime.h
	-$(RMDIR) $(INCLUDEDIR)/cups
	if test "x$(INITDIR)" != x; then \
		echo Uninstalling init scripts...; \
		$(RM) $(BUILDROOT)$(INITDIR)/init.d/cups; \
		$(RMDIR) $(BUILDROOT)$(INITDIR)/init.d; \
		$(RM)  $(BUILDROOT)$(INITDIR)/rc0.d/K00cups; \
		$(RMDIR) $(BUILDROOT)$(INITDIR)/rc0.d; \
		$(RM) $(BUILDROOT)$(INITDIR)/rc2.d/S99cups; \
		$(RMDIR) $(BUILDROOT)$(INITDIR)/rc2.d; \
		$(RM) $(BUILDROOT)$(INITDIR)/rc3.d/S99cups; \
		$(RMDIR) $(BUILDROOT)$(INITDIR)/rc3.d; \
		$(RM) $(BUILDROOT)$(INITDIR)/rc5.d/S99cups; \
		$(RMDIR) $(BUILDROOT)$(INITDIR)/rc5.d; \
	fi
	if test "x$(INITDDIR)" != x; then \
		echo Uninstalling startup script...; \
		$(RM) $(BUILDROOT)$(INITDDIR)/cups.sh; \
		$(RMDIR) $(BUILDROOT)$(INITDDIR); \
	fi
	if test "x$LAUNCHD_DIR" != x; then \
		echo Uninstalling launchd files...; \
		$(RM) $(BUILDROOT)$(LAUNCHD_DIR)/org.cups.cupsd.plist; \
		$(RM) $(BUILDROOT)$(LAUNCHD_DIR)/org.cups.cups-lpd.plist; \
	fi
	if test "x$SYSTEMD_DIR" != x; then \
		echo Uninstalling systemd files...; \
		$(RM) $(BUILDROOT)$(SYSTEMD_DIR)/org.cups.cupsd.path; \
		$(RM) $(BUILDROOT)$(SYSTEMD_DIR)/org.cups.cupsd.service; \
		$(RM) $(BUILDROOT)$(SYSTEMD_DIR)/org.cups.cupsd.socket; \
	fi
	if test "x$(SMFMANIFESTDIR)" != x; then \
		echo Uninstalling SMF manifest file...;\
		$(RM) $(BUILDROOT)$(SMFMANIFESTDIR)/cups.xml; \
	fi
	if test "x$(XINETD)" != x; then \
		echo Uninstalling xinetd configuration file for cups-lpd...; \
		$(RM) $(BUILDROOT)$(XINETD)/cups-lpd; \
	fi


#
# Automatic API help files...
#

apihelp:
	mxmldoc --section "Programming" \
		--title "MIME API" \
		--css ../doc/cups-printable.css \
		--header api-mime.header --intro api-mime.shtml \
		mime.h $(LIBOBJS:.o=.c) >../doc/help/api-mime.html
	mxmldoc --tokens help/api-mime.html api-mime.xml >../doc/help/api-mime.tokens
	$(RM) api-mime.xml

framedhelp:
	mxmldoc --framed api-mime \
		--section "Programming" \
		--title "MIME API" \
		--css ../doc/cups-printable.css \
		--header api-mime.header --intro api-mime.shtml \
		mime.h $(LIBOBJS:.o=.c)


#
# Make the scheduler executable, "cupsd".
#

cupsd:	$(CUPSDOBJS) $(LIBCUPSMIME) ../cups/$(LIBCUPS)
	echo Linking $@...
	$(CC) $(LDFLAGS) -o cupsd $(CUPSDOBJS) -L. -lcupsmime \
		$(LIBZ) $(SSLLIBS) $(LIBSLP) $(LIBLDAP) $(PAMLIBS) \
<<<<<<< HEAD
		$(LIBPAPER) $(LIBMALLOC) $(SERVERLIBS) $(DNSSDLIBS) $(LIBS) \
		$(LIBGSSAPI) $(LIBWRAP) $(SDLIBS)
=======
		$(LIBPAPER) $(LIBMALLOC) $(SERVERLIBS) $(ONDEMANDLIBS) \
                $(DNSSDLIBS) $(LIBS) $(LIBGSSAPI) $(LIBWRAP)
>>>>>>> cbe3bc10

cupsd-static:	$(CUPSDOBJS) libcupsmime.a ../cups/$(LIBCUPSSTATIC)
	echo Linking $@...
	$(CC) $(LDFLAGS) -o cupsd-static $(CUPSDOBJS) libcupsmime.a \
		$(LIBZ) $(SSLLIBS) $(LIBSLP) $(LIBLDAP) $(PAMLIBS) \
		../cups/$(LIBCUPSSTATIC) $(COMMONLIBS) $(LIBZ) $(LIBPAPER) \
<<<<<<< HEAD
		$(LIBMALLOC) $(SERVERLIBS) $(DNSSDLIBS) $(LIBGSSAPI) \
		$(LIBWRAP)  $(SDLIBS)

tls.o:	tls-darwin.c tls-gnutls.c tls-openssl.c
=======
		$(LIBMALLOC) $(SERVERLIBS) $(ONDEMANDLIBS) $(DNSSDLIBS) \
                $(LIBGSSAPI) $(LIBWRAP)
>>>>>>> cbe3bc10


#
# Make the cupsfilter utility.
#

cupsfilter:	cupsfilter.o $(LIBCUPSMIME) ../cups/$(LIBCUPS)
	echo Linking $@...
	$(CC) $(LDFLAGS) -o cupsfilter cupsfilter.o -L. -lcupsmime $(LIBS)
	$(RM) convert
	$(LN) cupsfilter convert


#
# Make the device daemon, "cups-deviced".
#

cups-deviced:	cups-deviced.o util.o ../cups/$(LIBCUPS)
	echo Linking $@...
	$(CC) $(LDFLAGS) -o cups-deviced cups-deviced.o util.o $(LIBS)


#
# Make the driver daemon, "cups-driverd".
#

cups-driverd:	cups-driverd.o util.o ../cups/$(LIBCUPS) ../ppdc/$(LIBCUPSPPDC)
	echo Linking $@...
	$(CXX) $(LDFLAGS) -o cups-driverd cups-driverd.o util.o \
		-L../ppdc -lcupsppdc $(LIBS)


#
# Make the sandbox execution helper, "cups-exec".
#

cups-exec:	cups-exec.o
	echo Linking $@...
	$(CC) $(LDFLAGS) -o cups-exec cups-exec.o $(LIBS)


#
# Make the line printer daemon, "cups-lpd".
#

cups-lpd:	cups-lpd.o ../cups/$(LIBCUPS)
	echo Linking $@...
	$(CC) $(LDFLAGS) -o cups-lpd cups-lpd.o $(LIBS)


#
# libcupsmime.so.1
#

libcupsmime.so.1:	$(LIBOBJS)
	echo Linking $@...
	$(DSO) $(ARCHFLAGS) $(DSOFLAGS) -o $@ $(LIBOBJS) $(LIBS)
	$(RM) `basename $@ .1`
	$(LN) $@ `basename $@ .1`


#
# libcupsmime.1.dylib
#

libcupsmime.1.dylib:	$(LIBOBJS) libcupsmime.exp
	echo Linking $@...
	$(DSO) $(ARCHFLAGS) $(DSOFLAGS) -o $@ \
		-install_name $(libdir)/$@ \
		-current_version 1.0.0 \
		-compatibility_version 1.0.0 \
		-exported_symbols_list libcupsmime.exp \
		$(LIBOBJS) $(LIBS)
	$(RM) libcupsmime.dylib
	$(LN) $@ libcupsmime.dylib


#
# libcupsmime.la
#

libcupsmime.la:    $(LIBOBJS)
	echo Linking $@...
	$(CC) $(ARCHFLAGS) $(DSOFLAGS) -o $@ $(LIBOBJS:.o=.lo) -rpath $(LIBDIR) \
		-version-info 1:0 $(LIBS)


#
# libcupsmime.a
#

libcupsmime.a:	$(LIBOBJS)
	echo Archiving $@...
	$(RM) $@
	$(AR) $(ARFLAGS) $@ $(LIBOBJS)
	$(RANLIB) $@


#
# Make the test program, "testlpd".
#

testlpd:	testlpd.o ../cups/$(LIBCUPSSTATIC) cups-lpd
	echo Linking $@...
	$(CC) $(LDFLAGS) -o testlpd testlpd.o ../cups/$(LIBCUPSSTATIC) \
		$(COMMONLIBS) $(LIBZ) $(SSLLIBS) $(DNSSDLIBS) $(LIBGSSAPI)


#
# testmime
#

testmime:	testmime.o libcupsmime.a ../cups/$(LIBCUPSSTATIC)
	echo Linking $@...
	$(CC) $(ARCHFLAGS) $(LDFLAGS) -o $@ testmime.o libcupsmime.a \
		../cups/$(LIBCUPSSTATIC) $(COMMONLIBS) $(LIBZ) $(SSLLIBS) \
		$(DNSSDLIBS) $(LIBGSSAPI)
	echo Running MIME tests...
	./testmime


#
# Make the test program, "testspeed".
#

testspeed:	testspeed.o ../cups/$(LIBCUPSSTATIC)
	echo Linking $@...
	$(CC) $(LDFLAGS) -o testspeed testspeed.o ../cups/$(LIBCUPSSTATIC) \
		$(SSLLIBS) $(DNSSDLIBS) $(COMMONLIBS) $(LIBZ) $(LIBGSSAPI)


#
# Make the test program, "testsub".
#

testsub:	testsub.o ../cups/$(LIBCUPSSTATIC)
	echo Linking $@...
	$(CC) $(LDFLAGS) -o testsub testsub.o ../cups/$(LIBCUPSSTATIC) \
		$(SSLLIBS) $(DNSSDLIBS) $(COMMONLIBS) $(LIBZ) $(LIBGSSAPI)


#
# Lines of code computation...
#

sloc:
	echo "cupsd: \c"
	sloccount $(CUPSDOBJS:.o=.c) $(LIBOBJS:.o=.c) cups-driverd.cxx cups-lpd.c 2>/dev/null | grep "Total Physical" | awk '{print $$9}'


#
# Dependencies...
#

include Dependencies


#
# End of "$Id: Makefile 12222 2014-10-21 11:55:01Z msweet $".
#<|MERGE_RESOLUTION|>--- conflicted
+++ resolved
@@ -380,28 +380,16 @@
 	echo Linking $@...
 	$(CC) $(LDFLAGS) -o cupsd $(CUPSDOBJS) -L. -lcupsmime \
 		$(LIBZ) $(SSLLIBS) $(LIBSLP) $(LIBLDAP) $(PAMLIBS) \
-<<<<<<< HEAD
-		$(LIBPAPER) $(LIBMALLOC) $(SERVERLIBS) $(DNSSDLIBS) $(LIBS) \
-		$(LIBGSSAPI) $(LIBWRAP) $(SDLIBS)
-=======
 		$(LIBPAPER) $(LIBMALLOC) $(SERVERLIBS) $(ONDEMANDLIBS) \
                 $(DNSSDLIBS) $(LIBS) $(LIBGSSAPI) $(LIBWRAP)
->>>>>>> cbe3bc10
 
 cupsd-static:	$(CUPSDOBJS) libcupsmime.a ../cups/$(LIBCUPSSTATIC)
 	echo Linking $@...
 	$(CC) $(LDFLAGS) -o cupsd-static $(CUPSDOBJS) libcupsmime.a \
 		$(LIBZ) $(SSLLIBS) $(LIBSLP) $(LIBLDAP) $(PAMLIBS) \
 		../cups/$(LIBCUPSSTATIC) $(COMMONLIBS) $(LIBZ) $(LIBPAPER) \
-<<<<<<< HEAD
-		$(LIBMALLOC) $(SERVERLIBS) $(DNSSDLIBS) $(LIBGSSAPI) \
-		$(LIBWRAP)  $(SDLIBS)
-
-tls.o:	tls-darwin.c tls-gnutls.c tls-openssl.c
-=======
 		$(LIBMALLOC) $(SERVERLIBS) $(ONDEMANDLIBS) $(DNSSDLIBS) \
                 $(LIBGSSAPI) $(LIBWRAP)
->>>>>>> cbe3bc10
 
 
 #
