--- conflicted
+++ resolved
@@ -17,7 +17,6 @@
 
 CUPSDOBJS =	\
 		auth.o \
-		avahi.o \
 		banners.o \
 		cert.o \
 		classes.o \
@@ -29,7 +28,6 @@
 		file.o \
 		main.o \
 		ipp.o \
-		colord.o \
 		listen.o \
 		job.o \
 		log.o \
@@ -43,11 +41,7 @@
 		statbuf.o \
 		subscriptions.o \
 		sysman.o \
-<<<<<<< HEAD
-		timeout.o
-=======
 		tls.o
->>>>>>> d99ac549
 LIBOBJS =	\
 		filter.o \
 		mime.o \
