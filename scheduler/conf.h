--- conflicted
+++ resolved
@@ -247,12 +247,9 @@
 #endif /* HAVE_SSL */
 VAR char		*PidFile		VALUE(NULL);
 					/* Debian CUPS pid file */
-<<<<<<< HEAD
-=======
 
 VAR int			ExitOnIdleTimeout	VALUE(0);
 					/* Time after which an idle cupsd will exit */
->>>>>>> a64156fc
 
 #ifdef HAVE_LAUNCHD
 VAR int			LaunchdTimeout		VALUE(10);
