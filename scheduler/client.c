--- conflicted
+++ resolved
@@ -3839,12 +3839,7 @@
   * Open the new config file...
   */
 
-<<<<<<< HEAD
-  snprintf(filename, sizeof(filename), "%s/cupsd.conf", ServerRoot);
-  if ((out = cupsdCreateConfFile(filename, ConfigFilePerm)) == NULL)
-=======
   if ((out = cupsdCreateConfFile(ConfigurationFile, ConfigFilePerm)) == NULL)
->>>>>>> 23411651
   {
     cupsFileClose(in);
     return (HTTP_SERVER_ERROR);
