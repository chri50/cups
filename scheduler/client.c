/*
 * "$Id: client.c 10834 2013-01-21 15:29:47Z mike $"
 *
 *   Client routines for the CUPS scheduler.
 *
 *   Copyright 2007-2012 by Apple Inc.
 *   Copyright 1997-2007 by Easy Software Products, all rights reserved.
 *
 *   This file contains Kerberos support code, copyright 2006 by
 *   Jelmer Vernooij.
 *
 *   These coded instructions, statements, and computer programs are the
 *   property of Apple Inc. and are protected by Federal copyright
 *   law.  Distribution and use rights are outlined in the file "LICENSE.txt"
 *   which should have been included with this file.  If this file is
 *   file is missing or damaged, see the license at "http://www.cups.org/".
 *
 * Contents:
 *
 *   cupsdAcceptClient()    - Accept a new client.
 *   cupsdCloseAllClients() - Close all remote clients immediately.
 *   cupsdCloseClient()     - Close a remote client.
 *   cupsdFlushHeader()     - Flush the header fields to the client.
 *   cupsdReadClient()	    - Read data from a client.
 *   cupsdSendCommand()     - Send output from a command via HTTP.
 *   cupsdSendError()	    - Send an error message via HTTP.
 *   cupsdSendHeader()	    - Send an HTTP request.
 *   cupsdUpdateCGI()	    - Read status messages from CGI scripts and
 *			      programs.
 *   cupsdWriteClient()     - Write data to a client as needed.
 *   check_if_modified()    - Decode an "If-Modified-Since" line.
 *   compare_clients()	    - Compare two client connections.
 *   data_ready()	    - Check whether data is available from a client.
 *   get_file() 	    - Get a filename and state info.
 *   install_cupsd_conf()    - Install a configuration file.
 *   is_cgi()		    - Is the resource a CGI script/program?
 *   is_path_absolute()     - Is a path absolute and free of relative elements
 *			      (i.e. "..").
 *   pipe_command()	    - Pipe the output of a command to the remote
 *			      client.
 *   valid_host()	    - Is the Host: field valid?
 *   write_file()	    - Send a file via HTTP.
 *   write_pipe()	    - Flag that data is available on the CGI pipe.
 */

/*
 * Include necessary headers...
 */

#include "cupsd.h"

#ifdef HAVE_TCPD_H
#  include <tcpd.h>
#endif /* HAVE_TCPD_H */


/*
 * Local globals...
 */

static const char 	* const http_states[] =
			{		/* HTTP state strings */
			  "HTTP_WAITING",
			  "HTTP_OPTIONS",
			  "HTTP_GET",
			  "HTTP_GET_SEND",
			  "HTTP_HEAD",
			  "HTTP_POST",
			  "HTTP_POST_RECV",
			  "HTTP_POST_SEND",
			  "HTTP_PUT",
			  "HTTP_PUT_RECV",
			  "HTTP_DELETE",
			  "HTTP_TRACE",
			  "HTTP_CLOSE",
			  "HTTP_STATUS"
			};
static const char 	* const ipp_states[] =
			{		/* IPP state strings */
			  "IPP_IDLE",
			  "IPP_HEADER",
			  "IPP_ATTRIBUTE",
			  "IPP_DATA"
			};


/*
 * Local functions...
 */

static int		check_if_modified(cupsd_client_t *con,
			                  struct stat *filestats);
static int		compare_clients(cupsd_client_t *a, cupsd_client_t *b,
			                void *data);
static int		data_ready(cupsd_client_t *con);
static char		*get_file(cupsd_client_t *con, struct stat *filestats,
			          char *filename, int len);
static http_status_t	install_cupsd_conf(cupsd_client_t *con);
static int		is_cgi(cupsd_client_t *con, const char *filename,
		               struct stat *filestats, mime_type_t *type);
static int		is_path_absolute(const char *path);
static int		pipe_command(cupsd_client_t *con, int infile, int *outfile,
			             char *command, char *options, int root);
static int		valid_host(cupsd_client_t *con);
static int		write_file(cupsd_client_t *con, http_status_t code,
		        	   char *filename, char *type,
				   struct stat *filestats);
static void		write_pipe(cupsd_client_t *con);


/*
 * 'cupsdAcceptClient()' - Accept a new client.
 */

void
cupsdAcceptClient(cupsd_listener_t *lis)/* I - Listener socket */
{
  int			count;		/* Count of connections on a host */
  int			val;		/* Parameter value */
  cupsd_client_t	*con,		/* New client pointer */
			*tempcon;	/* Temporary client pointer */
  http_addrlist_t	*addrlist,	/* List of adddresses for host */
			*addr;		/* Current address */
  socklen_t		addrlen;	/* Length of address */
  char			*hostname;	/* Hostname for address */
  http_addr_t		temp;		/* Temporary address variable */
  static time_t		last_dos = 0;	/* Time of last DoS attack */
#ifdef HAVE_TCPD_H
  struct request_info	wrap_req;	/* TCP wrappers request information */
#endif /* HAVE_TCPD_H */


  cupsdLogMessage(CUPSD_LOG_DEBUG2,
                  "cupsdAcceptClient(lis=%p(%d)) Clients=%d",
                  lis, lis->fd, cupsArrayCount(Clients));

 /*
  * Make sure we don't have a full set of clients already...
  */

  if (cupsArrayCount(Clients) == MaxClients)
    return;

 /*
  * Get a pointer to the next available client...
  */

  if (!Clients)
    Clients = cupsArrayNew(NULL, NULL);

  if (!Clients)
  {
    cupsdLogMessage(CUPSD_LOG_ERROR,
                    "Unable to allocate memory for clients array!");
    cupsdPauseListening();
    return;
  }

  if (!ActiveClients)
    ActiveClients = cupsArrayNew((cups_array_func_t)compare_clients, NULL);

  if (!ActiveClients)
  {
    cupsdLogMessage(CUPSD_LOG_ERROR,
                    "Unable to allocate memory for active clients array!");
    cupsdPauseListening();
    return;
  }

  if ((con = calloc(1, sizeof(cupsd_client_t))) == NULL)
  {
    cupsdLogMessage(CUPSD_LOG_ERROR, "Unable to allocate memory for client!");
    cupsdPauseListening();
    return;
  }

  con->file            = -1;
  con->http.activity   = time(NULL);
  con->http.hostaddr   = &(con->clientaddr);
  con->http.wait_value = 10000;

 /*
  * Accept the client and get the remote address...
  */

  addrlen = sizeof(http_addr_t);

  if ((con->http.fd = accept(lis->fd, (struct sockaddr *)con->http.hostaddr,
                             &addrlen)) < 0)
  {
    if (errno == ENFILE || errno == EMFILE)
      cupsdPauseListening();

    cupsdLogMessage(CUPSD_LOG_ERROR, "Unable to accept client connection - %s.",
                    strerror(errno));
    free(con);

    return;
  }

 /*
  * Save the connected port number...
  */

  _httpAddrSetPort(con->http.hostaddr, _httpAddrPort(&(lis->address)));

#ifdef AF_INET6
 /*
  * Convert IPv4 over IPv6 addresses (::ffff:n.n.n.n) to IPv4 forms we
  * can more easily use...
  */

  if (lis->address.addr.sa_family == AF_INET6 &&
      con->http.hostaddr->ipv6.sin6_addr.s6_addr32[0] == 0 &&
      con->http.hostaddr->ipv6.sin6_addr.s6_addr32[1] == 0 &&
      ntohl(con->http.hostaddr->ipv6.sin6_addr.s6_addr32[2]) == 0xffff)
    con->http.hostaddr->ipv6.sin6_addr.s6_addr32[2] = 0;
#endif /* AF_INET6 */

 /*
  * Check the number of clients on the same address...
  */

  for (count = 0, tempcon = (cupsd_client_t *)cupsArrayFirst(Clients);
       tempcon;
       tempcon = (cupsd_client_t *)cupsArrayNext(Clients))
    if (httpAddrEqual(tempcon->http.hostaddr, con->http.hostaddr))
    {
      count ++;
      if (count >= MaxClientsPerHost)
	break;
    }

  if (count >= MaxClientsPerHost)
  {
    if ((time(NULL) - last_dos) >= 60)
    {
      last_dos = time(NULL);
      cupsdLogMessage(CUPSD_LOG_WARN,
                      "Possible DoS attack - more than %d clients connecting "
		      "from %s!",
	              MaxClientsPerHost,
		      httpAddrString(con->http.hostaddr, con->http.hostname,
		                     sizeof(con->http.hostname)));
    }

#ifdef WIN32
    closesocket(con->http.fd);
#else
    close(con->http.fd);
#endif /* WIN32 */

    free(con);
    return;
  }

 /*
  * Get the hostname or format the IP address as needed...
  */

  if (httpAddrLocalhost(con->http.hostaddr))
  {
   /*
    * Map accesses from the loopback interface to "localhost"...
    */

    strlcpy(con->http.hostname, "localhost", sizeof(con->http.hostname));
    hostname = con->http.hostname;
  }
  else
  {
   /*
    * Map accesses from the same host to the server name.
    */

    if (HostNameLookups)
      hostname = httpAddrLookup(con->http.hostaddr, con->http.hostname,
                                sizeof(con->http.hostname));
    else
    {
      hostname = NULL;
      httpAddrString(con->http.hostaddr, con->http.hostname,
                     sizeof(con->http.hostname));
    }
  }

  if (hostname == NULL && HostNameLookups == 2)
  {
   /*
    * Can't have an unresolved IP address with double-lookups enabled...
    */

#ifdef WIN32
    closesocket(con->http.fd);
#else
    close(con->http.fd);
#endif /* WIN32 */

    cupsdLogMessage(CUPSD_LOG_WARN,
                    "Name lookup failed - connection from %s closed!",
                    con->http.hostname);

    free(con);
    return;
  }

  if (HostNameLookups == 2)
  {
   /*
    * Do double lookups as needed...
    */

    if ((addrlist = httpAddrGetList(con->http.hostname, AF_UNSPEC, NULL))
            != NULL)
    {
     /*
      * See if the hostname maps to the same IP address...
      */

      for (addr = addrlist; addr; addr = addr->next)
        if (httpAddrEqual(con->http.hostaddr, &(addr->addr)))
          break;
    }
    else
      addr = NULL;

    httpAddrFreeList(addrlist);

    if (!addr)
    {
     /*
      * Can't have a hostname that doesn't resolve to the same IP address
      * with double-lookups enabled...
      */

#ifdef WIN32
      closesocket(con->http.fd);
#else
      close(con->http.fd);
#endif /* WIN32 */

      cupsdLogMessage(CUPSD_LOG_WARN,
                      "IP lookup failed - connection from %s closed!",
                      con->http.hostname);
      free(con);
      return;
    }
  }

#ifdef HAVE_TCPD_H
 /*
  * See if the connection is denied by TCP wrappers...
  */

  request_init(&wrap_req, RQ_DAEMON, "cupsd", RQ_FILE, con->http.fd, NULL);
  fromhost(&wrap_req);

  if (!hosts_access(&wrap_req))
  {
#ifdef WIN32
    closesocket(con->http.fd);
#else
    close(con->http.fd);
#endif /* WIN32 */

    cupsdLogMessage(CUPSD_LOG_WARN,
                    "Connection from %s refused by /etc/hosts.allow and "
		    "/etc/hosts.deny rules.", con->http.hostname);
    free(con);
    return;
  }
#endif /* HAVE_TCPD_H */

#ifdef AF_LOCAL
  if (con->http.hostaddr->addr.sa_family == AF_LOCAL)
    cupsdLogMessage(CUPSD_LOG_DEBUG, "[Client %d] Accepted from %s (Domain)",
                    con->http.fd, con->http.hostname);
  else
#endif /* AF_LOCAL */
  cupsdLogMessage(CUPSD_LOG_DEBUG, "[Client %d] Accepted from %s:%d (IPv%d)",
                  con->http.fd, con->http.hostname,
		  _httpAddrPort(con->http.hostaddr),
		  _httpAddrFamily(con->http.hostaddr) == AF_INET ? 4 : 6);

 /*
  * Get the local address the client connected to...
  */

  addrlen = sizeof(temp);
  if (getsockname(con->http.fd, (struct sockaddr *)&temp, &addrlen))
  {
    cupsdLogMessage(CUPSD_LOG_ERROR, "Unable to get local address - %s",
                    strerror(errno));

    strcpy(con->servername, "localhost");
    con->serverport = LocalPort;
  }
#ifdef AF_LOCAL
  else if (_httpAddrFamily(&temp) == AF_LOCAL)
  {
    strcpy(con->servername, "localhost");
    con->serverport = LocalPort;
  }
#endif /* AF_LOCAL */
  else
  {
    if (httpAddrLocalhost(&temp))
      strlcpy(con->servername, "localhost", sizeof(con->servername));
    else if (HostNameLookups)
      httpAddrLookup(&temp, con->servername, sizeof(con->servername));
    else
      httpAddrString(&temp, con->servername, sizeof(con->servername));

    con->serverport = _httpAddrPort(&(lis->address));
  }

 /*
  * Add the connection to the array of active clients...
  */

  cupsArrayAdd(Clients, con);

 /*
  * Using TCP_NODELAY improves responsiveness, especially on systems with a slow
  * loopback interface.  Since we write large buffers when sending print files
  * and requests there shouldn't be any performance penalty for this...
  */

  val = 1;
  setsockopt(con->http.fd, IPPROTO_TCP, TCP_NODELAY, &val, sizeof(val));

 /*
  * Close this file on all execs...
  */

  fcntl(con->http.fd, F_SETFD, fcntl(con->http.fd, F_GETFD) | FD_CLOEXEC);

 /*
  * Add the socket to the server select.
  */

  cupsdAddSelect(con->http.fd, (cupsd_selfunc_t)cupsdReadClient, NULL, con);

 /*
  * Temporarily suspend accept()'s until we lose a client...
  */

  if (cupsArrayCount(Clients) == MaxClients)
    cupsdPauseListening();

#ifdef HAVE_SSL
 /*
  * See if we are connecting on a secure port...
  */

  if (lis->encryption == HTTP_ENCRYPT_ALWAYS)
  {
   /*
    * https connection; go secure...
    */

    con->http.encryption = HTTP_ENCRYPT_ALWAYS;

    if (!cupsdStartTLS(con))
      cupsdCloseClient(con);
  }
  else
    con->auto_ssl = 1;
#endif /* HAVE_SSL */
}


/*
 * 'cupsdCloseAllClients()' - Close all remote clients immediately.
 */

void
cupsdCloseAllClients(void)
{
  cupsd_client_t	*con;		/* Current client */


  cupsdLogMessage(CUPSD_LOG_DEBUG2, "cupsdCloseAllClients() Clients=%d",
                  cupsArrayCount(Clients));

  for (con = (cupsd_client_t *)cupsArrayFirst(Clients);
       con;
       con = (cupsd_client_t *)cupsArrayNext(Clients))
    if (cupsdCloseClient(con))
      cupsdCloseClient(con);
}


/*
 * 'cupsdCloseClient()' - Close a remote client.
 */

int					/* O - 1 if partial close, 0 if fully closed */
cupsdCloseClient(cupsd_client_t *con)	/* I - Client to close */
{
  int		partial;		/* Do partial close for SSL? */
#ifdef HAVE_LIBSSL
#elif defined(HAVE_GNUTLS)
#  elif defined(HAVE_CDSASSL)
#endif /* HAVE_LIBSSL */


  cupsdLogMessage(CUPSD_LOG_DEBUG, "[Client %d] Closing connection.",
                  con->http.fd);

 /*
  * Flush pending writes before closing...
  */

  httpFlushWrite(HTTP(con));

  partial = 0;

#ifdef HAVE_SSL
 /*
  * Shutdown encryption as needed...
  */

  if (con->http.tls)
  {
    partial = 1;

    cupsdEndTLS(con);
  }
#endif /* HAVE_SSL */

  if (con->pipe_pid != 0)
  {
   /*
    * Stop any CGI process...
    */

    cupsdEndProcess(con->pipe_pid, 1);
    con->pipe_pid = 0;
  }

  if (con->file >= 0)
  {
    cupsdRemoveSelect(con->file);

    close(con->file);
    con->file = -1;
  }

 /*
  * Close the socket and clear the file from the input set for select()...
  */

  if (con->http.fd >= 0)
  {
    cupsArrayRemove(ActiveClients, con);
    cupsdSetBusyState();

    if (partial)
    {
     /*
      * Only do a partial close so that the encrypted client gets everything.
      */

      shutdown(con->http.fd, 0);
      cupsdAddSelect(con->http.fd, (cupsd_selfunc_t)cupsdReadClient, NULL, con);
    }
    else
    {
     /*
      * Shut the socket down fully...
      */

      cupsdRemoveSelect(con->http.fd);
      close(con->http.fd);
      con->http.fd = -1;
    }
  }

  if (!partial)
  {
   /*
    * Free memory...
    */

    if (con->http.input_set)
      free(con->http.input_set);

    httpClearCookie(HTTP(con));
    httpClearFields(HTTP(con));

    cupsdClearString(&con->filename);
    cupsdClearString(&con->command);
    cupsdClearString(&con->options);
    cupsdClearString(&con->query_string);

    if (con->request)
    {
      ippDelete(con->request);
      con->request = NULL;
    }

    if (con->response)
    {
      ippDelete(con->response);
      con->response = NULL;
    }

    if (con->language)
    {
      cupsLangFree(con->language);
      con->language = NULL;
    }

#ifdef HAVE_AUTHORIZATION_H
    if (con->authref)
    {
      AuthorizationFree(con->authref, kAuthorizationFlagDefaults);
      con->authref = NULL;
    }
#endif /* HAVE_AUTHORIZATION_H */

   /*
    * Re-enable new client connections if we are going back under the
    * limit...
    */

    if (cupsArrayCount(Clients) == MaxClients)
      cupsdResumeListening();

   /*
    * Compact the list of clients as necessary...
    */

    cupsArrayRemove(Clients, con);

    free(con);
  }

  return (partial);
}


/*
 * 'cupsdFlushHeader()' - Flush the header fields to the client.
 */

int					/* I - Bytes written or -1 on error */
cupsdFlushHeader(cupsd_client_t *con)	/* I - Client to flush to */
{
  int bytes = httpFlushWrite(HTTP(con));

  con->http.data_encoding = HTTP_ENCODE_LENGTH;

  return (bytes);
}


/*
 * 'cupsdReadClient()' - Read data from a client.
 */

void
cupsdReadClient(cupsd_client_t *con)	/* I - Client to read from */
{
  char			line[32768],	/* Line from client... */
			operation[64],	/* Operation code from socket */
			version[64],	/* HTTP version number string */
			locale[64],	/* Locale */
			*ptr;		/* Pointer into strings */
  int			major, minor;	/* HTTP version numbers */
  http_status_t		status;		/* Transfer status */
  ipp_state_t		ipp_state;	/* State of IPP transfer */
  int			bytes;		/* Number of bytes to POST */
  char			*filename;	/* Name of file for GET/HEAD */
  char			buf[1024];	/* Buffer for real filename */
  struct stat		filestats;	/* File information */
  mime_type_t		*type;		/* MIME type of file */
  cupsd_printer_t	*p;		/* Printer */
  static unsigned	request_id = 0;	/* Request ID for temp files */


  status = HTTP_CONTINUE;

  cupsdLogMessage(CUPSD_LOG_DEBUG2,
		  "[Client %d] cupsdReadClient "
		  "error=%d, "
		  "used=%d, "
		  "state=%s, "
		  "data_encoding=HTTP_ENCODE_%s, "
		  "data_remaining=" CUPS_LLFMT ", "
		  "request=%p(%s), "
		  "file=%d",
		  con->http.fd, con->http.error, con->http.used,
		  http_states[con->http.state],
		  con->http.data_encoding == HTTP_ENCODE_CHUNKED ?
		      "CHUNKED" : "LENGTH",
		  CUPS_LLCAST con->http.data_remaining,
		  con->request,
		  con->request ? ipp_states[con->request->state] : "",
		  con->file);

#ifdef HAVE_SSL
  if (con->auto_ssl)
  {
   /*
    * Automatically check for a SSL/TLS handshake...
    */

    con->auto_ssl = 0;

    if (recv(con->http.fd, buf, 1, MSG_PEEK) == 1 &&
        (!buf[0] || !strchr("DGHOPT", buf[0])))
    {
     /*
      * Encrypt this connection...
      */

      cupsdLogMessage(CUPSD_LOG_DEBUG2,
                      "[Client %d] Saw first byte %02X, auto-negotiating "
		      "SSL/TLS session.", con->http.fd, buf[0] & 255);

      if (!cupsdStartTLS(con))
        cupsdCloseClient(con);

      return;
    }
  }
#endif /* HAVE_SSL */

  switch (con->http.state)
  {
    case HTTP_WAITING :
       /*
        * See if we've received a request line...
	*/

        if (httpGets(line, sizeof(line) - 1, HTTP(con)) == NULL)
	{
	  if (con->http.error && con->http.error != EPIPE)
	    cupsdLogMessage(CUPSD_LOG_DEBUG,
			    "[Client %d] HTTP_WAITING Closing for error %d "
			    "(%s)", con->http.fd, con->http.error,
			    strerror(con->http.error));
	  else
	    cupsdLogMessage(CUPSD_LOG_DEBUG,
	                    "[Client %d] HTTP_WAITING Closing on EOF",
			    con->http.fd);

	  cupsdCloseClient(con);
	  return;
	}

       /*
        * Ignore blank request lines...
	*/

        if (line[0] == '\0')
	  break;

       /*
        * Clear other state variables...
	*/

        httpClearFields(HTTP(con));

        con->http.activity        = time(NULL);
        con->http.version         = HTTP_1_0;
	con->http.keep_alive      = HTTP_KEEPALIVE_OFF;
	con->http.data_encoding   = HTTP_ENCODE_LENGTH;
	con->http.data_remaining  = 0;
	con->http._data_remaining = 0;
	con->operation            = HTTP_WAITING;
	con->bytes                = 0;
	con->file                 = -1;
	con->file_ready           = 0;
	con->pipe_pid             = 0;
	con->username[0]          = '\0';
	con->password[0]          = '\0';
	con->uri[0]               = '\0';

	cupsdClearString(&con->command);
	cupsdClearString(&con->options);
	cupsdClearString(&con->query_string);

	if (con->request)
	{
	  ippDelete(con->request);
	  con->request = NULL;
	}

	if (con->response)
	{
	  ippDelete(con->response);
	  con->response = NULL;
	}

	if (con->language)
	{
	  cupsLangFree(con->language);
	  con->language = NULL;
	}

#ifdef HAVE_GSSAPI
        con->have_gss = 0;
	con->gss_uid  = 0;
#endif /* HAVE_GSSAPI */

       /*
        * Grab the request line...
	*/

        switch (sscanf(line, "%63s%1023s%63s", operation, con->uri, version))
	{
	  case 1 :
	      if (line[0])
	      {
		cupsdLogMessage(CUPSD_LOG_ERROR,
				"[Client %d] Bad request line \"%s\" from %s.",
			        con->http.fd,
			        _httpEncodeURI(buf, line, sizeof(buf)),
				con->http.hostname);
		cupsdSendError(con, HTTP_BAD_REQUEST, CUPSD_AUTH_NONE);
		cupsdCloseClient(con);
              }
	      return;
	  case 2 :
	      con->http.version = HTTP_0_9;
	      break;
	  case 3 :
	      if (sscanf(version, "HTTP/%d.%d", &major, &minor) != 2)
	      {
		cupsdLogMessage(CUPSD_LOG_ERROR,
		                "[Client %d] Bad request line \"%s\" from %s.",
			        con->http.fd,
			        _httpEncodeURI(buf, line, sizeof(buf)),
	                        con->http.hostname);
		cupsdSendError(con, HTTP_BAD_REQUEST, CUPSD_AUTH_NONE);
		cupsdCloseClient(con);
		return;
	      }

	      if (major < 2)
	      {
	        con->http.version = (http_version_t)(major * 100 + minor);
		if (con->http.version == HTTP_1_1 && KeepAlive)
		  con->http.keep_alive = HTTP_KEEPALIVE_ON;
		else
		  con->http.keep_alive = HTTP_KEEPALIVE_OFF;
	      }
	      else
	      {
		cupsdLogMessage(CUPSD_LOG_ERROR,
		                "[Client %d] Unsupported request line \"%s\" "
		                "from %s.", con->http.fd,
			        _httpEncodeURI(buf, line, sizeof(buf)),
				con->http.hostname);
	        cupsdSendError(con, HTTP_NOT_SUPPORTED, CUPSD_AUTH_NONE);
		cupsdCloseClient(con);
		return;
	      }
	      break;
	}

       /*
        * Handle full URLs in the request line...
	*/

        if (strcmp(con->uri, "*"))
	{
	  char	scheme[HTTP_MAX_URI],	/* Method/scheme */
		userpass[HTTP_MAX_URI],	/* Username:password */
		hostname[HTTP_MAX_URI],	/* Hostname */
		resource[HTTP_MAX_URI];	/* Resource path */
          int	port;			/* Port number */


         /*
	  * Separate the URI into its components...
	  */

          httpSeparateURI(HTTP_URI_CODING_MOST, con->uri,
	                  scheme, sizeof(scheme),
	                  userpass, sizeof(userpass),
			  hostname, sizeof(hostname), &port,
			  resource, sizeof(resource));

         /*
	  * Only allow URIs with the servername, localhost, or an IP
	  * address...
	  */

	  if (strcmp(scheme, "file") &&
	      _cups_strcasecmp(hostname, ServerName) &&
	      _cups_strcasecmp(hostname, "localhost") &&
	      !isdigit(hostname[0]) && hostname[0] != '[')
	  {
	   /*
	    * Nope, we don't do proxies...
	    */

	    cupsdLogMessage(CUPSD_LOG_ERROR,
	                    "[Client %d] Bad URI \"%s\" in request.",
	                    con->http.fd, con->uri);
	    cupsdSendError(con, HTTP_METHOD_NOT_ALLOWED, CUPSD_AUTH_NONE);
	    cupsdCloseClient(con);
	    return;
	  }

         /*
	  * Copy the resource portion back into the URI; both resource and
	  * con->uri are HTTP_MAX_URI bytes in size...
	  */

          strcpy(con->uri, resource);
	}

       /*
        * Process the request...
	*/

        if (!strcmp(operation, "GET"))
	  con->http.state = HTTP_GET;
        else if (!strcmp(operation, "PUT"))
	  con->http.state = HTTP_PUT;
        else if (!strcmp(operation, "POST"))
	  con->http.state = HTTP_POST;
        else if (!strcmp(operation, "DELETE"))
	  con->http.state = HTTP_DELETE;
        else if (!strcmp(operation, "TRACE"))
	  con->http.state = HTTP_TRACE;
        else if (!strcmp(operation, "OPTIONS"))
	  con->http.state = HTTP_OPTIONS;
        else if (!strcmp(operation, "HEAD"))
	  con->http.state = HTTP_HEAD;
	else
	{
	  cupsdLogMessage(CUPSD_LOG_ERROR,
	                  "[Client %d] Bad operation \"%s\".", con->http.fd,
	                  operation);
	  cupsdSendError(con, HTTP_BAD_REQUEST, CUPSD_AUTH_NONE);
	  cupsdCloseClient(con);
	  return;
	}

        gettimeofday(&(con->start), NULL);
        con->operation = con->http.state;

        cupsdLogMessage(CUPSD_LOG_DEBUG, "[Client %d] %s %s HTTP/%d.%d",
	                con->http.fd, operation, con->uri,
		        con->http.version / 100, con->http.version % 100);

	con->http.status = HTTP_OK;

        if (!cupsArrayFind(ActiveClients, con))
	{
	  cupsArrayAdd(ActiveClients, con);
          cupsdSetBusyState();
        }

    case HTTP_OPTIONS :
    case HTTP_DELETE :
    case HTTP_GET :
    case HTTP_HEAD :
    case HTTP_POST :
    case HTTP_PUT :
    case HTTP_TRACE :
       /*
        * Parse incoming parameters until the status changes...
	*/

        while ((status = httpUpdate(HTTP(con))) == HTTP_CONTINUE)
	  if (!data_ready(con))
	    break;

	if (status != HTTP_OK && status != HTTP_CONTINUE)
	{
	  if (con->http.error && con->http.error != EPIPE)
	    cupsdLogMessage(CUPSD_LOG_DEBUG,
			    "[Client %d] Closing for error %d (%s) while "
			    "reading headers.",
			    con->http.fd, con->http.error,
			    strerror(con->http.error));
	  else
	    cupsdLogMessage(CUPSD_LOG_DEBUG,
	                    "[Client %d] Closing on EOF while reading headers.",
	                    con->http.fd);

	  cupsdSendError(con, HTTP_BAD_REQUEST, CUPSD_AUTH_NONE);
	  cupsdCloseClient(con);
	  return;
	}
	break;

    default :
        if (!data_ready(con) && recv(con->http.fd, buf, 1, MSG_PEEK) < 1)
	{
	 /*
	  * Connection closed...
	  */

	  cupsdLogMessage(CUPSD_LOG_DEBUG,
			  "[Client %d] Closing on EOF", con->http.fd);
          cupsdCloseClient(con);
	  return;
	}
        break; /* Anti-compiler-warning-code */
  }

 /*
  * Handle new transfers...
  */

  if (status == HTTP_OK)
  {
    if (con->http.fields[HTTP_FIELD_ACCEPT_LANGUAGE][0])
    {
     /*
      * Figure out the locale from the Accept-Language and Content-Type
      * fields...
      */

      if ((ptr = strchr(con->http.fields[HTTP_FIELD_ACCEPT_LANGUAGE],
                        ',')) != NULL)
        *ptr = '\0';

      if ((ptr = strchr(con->http.fields[HTTP_FIELD_ACCEPT_LANGUAGE],
                        ';')) != NULL)
        *ptr = '\0';

      if ((ptr = strstr(con->http.fields[HTTP_FIELD_CONTENT_TYPE],
                        "charset=")) != NULL)
      {
       /*
        * Combine language and charset, and trim any extra params in the
	* content-type.
	*/

        snprintf(locale, sizeof(locale), "%s.%s",
	         con->http.fields[HTTP_FIELD_ACCEPT_LANGUAGE], ptr + 8);

	if ((ptr = strchr(locale, ',')) != NULL)
	  *ptr = '\0';
      }
      else
        snprintf(locale, sizeof(locale), "%s.UTF-8",
	         con->http.fields[HTTP_FIELD_ACCEPT_LANGUAGE]);

      con->language = cupsLangGet(locale);
    }
    else
      con->language = cupsLangGet(DefaultLocale);

    cupsdAuthorize(con);

    if (!_cups_strncasecmp(con->http.fields[HTTP_FIELD_CONNECTION],
                           "Keep-Alive", 10) && KeepAlive)
      con->http.keep_alive = HTTP_KEEPALIVE_ON;
    else if (!_cups_strncasecmp(con->http.fields[HTTP_FIELD_CONNECTION],
                                "close", 5))
      con->http.keep_alive = HTTP_KEEPALIVE_OFF;

    if (!con->http.fields[HTTP_FIELD_HOST][0] &&
        con->http.version >= HTTP_1_1)
    {
     /*
      * HTTP/1.1 and higher require the "Host:" field...
      */

      if (!cupsdSendError(con, HTTP_BAD_REQUEST, CUPSD_AUTH_NONE))
      {
        cupsdLogMessage(CUPSD_LOG_ERROR,
                        "[Client %d] Missing Host: field in request.",
                        con->http.fd);
	cupsdCloseClient(con);
	return;
      }
    }
    else if (!valid_host(con))
    {
     /*
      * Access to localhost must use "localhost" or the corresponding IPv4
      * or IPv6 values in the Host: field.
      */

      cupsdLogMessage(CUPSD_LOG_ERROR,
                      "[Client %d] Request from \"%s\" using invalid Host: "
                      "field \"%s\"", con->http.fd, con->http.hostname,
                      con->http.fields[HTTP_FIELD_HOST]);

      if (!cupsdSendError(con, HTTP_BAD_REQUEST, CUPSD_AUTH_NONE))
      {
	cupsdCloseClient(con);
	return;
      }
    }
    else if (con->operation == HTTP_OPTIONS)
    {
     /*
      * Do OPTIONS command...
      */

      if (con->best && con->best->type != CUPSD_AUTH_NONE)
      {
	if (!cupsdSendHeader(con, HTTP_UNAUTHORIZED, NULL, CUPSD_AUTH_NONE))
	{
	  cupsdCloseClient(con);
	  return;
	}
      }

      if (!_cups_strcasecmp(con->http.fields[HTTP_FIELD_CONNECTION], "Upgrade") &&
	  con->http.tls == NULL)
      {
#ifdef HAVE_SSL
       /*
        * Do encryption stuff...
	*/

	if (!cupsdSendHeader(con, HTTP_SWITCHING_PROTOCOLS, NULL, CUPSD_AUTH_NONE))
	{
	  cupsdCloseClient(con);
	  return;
	}

	httpPrintf(HTTP(con), "Connection: Upgrade\r\n");
	httpPrintf(HTTP(con), "Upgrade: TLS/1.0,HTTP/1.1\r\n");
	httpPrintf(HTTP(con), "Content-Length: 0\r\n");
	httpPrintf(HTTP(con), "\r\n");

	if (cupsdFlushHeader(con) < 0)
        {
	  cupsdCloseClient(con);
	  return;
	}

        if (!cupsdStartTLS(con))
        {
	  cupsdCloseClient(con);
	  return;
	}
#else
	if (!cupsdSendError(con, HTTP_NOT_IMPLEMENTED, CUPSD_AUTH_NONE))
	{
	  cupsdCloseClient(con);
	  return;
	}
#endif /* HAVE_SSL */
      }

      if (!cupsdSendHeader(con, HTTP_OK, NULL, CUPSD_AUTH_NONE))
      {
	cupsdCloseClient(con);
	return;
      }

      httpPrintf(HTTP(con), "Allow: GET, HEAD, OPTIONS, POST, PUT\r\n");
      httpPrintf(HTTP(con), "Content-Length: 0\r\n");
      httpPrintf(HTTP(con), "\r\n");

      if (cupsdFlushHeader(con) < 0)
      {
	cupsdCloseClient(con);
	return;
      }
    }
    else if (!is_path_absolute(con->uri))
    {
     /*
      * Protect against malicious users!
      */

      cupsdLogMessage(CUPSD_LOG_ERROR,
                      "[Client %d] Request for non-absolute resource \"%s\".",
                      con->http.fd, con->uri);

      if (!cupsdSendError(con, HTTP_FORBIDDEN, CUPSD_AUTH_NONE))
      {
	cupsdCloseClient(con);
	return;
      }
    }
    else
    {
      if (!_cups_strcasecmp(con->http.fields[HTTP_FIELD_CONNECTION],
                            "Upgrade") && con->http.tls == NULL)
      {
#ifdef HAVE_SSL
       /*
        * Do encryption stuff...
	*/

	if (!cupsdSendHeader(con, HTTP_SWITCHING_PROTOCOLS, NULL,
	                     CUPSD_AUTH_NONE))
	{
	  cupsdCloseClient(con);
	  return;
	}

	httpPrintf(HTTP(con), "Connection: Upgrade\r\n");
	httpPrintf(HTTP(con), "Upgrade: TLS/1.0,HTTP/1.1\r\n");
	httpPrintf(HTTP(con), "Content-Length: 0\r\n");
	httpPrintf(HTTP(con), "\r\n");

	if (cupsdFlushHeader(con) < 0)
        {
	  cupsdCloseClient(con);
	  return;
	}

        if (!cupsdStartTLS(con))
        {
	  cupsdCloseClient(con);
	  return;
	}
#else
	if (!cupsdSendError(con, HTTP_NOT_IMPLEMENTED, CUPSD_AUTH_NONE))
	{
	  cupsdCloseClient(con);
	  return;
	}
#endif /* HAVE_SSL */
      }

      if ((status = cupsdIsAuthorized(con, NULL)) != HTTP_OK)
      {
	cupsdSendError(con, status, CUPSD_AUTH_NONE);
	cupsdCloseClient(con);
	return;
      }

      if (con->http.expect &&
          (con->operation == HTTP_POST || con->operation == HTTP_PUT))
      {
        if (con->http.expect == HTTP_CONTINUE)
	{
	 /*
	  * Send 100-continue header...
	  */

	  if (!cupsdSendHeader(con, HTTP_CONTINUE, NULL, CUPSD_AUTH_NONE))
	  {
	    cupsdCloseClient(con);
	    return;
	  }
	}
	else
	{
	 /*
	  * Send 417-expectation-failed header...
	  */

	  if (!cupsdSendHeader(con, HTTP_EXPECTATION_FAILED, NULL,
	                       CUPSD_AUTH_NONE))
	  {
	    cupsdCloseClient(con);
	    return;
	  }

	  httpPrintf(HTTP(con), "Content-Length: 0\r\n");
	  httpPrintf(HTTP(con), "\r\n");

	  if (cupsdFlushHeader(con) < 0)
          {
	    cupsdCloseClient(con);
	    return;
	  }
	}
      }

      switch (con->http.state)
      {
	case HTTP_GET_SEND :
            if ((!strncmp(con->uri, "/ppd/", 5) ||
		 !strncmp(con->uri, "/printers/", 10)) &&
		!strcmp(con->uri + strlen(con->uri) - 4, ".ppd"))
	    {
	     /*
	      * Send PPD file - get the real printer name since printer
	      * names are not case sensitive but filenames can be...
	      */

              con->uri[strlen(con->uri) - 4] = '\0';	/* Drop ".ppd" */

	      if (!strncmp(con->uri, "/ppd/", 5))
		p = cupsdFindPrinter(con->uri + 5);
	      else
		p = cupsdFindPrinter(con->uri + 10);

	      if (p)
	      {
		snprintf(con->uri, sizeof(con->uri), "/ppd/%s.ppd", p->name);
	      }
	      else
	      {
		if (!cupsdSendError(con, HTTP_NOT_FOUND, CUPSD_AUTH_NONE))
		{
		  cupsdCloseClient(con);
		  return;
		}

		break;
	      }
	    }
            else if ((!strncmp(con->uri, "/icons/", 7) ||
		      !strncmp(con->uri, "/printers/", 10) ||
		      !strncmp(con->uri, "/classes/", 9)) &&
		     !strcmp(con->uri + strlen(con->uri) - 4, ".png"))
	    {
	     /*
	      * Send icon file - get the real queue name since queue names are
	      * not case sensitive but filenames can be...
	      */

	      con->uri[strlen(con->uri) - 4] = '\0';	/* Drop ".png" */

              if (!strncmp(con->uri, "/icons/", 7))
                p = cupsdFindPrinter(con->uri + 7);
              else if (!strncmp(con->uri, "/printers/", 10))
                p = cupsdFindPrinter(con->uri + 10);
              else
                p = cupsdFindClass(con->uri + 9);

              if (p)
		snprintf(con->uri, sizeof(con->uri), "/icons/%s.png", p->name);
	      else
	      {
		if (!cupsdSendError(con, HTTP_NOT_FOUND, CUPSD_AUTH_NONE))
		{
		  cupsdCloseClient(con);
		  return;
		}

		break;
	      }
	    }
	    else if (!WebInterface)
	    {
	     /*
	      * Web interface is disabled. Show an appropriate message...
	      */

	      if (!cupsdSendError(con, HTTP_WEBIF_DISABLED, CUPSD_AUTH_NONE))
	      {
		cupsdCloseClient(con);
		return;
	      }

	      break;
	    }

	    if ((!strncmp(con->uri, "/admin", 6) &&
		  strncmp(con->uri, "/admin/conf/", 12) &&
		  strncmp(con->uri, "/admin/log/", 11)) ||
		 !strncmp(con->uri, "/printers", 9) ||
		 !strncmp(con->uri, "/classes", 8) ||
		 !strncmp(con->uri, "/help", 5) ||
		 !strncmp(con->uri, "/jobs", 5))
	    {
	     /*
	      * Send CGI output...
	      */

              if (!strncmp(con->uri, "/admin", 6))
	      {
		cupsdSetStringf(&con->command, "%s/cgi-bin/admin.cgi",
		                ServerBin);

		cupsdSetString(&con->options, strchr(con->uri + 6, '?'));
	      }
              else if (!strncmp(con->uri, "/printers", 9))
	      {
		cupsdSetStringf(&con->command, "%s/cgi-bin/printers.cgi",
		                ServerBin);

                if (con->uri[9] && con->uri[10])
		  cupsdSetString(&con->options, con->uri + 9);
		else
		  cupsdSetString(&con->options, NULL);
	      }
	      else if (!strncmp(con->uri, "/classes", 8))
	      {
		cupsdSetStringf(&con->command, "%s/cgi-bin/classes.cgi",
		                ServerBin);

                if (con->uri[8] && con->uri[9])
		  cupsdSetString(&con->options, con->uri + 8);
		else
		  cupsdSetString(&con->options, NULL);
	      }
	      else if (!strncmp(con->uri, "/jobs", 5))
	      {
		cupsdSetStringf(&con->command, "%s/cgi-bin/jobs.cgi",
		                ServerBin);

                if (con->uri[5] && con->uri[6])
		  cupsdSetString(&con->options, con->uri + 5);
		else
		  cupsdSetString(&con->options, NULL);
	      }
	      else
	      {
		cupsdSetStringf(&con->command, "%s/cgi-bin/help.cgi",
		                ServerBin);

                if (con->uri[5] && con->uri[6])
		  cupsdSetString(&con->options, con->uri + 5);
		else
		  cupsdSetString(&con->options, NULL);
	      }

              if (!cupsdSendCommand(con, con->command, con->options, 0))
	      {
		if (!cupsdSendError(con, HTTP_NOT_FOUND, CUPSD_AUTH_NONE))
		{
		  cupsdCloseClient(con);
		  return;
		}
              }
	      else
        	cupsdLogRequest(con, HTTP_OK);

	      if (con->http.version <= HTTP_1_0)
		con->http.keep_alive = HTTP_KEEPALIVE_OFF;
	    }
            else if ((!strncmp(con->uri, "/admin/conf/", 12) &&
	              (strchr(con->uri + 12, '/') ||
		       strlen(con->uri) == 12)) ||
		     (!strncmp(con->uri, "/admin/log/", 11) &&
	              (strchr(con->uri + 11, '/') ||
		       strlen(con->uri) == 11)))
	    {
	     /*
	      * GET can only be done to configuration files directly under
	      * /admin/conf...
	      */

	      cupsdLogMessage(CUPSD_LOG_ERROR,
			      "Request for subdirectory \"%s\"!", con->uri);

	      if (!cupsdSendError(con, HTTP_FORBIDDEN, CUPSD_AUTH_NONE))
	      {
		cupsdCloseClient(con);
		return;
	      }

	      break;
	    }
	    else
	    {
	     /*
	      * Serve a file...
	      */

              if ((filename = get_file(con, &filestats, buf,
	                               sizeof(buf))) == NULL)
	      {
		if (!cupsdSendError(con, HTTP_NOT_FOUND, CUPSD_AUTH_NONE))
		{
		  cupsdCloseClient(con);
		  return;
		}

		break;
	      }

	      type = mimeFileType(MimeDatabase, filename, NULL, NULL);

              if (is_cgi(con, filename, &filestats, type))
	      {
	       /*
	        * Note: con->command and con->options were set by
		* is_cgi()...
		*/

        	if (!cupsdSendCommand(con, con->command, con->options, 0))
		{
		  if (!cupsdSendError(con, HTTP_NOT_FOUND, CUPSD_AUTH_NONE))
		  {
		    cupsdCloseClient(con);
		    return;
		  }
        	}
		else
        	  cupsdLogRequest(con, HTTP_OK);

		if (con->http.version <= HTTP_1_0)
		  con->http.keep_alive = HTTP_KEEPALIVE_OFF;
	        break;
	      }

	      if (!check_if_modified(con, &filestats))
              {
        	if (!cupsdSendError(con, HTTP_NOT_MODIFIED, CUPSD_AUTH_NONE))
		{
		  cupsdCloseClient(con);
		  return;
		}
	      }
	      else
              {
		if (type == NULL)
	          strcpy(line, "text/plain");
		else
	          snprintf(line, sizeof(line), "%s/%s", type->super, type->type);

        	if (!write_file(con, HTTP_OK, filename, line, &filestats))
		{
		  cupsdCloseClient(con);
		  return;
		}
	      }
	    }
            break;

	case HTTP_POST_RECV :
           /*
	    * See if the POST request includes a Content-Length field, and if
	    * so check the length against any limits that are set...
	    */

            if (con->http.fields[HTTP_FIELD_CONTENT_LENGTH][0] &&
		MaxRequestSize > 0 &&
		con->http.data_remaining > MaxRequestSize)
	    {
	     /*
	      * Request too large...
	      */

              if (!cupsdSendError(con, HTTP_REQUEST_TOO_LARGE, CUPSD_AUTH_NONE))
	      {
		cupsdCloseClient(con);
		return;
	      }

	      break;
            }
	    else if (con->http.data_remaining < 0 ||
	             (!con->http.fields[HTTP_FIELD_CONTENT_LENGTH][0] &&
		      con->http.data_encoding == HTTP_ENCODE_LENGTH))
	    {
	     /*
	      * Negative content lengths are invalid!
	      */

              if (!cupsdSendError(con, HTTP_BAD_REQUEST, CUPSD_AUTH_NONE))
	      {
		cupsdCloseClient(con);
		return;
	      }

	      break;
	    }

           /*
	    * See what kind of POST request this is; for IPP requests the
	    * content-type field will be "application/ipp"...
	    */

	    if (!strcmp(con->http.fields[HTTP_FIELD_CONTENT_TYPE],
	                "application/ipp"))
              con->request = ippNew();
            else if (!WebInterface)
	    {
	     /*
	      * Web interface is disabled. Show an appropriate message...
	      */

	      if (!cupsdSendError(con, HTTP_WEBIF_DISABLED, CUPSD_AUTH_NONE))
	      {
		cupsdCloseClient(con);
		return;
	      }

	      break;
	    }
	    else if ((!strncmp(con->uri, "/admin", 6) &&
	              strncmp(con->uri, "/admin/conf/", 12) &&
	              strncmp(con->uri, "/admin/log/", 11)) ||
	             !strncmp(con->uri, "/printers", 9) ||
	             !strncmp(con->uri, "/classes", 8) ||
	             !strncmp(con->uri, "/help", 5) ||
	             !strncmp(con->uri, "/jobs", 5))
	    {
	     /*
	      * CGI request...
	      */

              if (!strncmp(con->uri, "/admin", 6))
	      {
		cupsdSetStringf(&con->command, "%s/cgi-bin/admin.cgi",
		                ServerBin);

		cupsdSetString(&con->options, strchr(con->uri + 6, '?'));
	      }
              else if (!strncmp(con->uri, "/printers", 9))
	      {
		cupsdSetStringf(&con->command, "%s/cgi-bin/printers.cgi",
		                ServerBin);

                if (con->uri[9] && con->uri[10])
		  cupsdSetString(&con->options, con->uri + 9);
		else
		  cupsdSetString(&con->options, NULL);
	      }
	      else if (!strncmp(con->uri, "/classes", 8))
	      {
		cupsdSetStringf(&con->command, "%s/cgi-bin/classes.cgi",
		                ServerBin);

                if (con->uri[8] && con->uri[9])
		  cupsdSetString(&con->options, con->uri + 8);
		else
		  cupsdSetString(&con->options, NULL);
	      }
	      else if (!strncmp(con->uri, "/jobs", 5))
	      {
		cupsdSetStringf(&con->command, "%s/cgi-bin/jobs.cgi",
		                ServerBin);

                if (con->uri[5] && con->uri[6])
		  cupsdSetString(&con->options, con->uri + 5);
		else
		  cupsdSetString(&con->options, NULL);
	      }
	      else
	      {
		cupsdSetStringf(&con->command, "%s/cgi-bin/help.cgi",
		                ServerBin);

                if (con->uri[5] && con->uri[6])
		  cupsdSetString(&con->options, con->uri + 5);
		else
		  cupsdSetString(&con->options, NULL);
	      }

	      if (con->http.version <= HTTP_1_0)
		con->http.keep_alive = HTTP_KEEPALIVE_OFF;
	    }
	    else
	    {
	     /*
	      * POST to a file...
	      */

              if ((filename = get_file(con, &filestats, buf,
	                               sizeof(buf))) == NULL)
	      {
		if (!cupsdSendError(con, HTTP_NOT_FOUND, CUPSD_AUTH_NONE))
		{
		  cupsdCloseClient(con);
		  return;
		}

		break;
	      }

	      type = mimeFileType(MimeDatabase, filename, NULL, NULL);

              if (!is_cgi(con, filename, &filestats, type))
	      {
	       /*
	        * Only POST to CGI's...
		*/

		if (!cupsdSendError(con, HTTP_UNAUTHORIZED, CUPSD_AUTH_NONE))
		{
		  cupsdCloseClient(con);
		  return;
		}
	      }
	    }
	    break;

	case HTTP_PUT_RECV :
	   /*
	    * Validate the resource name...
	    */

            if (strcmp(con->uri, "/admin/conf/cupsd.conf"))
	    {
	     /*
	      * PUT can only be done to the cupsd.conf file...
	      */

	      cupsdLogMessage(CUPSD_LOG_ERROR,
			      "[Client %d] Disallowed PUT request for \"%s\".",
			      con->http.fd, con->uri);

	      if (!cupsdSendError(con, HTTP_FORBIDDEN, CUPSD_AUTH_NONE))
	      {
		cupsdCloseClient(con);
		return;
	      }

	      break;
	    }

           /*
	    * See if the PUT request includes a Content-Length field, and if
	    * so check the length against any limits that are set...
	    */

            if (con->http.fields[HTTP_FIELD_CONTENT_LENGTH][0] &&
		MaxRequestSize > 0 &&
		con->http.data_remaining > MaxRequestSize)
	    {
	     /*
	      * Request too large...
	      */

              if (!cupsdSendError(con, HTTP_REQUEST_TOO_LARGE, CUPSD_AUTH_NONE))
	      {
		cupsdCloseClient(con);
		return;
	      }

	      break;
            }
	    else if (con->http.data_remaining < 0)
	    {
	     /*
	      * Negative content lengths are invalid!
	      */

              if (!cupsdSendError(con, HTTP_BAD_REQUEST, CUPSD_AUTH_NONE))
	      {
		cupsdCloseClient(con);
		return;
	      }

	      break;
	    }

           /*
	    * Open a temporary file to hold the request...
	    */

            cupsdSetStringf(&con->filename, "%s/%08x", RequestRoot,
	                    request_id ++);
	    con->file = open(con->filename, O_WRONLY | O_CREAT | O_TRUNC, 0640);

	    if (con->file < 0)
	    {
	      cupsdLogMessage(CUPSD_LOG_ERROR,
	                      "[Client %d] Unable to create request file "
	                      "\"%s\": %s", con->http.fd, con->filename,
	                      strerror(errno));

	      if (!cupsdSendError(con, HTTP_REQUEST_TOO_LARGE, CUPSD_AUTH_NONE))
	      {
		cupsdCloseClient(con);
		return;
	      }
	    }

	    fchmod(con->file, 0640);
	    fchown(con->file, RunUser, Group);
	    fcntl(con->file, F_SETFD, fcntl(con->file, F_GETFD) | FD_CLOEXEC);
	    break;

	case HTTP_DELETE :
	case HTTP_TRACE :
            cupsdSendError(con, HTTP_NOT_IMPLEMENTED, CUPSD_AUTH_NONE);
	    cupsdCloseClient(con);
	    return;

	case HTTP_HEAD :
            if (!strncmp(con->uri, "/printers/", 10) &&
		!strcmp(con->uri + strlen(con->uri) - 4, ".ppd"))
	    {
	     /*
	      * Send PPD file - get the real printer name since printer
	      * names are not case sensitive but filenames can be...
	      */

              con->uri[strlen(con->uri) - 4] = '\0';	/* Drop ".ppd" */

              if ((p = cupsdFindPrinter(con->uri + 10)) != NULL)
		snprintf(con->uri, sizeof(con->uri), "/ppd/%s.ppd", p->name);
	      else
	      {
		if (!cupsdSendError(con, HTTP_NOT_FOUND, CUPSD_AUTH_NONE))
		{
		  cupsdCloseClient(con);
		  return;
		}

		break;
	      }
	    }
            else if (!strncmp(con->uri, "/printers/", 10) &&
		     !strcmp(con->uri + strlen(con->uri) - 4, ".png"))
	    {
	     /*
	      * Send PNG file - get the real printer name since printer
	      * names are not case sensitive but filenames can be...
	      */

              con->uri[strlen(con->uri) - 4] = '\0';	/* Drop ".ppd" */

              if ((p = cupsdFindPrinter(con->uri + 10)) != NULL)
		snprintf(con->uri, sizeof(con->uri), "/icons/%s.png", p->name);
	      else
	      {
		if (!cupsdSendError(con, HTTP_NOT_FOUND, CUPSD_AUTH_NONE))
		{
		  cupsdCloseClient(con);
		  return;
		}

		break;
	      }
	    }
	    else if (!WebInterface)
	    {
              if (!cupsdSendHeader(con, HTTP_OK, line, CUPSD_AUTH_NONE))
	      {
		cupsdCloseClient(con);
		return;
	      }

	      if (httpPrintf(HTTP(con), "\r\n") < 0)
	      {
		cupsdCloseClient(con);
		return;
	      }

	      if (cupsdFlushHeader(con) < 0)
	      {
		cupsdCloseClient(con);
		return;
	      }

	      con->http.state = HTTP_WAITING;
	      break;
	    }

	    if ((!strncmp(con->uri, "/admin", 6) &&
	         strncmp(con->uri, "/admin/conf/", 12) &&
	         strncmp(con->uri, "/admin/log/", 11)) ||
		!strncmp(con->uri, "/printers", 9) ||
		!strncmp(con->uri, "/classes", 8) ||
		!strncmp(con->uri, "/help", 5) ||
		!strncmp(con->uri, "/jobs", 5))
	    {
	     /*
	      * CGI output...
	      */

              if (!cupsdSendHeader(con, HTTP_OK, "text/html", CUPSD_AUTH_NONE))
	      {
		cupsdCloseClient(con);
		return;
	      }

	      if (httpPrintf(HTTP(con), "\r\n") < 0)
	      {
		cupsdCloseClient(con);
		return;
	      }

	      if (cupsdFlushHeader(con) < 0)
	      {
		cupsdCloseClient(con);
		return;
	      }

              cupsdLogRequest(con, HTTP_OK);
	    }
            else if ((!strncmp(con->uri, "/admin/conf/", 12) &&
	              (strchr(con->uri + 12, '/') ||
		       strlen(con->uri) == 12)) ||
		     (!strncmp(con->uri, "/admin/log/", 11) &&
	              (strchr(con->uri + 11, '/') ||
		       strlen(con->uri) == 11)))
	    {
	     /*
	      * HEAD can only be done to configuration files under
	      * /admin/conf...
	      */

	      cupsdLogMessage(CUPSD_LOG_ERROR,
			      "[Client %d] Request for subdirectory \"%s\".",
			      con->http.fd, con->uri);

	      if (!cupsdSendError(con, HTTP_FORBIDDEN, CUPSD_AUTH_NONE))
	      {
		cupsdCloseClient(con);
		return;
	      }

	      break;
	    }
	    else if ((filename = get_file(con, &filestats, buf,
	                                  sizeof(buf))) == NULL)
	    {
	      if (!cupsdSendHeader(con, HTTP_NOT_FOUND, "text/html",
	                           CUPSD_AUTH_NONE))
	      {
		cupsdCloseClient(con);
		return;
	      }

              cupsdLogRequest(con, HTTP_NOT_FOUND);
	    }
	    else if (!check_if_modified(con, &filestats))
            {
              if (!cupsdSendError(con, HTTP_NOT_MODIFIED, CUPSD_AUTH_NONE))
	      {
		cupsdCloseClient(con);
		return;
	      }

              cupsdLogRequest(con, HTTP_NOT_MODIFIED);
	    }
	    else
	    {
	     /*
	      * Serve a file...
	      */

	      type = mimeFileType(MimeDatabase, filename, NULL, NULL);
	      if (type == NULL)
		strcpy(line, "text/plain");
	      else
		snprintf(line, sizeof(line), "%s/%s", type->super, type->type);

              if (!cupsdSendHeader(con, HTTP_OK, line, CUPSD_AUTH_NONE))
	      {
		cupsdCloseClient(con);
		return;
	      }

	      if (httpPrintf(HTTP(con), "Last-Modified: %s\r\n",
	                     httpGetDateString(filestats.st_mtime)) < 0)
	      {
		cupsdCloseClient(con);
		return;
	      }

	      if (httpPrintf(HTTP(con), "Content-Length: %lu\r\n",
	                     (unsigned long)filestats.st_size) < 0)
	      {
		cupsdCloseClient(con);
		return;
	      }

              cupsdLogRequest(con, HTTP_OK);
	    }

            if (httpPrintf(HTTP(con), "\r\n") < 0)
	    {
	      cupsdCloseClient(con);
	      return;
	    }

	    if (cupsdFlushHeader(con) < 0)
            {
	      cupsdCloseClient(con);
	      return;
	    }

            con->http.state = HTTP_WAITING;
            break;

	default :
            break; /* Anti-compiler-warning-code */
      }
    }
  }

 /*
  * Handle any incoming data...
  */

  switch (con->http.state)
  {
    case HTTP_PUT_RECV :
        do
	{
          if ((bytes = httpRead2(HTTP(con), line, sizeof(line))) < 0)
	  {
	    if (con->http.error && con->http.error != EPIPE)
	      cupsdLogMessage(CUPSD_LOG_DEBUG,
			      "[Client %d] HTTP_PUT_RECV Closing for error "
			      "%d (%s)", con->http.fd, con->http.error,
			      strerror(con->http.error));
	    else
	      cupsdLogMessage(CUPSD_LOG_DEBUG,
			      "[Client %d] HTTP_PUT_RECV Closing on EOF",
			      con->http.fd);

	    cupsdCloseClient(con);
	    return;
	  }
	  else if (bytes > 0)
	  {
	    con->bytes += bytes;

            if (write(con->file, line, bytes) < bytes)
	    {
              cupsdLogMessage(CUPSD_LOG_ERROR,
	                      "[Client %d] Unable to write %d bytes to "
	                      "\"%s\": %s", con->http.fd, bytes, con->filename,
	                      strerror(errno));

	      close(con->file);
	      con->file = -1;
	      unlink(con->filename);
	      cupsdClearString(&con->filename);

              if (!cupsdSendError(con, HTTP_REQUEST_TOO_LARGE, CUPSD_AUTH_NONE))
	      {
		cupsdCloseClient(con);
		return;
	      }
	    }
	  }
        }
	while (con->http.state == HTTP_PUT_RECV && data_ready(con));

        if (con->http.state == HTTP_WAITING)
	{
	 /*
	  * End of file, see how big it is...
	  */

	  fstat(con->file, &filestats);

	  close(con->file);
	  con->file = -1;

          if (filestats.st_size > MaxRequestSize &&
	      MaxRequestSize > 0)
	  {
	   /*
	    * Request is too big; remove it and send an error...
	    */

	    unlink(con->filename);
	    cupsdClearString(&con->filename);

            if (!cupsdSendError(con, HTTP_REQUEST_TOO_LARGE, CUPSD_AUTH_NONE))
	    {
	      cupsdCloseClient(con);
	      return;
	    }
	  }

         /*
	  * Install the configuration file...
	  */

          status = install_cupsd_conf(con);

         /*
	  * Return the status to the client...
	  */

          if (!cupsdSendError(con, status, CUPSD_AUTH_NONE))
	  {
	    cupsdCloseClient(con);
	    return;
	  }
	}
        break;

    case HTTP_POST_RECV :
        do
	{
          if (con->request && con->file < 0)
	  {
	   /*
	    * Grab any request data from the connection...
	    */

	    if ((ipp_state = ippRead(&(con->http), con->request)) == IPP_ERROR)
	    {
              cupsdLogMessage(CUPSD_LOG_ERROR,
                              "[Client %d] IPP read error: %s", con->http.fd,
                              cupsLastErrorString());

	      cupsdSendError(con, HTTP_BAD_REQUEST, CUPSD_AUTH_NONE);
	      cupsdCloseClient(con);
	      return;
	    }
	    else if (ipp_state != IPP_DATA)
	    {
              if (con->http.state == HTTP_POST_SEND)
	      {
		cupsdSendError(con, HTTP_BAD_REQUEST, CUPSD_AUTH_NONE);
		cupsdCloseClient(con);
		return;
	      }

	      break;
            }
	    else
	    {
	      cupsdLogMessage(CUPSD_LOG_DEBUG, "[Client %d] %d.%d %s %d",
			      con->http.fd, con->request->request.op.version[0],
			      con->request->request.op.version[1],
			      ippOpString(con->request->request.op.operation_id),
			      con->request->request.op.request_id);
	      con->bytes += ippLength(con->request);
	    }
	  }

          if (con->file < 0 && con->http.state != HTTP_POST_SEND)
	  {
           /*
	    * Create a file as needed for the request data...
	    */

            cupsdSetStringf(&con->filename, "%s/%08x", RequestRoot,
	                    request_id ++);
	    con->file = open(con->filename, O_WRONLY | O_CREAT | O_TRUNC, 0640);

	    if (con->file < 0)
	    {
	      cupsdLogMessage(CUPSD_LOG_ERROR,
	                      "[Client %d] Unable to create request file "
	                      "\"%s\": %s", con->http.fd, con->filename,
	                      strerror(errno));

	      if (!cupsdSendError(con, HTTP_REQUEST_TOO_LARGE, CUPSD_AUTH_NONE))
	      {
		cupsdCloseClient(con);
		return;
	      }
	    }

	    fchmod(con->file, 0640);
	    fchown(con->file, RunUser, Group);
            fcntl(con->file, F_SETFD, fcntl(con->file, F_GETFD) | FD_CLOEXEC);
	  }

	  if (con->http.state != HTTP_POST_SEND)
	  {
            if ((bytes = httpRead2(HTTP(con), line, sizeof(line))) < 0)
	    {
	      if (con->http.error && con->http.error != EPIPE)
		cupsdLogMessage(CUPSD_LOG_DEBUG,
				"[Client %d] HTTP_POST_SEND Closing for "
				"error %d (%s)", con->http.fd, con->http.error,
				strerror(con->http.error));
	      else
		cupsdLogMessage(CUPSD_LOG_DEBUG,
				"[Client %d] HTTP_POST_SEND Closing on EOF",
				con->http.fd);

	      cupsdCloseClient(con);
	      return;
	    }
	    else if (bytes > 0)
	    {
	      con->bytes += bytes;

              if (write(con->file, line, bytes) < bytes)
	      {
        	cupsdLogMessage(CUPSD_LOG_ERROR,
	                	"[Client %d] Unable to write %d bytes to "
	                	"\"%s\": %s", con->http.fd, bytes,
	                	con->filename, strerror(errno));

		close(con->file);
		con->file = -1;
		unlink(con->filename);
		cupsdClearString(&con->filename);

        	if (!cupsdSendError(con, HTTP_REQUEST_TOO_LARGE,
		                    CUPSD_AUTH_NONE))
		{
		  cupsdCloseClient(con);
		  return;
		}
	      }
	    }
	    else if (con->http.state == HTTP_POST_RECV)
              return;
	    else if (con->http.state != HTTP_POST_SEND)
	    {
	      cupsdLogMessage(CUPSD_LOG_DEBUG,
	                      "[Client %d] Closing on unexpected state %s.",
			      con->http.fd, http_states[con->http.state]);
	      cupsdCloseClient(con);
	      return;
	    }
	  }
        }
	while (con->http.state == HTTP_POST_RECV && data_ready(con));

	if (con->http.state == HTTP_POST_SEND)
	{
	  if (con->file >= 0)
	  {
	    fstat(con->file, &filestats);

	    close(con->file);
	    con->file = -1;

            if (filestats.st_size > MaxRequestSize &&
	        MaxRequestSize > 0)
	    {
	     /*
	      * Request is too big; remove it and send an error...
	      */

	      unlink(con->filename);
	      cupsdClearString(&con->filename);

	      if (con->request)
	      {
	       /*
	        * Delete any IPP request data...
		*/

	        ippDelete(con->request);
		con->request = NULL;
              }

              if (!cupsdSendError(con, HTTP_REQUEST_TOO_LARGE, CUPSD_AUTH_NONE))
	      {
		cupsdCloseClient(con);
		return;
	      }
	    }
	    else if (filestats.st_size == 0)
	    {
	     /*
	      * Don't allow empty file...
	      */

	      unlink(con->filename);
	      cupsdClearString(&con->filename);
	    }

	    if (con->command)
	    {
	      if (!cupsdSendCommand(con, con->command, con->options, 0))
	      {
		if (!cupsdSendError(con, HTTP_NOT_FOUND, CUPSD_AUTH_NONE))
		{
		  cupsdCloseClient(con);
		  return;
		}
              }
	      else
        	cupsdLogRequest(con, HTTP_OK);
            }
	  }

          if (con->request)
	  {
	    cupsdProcessIPPRequest(con);

	    if (con->filename)
	    {
	      unlink(con->filename);
	      cupsdClearString(&con->filename);
	    }

	    return;
	  }
	}
        break;

    default :
        break; /* Anti-compiler-warning-code */
  }

  if (con->http.state == HTTP_WAITING)
  {
    if (!con->http.keep_alive)
    {
      cupsdLogMessage(CUPSD_LOG_DEBUG,
		      "[Client %d] Closing because Keep-Alive disabled",
		      con->http.fd);
      cupsdCloseClient(con);
    }
    else
    {
      cupsArrayRemove(ActiveClients, con);
      cupsdSetBusyState();
    }
  }
}


/*
 * 'cupsdSendCommand()' - Send output from a command via HTTP.
 */

int					/* O - 1 on success, 0 on failure */
cupsdSendCommand(
    cupsd_client_t *con,		/* I - Client connection */
    char           *command,		/* I - Command to run */
    char           *options,		/* I - Command-line options */
    int            root)		/* I - Run as root? */
{
  int	fd;				/* Standard input file descriptor */


  if (con->filename)
  {
    fd = open(con->filename, O_RDONLY);

    if (fd < 0)
    {
      cupsdLogMessage(CUPSD_LOG_ERROR,
                      "[Client %d] Unable to open \"%s\" for reading: %s",
                      con->http.fd, con->filename ? con->filename : "/dev/null",
	              strerror(errno));
      return (0);
    }

    fcntl(fd, F_SETFD, fcntl(fd, F_GETFD) | FD_CLOEXEC);
  }
  else
    fd = -1;

  con->pipe_pid = pipe_command(con, fd, &(con->file), command, options, root);

  if (fd >= 0)
    close(fd);

  cupsdLogMessage(CUPSD_LOG_INFO, "[Client %d] Started \"%s\" (pid=%d)",
                  con->http.fd, command, con->pipe_pid);

  cupsdLogMessage(CUPSD_LOG_DEBUG, "[Client %d] file=%d", con->http.fd,
                  con->file);

  if (con->pipe_pid == 0)
    return (0);

  fcntl(con->file, F_SETFD, fcntl(con->file, F_GETFD) | FD_CLOEXEC);

  cupsdAddSelect(con->file, (cupsd_selfunc_t)write_pipe, NULL, con);

  con->sent_header = 0;
  con->file_ready  = 0;
  con->got_fields  = 0;
  con->header_used = 0;

  return (1);
}


/*
 * 'cupsdSendError()' - Send an error message via HTTP.
 */

int					/* O - 1 if successful, 0 otherwise */
cupsdSendError(cupsd_client_t *con,	/* I - Connection */
               http_status_t  code,	/* I - Error code */
	       int            auth_type)/* I - Authentication type */
{
  cupsdLogMessage(CUPSD_LOG_DEBUG2,
                  "[Client %d] cupsdSendError code=%d, auth_type=%d",
		  con->http.fd, code, auth_type);

#ifdef HAVE_SSL
 /*
  * Force client to upgrade for authentication if that is how the
  * server is configured...
  */

  if (code == HTTP_UNAUTHORIZED &&
      DefaultEncryption == HTTP_ENCRYPT_REQUIRED &&
      _cups_strcasecmp(con->http.hostname, "localhost") &&
      !con->http.tls)
  {
    code = HTTP_UPGRADE_REQUIRED;
  }
#endif /* HAVE_SSL */

 /*
  * Put the request in the access_log file...
  */

  cupsdLogRequest(con, code);

 /*
  * To work around bugs in some proxies, don't use Keep-Alive for some
  * error messages...
  *
  * Kerberos authentication doesn't work without Keep-Alive, so
  * never disable it in that case.
  */

  if (code >= HTTP_BAD_REQUEST && con->http.auth_type != CUPSD_AUTH_NEGOTIATE)
    con->http.keep_alive = HTTP_KEEPALIVE_OFF;

 /*
  * Send an error message back to the client.  If the error code is a
  * 400 or 500 series, make sure the message contains some text, too!
  */

  if (!cupsdSendHeader(con, code, NULL, auth_type))
    return (0);

#ifdef HAVE_SSL
  if (code == HTTP_UPGRADE_REQUIRED)
    if (httpPrintf(HTTP(con), "Connection: Upgrade\r\n") < 0)
      return (0);

  if (httpPrintf(HTTP(con), "Upgrade: TLS/1.0,HTTP/1.1\r\n") < 0)
    return (0);
#endif /* HAVE_SSL */

  if (con->http.version >= HTTP_1_1 &&
      con->http.keep_alive == HTTP_KEEPALIVE_OFF)
  {
    if (httpPrintf(HTTP(con), "Connection: close\r\n") < 0)
      return (0);
  }

  if (code >= HTTP_BAD_REQUEST)
  {
   /*
    * Send a human-readable error message.
    */

    char	message[4096],		/* Message for user */
		urltext[1024],		/* URL redirection text */
		redirect[1024];		/* Redirection link */
    const char	*text;			/* Status-specific text */


    redirect[0] = '\0';

    if (code == HTTP_UNAUTHORIZED)
      text = _cupsLangString(con->language,
                             _("Enter your username and password or the "
			       "root username and password to access this "
			       "page. If you are using Kerberos authentication, "
			       "make sure you have a valid Kerberos ticket."));
    else if (code == HTTP_UPGRADE_REQUIRED)
    {
      text = urltext;

      snprintf(urltext, sizeof(urltext),
               _cupsLangString(con->language,
                               _("You must access this page using the URL "
			         "<A HREF=\"https://%s:%d%s\">"
				 "https://%s:%d%s</A>.")),
               con->servername, con->serverport, con->uri,
	       con->servername, con->serverport, con->uri);

      snprintf(redirect, sizeof(redirect),
               "<META HTTP-EQUIV=\"Refresh\" "
	       "CONTENT=\"3;URL=https://%s:%d%s\">\n",
	       con->servername, con->serverport, con->uri);
    }
    else if (code == HTTP_WEBIF_DISABLED)
      text = _cupsLangString(con->language,
                             _("The web interface is currently disabled. Run "
			       "\"cupsctl WebInterface=yes\" to enable it."));
    else
      text = "";

    snprintf(message, sizeof(message),
             "<!DOCTYPE HTML PUBLIC \"-//W3C//DTD HTML 4.01 Transitional//EN\" "
	     "\"http://www.w3.org/TR/html4/loose.dtd\">\n"
	     "<HTML>\n"
	     "<HEAD>\n"
             "\t<META HTTP-EQUIV=\"Content-Type\" "
	     "CONTENT=\"text/html; charset=utf-8\">\n"
	     "\t<TITLE>%s - " CUPS_SVERSION "</TITLE>\n"
	     "\t<LINK REL=\"STYLESHEET\" TYPE=\"text/css\" "
	     "HREF=\"/cups.css\">\n"
	     "%s"
	     "</HEAD>\n"
             "<BODY>\n"
	     "<H1>%s</H1>\n"
	     "<P>%s</P>\n"
	     "</BODY>\n"
	     "</HTML>\n",
	     httpStatus(code), redirect, httpStatus(code), text);

    if (httpPrintf(HTTP(con), "Content-Type: text/html; charset=utf-8\r\n") < 0)
      return (0);
    if (httpPrintf(HTTP(con), "Content-Length: %d\r\n",
                   (int)strlen(message)) < 0)
      return (0);
    if (httpPrintf(HTTP(con), "\r\n") < 0)
      return (0);
    if (httpPrintf(HTTP(con), "%s", message) < 0)
      return (0);
  }
  else if (httpPrintf(HTTP(con), "\r\n") < 0)
    return (0);

  if (cupsdFlushHeader(con) < 0)
    return (0);

  con->http.state = HTTP_WAITING;

  return (1);
}


/*
 * 'cupsdSendHeader()' - Send an HTTP request.
 */

int					/* O - 1 on success, 0 on failure */
cupsdSendHeader(
    cupsd_client_t *con,		/* I - Client to send to */
    http_status_t  code,		/* I - HTTP status code */
    char           *type,		/* I - MIME type of document */
    int            auth_type)		/* I - Type of authentication */
{
  char		auth_str[1024];		/* Authorization string */


 /*
  * Send the HTTP status header...
  */

  if (code == HTTP_CONTINUE)
  {
   /*
    * 100-continue doesn't send any headers...
    */

    return (httpPrintf(HTTP(con), "HTTP/%d.%d 100 Continue\r\n\r\n",
		       con->http.version / 100, con->http.version % 100) > 0);
  }
  else if (code == HTTP_WEBIF_DISABLED)
  {
   /*
    * Treat our special "web interface is disabled" status as "200 OK" for web
    * browsers.
    */

    code = HTTP_OK;
  }

  httpFlushWrite(HTTP(con));

  con->http.data_encoding = HTTP_ENCODE_FIELDS;

  if (httpPrintf(HTTP(con), "HTTP/%d.%d %d %s\r\n", con->http.version / 100,
                 con->http.version % 100, code, httpStatus(code)) < 0)
    return (0);
  if (httpPrintf(HTTP(con), "Date: %s\r\n", httpGetDateString(time(NULL))) < 0)
    return (0);
  if (ServerHeader)
    if (httpPrintf(HTTP(con), "Server: %s\r\n", ServerHeader) < 0)
      return (0);
  if (con->http.keep_alive && con->http.version >= HTTP_1_0)
  {
    if (httpPrintf(HTTP(con), "Connection: Keep-Alive\r\n") < 0)
      return (0);
    if (httpPrintf(HTTP(con), "Keep-Alive: timeout=%d\r\n",
                   KeepAliveTimeout) < 0)
      return (0);
  }
  if (code == HTTP_METHOD_NOT_ALLOWED)
    if (httpPrintf(HTTP(con), "Allow: GET, HEAD, OPTIONS, POST, PUT\r\n") < 0)
      return (0);

  if (code == HTTP_UNAUTHORIZED)
  {
    if (auth_type == CUPSD_AUTH_NONE)
    {
      if (!con->best || con->best->type <= CUPSD_AUTH_NONE)
	auth_type = cupsdDefaultAuthType();
      else
	auth_type = con->best->type;
    }

    auth_str[0] = '\0';

    if (auth_type == CUPSD_AUTH_BASIC || auth_type == CUPSD_AUTH_BASICDIGEST)
      strlcpy(auth_str, "Basic realm=\"CUPS\"", sizeof(auth_str));
    else if (auth_type == CUPSD_AUTH_DIGEST)
      snprintf(auth_str, sizeof(auth_str), "Digest realm=\"CUPS\", nonce=\"%s\"",
	       con->http.hostname);
#ifdef HAVE_GSSAPI
    else if (auth_type == CUPSD_AUTH_NEGOTIATE)
      strlcpy(auth_str, "Negotiate", sizeof(auth_str));
#endif /* HAVE_GSSAPI */

    if (con->best && auth_type != CUPSD_AUTH_NEGOTIATE &&
        !_cups_strcasecmp(con->http.hostname, "localhost"))
    {
     /*
      * Add a "trc" (try root certification) parameter for local non-Kerberos
      * requests when the request requires system group membership - then the
      * client knows the root certificate can/should be used.
      *
      * Also, for OS X we also look for @AUTHKEY and add an "authkey"
      * parameter as needed...
      */

      char	*name,			/* Current user name */
		*auth_key;		/* Auth key buffer */
      size_t	auth_size;		/* Size of remaining buffer */

      auth_key  = auth_str + strlen(auth_str);
      auth_size = sizeof(auth_str) - (auth_key - auth_str);

      for (name = (char *)cupsArrayFirst(con->best->names);
           name;
	   name = (char *)cupsArrayNext(con->best->names))
      {
#ifdef HAVE_AUTHORIZATION_H
	if (!_cups_strncasecmp(name, "@AUTHKEY(", 9))
	{
	  snprintf(auth_key, auth_size, ", authkey=\"%s\"", name + 9);
	  /* end parenthesis is stripped in conf.c */
	  break;
        }
	else
#endif /* HAVE_AUTHORIZATION_H */
	if (!_cups_strcasecmp(name, "@SYSTEM"))
	{
#ifdef HAVE_AUTHORIZATION_H
	  if (SystemGroupAuthKey)
	    snprintf(auth_key, auth_size,
	             ", authkey=\"%s\"",
		     SystemGroupAuthKey);
          else
#else
	  strlcpy(auth_key, ", trc=\"y\"", auth_size);
#endif /* HAVE_AUTHORIZATION_H */
	  break;
	}
      }
    }

    if (auth_str[0])
    {
      cupsdLogMessage(CUPSD_LOG_DEBUG,
                      "[Client %d] WWW-Authenticate: %s", con->http.fd,
                      auth_str);

      if (httpPrintf(HTTP(con), "WWW-Authenticate: %s\r\n", auth_str) < 0)
        return (0);
    }
  }

  if (con->language && strcmp(con->language->language, "C"))
  {
    if (httpPrintf(HTTP(con), "Content-Language: %s\r\n",
                   con->language->language) < 0)
      return (0);
  }

  if (type)
  {
    if (!strcmp(type, "text/html"))
    {
      if (httpPrintf(HTTP(con),
                     "Content-Type: text/html; charset=utf-8\r\n") < 0)
        return (0);
    }
    else if (httpPrintf(HTTP(con), "Content-Type: %s\r\n", type) < 0)
      return (0);
  }

  return (1);
}


/*
 * 'cupsdUpdateCGI()' - Read status messages from CGI scripts and programs.
 */

void
cupsdUpdateCGI(void)
{
  char		*ptr,			/* Pointer to end of line in buffer */
		message[1024];		/* Pointer to message text */
  int		loglevel;		/* Log level for message */


  while ((ptr = cupsdStatBufUpdate(CGIStatusBuffer, &loglevel,
                                   message, sizeof(message))) != NULL)
  {
    if (loglevel == CUPSD_LOG_INFO)
      cupsdLogMessage(CUPSD_LOG_INFO, "%s", message);

    if (!strchr(CGIStatusBuffer->buffer, '\n'))
      break;
  }

  if (ptr == NULL && !CGIStatusBuffer->bufused)
  {
   /*
    * Fatal error on pipe - should never happen!
    */

    cupsdLogMessage(CUPSD_LOG_CRIT,
                    "cupsdUpdateCGI: error reading from CGI error pipe - %s",
                    strerror(errno));
  }
}


/*
 * 'cupsdWriteClient()' - Write data to a client as needed.
 */

void
cupsdWriteClient(cupsd_client_t *con)	/* I - Client connection */
{
  int		bytes,			/* Number of bytes written */
		field_col;		/* Current column */
  char		*bufptr,		/* Pointer into buffer */
		*bufend;		/* Pointer to end of buffer */
  ipp_state_t	ipp_state;		/* IPP state value */


  cupsdLogMessage(CUPSD_LOG_DEBUG2,
		  "[Client %d] cupsdWriteClient "
		  "error=%d, "
		  "used=%d, "
		  "state=%s, "
		  "data_encoding=HTTP_ENCODE_%s, "
		  "data_remaining=" CUPS_LLFMT ", "
		  "response=%p(%s), "
		  "pipe_pid=%d, "
		  "file=%d",
		  con->http.fd, con->http.error, con->http.used,
		  http_states[con->http.state],
		  con->http.data_encoding == HTTP_ENCODE_CHUNKED ?
		      "CHUNKED" : "LENGTH",
		  CUPS_LLCAST con->http.data_remaining,
		  con->response,
		  con->response ? ipp_states[con->response->state] : "",
		  con->pipe_pid, con->file);

  if (con->http.state != HTTP_GET_SEND &&
      con->http.state != HTTP_POST_SEND)
  {
   /*
    * If we get called in the wrong state, then something went wrong with the
    * connection and we need to shut it down...
    */

    cupsdLogMessage(CUPSD_LOG_DEBUG,
		    "[Client %d] Closing on unexpected HTTP state %s.",
		    con->http.fd, http_states[con->http.state]);
    cupsdCloseClient(con);
    return;
  }

  if (con->pipe_pid)
  {
   /*
    * Make sure we select on the CGI output...
    */

    cupsdAddSelect(con->file, (cupsd_selfunc_t)write_pipe, NULL, con);

    if (!con->file_ready)
    {
     /*
      * Try again later when there is CGI output available...
      */

      cupsdRemoveSelect(con->http.fd);
      return;
    }

    con->file_ready = 0;
  }

  if (con->response && con->response->state != IPP_DATA)
  {
    ipp_state = ippWrite(HTTP(con), con->response);
    bytes     = ipp_state != IPP_ERROR &&
                (con->file >= 0 || ipp_state != IPP_DATA);
  }
  else if ((bytes = read(con->file, con->header + con->header_used,
			 sizeof(con->header) - con->header_used)) > 0)
  {
    con->header_used += bytes;

    if (con->pipe_pid && !con->got_fields)
    {
     /*
      * Inspect the data for Content-Type and other fields.
      */

      for (bufptr = con->header, bufend = con->header + con->header_used,
               field_col = 0;
           !con->got_fields && bufptr < bufend;
	   bufptr ++)
      {
        if (*bufptr == '\n')
	{
	 /*
	  * Send line to client...
	  */

	  if (bufptr > con->header && bufptr[-1] == '\r')
	    bufptr[-1] = '\0';
	  *bufptr++ = '\0';

          cupsdLogMessage(CUPSD_LOG_DEBUG, "Script header: %s", con->header);

          if (!con->sent_header)
	  {
	   /*
	    * Handle redirection and CGI status codes...
	    */

            if (!_cups_strncasecmp(con->header, "Location:", 9))
	    {
  	      if (!cupsdSendHeader(con, HTTP_SEE_OTHER, NULL, CUPSD_AUTH_NONE))
	      {
	        cupsdCloseClient(con);
		return;
	      }

	      con->sent_header = 2;

	      if (httpPrintf(HTTP(con), "Content-Length: 0\r\n") < 0)
		return;
	    }
	    else if (!_cups_strncasecmp(con->header, "Status:", 7))
	    {
  	      cupsdSendError(con, (http_status_t)atoi(con->header + 7),
	                     CUPSD_AUTH_NONE);
	      con->sent_header = 2;
	    }
	    else
	    {
  	      if (!cupsdSendHeader(con, HTTP_OK, NULL, CUPSD_AUTH_NONE))
	      {
	        cupsdCloseClient(con);
		return;
	      }

	      con->sent_header = 1;

	      if (con->http.version == HTTP_1_1)
	      {
		if (httpPrintf(HTTP(con), "Transfer-Encoding: chunked\r\n") < 0)
		  return;
	      }
            }
	  }

	  if (_cups_strncasecmp(con->header, "Status:", 7))
	    httpPrintf(HTTP(con), "%s\r\n", con->header);

         /*
	  * Update buffer...
	  */

	  con->header_used -= bufptr - con->header;

	  if (con->header_used > 0)
	    memmove(con->header, bufptr, con->header_used);

	  bufptr = con->header - 1;

         /*
	  * See if the line was empty...
	  */

	  if (field_col == 0)
	  {
	    con->got_fields = 1;

            if (cupsdFlushHeader(con) < 0)
	    {
	      cupsdCloseClient(con);
	      return;
	    }

	    if (con->http.version == HTTP_1_1)
	      con->http.data_encoding = HTTP_ENCODE_CHUNKED;
          }
	  else
	    field_col = 0;
	}
	else if (*bufptr != '\r')
	  field_col ++;
      }

      if (!con->got_fields)
      {
        con->http.activity = time(NULL);
        return;
      }
    }

    if (con->header_used > 0)
    {
      if (httpWrite2(HTTP(con), con->header, con->header_used) < 0)
      {
	cupsdLogMessage(CUPSD_LOG_DEBUG,
			"[Client %d] Closing for error %d (%s)",
			con->http.fd, con->http.error,
			strerror(con->http.error));
	cupsdCloseClient(con);
	return;
      }

      if (con->http.data_encoding == HTTP_ENCODE_CHUNKED)
        httpFlushWrite(HTTP(con));

      con->bytes += con->header_used;

      if (con->http.state == HTTP_WAITING)
	bytes = 0;
      else
        bytes = con->header_used;

      con->header_used = 0;
    }
  }

  if (bytes <= 0 ||
      (con->http.state != HTTP_GET_SEND && con->http.state != HTTP_POST_SEND))
  {
    if (!con->sent_header && con->pipe_pid)
      cupsdSendError(con, HTTP_SERVER_ERROR, CUPSD_AUTH_NONE);
    else
    {
      cupsdLogRequest(con, HTTP_OK);

      httpFlushWrite(HTTP(con));

      if (con->http.data_encoding == HTTP_ENCODE_CHUNKED && con->sent_header == 1)
      {
	if (httpWrite2(HTTP(con), "", 0) < 0)
	{
	  cupsdLogMessage(CUPSD_LOG_DEBUG,
			  "[Client %d] Closing for error %d (%s)",
			  con->http.fd, con->http.error,
			  strerror(con->http.error));
	  cupsdCloseClient(con);
	  return;
	}
      }
    }

    con->http.state = HTTP_WAITING;

    cupsdAddSelect(con->http.fd, (cupsd_selfunc_t)cupsdReadClient, NULL, con);

    if (con->file >= 0)
    {
      cupsdRemoveSelect(con->file);

      if (con->pipe_pid)
	cupsdEndProcess(con->pipe_pid, 0);

      close(con->file);
      con->file     = -1;
      con->pipe_pid = 0;
    }

    if (con->filename)
    {
      unlink(con->filename);
      cupsdClearString(&con->filename);
    }

    if (con->request)
    {
      ippDelete(con->request);
      con->request = NULL;
    }

    if (con->response)
    {
      ippDelete(con->response);
      con->response = NULL;
    }

    cupsdClearString(&con->command);
    cupsdClearString(&con->options);
    cupsdClearString(&con->query_string);

    if (!con->http.keep_alive)
    {
      cupsdLogMessage(CUPSD_LOG_DEBUG,
		      "[Client %d] Closing because Keep-Alive disabled.",
		      con->http.fd);
      cupsdCloseClient(con);
      return;
    }
    else
    {
      cupsArrayRemove(ActiveClients, con);
      cupsdSetBusyState();
    }
  }

  con->http.activity = time(NULL);
}


/*
 * 'check_if_modified()' - Decode an "If-Modified-Since" line.
 */

static int				/* O - 1 if modified since */
check_if_modified(
    cupsd_client_t *con,		/* I - Client connection */
    struct stat    *filestats)		/* I - File information */
{
  char		*ptr;			/* Pointer into field */
  time_t	date;			/* Time/date value */
  off_t		size;			/* Size/length value */


  size = 0;
  date = 0;
  ptr  = con->http.fields[HTTP_FIELD_IF_MODIFIED_SINCE];

  if (*ptr == '\0')
    return (1);

  cupsdLogMessage(CUPSD_LOG_DEBUG2,
                  "[Client %d] check_if_modified "
		  "filestats=%p(" CUPS_LLFMT ", %d)) If-Modified-Since=\"%s\"",
                  con->http.fd, filestats, CUPS_LLCAST filestats->st_size,
		  (int)filestats->st_mtime, ptr);

  while (*ptr != '\0')
  {
    while (isspace(*ptr) || *ptr == ';')
      ptr ++;

    if (_cups_strncasecmp(ptr, "length=", 7) == 0)
    {
      ptr += 7;
      size = strtoll(ptr, NULL, 10);

      while (isdigit(*ptr))
        ptr ++;
    }
    else if (isalpha(*ptr))
    {
      date = httpGetDateTime(ptr);
      while (*ptr != '\0' && *ptr != ';')
        ptr ++;
    }
    else
      ptr ++;
  }

  return ((size != filestats->st_size && size != 0) ||
          (date < filestats->st_mtime && date != 0) ||
	  (size == 0 && date == 0));
}


/*
 * 'compare_clients()' - Compare two client connections.
 */

static int				/* O - Result of comparison */
compare_clients(cupsd_client_t *a,	/* I - First client */
                cupsd_client_t *b,	/* I - Second client */
                void           *data)	/* I - User data (not used) */
{
  (void)data;

  if (a == b)
    return (0);
  else if (a < b)
    return (-1);
  else
    return (1);
}


/*
 * 'data_ready()' - Check whether data is available from a client.
 */

static int				/* O - 1 if data is ready, 0 otherwise */
data_ready(cupsd_client_t *con)		/* I - Client */
{
  if (con->http.used > 0)
    return (1);
#ifdef HAVE_SSL
  else if (con->http.tls)
  {
#  ifdef HAVE_LIBSSL
    if (SSL_pending((SSL *)(con->http.tls)))
      return (1);
#  elif defined(HAVE_GNUTLS)
    if (gnutls_record_check_pending(con->http.tls))
      return (1);
#  elif defined(HAVE_CDSASSL)
    size_t bytes;			/* Bytes that are available */

    if (!SSLGetBufferedReadSize(con->http.tls, &bytes) && bytes > 0)
      return (1);
#  endif /* HAVE_LIBSSL */
  }
#endif /* HAVE_SSL */

  return (0);
}


/*
 * 'get_file()' - Get a filename and state info.
 */

static char *				/* O  - Real filename */
get_file(cupsd_client_t *con,		/* I  - Client connection */
         struct stat    *filestats,	/* O  - File information */
         char           *filename,	/* IO - Filename buffer */
         int            len)		/* I  - Buffer length */
{
  int		status;			/* Status of filesystem calls */
  char		*ptr;			/* Pointer info filename */
  int		plen;			/* Remaining length after pointer */
  char		language[7];		/* Language subdirectory, if any */


 /*
  * Figure out the real filename...
  */

  language[0] = '\0';

  if (!strncmp(con->uri, "/ppd/", 5) && !strchr(con->uri + 5, '/'))
    snprintf(filename, len, "%s%s", ServerRoot, con->uri);
  else if (!strncmp(con->uri, "/icons/", 7) && !strchr(con->uri + 7, '/'))
  {
    snprintf(filename, len, "%s/%s", CacheDir, con->uri + 7);
    if (access(filename, F_OK) < 0)
      snprintf(filename, len, "%s/images/generic.png", DocumentRoot);
  }
  else if (!strncmp(con->uri, "/rss/", 5) && !strchr(con->uri + 5, '/'))
    snprintf(filename, len, "%s/rss/%s", CacheDir, con->uri + 5);
  else if (!strncmp(con->uri, "/admin/conf/", 12))
    snprintf(filename, len, "%s%s", ServerRoot, con->uri + 11);
  else if (!strncmp(con->uri, "/admin/log/", 11))
  {
    if (!strncmp(con->uri + 11, "access_log", 10) && AccessLog[0] == '/')
      strlcpy(filename, AccessLog, len);
    else if (!strncmp(con->uri + 11, "error_log", 9) && ErrorLog[0] == '/')
      strlcpy(filename, ErrorLog, len);
    else if (!strncmp(con->uri + 11, "page_log", 8) && PageLog[0] == '/')
      strlcpy(filename, PageLog, len);
    else
      return (NULL);
  }
  else if (con->language)
  {
    snprintf(language, sizeof(language), "/%s", con->language->language);
    snprintf(filename, len, "%s%s%s", DocumentRoot, language, con->uri);
  }
  else
    snprintf(filename, len, "%s%s", DocumentRoot, con->uri);

  if ((ptr = strchr(filename, '?')) != NULL)
    *ptr = '\0';

 /*
  * Grab the status for this language; if there isn't a language-specific file
  * then fallback to the default one...
  */

  if ((status = stat(filename, filestats)) != 0 && language[0] &&
      strncmp(con->uri, "/icons/", 7) &&
      strncmp(con->uri, "/ppd/", 5) &&
      strncmp(con->uri, "/rss/", 5) &&
      strncmp(con->uri, "/admin/conf/", 12) &&
      strncmp(con->uri, "/admin/log/", 11))
  {
   /*
    * Drop the country code...
    */

    language[3] = '\0';
    snprintf(filename, len, "%s%s%s", DocumentRoot, language, con->uri);

    if ((ptr = strchr(filename, '?')) != NULL)
      *ptr = '\0';

    if ((status = stat(filename, filestats)) != 0)
    {
     /*
      * Drop the language prefix and try the root directory...
      */

      language[0] = '\0';
      snprintf(filename, len, "%s%s", DocumentRoot, con->uri);

      if ((ptr = strchr(filename, '?')) != NULL)
	*ptr = '\0';

      status = stat(filename, filestats);
    }
  }

 /*
  * If we're found a directory, get the index.html file instead...
  */

  if (!status && S_ISDIR(filestats->st_mode))
  {
   /*
    * Make sure the URI ends with a slash...
    */

    if (con->uri[strlen(con->uri) - 1] != '/')
      strlcat(con->uri, "/", sizeof(con->uri));

   /*
    * Find the directory index file, trying every language...
    */

    do
    {
      if (status && language[0])
      {
       /*
        * Try a different language subset...
	*/

	if (language[3])
	  language[0] = '\0';		/* Strip country code */
	else
	  language[0] = '\0';		/* Strip language */
      }

     /*
      * Look for the index file...
      */

      snprintf(filename, len, "%s%s%s", DocumentRoot, language, con->uri);

      if ((ptr = strchr(filename, '?')) != NULL)
	*ptr = '\0';

      ptr  = filename + strlen(filename);
      plen = len - (ptr - filename);

      strlcpy(ptr, "index.html", plen);
      status = stat(filename, filestats);

#ifdef HAVE_JAVA
      if (status)
      {
	strlcpy(ptr, "index.class", plen);
	status = stat(filename, filestats);
      }
#endif /* HAVE_JAVA */

#ifdef HAVE_PERL
      if (status)
      {
	strlcpy(ptr, "index.pl", plen);
	status = stat(filename, filestats);
      }
#endif /* HAVE_PERL */

#ifdef HAVE_PHP
      if (status)
      {
	strlcpy(ptr, "index.php", plen);
	status = stat(filename, filestats);
      }
#endif /* HAVE_PHP */

#ifdef HAVE_PYTHON
      if (status)
      {
	strlcpy(ptr, "index.pyc", plen);
	status = stat(filename, filestats);
      }

      if (status)
      {
	strlcpy(ptr, "index.py", plen);
	status = stat(filename, filestats);
      }
#endif /* HAVE_PYTHON */

    }
    while (status && language[0]);
  }

  cupsdLogMessage(CUPSD_LOG_DEBUG2,
                  "[Client %d] get_file filestats=%p, filename=%p, len=%d, "
		  "returning \"%s\".", con->http.fd, filestats, filename, len,
		  status ? "(null)" : filename);

  if (status)
    return (NULL);
  else
    return (filename);
}


/*
 * 'install_cupsd_conf()' - Install a configuration file.
 */

static http_status_t			/* O - Status */
install_cupsd_conf(cupsd_client_t *con)	/* I - Connection */
{
  char		filename[1024];		/* Configuration filename */
  cups_file_t	*in,			/* Input file */
		*out;			/* Output file */
  char		buffer[16384];		/* Copy buffer */
  ssize_t	bytes;			/* Number of bytes */


 /*
  * Open the request file...
  */

  if ((in = cupsFileOpen(con->filename, "rb")) == NULL)
  {
    cupsdLogMessage(CUPSD_LOG_ERROR, "Unable to open request file \"%s\": %s",
                    con->filename, strerror(errno));
    return (HTTP_SERVER_ERROR);
  }

 /*
  * Open the new config file...
  */

  if ((out = cupsdCreateConfFile(ConfigurationFile, ConfigFilePerm)) == NULL)
  {
    cupsFileClose(in);
    return (HTTP_SERVER_ERROR);
  }

  cupsdLogMessage(CUPSD_LOG_INFO, "Installing config file \"%s\"...",
<<<<<<< HEAD
		  ConfigurationFile);
=======
                  ConfigurationFile);
>>>>>>> 0bc036ed

 /*
  * Copy from the request to the new config file...
  */

  while ((bytes = cupsFileRead(in, buffer, sizeof(buffer))) > 0)
    if (cupsFileWrite(out, buffer, bytes) < bytes)
    {
      cupsdLogMessage(CUPSD_LOG_ERROR,
                      "Unable to copy to config file \"%s\": %s",
        	      ConfigurationFile, strerror(errno));

      cupsFileClose(in);
      cupsFileClose(out);

      snprintf(filename, sizeof(filename), "%s.N", ConfigurationFile);
      cupsdRemoveFile(filename);

      return (HTTP_SERVER_ERROR);
    }

 /*
  * Close the files...
  */

  cupsFileClose(in);

  if (cupsdCloseCreatedConfFile(out, ConfigurationFile))
    return (HTTP_SERVER_ERROR);

 /*
  * Remove the request file...
  */

  cupsdRemoveFile(con->filename);
  cupsdClearString(&con->filename);

 /*
  * Set the NeedReload flag...
  */

  NeedReload = RELOAD_CUPSD;
  ReloadTime = time(NULL);

 /*
  * Return that the file was created successfully...
  */

  return (HTTP_CREATED);
}


/*
 * 'is_cgi()' - Is the resource a CGI script/program?
 */

static int				/* O - 1 = CGI, 0 = file */
is_cgi(cupsd_client_t *con,		/* I - Client connection */
       const char     *filename,	/* I - Real filename */
       struct stat    *filestats,	/* I - File information */
       mime_type_t    *type)		/* I - MIME type */
{
  const char	*options;		/* Options on URL */


 /*
  * Get the options, if any...
  */

  if ((options = strchr(con->uri, '?')) != NULL)
  {
    options ++;
    cupsdSetStringf(&(con->query_string), "QUERY_STRING=%s", options);
  }

 /*
  * Check for known types...
  */

  if (!type || _cups_strcasecmp(type->super, "application"))
  {
    cupsdLogMessage(CUPSD_LOG_DEBUG2,
		    "[Client %d] is_cgi filename=\"%s\", filestats=%p, "
		    "type=%s/%s, returning 0", con->http.fd, filename,
		    filestats, type ? type->super : "unknown",
		    type ? type->type : "unknown");
    return (0);
  }

  if (!_cups_strcasecmp(type->type, "x-httpd-cgi") &&
      (filestats->st_mode & 0111))
  {
   /*
    * "application/x-httpd-cgi" is a CGI script.
    */

    cupsdSetString(&con->command, filename);

    if (options)
      cupsdSetStringf(&con->options, " %s", options);

    cupsdLogMessage(CUPSD_LOG_DEBUG2,
		    "[Client %d] is_cgi filename=\"%s\", filestats=%p, "
		    "type=%s/%s, returning 1", con->http.fd, filename,
		    filestats, type->super, type->type);
    return (1);
  }
#ifdef HAVE_JAVA
  else if (!_cups_strcasecmp(type->type, "x-httpd-java"))
  {
   /*
    * "application/x-httpd-java" is a Java servlet.
    */

    cupsdSetString(&con->command, CUPS_JAVA);

    if (options)
      cupsdSetStringf(&con->options, " %s %s", filename, options);
    else
      cupsdSetStringf(&con->options, " %s", filename);

    cupsdLogMessage(CUPSD_LOG_DEBUG2,
		    "[Client %d] is_cgi filename=\"%s\", filestats=%p, "
		    "type=%s/%s, returning 1", con->http.fd, filename,
		    filestats, type->super, type->type);
    return (1);
  }
#endif /* HAVE_JAVA */
#ifdef HAVE_PERL
  else if (!_cups_strcasecmp(type->type, "x-httpd-perl"))
  {
   /*
    * "application/x-httpd-perl" is a Perl page.
    */

    cupsdSetString(&con->command, CUPS_PERL);

    if (options)
      cupsdSetStringf(&con->options, " %s %s", filename, options);
    else
      cupsdSetStringf(&con->options, " %s", filename);

    cupsdLogMessage(CUPSD_LOG_DEBUG2,
		    "[Client %d] is_cgi filename=\"%s\", filestats=%p, "
		    "type=%s/%s, returning 1", con->http.fd, filename,
		    filestats, type->super, type->type);
    return (1);
  }
#endif /* HAVE_PERL */
#ifdef HAVE_PHP
  else if (!_cups_strcasecmp(type->type, "x-httpd-php"))
  {
   /*
    * "application/x-httpd-php" is a PHP page.
    */

    cupsdSetString(&con->command, CUPS_PHP);

    if (options)
      cupsdSetStringf(&con->options, " %s %s", filename, options);
    else
      cupsdSetStringf(&con->options, " %s", filename);

    cupsdLogMessage(CUPSD_LOG_DEBUG2,
		    "[Client %d] is_cgi filename=\"%s\", filestats=%p, "
		    "type=%s/%s, returning 1", con->http.fd, filename,
		    filestats, type->super, type->type);
    return (1);
  }
#endif /* HAVE_PHP */
#ifdef HAVE_PYTHON
  else if (!_cups_strcasecmp(type->type, "x-httpd-python"))
  {
   /*
    * "application/x-httpd-python" is a Python page.
    */

    cupsdSetString(&con->command, CUPS_PYTHON);

    if (options)
      cupsdSetStringf(&con->options, " %s %s", filename, options);
    else
      cupsdSetStringf(&con->options, " %s", filename);

    cupsdLogMessage(CUPSD_LOG_DEBUG2,
		    "[Client %d] is_cgi filename=\"%s\", filestats=%p, "
		    "type=%s/%s, returning 1", con->http.fd, filename,
		    filestats, type->super, type->type);
    return (1);
  }
#endif /* HAVE_PYTHON */

  cupsdLogMessage(CUPSD_LOG_DEBUG2,
		  "[Client %d] is_cgi filename=\"%s\", filestats=%p, "
		  "type=%s/%s, returning 0", con->http.fd, filename,
		  filestats, type->super, type->type);
  return (0);
}


/*
 * 'is_path_absolute()' - Is a path absolute and free of relative elements (i.e. "..").
 */

static int				/* O - 0 if relative, 1 if absolute */
is_path_absolute(const char *path)	/* I - Input path */
{
 /*
  * Check for a leading slash...
  */

  if (path[0] != '/')
    return (0);

 /*
  * Check for "/.." in the path...
  */

  while ((path = strstr(path, "/..")) != NULL)
  {
    if (!path[3] || path[3] == '/')
      return (0);

    path ++;
  }

 /*
  * If we haven't found any relative paths, return 1 indicating an
  * absolute path...
  */

  return (1);
}


/*
 * 'pipe_command()' - Pipe the output of a command to the remote client.
 */

static int				/* O - Process ID */
pipe_command(cupsd_client_t *con,	/* I - Client connection */
             int            infile,	/* I - Standard input for command */
             int            *outfile,	/* O - Standard output for command */
	     char           *command,	/* I - Command to run */
	     char           *options,	/* I - Options for command */
	     int            root)	/* I - Run as root? */
{
  int		i;			/* Looping var */
  int		pid;			/* Process ID */
  char		*commptr,		/* Command string pointer */
		commch;			/* Command string character */
  char		*uriptr;		/* URI string pointer */
  int		fds[2];			/* Pipe FDs */
  int		argc;			/* Number of arguments */
  int		envc;			/* Number of environment variables */
  char		argbuf[10240],		/* Argument buffer */
		*argv[100],		/* Argument strings */
		*envp[MAX_ENV + 20];	/* Environment variables */
  char		auth_type[256],		/* AUTH_TYPE environment variable */
		content_length[1024],	/* CONTENT_LENGTH environment variable */
		content_type[1024],	/* CONTENT_TYPE environment variable */
		http_cookie[32768],	/* HTTP_COOKIE environment variable */
		http_referer[1024],	/* HTTP_REFERER environment variable */
		http_user_agent[1024],	/* HTTP_USER_AGENT environment variable */
		lang[1024],		/* LANG environment variable */
		path_info[1024],	/* PATH_INFO environment variable */
		remote_addr[1024],	/* REMOTE_ADDR environment variable */
		remote_host[1024],	/* REMOTE_HOST environment variable */
		remote_user[1024],	/* REMOTE_USER environment variable */
		script_filename[1024],	/* SCRIPT_FILENAME environment variable */
		script_name[1024],	/* SCRIPT_NAME environment variable */
		server_name[1024],	/* SERVER_NAME environment variable */
		server_port[1024];	/* SERVER_PORT environment variable */
  ipp_attribute_t *attr;		/* attributes-natural-language attribute */


 /*
  * Parse a copy of the options string, which is of the form:
  *
  *     argument+argument+argument
  *     ?argument+argument+argument
  *     param=value&param=value
  *     ?param=value&param=value
  *     /name?argument+argument+argument
  *     /name?param=value&param=value
  *
  * If the string contains an "=" character after the initial name,
  * then we treat it as a HTTP GET form request and make a copy of
  * the remaining string for the environment variable.
  *
  * The string is always parsed out as command-line arguments, to
  * be consistent with Apache...
  */

  cupsdLogMessage(CUPSD_LOG_DEBUG2,
                  "[Client %d] pipe_command infile=%d, outfile=%p, "
		  "command=\"%s\", options=\"%s\", root=%d",
                  con->http.fd, infile, outfile, command,
		  options ? options : "(null)", root);

  argv[0] = command;

  if (options)
  {
    commptr = options;
    if (*commptr == ' ')
      commptr ++;
    strlcpy(argbuf, commptr, sizeof(argbuf));
  }
  else
    argbuf[0] = '\0';

  if (argbuf[0] == '/')
  {
   /*
    * Found some trailing path information, set PATH_INFO...
    */

    if ((commptr = strchr(argbuf, '?')) == NULL)
      commptr = argbuf + strlen(argbuf);

    commch   = *commptr;
    *commptr = '\0';
    snprintf(path_info, sizeof(path_info), "PATH_INFO=%s", argbuf);
    *commptr = commch;
  }
  else
  {
    commptr      = argbuf;
    path_info[0] = '\0';

    if (*commptr == ' ')
      commptr ++;
  }

  if (*commptr == '?' && con->operation == HTTP_GET && !con->query_string)
  {
    commptr ++;
    cupsdSetStringf(&(con->query_string), "QUERY_STRING=%s", commptr);
  }

  argc = 1;

  if (*commptr)
  {
    argv[argc ++] = commptr;

    for (; *commptr && argc < 99; commptr ++)
    {
     /*
      * Break arguments whenever we see a + or space...
      */

      if (*commptr == ' ' || *commptr == '+')
      {
	while (*commptr == ' ' || *commptr == '+')
	  *commptr++ = '\0';

       /*
	* If we don't have a blank string, save it as another argument...
	*/

	if (*commptr)
	{
	  argv[argc] = commptr;
	  argc ++;
	}
	else
	  break;
      }
      else if (*commptr == '%' && isxdigit(commptr[1] & 255) &&
               isxdigit(commptr[2] & 255))
      {
       /*
	* Convert the %xx notation to the individual character.
	*/

	if (commptr[1] >= '0' && commptr[1] <= '9')
          *commptr = (commptr[1] - '0') << 4;
	else
          *commptr = (tolower(commptr[1]) - 'a' + 10) << 4;

	if (commptr[2] >= '0' && commptr[2] <= '9')
          *commptr |= commptr[2] - '0';
	else
          *commptr |= tolower(commptr[2]) - 'a' + 10;

	_cups_strcpy(commptr + 1, commptr + 3);

       /*
	* Check for a %00 and break if that is the case...
	*/

	if (!*commptr)
          break;
      }
    }
  }

  argv[argc] = NULL;

 /*
  * Setup the environment variables as needed...
  */

  if (con->username[0])
  {
    snprintf(auth_type, sizeof(auth_type), "AUTH_TYPE=%s",
             httpGetField(HTTP(con), HTTP_FIELD_AUTHORIZATION));

    if ((uriptr = strchr(auth_type + 10, ' ')) != NULL)
      *uriptr = '\0';
  }
  else
    auth_type[0] = '\0';

  if (con->request &&
      (attr = ippFindAttribute(con->request, "attributes-natural-language",
                               IPP_TAG_LANGUAGE)) != NULL)
  {
    switch (strlen(attr->values[0].string.text))
    {
      default :
	 /*
	  * This is an unknown or badly formatted language code; use
	  * the POSIX locale...
	  */

	  strcpy(lang, "LANG=C");
	  break;

      case 2 :
	 /*
	  * Just the language code (ll)...
	  */

	  snprintf(lang, sizeof(lang), "LANG=%s.UTF8",
		   attr->values[0].string.text);
	  break;

      case 5 :
	 /*
	  * Language and country code (ll-cc)...
	  */

	  snprintf(lang, sizeof(lang), "LANG=%c%c_%c%c.UTF8",
		   attr->values[0].string.text[0],
		   attr->values[0].string.text[1],
		   toupper(attr->values[0].string.text[3] & 255),
		   toupper(attr->values[0].string.text[4] & 255));
	  break;
    }
  }
  else if (con->language)
    snprintf(lang, sizeof(lang), "LANG=%s.UTF8", con->language->language);
  else
    strcpy(lang, "LANG=C");

  strcpy(remote_addr, "REMOTE_ADDR=");
  httpAddrString(con->http.hostaddr, remote_addr + 12,
                 sizeof(remote_addr) - 12);

  snprintf(remote_host, sizeof(remote_host), "REMOTE_HOST=%s",
           con->http.hostname);

  snprintf(script_name, sizeof(script_name), "SCRIPT_NAME=%s", con->uri);
  if ((uriptr = strchr(script_name, '?')) != NULL)
    *uriptr = '\0';

  snprintf(script_filename, sizeof(script_filename), "SCRIPT_FILENAME=%s%s",
           DocumentRoot, script_name + 12);

  sprintf(server_port, "SERVER_PORT=%d", con->serverport);

  if (con->http.fields[HTTP_FIELD_HOST][0])
  {
    char *nameptr;			/* Pointer to ":port" */

    snprintf(server_name, sizeof(server_name), "SERVER_NAME=%s",
	     con->http.fields[HTTP_FIELD_HOST]);
    if ((nameptr = strrchr(server_name, ':')) != NULL && !strchr(nameptr, ']'))
      *nameptr = '\0';			/* Strip trailing ":port" */
  }
  else
    snprintf(server_name, sizeof(server_name), "SERVER_NAME=%s",
	     con->servername);

  envc = cupsdLoadEnv(envp, (int)(sizeof(envp) / sizeof(envp[0])));

  if (auth_type[0])
    envp[envc ++] = auth_type;

  envp[envc ++] = lang;
  envp[envc ++] = "REDIRECT_STATUS=1";
  envp[envc ++] = "GATEWAY_INTERFACE=CGI/1.1";
  envp[envc ++] = server_name;
  envp[envc ++] = server_port;
  envp[envc ++] = remote_addr;
  envp[envc ++] = remote_host;
  envp[envc ++] = script_name;
  envp[envc ++] = script_filename;

  if (path_info[0])
    envp[envc ++] = path_info;

  if (con->username[0])
  {
    snprintf(remote_user, sizeof(remote_user), "REMOTE_USER=%s", con->username);

    envp[envc ++] = remote_user;
  }

  if (con->http.version == HTTP_1_1)
    envp[envc ++] = "SERVER_PROTOCOL=HTTP/1.1";
  else if (con->http.version == HTTP_1_0)
    envp[envc ++] = "SERVER_PROTOCOL=HTTP/1.0";
  else
    envp[envc ++] = "SERVER_PROTOCOL=HTTP/0.9";

  if (con->http.cookie)
  {
    snprintf(http_cookie, sizeof(http_cookie), "HTTP_COOKIE=%s",
             con->http.cookie);
    envp[envc ++] = http_cookie;
  }

  if (con->http.fields[HTTP_FIELD_USER_AGENT][0])
  {
    snprintf(http_user_agent, sizeof(http_user_agent), "HTTP_USER_AGENT=%s",
             con->http.fields[HTTP_FIELD_USER_AGENT]);
    envp[envc ++] = http_user_agent;
  }

  if (con->http.fields[HTTP_FIELD_REFERER][0])
  {
    snprintf(http_referer, sizeof(http_referer), "HTTP_REFERER=%s",
             con->http.fields[HTTP_FIELD_REFERER]);
    envp[envc ++] = http_referer;
  }

  if (con->operation == HTTP_GET)
  {
    envp[envc ++] = "REQUEST_METHOD=GET";

    if (con->query_string)
    {
     /*
      * Add GET form variables after ?...
      */

      envp[envc ++] = con->query_string;
    }
    else
      envp[envc ++] = "QUERY_STRING=";
  }
  else
  {
    sprintf(content_length, "CONTENT_LENGTH=" CUPS_LLFMT,
            CUPS_LLCAST con->bytes);
    snprintf(content_type, sizeof(content_type), "CONTENT_TYPE=%s",
             con->http.fields[HTTP_FIELD_CONTENT_TYPE]);

    envp[envc ++] = "REQUEST_METHOD=POST";
    envp[envc ++] = content_length;
    envp[envc ++] = content_type;
  }

 /*
  * Tell the CGI if we are using encryption...
  */

  if (con->http.tls)
    envp[envc ++] = "HTTPS=ON";

 /*
  * Terminate the environment array...
  */

  envp[envc] = NULL;

  if (LogLevel >= CUPSD_LOG_DEBUG)
  {
    for (i = 0; i < argc; i ++)
      cupsdLogMessage(CUPSD_LOG_DEBUG,
                      "[CGI] argv[%d] = \"%s\"", i, argv[i]);
    for (i = 0; i < envc; i ++)
      cupsdLogMessage(CUPSD_LOG_DEBUG,
                      "[CGI] envp[%d] = \"%s\"", i, envp[i]);
  }

 /*
  * Create a pipe for the output...
  */

  if (cupsdOpenPipe(fds))
  {
    cupsdLogMessage(CUPSD_LOG_ERROR, "[CGI] Unable to create pipe for %s - %s",
                    argv[0], strerror(errno));
    return (0);
  }

 /*
  * Then execute the command...
  */

  if (cupsdStartProcess(command, argv, envp, infile, fds[1], CGIPipes[1],
			-1, -1, root, DefaultProfile, NULL, &pid) < 0)
  {
   /*
    * Error - can't fork!
    */

    cupsdLogMessage(CUPSD_LOG_ERROR, "[CGI] Unable to start %s - %s", argv[0],
                    strerror(errno));

    cupsdClosePipe(fds);
    pid = 0;
  }
  else
  {
   /*
    * Fork successful - return the PID...
    */

    if (con->username[0])
      cupsdAddCert(pid, con->username, con->type);

    cupsdLogMessage(CUPSD_LOG_DEBUG, "[CGI] Started %s (PID %d)", command, pid);

    *outfile = fds[0];
    close(fds[1]);
  }

  return (pid);
}


/*
 * 'valid_host()' - Is the Host: field valid?
 */

static int				/* O - 1 if valid, 0 if not */
valid_host(cupsd_client_t *con)		/* I - Client connection */
{
  cupsd_alias_t	*a;			/* Current alias */
  cupsd_netif_t	*netif;			/* Current network interface */
  const char	*host,			/* Host field */
		*end;			/* End character */


  host = con->http.fields[HTTP_FIELD_HOST];

  if (httpAddrLocalhost(con->http.hostaddr))
  {
   /*
    * Only allow "localhost" or the equivalent IPv4 or IPv6 numerical
    * addresses when accessing CUPS via the loopback interface...
    */

    return (!_cups_strcasecmp(host, "localhost") ||
            !_cups_strncasecmp(host, "localhost:", 10) ||
	    !_cups_strcasecmp(host, "localhost.") ||
            !_cups_strncasecmp(host, "localhost.:", 11) ||
#ifdef __linux
	    !_cups_strcasecmp(host, "localhost.localdomain") ||
            !_cups_strncasecmp(host, "localhost.localdomain:", 22) ||
#endif /* __linux */
            !strcmp(host, "127.0.0.1") ||
	    !strncmp(host, "127.0.0.1:", 10) ||
	    !strcmp(host, "[::1]") ||
	    !strncmp(host, "[::1]:", 6));
  }

#if defined(HAVE_DNSSD) || defined(HAVE_AVAHI)
 /*
  * Check if the hostname is something.local (Bonjour); if so, allow it.
  */

  if ((end = strrchr(host, '.')) != NULL && end > host &&
      (!end[1] || end[1] == ':'))
  {
   /*
    * "." on end, work back to second-to-last "."...
    */
    for (end --; end > host && *end != '.'; end --);
  }

  if (end && (!_cups_strcasecmp(end, ".local") ||
	      !_cups_strncasecmp(end, ".local:", 7) ||
	      !_cups_strcasecmp(end, ".local.") ||
	      !_cups_strncasecmp(end, ".local.:", 8)))
    return (1);
#endif /* HAVE_DNSSD || HAVE_AVAHI */

 /*
  * Check if the hostname is an IP address...
  */

  if (isdigit(*host & 255) || *host == '[')
  {
   /*
    * Possible IPv4/IPv6 address...
    */

    char	temp[1024],		/* Temporary string */
		*ptr;			/* Pointer into temporary string */
    http_addrlist_t *addrlist;		/* List of addresses */


    strlcpy(temp, host, sizeof(temp));
    if ((ptr = strrchr(temp, ':')) != NULL && !strchr(ptr, ']'))
      *ptr = '\0';			/* Strip :port from host value */

    if ((addrlist = httpAddrGetList(temp, AF_UNSPEC, NULL)) != NULL)
    {
     /*
      * Good IPv4/IPv6 address...
      */

      httpAddrFreeList(addrlist);
      return (1);
    }
  }

 /*
  * Check for (alias) name matches...
  */

  for (a = (cupsd_alias_t *)cupsArrayFirst(ServerAlias);
       a;
       a = (cupsd_alias_t *)cupsArrayNext(ServerAlias))
  {
   /*
    * "ServerAlias *" allows all host values through...
    */

    if (!strcmp(a->name, "*"))
      return (1);

    if (!_cups_strncasecmp(host, a->name, a->namelen))
    {
     /*
      * Prefix matches; check the character at the end - it must be ":", ".",
      * ".:", or nul...
      */

      end = host + a->namelen;

      if (!*end || *end == ':' || (*end == '.' && (!end[1] || end[1] == ':')))
        return (1);
    }
  }

#if defined(HAVE_DNSSD) || defined(HAVE_AVAHI)
  for (a = (cupsd_alias_t *)cupsArrayFirst(DNSSDAlias);
       a;
       a = (cupsd_alias_t *)cupsArrayNext(DNSSDAlias))
  {
   /*
    * "ServerAlias *" allows all host values through...
    */

    if (!strcmp(a->name, "*"))
      return (1);

    if (!_cups_strncasecmp(host, a->name, a->namelen))
    {
     /*
      * Prefix matches; check the character at the end - it must be ":", ".",
      * ".:", or nul...
      */

      end = host + a->namelen;

      if (!*end || *end == ':' || (*end == '.' && (!end[1] || end[1] == ':')))
        return (1);
    }
  }
#endif /* HAVE_DNSSD || HAVE_AVAHI */

 /*
  * Check for interface hostname matches...
  */

  for (netif = (cupsd_netif_t *)cupsArrayFirst(NetIFList);
       netif;
       netif = (cupsd_netif_t *)cupsArrayNext(NetIFList))
  {
    if (!_cups_strncasecmp(host, netif->hostname, netif->hostlen))
    {
     /*
      * Prefix matches; check the character at the end - it must be ":", ".",
      * ".:", or nul...
      */

      end = host + netif->hostlen;

      if (!*end || *end == ':' || (*end == '.' && (!end[1] || end[1] == ':')))
        return (1);
    }
  }

  return (0);
}


/*
 * 'write_file()' - Send a file via HTTP.
 */

static int				/* O - 0 on failure, 1 on success */
write_file(cupsd_client_t *con,		/* I - Client connection */
           http_status_t  code,		/* I - HTTP status */
	   char           *filename,	/* I - Filename */
	   char           *type,	/* I - File type */
	   struct stat    *filestats)	/* O - File information */
{
  con->file = open(filename, O_RDONLY);

  cupsdLogMessage(CUPSD_LOG_DEBUG2,
                  "[Client %d] write_file code=%d, filename=\"%s\" (%d), "
		  "type=\"%s\", filestats=%p", con->http.fd,
		  code, filename, con->file, type ? type : "(null)", filestats);

  if (con->file < 0)
    return (0);

  fcntl(con->file, F_SETFD, fcntl(con->file, F_GETFD) | FD_CLOEXEC);

  con->pipe_pid = 0;

  if (!cupsdSendHeader(con, code, type, CUPSD_AUTH_NONE))
    return (0);

  if (httpPrintf(HTTP(con), "Last-Modified: %s\r\n",
                 httpGetDateString(filestats->st_mtime)) < 0)
    return (0);
  if (httpPrintf(HTTP(con), "Content-Length: " CUPS_LLFMT "\r\n",
                 CUPS_LLCAST filestats->st_size) < 0)
    return (0);
  if (httpPrintf(HTTP(con), "\r\n") < 0)
    return (0);

  if (cupsdFlushHeader(con) < 0)
    return (0);

  con->http.data_encoding  = HTTP_ENCODE_LENGTH;
  con->http.data_remaining = filestats->st_size;

  if (con->http.data_remaining <= INT_MAX)
    con->http._data_remaining = con->http.data_remaining;
  else
    con->http._data_remaining = INT_MAX;

  cupsdAddSelect(con->http.fd, (cupsd_selfunc_t)cupsdReadClient,
                 (cupsd_selfunc_t)cupsdWriteClient, con);

  return (1);
}


/*
 * 'write_pipe()' - Flag that data is available on the CGI pipe.
 */

static void
write_pipe(cupsd_client_t *con)		/* I - Client connection */
{
  cupsdLogMessage(CUPSD_LOG_DEBUG2,
                  "[Client %d] write_pipe CGI output on fd %d",
                  con->http.fd, con->file);

  con->file_ready = 1;

  cupsdRemoveSelect(con->file);
  cupsdAddSelect(con->http.fd, NULL, (cupsd_selfunc_t)cupsdWriteClient, con);
}


/*
 * End of "$Id: client.c 10834 2013-01-21 15:29:47Z mike $".
 */<|MERGE_RESOLUTION|>--- conflicted
+++ resolved
@@ -3337,11 +3337,7 @@
   }
 
   cupsdLogMessage(CUPSD_LOG_INFO, "Installing config file \"%s\"...",
-<<<<<<< HEAD
-		  ConfigurationFile);
-=======
                   ConfigurationFile);
->>>>>>> 0bc036ed
 
  /*
   * Copy from the request to the new config file...
