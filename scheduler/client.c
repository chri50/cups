/*
 * "$Id: client.c 10338 2012-03-07 06:05:39Z mike $"
 *
 *   Client routines for the CUPS scheduler.
 *
 *   Copyright 2007-2011 by Apple Inc.
 *   Copyright 1997-2007 by Easy Software Products, all rights reserved.
 *
 *   This file contains Kerberos support code, copyright 2006 by
 *   Jelmer Vernooij.
 *
 *   These coded instructions, statements, and computer programs are the
 *   property of Apple Inc. and are protected by Federal copyright
 *   law.  Distribution and use rights are outlined in the file "LICENSE.txt"
 *   which should have been included with this file.  If this file is
 *   file is missing or damaged, see the license at "http://www.cups.org/".
 *
 * Contents:
 *
 *   cupsdAcceptClient()     - Accept a new client.
 *   cupsdCloseAllClients()  - Close all remote clients immediately.
 *   cupsdCloseClient()      - Close a remote client.
 *   cupsdFlushHeader()      - Flush the header fields to the client.
 *   cupsdReadClient()       - Read data from a client.
 *   cupsdSendCommand()      - Send output from a command via HTTP.
 *   cupsdSendError()        - Send an error message via HTTP.
 *   cupsdSendHeader()       - Send an HTTP request.
 *   cupsdUpdateCGI()        - Read status messages from CGI scripts and
 *                             programs.
 *   cupsdWriteClient()      - Write data to a client as needed.
 *   check_if_modified()     - Decode an "If-Modified-Since" line.
 *   compare_clients()       - Compare two client connections.
 *   copy_cdsa_certificate() - Copy a SSL/TLS certificate from the System
 *                             keychain.
 *   data_ready()            - Check whether data is available from a client.
 *   encrypt_client()        - Enable encryption for the client...
 *   get_file()              - Get a filename and state info.
 *   install_cupsd_conf()    - Install a configuration file.
 *   is_cgi()                - Is the resource a CGI script/program?
 *   is_path_absolute()      - Is a path absolute and free of relative elements
 *                             (i.e. "..").
 *   make_certificate()      - Make a self-signed SSL/TLS certificate.
 *   pipe_command()          - Pipe the output of a command to the remote
 *                             client.
 *   valid_host()            - Is the Host: field valid?
 *   write_file()            - Send a file via HTTP.
 *   write_pipe()            - Flag that data is available on the CGI pipe.
 */

/*
 * Include necessary headers...
 */

#include "cupsd.h"

#ifdef HAVE_TCPD_H
#  include <tcpd.h>
#endif /* HAVE_TCPD_H */


/*
 * Local functions...
 */

static int		check_if_modified(cupsd_client_t *con,
			                  struct stat *filestats);
static int		compare_clients(cupsd_client_t *a, cupsd_client_t *b,
			                void *data);
#ifdef HAVE_CDSASSL
static CFArrayRef	copy_cdsa_certificate(cupsd_client_t *con);
#endif /* HAVE_CDSASSL */
static int		data_ready(cupsd_client_t *con);
#ifdef HAVE_SSL
static int		encrypt_client(cupsd_client_t *con);
#endif /* HAVE_SSL */
static char		*get_file(cupsd_client_t *con, struct stat *filestats,
			          char *filename, int len);
static http_status_t	install_cupsd_conf(cupsd_client_t *con);
static int		is_cgi(cupsd_client_t *con, const char *filename,
		               struct stat *filestats, mime_type_t *type);
static int		is_path_absolute(const char *path);
#ifdef HAVE_SSL
static int		make_certificate(cupsd_client_t *con);
#endif /* HAVE_SSL */
static int		pipe_command(cupsd_client_t *con, int infile, int *outfile,
			             char *command, char *options, int root);
static int		valid_host(cupsd_client_t *con);
static int		write_file(cupsd_client_t *con, http_status_t code,
		        	   char *filename, char *type,
				   struct stat *filestats);
static void		write_pipe(cupsd_client_t *con);


/*
 * 'cupsdAcceptClient()' - Accept a new client.
 */

void
cupsdAcceptClient(cupsd_listener_t *lis)/* I - Listener socket */
{
  int			count;		/* Count of connections on a host */
  int			val;		/* Parameter value */
  cupsd_client_t	*con,		/* New client pointer */
			*tempcon;	/* Temporary client pointer */
  http_addrlist_t	*addrlist,	/* List of adddresses for host */
			*addr;		/* Current address */
  socklen_t		addrlen;	/* Length of address */
  char			*hostname;	/* Hostname for address */
  http_addr_t		temp;		/* Temporary address variable */
  static time_t		last_dos = 0;	/* Time of last DoS attack */
#ifdef HAVE_TCPD_H
  struct request_info	wrap_req;	/* TCP wrappers request information */
#endif /* HAVE_TCPD_H */


  cupsdLogMessage(CUPSD_LOG_DEBUG2,
                  "cupsdAcceptClient(lis=%p(%d)) Clients=%d",
                  lis, lis->fd, cupsArrayCount(Clients));

 /*
  * Make sure we don't have a full set of clients already...
  */

  if (cupsArrayCount(Clients) == MaxClients)
    return;

 /*
  * Get a pointer to the next available client...
  */

  if (!Clients)
    Clients = cupsArrayNew(NULL, NULL);

  if (!Clients)
  {
    cupsdLogMessage(CUPSD_LOG_ERROR,
                    "Unable to allocate memory for clients array!");
    cupsdPauseListening();
    return;
  }

  if (!ActiveClients)
    ActiveClients = cupsArrayNew((cups_array_func_t)compare_clients, NULL);

  if (!ActiveClients)
  {
    cupsdLogMessage(CUPSD_LOG_ERROR,
                    "Unable to allocate memory for active clients array!");
    cupsdPauseListening();
    return;
  }

  if ((con = calloc(1, sizeof(cupsd_client_t))) == NULL)
  {
    cupsdLogMessage(CUPSD_LOG_ERROR, "Unable to allocate memory for client!");
    cupsdPauseListening();
    return;
  }

  con->http.activity   = time(NULL);
  con->file            = -1;
  con->http.hostaddr   = &(con->clientaddr);
  con->http.wait_value = 10000;

 /*
  * Accept the client and get the remote address...
  */

  addrlen = sizeof(http_addr_t);

  if ((con->http.fd = accept(lis->fd, (struct sockaddr *)con->http.hostaddr,
                             &addrlen)) < 0)
  {
    if (errno == ENFILE || errno == EMFILE)
      cupsdPauseListening();

    cupsdLogMessage(CUPSD_LOG_ERROR, "Unable to accept client connection - %s.",
                    strerror(errno));
    free(con);

    return;
  }

 /*
  * Save the connected port number...
  */

  _httpAddrSetPort(con->http.hostaddr, _httpAddrPort(&(lis->address)));

#ifdef AF_INET6
 /*
  * Convert IPv4 over IPv6 addresses (::ffff:n.n.n.n) to IPv4 forms we
  * can more easily use...
  */

  if (lis->address.addr.sa_family == AF_INET6 &&
      con->http.hostaddr->ipv6.sin6_addr.s6_addr32[0] == 0 &&
      con->http.hostaddr->ipv6.sin6_addr.s6_addr32[1] == 0 &&
      ntohl(con->http.hostaddr->ipv6.sin6_addr.s6_addr32[2]) == 0xffff)
    con->http.hostaddr->ipv6.sin6_addr.s6_addr32[2] = 0;
#endif /* AF_INET6 */

 /*
  * Check the number of clients on the same address...
  */

  for (count = 0, tempcon = (cupsd_client_t *)cupsArrayFirst(Clients);
       tempcon;
       tempcon = (cupsd_client_t *)cupsArrayNext(Clients))
    if (httpAddrEqual(tempcon->http.hostaddr, con->http.hostaddr))
    {
      count ++;
      if (count >= MaxClientsPerHost)
	break;
    }

  if (count >= MaxClientsPerHost)
  {
    if ((time(NULL) - last_dos) >= 60)
    {
      last_dos = time(NULL);
      cupsdLogMessage(CUPSD_LOG_WARN,
                      "Possible DoS attack - more than %d clients connecting "
		      "from %s!",
	              MaxClientsPerHost,
		      httpAddrString(con->http.hostaddr, con->http.hostname,
		                     sizeof(con->http.hostname)));
    }

#ifdef WIN32
    closesocket(con->http.fd);
#else
    close(con->http.fd);
#endif /* WIN32 */

    free(con);
    return;
  }

 /*
  * Get the hostname or format the IP address as needed...
  */

  if (httpAddrLocalhost(con->http.hostaddr))
  {
   /*
    * Map accesses from the loopback interface to "localhost"...
    */

    strlcpy(con->http.hostname, "localhost", sizeof(con->http.hostname));
    hostname = con->http.hostname;
  }
  else
  {
   /*
    * Map accesses from the same host to the server name.
    */

    if (HostNameLookups)
      hostname = httpAddrLookup(con->http.hostaddr, con->http.hostname,
                                sizeof(con->http.hostname));
    else
    {
      hostname = NULL;
      httpAddrString(con->http.hostaddr, con->http.hostname,
                     sizeof(con->http.hostname));
    }
  }

  if (hostname == NULL && HostNameLookups == 2)
  {
   /*
    * Can't have an unresolved IP address with double-lookups enabled...
    */

#ifdef WIN32
    closesocket(con->http.fd);
#else
    close(con->http.fd);
#endif /* WIN32 */

    cupsdLogMessage(CUPSD_LOG_WARN,
                    "Name lookup failed - connection from %s closed!",
                    con->http.hostname);

    free(con);
    return;
  }

  if (HostNameLookups == 2)
  {
   /*
    * Do double lookups as needed...
    */

    if ((addrlist = httpAddrGetList(con->http.hostname, AF_UNSPEC, NULL))
            != NULL)
    {
     /*
      * See if the hostname maps to the same IP address...
      */

      for (addr = addrlist; addr; addr = addr->next)
        if (httpAddrEqual(con->http.hostaddr, &(addr->addr)))
          break;
    }
    else
      addr = NULL;

    httpAddrFreeList(addrlist);

    if (!addr)
    {
     /*
      * Can't have a hostname that doesn't resolve to the same IP address
      * with double-lookups enabled...
      */

#ifdef WIN32
      closesocket(con->http.fd);
#else
      close(con->http.fd);
#endif /* WIN32 */

      cupsdLogMessage(CUPSD_LOG_WARN,
                      "IP lookup failed - connection from %s closed!",
                      con->http.hostname);
      free(con);
      return;
    }
  }

#ifdef HAVE_TCPD_H
 /*
  * See if the connection is denied by TCP wrappers...
  */

  request_init(&wrap_req, RQ_DAEMON, "cupsd", RQ_FILE, con->http.fd, NULL);
  fromhost(&wrap_req);

  if (!hosts_access(&wrap_req))
  {
#ifdef WIN32
    closesocket(con->http.fd);
#else
    close(con->http.fd);
#endif /* WIN32 */

    cupsdLogMessage(CUPSD_LOG_WARN,
                    "Connection from %s refused by /etc/hosts.allow and "
		    "/etc/hosts.deny rules.", con->http.hostname);
    free(con);
    return;
  }
#endif /* HAVE_TCPD_H */

#ifdef AF_LOCAL
  if (con->http.hostaddr->addr.sa_family == AF_LOCAL)
    cupsdLogMessage(CUPSD_LOG_DEBUG, "cupsdAcceptClient: %d from %s (Domain)",
                    con->http.fd, con->http.hostname);
  else
#endif /* AF_LOCAL */
  cupsdLogMessage(CUPSD_LOG_DEBUG, "cupsdAcceptClient: %d from %s:%d (IPv%d)",
                  con->http.fd, con->http.hostname,
		  _httpAddrPort(con->http.hostaddr),
		  _httpAddrFamily(con->http.hostaddr) == AF_INET ? 4 : 6);

 /*
  * Get the local address the client connected to...
  */

  addrlen = sizeof(temp);
  if (getsockname(con->http.fd, (struct sockaddr *)&temp, &addrlen))
  {
    cupsdLogMessage(CUPSD_LOG_ERROR, "Unable to get local address - %s",
                    strerror(errno));

    strcpy(con->servername, "localhost");
    con->serverport = LocalPort;
  }
#ifdef AF_LOCAL
  else if (_httpAddrFamily(&temp) == AF_LOCAL)
  {
    strcpy(con->servername, "localhost");
    con->serverport = LocalPort;
  }
#endif /* AF_LOCAL */
  else
  {
    if (httpAddrLocalhost(&temp))
      strlcpy(con->servername, "localhost", sizeof(con->servername));
    else if (HostNameLookups)
      httpAddrLookup(&temp, con->servername, sizeof(con->servername));
    else
      httpAddrString(&temp, con->servername, sizeof(con->servername));

    con->serverport = _httpAddrPort(&(lis->address));
  }

  cupsArrayAdd(Clients, con);

 /*
  * Using TCP_NODELAY improves responsiveness, especially on systems with a slow
  * loopback interface.  Since we write large buffers when sending print files
  * and requests there shouldn't be any performance penalty for this...
  */

  val = 1;
  setsockopt(con->http.fd, IPPROTO_TCP, TCP_NODELAY, &val, sizeof(val));

 /*
  * Close this file on all execs...
  */

  fcntl(con->http.fd, F_SETFD, fcntl(con->http.fd, F_GETFD) | FD_CLOEXEC);

 /*
  * Add the socket to the server select.
  */

  cupsdAddSelect(con->http.fd, (cupsd_selfunc_t)cupsdReadClient, NULL, con);

 /*
  * Temporarily suspend accept()'s until we lose a client...
  */

  if (cupsArrayCount(Clients) == MaxClients)
    cupsdPauseListening();

#ifdef HAVE_SSL
 /*
  * See if we are connecting on a secure port...
  */

  if (lis->encryption == HTTP_ENCRYPT_ALWAYS)
  {
   /*
    * https connection; go secure...
    */

    con->http.encryption = HTTP_ENCRYPT_ALWAYS;

    if (!encrypt_client(con))
      cupsdCloseClient(con);
  }
  else
    con->auto_ssl = 1;
#endif /* HAVE_SSL */
}


/*
 * 'cupsdCloseAllClients()' - Close all remote clients immediately.
 */

void
cupsdCloseAllClients(void)
{
  cupsd_client_t	*con;		/* Current client */


  cupsdLogMessage(CUPSD_LOG_DEBUG2, "cupsdCloseAllClients() Clients=%d",
                  cupsArrayCount(Clients));

  for (con = (cupsd_client_t *)cupsArrayFirst(Clients);
       con;
       con = (cupsd_client_t *)cupsArrayNext(Clients))
    if (cupsdCloseClient(con))
      cupsdCloseClient(con);
}


/*
 * 'cupsdCloseClient()' - Close a remote client.
 */

int					/* O - 1 if partial close, 0 if fully closed */
cupsdCloseClient(cupsd_client_t *con)	/* I - Client to close */
{
  int		partial;		/* Do partial close for SSL? */
#ifdef HAVE_LIBSSL
  SSL_CTX	*context;		/* Context for encryption */
  unsigned long	error;			/* Error code */
#elif defined(HAVE_GNUTLS)
  int		error;			/* Error code */
  gnutls_certificate_server_credentials *credentials;
					/* TLS credentials */
#  elif defined(HAVE_CDSASSL)
#endif /* HAVE_LIBSSL */


  cupsdLogMessage(CUPSD_LOG_DEBUG, "cupsdCloseClient: %d", con->http.fd);

 /*
  * Flush pending writes before closing...
  */

  httpFlushWrite(HTTP(con));

  partial = 0;

#ifdef HAVE_SSL
 /*
  * Shutdown encryption as needed...
  */

  if (con->http.tls)
  {
    partial = 1;

#  ifdef HAVE_LIBSSL
    context = SSL_get_SSL_CTX(con->http.tls);

    switch (SSL_shutdown(con->http.tls))
    {
      case 1 :
          cupsdLogMessage(CUPSD_LOG_DEBUG,
	                  "SSL shutdown successful!");
	  break;
      case -1 :
          cupsdLogMessage(CUPSD_LOG_ERROR,
	                  "Fatal error during SSL shutdown!");
      default :
	  while ((error = ERR_get_error()) != 0)
	    cupsdLogMessage(CUPSD_LOG_ERROR, "SSL shutdown failed: %s",
	                    ERR_error_string(error, NULL));
          break;
    }

    SSL_CTX_free(context);
    SSL_free(con->http.tls);

#  elif defined(HAVE_GNUTLS)
    credentials = (gnutls_certificate_server_credentials *)(con->http.tls_credentials);

    error = gnutls_bye(con->http.tls, GNUTLS_SHUT_WR);
    switch (error)
    {
      case GNUTLS_E_SUCCESS:
	cupsdLogMessage(CUPSD_LOG_DEBUG,
	                "SSL shutdown successful!");
	break;
      default:
	cupsdLogMessage(CUPSD_LOG_ERROR,
	                "SSL shutdown failed: %s", gnutls_strerror(error));
	break;
    }

    gnutls_deinit(con->http.tls);
    gnutls_certificate_free_credentials(*credentials);
    free(credentials);

#  elif defined(HAVE_CDSASSL)
    while (SSLClose(con->http.tls) == errSSLWouldBlock)
      usleep(1000);

    SSLDisposeContext(con->http.tls);

    if (con->http.tls_credentials)
      CFRelease(con->http.tls_credentials);

#  endif /* HAVE_LIBSSL */

    con->http.tls = NULL;
  }
#endif /* HAVE_SSL */

  if (con->pipe_pid != 0)
  {
   /*
    * Stop any CGI process...
    */

    cupsdEndProcess(con->pipe_pid, 1);
    con->pipe_pid = 0;
  }

  if (con->file >= 0)
  {
    cupsdRemoveSelect(con->file);

    close(con->file);
    con->file = -1;
  }

 /*
  * Close the socket and clear the file from the input set for select()...
  */

  if (con->http.fd >= 0)
  {
    cupsArrayRemove(ActiveClients, con);
    cupsdSetBusyState();

    if (partial)
    {
     /*
      * Only do a partial close so that the encrypted client gets everything.
      */

      shutdown(con->http.fd, 0);
      cupsdAddSelect(con->http.fd, (cupsd_selfunc_t)cupsdReadClient, NULL, con);
    }
    else
    {
     /*
      * Shut the socket down fully...
      */

      cupsdRemoveSelect(con->http.fd);
      close(con->http.fd);
      con->http.fd = -1;
    }
  }

  if (!partial)
  {
   /*
    * Free memory...
    */

    if (con->http.input_set)
      free(con->http.input_set);

    httpClearCookie(HTTP(con));
    httpClearFields(HTTP(con));

    cupsdClearString(&con->filename);
    cupsdClearString(&con->command);
    cupsdClearString(&con->options);
    cupsdClearString(&con->query_string);

    if (con->request)
    {
      ippDelete(con->request);
      con->request = NULL;
    }

    if (con->response)
    {
      ippDelete(con->response);
      con->response = NULL;
    }

    if (con->language)
    {
      cupsLangFree(con->language);
      con->language = NULL;
    }

#ifdef HAVE_AUTHORIZATION_H
    if (con->authref)
    {
      AuthorizationFree(con->authref, kAuthorizationFlagDefaults);
      con->authref = NULL;
    }
#endif /* HAVE_AUTHORIZATION_H */

   /*
    * Re-enable new client connections if we are going back under the
    * limit...
    */

    if (cupsArrayCount(Clients) == MaxClients)
      cupsdResumeListening();

   /*
    * Compact the list of clients as necessary...
    */

    cupsArrayRemove(Clients, con);

    free(con);
  }

  return (partial);
}


/*
 * 'cupsdFlushHeader()' - Flush the header fields to the client.
 */

int					/* I - Bytes written or -1 on error */
cupsdFlushHeader(cupsd_client_t *con)	/* I - Client to flush to */
{
  int bytes = httpFlushWrite(HTTP(con));

  con->http.data_encoding = HTTP_ENCODE_LENGTH;

  return (bytes);
}


/*
 * 'cupsdReadClient()' - Read data from a client.
 */

void
cupsdReadClient(cupsd_client_t *con)	/* I - Client to read from */
{
  char			line[32768],	/* Line from client... */
			operation[64],	/* Operation code from socket */
			version[64],	/* HTTP version number string */
			locale[64],	/* Locale */
			*ptr;		/* Pointer into strings */
  int			major, minor;	/* HTTP version numbers */
  http_status_t		status;		/* Transfer status */
  ipp_state_t		ipp_state;	/* State of IPP transfer */
  int			bytes;		/* Number of bytes to POST */
  char			*filename;	/* Name of file for GET/HEAD */
  char			buf[1024];	/* Buffer for real filename */
  struct stat		filestats;	/* File information */
  mime_type_t		*type;		/* MIME type of file */
  cupsd_printer_t	*p;		/* Printer */
  static unsigned	request_id = 0;	/* Request ID for temp files */


  status = HTTP_CONTINUE;

  cupsdLogMessage(CUPSD_LOG_DEBUG2,
		  "cupsdReadClient(con=%p(%d)) "
		  "con->http.error=%d "
		  "con->http.used=%d, "
		  "con->http.state=%d "
		  "con->data_encoding=HTTP_ENCODE_%s, "
		  "con->data_remaining=" CUPS_LLFMT ", "
		  "con->file=%d",
		  con, con->http.fd, con->http.error, con->http.used,
		  con->http.state,
		  con->http.data_encoding == HTTP_ENCODE_CHUNKED ?
		      "CHUNKED" : "LENGTH",
		  CUPS_LLCAST con->http.data_remaining, con->file);

#ifdef HAVE_SSL
  if (con->auto_ssl)
  {
   /*
    * Automatically check for a SSL/TLS handshake...
    */

    con->auto_ssl = 0;

    if (recv(con->http.fd, buf, 1, MSG_PEEK) == 1 &&
        (!buf[0] || !strchr("DGHOPT", buf[0])))
    {
     /*
      * Encrypt this connection...
      */

      cupsdLogMessage(CUPSD_LOG_DEBUG2,
                      "cupsdReadClient: Saw first byte %02X, auto-negotiating "
		      "SSL/TLS session...", buf[0] & 255);

      if (!encrypt_client(con))
        cupsdCloseClient(con);

      return;
    }
  }
#endif /* HAVE_SSL */

  switch (con->http.state)
  {
    case HTTP_WAITING :
       /*
        * See if we've received a request line...
	*/

        if (httpGets(line, sizeof(line) - 1, HTTP(con)) == NULL)
	{
	  if (con->http.error && con->http.error != EPIPE)
	    cupsdLogMessage(CUPSD_LOG_DEBUG,
			    "cupsdReadClient: %d WAITING Closing for error %d "
			    "(%s)", con->http.fd, con->http.error,
			    strerror(con->http.error));
	  else
	    cupsdLogMessage(CUPSD_LOG_DEBUG,
	                    "cupsdReadClient: %d WAITING Closing on EOF",
			    con->http.fd);

	  cupsdCloseClient(con);
	  return;
	}

       /*
        * Ignore blank request lines...
	*/

        if (line[0] == '\0')
	  break;

       /*
        * Clear other state variables...
	*/

        httpClearFields(HTTP(con));

        con->http.activity        = time(NULL);
        con->http.version         = HTTP_1_0;
	con->http.keep_alive      = HTTP_KEEPALIVE_OFF;
	con->http.data_encoding   = HTTP_ENCODE_LENGTH;
	con->http.data_remaining  = 0;
	con->http._data_remaining = 0;
	con->operation            = HTTP_WAITING;
	con->bytes                = 0;
	con->file                 = -1;
	con->file_ready           = 0;
	con->pipe_pid             = 0;
	con->username[0]          = '\0';
	con->password[0]          = '\0';
	con->uri[0]               = '\0';

	cupsdClearString(&con->command);
	cupsdClearString(&con->options);
	cupsdClearString(&con->query_string);

	if (con->request)
	{
	  ippDelete(con->request);
	  con->request = NULL;
	}

	if (con->response)
	{
	  ippDelete(con->response);
	  con->response = NULL;
	}

	if (con->language)
	{
	  cupsLangFree(con->language);
	  con->language = NULL;
	}

#ifdef HAVE_GSSAPI
        con->have_gss = 0;
	con->gss_uid  = 0;
#endif /* HAVE_GSSAPI */

       /*
        * Grab the request line...
	*/

        switch (sscanf(line, "%63s%1023s%63s", operation, con->uri, version))
	{
	  case 1 :
	      if (line[0])
	      {
		cupsdLogMessage(CUPSD_LOG_ERROR,
				"Bad request line \"%s\" from %s!",
			        _httpEncodeURI(buf, line, sizeof(buf)),
				con->http.hostname);
		cupsdSendError(con, HTTP_BAD_REQUEST, CUPSD_AUTH_NONE);
		cupsdCloseClient(con);
              }
	      return;
	  case 2 :
	      con->http.version = HTTP_0_9;
	      break;
	  case 3 :
	      if (sscanf(version, "HTTP/%d.%d", &major, &minor) != 2)
	      {
		cupsdLogMessage(CUPSD_LOG_ERROR,
		                "Bad request line \"%s\" from %s!",
			        _httpEncodeURI(buf, line, sizeof(buf)),
	                        con->http.hostname);
		cupsdSendError(con, HTTP_BAD_REQUEST, CUPSD_AUTH_NONE);
		cupsdCloseClient(con);
		return;
	      }

	      if (major < 2)
	      {
	        con->http.version = (http_version_t)(major * 100 + minor);
		if (con->http.version == HTTP_1_1 && KeepAlive)
		  con->http.keep_alive = HTTP_KEEPALIVE_ON;
		else
		  con->http.keep_alive = HTTP_KEEPALIVE_OFF;
	      }
	      else
	      {
		cupsdLogMessage(CUPSD_LOG_ERROR,
		                "Unsupported request line \"%s\" from %s!",
			        _httpEncodeURI(buf, line, sizeof(buf)),
				con->http.hostname);
	        cupsdSendError(con, HTTP_NOT_SUPPORTED, CUPSD_AUTH_NONE);
		cupsdCloseClient(con);
		return;
	      }
	      break;
	}

       /*
        * Handle full URLs in the request line...
	*/

        if (strcmp(con->uri, "*"))
	{
	  char	scheme[HTTP_MAX_URI],	/* Method/scheme */
		userpass[HTTP_MAX_URI],	/* Username:password */
		hostname[HTTP_MAX_URI],	/* Hostname */
		resource[HTTP_MAX_URI];	/* Resource path */
          int	port;			/* Port number */


         /*
	  * Separate the URI into its components...
	  */

          httpSeparateURI(HTTP_URI_CODING_MOST, con->uri,
	                  scheme, sizeof(scheme),
	                  userpass, sizeof(userpass),
			  hostname, sizeof(hostname), &port,
			  resource, sizeof(resource));

         /*
	  * Only allow URIs with the servername, localhost, or an IP
	  * address...
	  */

	  if (strcmp(scheme, "file") &&
	      _cups_strcasecmp(hostname, ServerName) &&
	      _cups_strcasecmp(hostname, "localhost") &&
	      !isdigit(hostname[0]) && hostname[0] != '[')
	  {
	   /*
	    * Nope, we don't do proxies...
	    */

	    cupsdLogMessage(CUPSD_LOG_ERROR, "Bad URI \"%s\" in request!",
	                    con->uri);
	    cupsdSendError(con, HTTP_METHOD_NOT_ALLOWED, CUPSD_AUTH_NONE);
	    cupsdCloseClient(con);
	    return;
	  }

         /*
	  * Copy the resource portion back into the URI; both resource and
	  * con->uri are HTTP_MAX_URI bytes in size...
	  */

          strcpy(con->uri, resource);
	}

       /*
        * Process the request...
	*/

        if (!strcmp(operation, "GET"))
	  con->http.state = HTTP_GET;
        else if (!strcmp(operation, "PUT"))
	  con->http.state = HTTP_PUT;
        else if (!strcmp(operation, "POST"))
	  con->http.state = HTTP_POST;
        else if (!strcmp(operation, "DELETE"))
	  con->http.state = HTTP_DELETE;
        else if (!strcmp(operation, "TRACE"))
	  con->http.state = HTTP_TRACE;
        else if (!strcmp(operation, "OPTIONS"))
	  con->http.state = HTTP_OPTIONS;
        else if (!strcmp(operation, "HEAD"))
	  con->http.state = HTTP_HEAD;
	else
	{
	  cupsdLogMessage(CUPSD_LOG_ERROR, "Bad operation \"%s\"!", operation);
	  cupsdSendError(con, HTTP_BAD_REQUEST, CUPSD_AUTH_NONE);
	  cupsdCloseClient(con);
	  return;
	}

        gettimeofday(&(con->start), NULL);
        con->operation = con->http.state;

        cupsdLogMessage(CUPSD_LOG_DEBUG, "cupsdReadClient: %d %s %s HTTP/%d.%d",
	                con->http.fd, operation, con->uri,
		        con->http.version / 100, con->http.version % 100);

	con->http.status = HTTP_OK;

        if (!cupsArrayFind(ActiveClients, con))
	{
	  cupsArrayAdd(ActiveClients, con);
          cupsdSetBusyState();
        }

    case HTTP_OPTIONS :
    case HTTP_DELETE :
    case HTTP_GET :
    case HTTP_HEAD :
    case HTTP_POST :
    case HTTP_PUT :
    case HTTP_TRACE :
       /*
        * Parse incoming parameters until the status changes...
	*/

        while ((status = httpUpdate(HTTP(con))) == HTTP_CONTINUE)
	  if (!data_ready(con))
	    break;

	if (status != HTTP_OK && status != HTTP_CONTINUE)
	{
	  if (con->http.error && con->http.error != EPIPE)
	    cupsdLogMessage(CUPSD_LOG_DEBUG,
			    "cupsdReadClient: %d FIELDS Closing for error %d "
			    "(%s)", con->http.fd, con->http.error,
			    strerror(con->http.error));
	  else
	    cupsdLogMessage(CUPSD_LOG_DEBUG,
	                    "cupsdReadClient: %d FIELDS Closing on EOF",
			    con->http.fd);

	  cupsdSendError(con, HTTP_BAD_REQUEST, CUPSD_AUTH_NONE);
	  cupsdCloseClient(con);
	  return;
	}
	break;

    default :
        if (!data_ready(con) && recv(con->http.fd, buf, 1, MSG_PEEK) < 1)
	{
	 /*
	  * Connection closed...
	  */

	  cupsdLogMessage(CUPSD_LOG_DEBUG,
			  "cupsdReadClient: %d Closing on EOF", con->http.fd);
          cupsdCloseClient(con);
	  return;
	}
        break; /* Anti-compiler-warning-code */
  }

 /*
  * Handle new transfers...
  */

  if (status == HTTP_OK)
  {
    if (con->http.fields[HTTP_FIELD_ACCEPT_LANGUAGE][0])
    {
     /*
      * Figure out the locale from the Accept-Language and Content-Type
      * fields...
      */

      if ((ptr = strchr(con->http.fields[HTTP_FIELD_ACCEPT_LANGUAGE],
                        ',')) != NULL)
        *ptr = '\0';

      if ((ptr = strchr(con->http.fields[HTTP_FIELD_ACCEPT_LANGUAGE],
                        ';')) != NULL)
        *ptr = '\0';

      if ((ptr = strstr(con->http.fields[HTTP_FIELD_CONTENT_TYPE],
                        "charset=")) != NULL)
      {
       /*
        * Combine language and charset, and trim any extra params in the
	* content-type.
	*/

        snprintf(locale, sizeof(locale), "%s.%s",
	         con->http.fields[HTTP_FIELD_ACCEPT_LANGUAGE], ptr + 8);

	if ((ptr = strchr(locale, ',')) != NULL)
	  *ptr = '\0';
      }
      else
        snprintf(locale, sizeof(locale), "%s.UTF-8",
	         con->http.fields[HTTP_FIELD_ACCEPT_LANGUAGE]);

      con->language = cupsLangGet(locale);
    }
    else
      con->language = cupsLangGet(DefaultLocale);

    cupsdAuthorize(con);

    if (!_cups_strncasecmp(con->http.fields[HTTP_FIELD_CONNECTION], "Keep-Alive",
	             10) && KeepAlive)
      con->http.keep_alive = HTTP_KEEPALIVE_ON;
    else if (!_cups_strncasecmp(con->http.fields[HTTP_FIELD_CONNECTION], "close", 5))
      con->http.keep_alive = HTTP_KEEPALIVE_OFF;

    if (!con->http.fields[HTTP_FIELD_HOST][0] &&
        con->http.version >= HTTP_1_1)
    {
     /*
      * HTTP/1.1 and higher require the "Host:" field...
      */

      if (!cupsdSendError(con, HTTP_BAD_REQUEST, CUPSD_AUTH_NONE))
      {
        cupsdLogMessage(CUPSD_LOG_ERROR, "Missing Host: field in request!");
	cupsdCloseClient(con);
	return;
      }
    }
    else if (!valid_host(con))
    {
     /*
      * Access to localhost must use "localhost" or the corresponding IPv4
      * or IPv6 values in the Host: field.
      */

      cupsdLogMessage(CUPSD_LOG_ERROR,
                      "Request from \"%s\" using invalid Host: field \"%s\"",
		      con->http.hostname, con->http.fields[HTTP_FIELD_HOST]);

      if (!cupsdSendError(con, HTTP_BAD_REQUEST, CUPSD_AUTH_NONE))
      {
	cupsdCloseClient(con);
	return;
      }
    }
    else if (con->operation == HTTP_OPTIONS)
    {
     /*
      * Do OPTIONS command...
      */

      if (con->best && con->best->type != CUPSD_AUTH_NONE)
      {
	if (!cupsdSendHeader(con, HTTP_UNAUTHORIZED, NULL, CUPSD_AUTH_NONE))
	{
	  cupsdCloseClient(con);
	  return;
	}
      }

      if (!_cups_strcasecmp(con->http.fields[HTTP_FIELD_CONNECTION], "Upgrade") &&
	  con->http.tls == NULL)
      {
#ifdef HAVE_SSL
       /*
        * Do encryption stuff...
	*/

	if (!cupsdSendHeader(con, HTTP_SWITCHING_PROTOCOLS, NULL, CUPSD_AUTH_NONE))
	{
	  cupsdCloseClient(con);
	  return;
	}

	httpPrintf(HTTP(con), "Connection: Upgrade\r\n");
	httpPrintf(HTTP(con), "Upgrade: TLS/1.0,HTTP/1.1\r\n");
	httpPrintf(HTTP(con), "Content-Length: 0\r\n");
	httpPrintf(HTTP(con), "\r\n");

	if (cupsdFlushHeader(con) < 0)
        {
	  cupsdCloseClient(con);
	  return;
	}

        if (!encrypt_client(con))
        {
	  cupsdCloseClient(con);
	  return;
	}
#else
	if (!cupsdSendError(con, HTTP_NOT_IMPLEMENTED, CUPSD_AUTH_NONE))
	{
	  cupsdCloseClient(con);
	  return;
	}
#endif /* HAVE_SSL */
      }

      if (!cupsdSendHeader(con, HTTP_OK, NULL, CUPSD_AUTH_NONE))
      {
	cupsdCloseClient(con);
	return;
      }

      httpPrintf(HTTP(con), "Allow: GET, HEAD, OPTIONS, POST, PUT\r\n");
      httpPrintf(HTTP(con), "Content-Length: 0\r\n");
      httpPrintf(HTTP(con), "\r\n");

      if (cupsdFlushHeader(con) < 0)
      {
	cupsdCloseClient(con);
	return;
      }
    }
    else if (!is_path_absolute(con->uri))
    {
     /*
      * Protect against malicious users!
      */

      cupsdLogMessage(CUPSD_LOG_ERROR,
                      "Request for non-absolute resource \"%s\"!", con->uri);

      if (!cupsdSendError(con, HTTP_FORBIDDEN, CUPSD_AUTH_NONE))
      {
	cupsdCloseClient(con);
	return;
      }
    }
    else
    {
      if (!_cups_strcasecmp(con->http.fields[HTTP_FIELD_CONNECTION], "Upgrade") &&
	  con->http.tls == NULL)
      {
#ifdef HAVE_SSL
       /*
        * Do encryption stuff...
	*/

	if (!cupsdSendHeader(con, HTTP_SWITCHING_PROTOCOLS, NULL, CUPSD_AUTH_NONE))
	{
	  cupsdCloseClient(con);
	  return;
	}

	httpPrintf(HTTP(con), "Connection: Upgrade\r\n");
	httpPrintf(HTTP(con), "Upgrade: TLS/1.0,HTTP/1.1\r\n");
	httpPrintf(HTTP(con), "Content-Length: 0\r\n");
	httpPrintf(HTTP(con), "\r\n");

	if (cupsdFlushHeader(con) < 0)
        {
	  cupsdCloseClient(con);
	  return;
	}

        if (!encrypt_client(con))
        {
	  cupsdCloseClient(con);
	  return;
	}
#else
	if (!cupsdSendError(con, HTTP_NOT_IMPLEMENTED, CUPSD_AUTH_NONE))
	{
	  cupsdCloseClient(con);
	  return;
	}
#endif /* HAVE_SSL */
      }

      if ((status = cupsdIsAuthorized(con, NULL)) != HTTP_OK)
      {
	cupsdSendError(con, status, CUPSD_AUTH_NONE);
	cupsdCloseClient(con);
	return;
      }

      if (con->http.expect &&
          (con->operation == HTTP_POST || con->operation == HTTP_PUT))
      {
        if (con->http.expect == HTTP_CONTINUE)
	{
	 /*
	  * Send 100-continue header...
	  */

	  if (!cupsdSendHeader(con, HTTP_CONTINUE, NULL, CUPSD_AUTH_NONE))
	  {
	    cupsdCloseClient(con);
	    return;
	  }
	}
	else
	{
	 /*
	  * Send 417-expectation-failed header...
	  */

	  if (!cupsdSendHeader(con, HTTP_EXPECTATION_FAILED, NULL,
	                       CUPSD_AUTH_NONE))
	  {
	    cupsdCloseClient(con);
	    return;
	  }

	  httpPrintf(HTTP(con), "Content-Length: 0\r\n");
	  httpPrintf(HTTP(con), "\r\n");

	  if (cupsdFlushHeader(con) < 0)
          {
	    cupsdCloseClient(con);
	    return;
	  }
	}
      }

      switch (con->http.state)
      {
	case HTTP_GET_SEND :
            if (!strncmp(con->uri, "/printers/", 10) &&
		!strcmp(con->uri + strlen(con->uri) - 4, ".ppd"))
	    {
	     /*
	      * Send PPD file - get the real printer name since printer
	      * names are not case sensitive but filenames can be...
	      */

              con->uri[strlen(con->uri) - 4] = '\0';	/* Drop ".ppd" */

              if ((p = cupsdFindPrinter(con->uri + 10)) != NULL)
		snprintf(con->uri, sizeof(con->uri), "/ppd/%s.ppd", p->name);
	      else
	      {
		if (!cupsdSendError(con, HTTP_NOT_FOUND, CUPSD_AUTH_NONE))
		{
		  cupsdCloseClient(con);
		  return;
		}

		break;
	      }
	    }
            else if ((!strncmp(con->uri, "/printers/", 10) ||
		      !strncmp(con->uri, "/classes/", 9)) &&
		     !strcmp(con->uri + strlen(con->uri) - 4, ".png"))
	    {
	     /*
	      * Send icon file - get the real queue name since queue names are
	      * not case sensitive but filenames can be...
	      */

	      con->uri[strlen(con->uri) - 4] = '\0';	/* Drop ".png" */

              if (!strncmp(con->uri, "/printers/", 10))
                p = cupsdFindPrinter(con->uri + 10);
              else
                p = cupsdFindClass(con->uri + 9);

              if (p)
		snprintf(con->uri, sizeof(con->uri), "/icons/%s.png", p->name);
	      else
	      {
		if (!cupsdSendError(con, HTTP_NOT_FOUND, CUPSD_AUTH_NONE))
		{
		  cupsdCloseClient(con);
		  return;
		}

		break;
	      }
	    }
	    else if (!WebInterface)
	    {
	     /*
	      * Web interface is disabled. Show an appropriate message...
	      */

	      if (!cupsdSendError(con, HTTP_WEBIF_DISABLED, CUPSD_AUTH_NONE))
	      {
		cupsdCloseClient(con);
		return;
	      }

	      break;
	    }

	    if ((!strncmp(con->uri, "/admin", 6) &&
		  strncmp(con->uri, "/admin/conf/", 12) &&
		  strncmp(con->uri, "/admin/log/", 11)) ||
		 !strncmp(con->uri, "/printers", 9) ||
		 !strncmp(con->uri, "/classes", 8) ||
		 !strncmp(con->uri, "/help", 5) ||
		 !strncmp(con->uri, "/jobs", 5))
	    {
	     /*
	      * Send CGI output...
	      */

              if (!strncmp(con->uri, "/admin", 6))
	      {
		cupsdSetStringf(&con->command, "%s/cgi-bin/admin.cgi",
		                ServerBin);

		cupsdSetString(&con->options, strchr(con->uri + 6, '?'));
	      }
              else if (!strncmp(con->uri, "/printers", 9))
	      {
		cupsdSetStringf(&con->command, "%s/cgi-bin/printers.cgi",
		                ServerBin);

                if (con->uri[9] && con->uri[10])
		  cupsdSetString(&con->options, con->uri + 9);
		else
		  cupsdSetString(&con->options, NULL);
	      }
	      else if (!strncmp(con->uri, "/classes", 8))
	      {
		cupsdSetStringf(&con->command, "%s/cgi-bin/classes.cgi",
		                ServerBin);

                if (con->uri[8] && con->uri[9])
		  cupsdSetString(&con->options, con->uri + 8);
		else
		  cupsdSetString(&con->options, NULL);
	      }
	      else if (!strncmp(con->uri, "/jobs", 5))
	      {
		cupsdSetStringf(&con->command, "%s/cgi-bin/jobs.cgi",
		                ServerBin);

                if (con->uri[5] && con->uri[6])
		  cupsdSetString(&con->options, con->uri + 5);
		else
		  cupsdSetString(&con->options, NULL);
	      }
	      else
	      {
		cupsdSetStringf(&con->command, "%s/cgi-bin/help.cgi",
		                ServerBin);

                if (con->uri[5] && con->uri[6])
		  cupsdSetString(&con->options, con->uri + 5);
		else
		  cupsdSetString(&con->options, NULL);
	      }

              if (!cupsdSendCommand(con, con->command, con->options, 0))
	      {
		if (!cupsdSendError(con, HTTP_NOT_FOUND, CUPSD_AUTH_NONE))
		{
		  cupsdCloseClient(con);
		  return;
		}
              }
	      else
        	cupsdLogRequest(con, HTTP_OK);

	      if (con->http.version <= HTTP_1_0)
		con->http.keep_alive = HTTP_KEEPALIVE_OFF;
	    }
            else if ((!strncmp(con->uri, "/admin/conf/", 12) &&
	              (strchr(con->uri + 12, '/') ||
		       strlen(con->uri) == 12)) ||
		     (!strncmp(con->uri, "/admin/log/", 11) &&
	              (strchr(con->uri + 11, '/') ||
		       strlen(con->uri) == 11)))
	    {
	     /*
	      * GET can only be done to configuration files directly under
	      * /admin/conf...
	      */

	      cupsdLogMessage(CUPSD_LOG_ERROR,
			      "Request for subdirectory \"%s\"!", con->uri);

	      if (!cupsdSendError(con, HTTP_FORBIDDEN, CUPSD_AUTH_NONE))
	      {
		cupsdCloseClient(con);
		return;
	      }

	      break;
	    }
	    else
	    {
	     /*
	      * Serve a file...
	      */

              if ((filename = get_file(con, &filestats, buf,
	                               sizeof(buf))) == NULL)
	      {
		if (!cupsdSendError(con, HTTP_NOT_FOUND, CUPSD_AUTH_NONE))
		{
		  cupsdCloseClient(con);
		  return;
		}

		break;
	      }

	      type = mimeFileType(MimeDatabase, filename, NULL, NULL);

              if (is_cgi(con, filename, &filestats, type))
	      {
	       /*
	        * Note: con->command and con->options were set by
		* is_cgi()...
		*/

        	if (!cupsdSendCommand(con, con->command, con->options, 0))
		{
		  if (!cupsdSendError(con, HTTP_NOT_FOUND, CUPSD_AUTH_NONE))
		  {
		    cupsdCloseClient(con);
		    return;
		  }
        	}
		else
        	  cupsdLogRequest(con, HTTP_OK);

		if (con->http.version <= HTTP_1_0)
		  con->http.keep_alive = HTTP_KEEPALIVE_OFF;
	        break;
	      }

	      if (!check_if_modified(con, &filestats))
              {
        	if (!cupsdSendError(con, HTTP_NOT_MODIFIED, CUPSD_AUTH_NONE))
		{
		  cupsdCloseClient(con);
		  return;
		}
	      }
	      else
              {
		if (type == NULL)
	          strcpy(line, "text/plain");
		else
	          snprintf(line, sizeof(line), "%s/%s", type->super, type->type);

        	if (!write_file(con, HTTP_OK, filename, line, &filestats))
		{
		  cupsdCloseClient(con);
		  return;
		}
	      }
	    }
            break;

	case HTTP_POST_RECV :
           /*
	    * See if the POST request includes a Content-Length field, and if
	    * so check the length against any limits that are set...
	    */

            if (con->http.fields[HTTP_FIELD_CONTENT_LENGTH][0] &&
		MaxRequestSize > 0 &&
		con->http.data_remaining > MaxRequestSize)
	    {
	     /*
	      * Request too large...
	      */

              if (!cupsdSendError(con, HTTP_REQUEST_TOO_LARGE, CUPSD_AUTH_NONE))
	      {
		cupsdCloseClient(con);
		return;
	      }

	      break;
            }
	    else if (con->http.data_remaining < 0 ||
	             (!con->http.fields[HTTP_FIELD_CONTENT_LENGTH][0] &&
		      con->http.data_encoding == HTTP_ENCODE_LENGTH))
	    {
	     /*
	      * Negative content lengths are invalid!
	      */

              if (!cupsdSendError(con, HTTP_BAD_REQUEST, CUPSD_AUTH_NONE))
	      {
		cupsdCloseClient(con);
		return;
	      }

	      break;
	    }

           /*
	    * See what kind of POST request this is; for IPP requests the
	    * content-type field will be "application/ipp"...
	    */

	    if (!strcmp(con->http.fields[HTTP_FIELD_CONTENT_TYPE],
	                "application/ipp"))
              con->request = ippNew();
            else if (!WebInterface)
	    {
	     /*
	      * Web interface is disabled. Show an appropriate message...
	      */

	      if (!cupsdSendError(con, HTTP_WEBIF_DISABLED, CUPSD_AUTH_NONE))
	      {
		cupsdCloseClient(con);
		return;
	      }

	      break;
	    }
	    else if ((!strncmp(con->uri, "/admin", 6) &&
	              strncmp(con->uri, "/admin/conf/", 12) &&
	              strncmp(con->uri, "/admin/log/", 11)) ||
	             !strncmp(con->uri, "/printers", 9) ||
	             !strncmp(con->uri, "/classes", 8) ||
	             !strncmp(con->uri, "/help", 5) ||
	             !strncmp(con->uri, "/jobs", 5))
	    {
	     /*
	      * CGI request...
	      */

              if (!strncmp(con->uri, "/admin", 6))
	      {
		cupsdSetStringf(&con->command, "%s/cgi-bin/admin.cgi",
		                ServerBin);

		cupsdSetString(&con->options, strchr(con->uri + 6, '?'));
	      }
              else if (!strncmp(con->uri, "/printers", 9))
	      {
		cupsdSetStringf(&con->command, "%s/cgi-bin/printers.cgi",
		                ServerBin);

                if (con->uri[9] && con->uri[10])
		  cupsdSetString(&con->options, con->uri + 9);
		else
		  cupsdSetString(&con->options, NULL);
	      }
	      else if (!strncmp(con->uri, "/classes", 8))
	      {
		cupsdSetStringf(&con->command, "%s/cgi-bin/classes.cgi",
		                ServerBin);

                if (con->uri[8] && con->uri[9])
		  cupsdSetString(&con->options, con->uri + 8);
		else
		  cupsdSetString(&con->options, NULL);
	      }
	      else if (!strncmp(con->uri, "/jobs", 5))
	      {
		cupsdSetStringf(&con->command, "%s/cgi-bin/jobs.cgi",
		                ServerBin);

                if (con->uri[5] && con->uri[6])
		  cupsdSetString(&con->options, con->uri + 5);
		else
		  cupsdSetString(&con->options, NULL);
	      }
	      else
	      {
		cupsdSetStringf(&con->command, "%s/cgi-bin/help.cgi",
		                ServerBin);

                if (con->uri[5] && con->uri[6])
		  cupsdSetString(&con->options, con->uri + 5);
		else
		  cupsdSetString(&con->options, NULL);
	      }

	      if (con->http.version <= HTTP_1_0)
		con->http.keep_alive = HTTP_KEEPALIVE_OFF;
	    }
	    else
	    {
	     /*
	      * POST to a file...
	      */

              if ((filename = get_file(con, &filestats, buf,
	                               sizeof(buf))) == NULL)
	      {
		if (!cupsdSendError(con, HTTP_NOT_FOUND, CUPSD_AUTH_NONE))
		{
		  cupsdCloseClient(con);
		  return;
		}

		break;
	      }

	      type = mimeFileType(MimeDatabase, filename, NULL, NULL);

              if (!is_cgi(con, filename, &filestats, type))
	      {
	       /*
	        * Only POST to CGI's...
		*/

		if (!cupsdSendError(con, HTTP_UNAUTHORIZED, CUPSD_AUTH_NONE))
		{
		  cupsdCloseClient(con);
		  return;
		}
	      }
	    }
	    break;

	case HTTP_PUT_RECV :
	   /*
	    * Validate the resource name...
	    */

            if (strcmp(con->uri, "/admin/conf/cupsd.conf"))
	    {
	     /*
	      * PUT can only be done to the cupsd.conf file...
	      */

	      cupsdLogMessage(CUPSD_LOG_ERROR,
			      "Disallowed PUT request for \"%s\"!", con->uri);

	      if (!cupsdSendError(con, HTTP_FORBIDDEN, CUPSD_AUTH_NONE))
	      {
		cupsdCloseClient(con);
		return;
	      }

	      break;
	    }

           /*
	    * See if the PUT request includes a Content-Length field, and if
	    * so check the length against any limits that are set...
	    */

            if (con->http.fields[HTTP_FIELD_CONTENT_LENGTH][0] &&
		MaxRequestSize > 0 &&
		con->http.data_remaining > MaxRequestSize)
	    {
	     /*
	      * Request too large...
	      */

              if (!cupsdSendError(con, HTTP_REQUEST_TOO_LARGE, CUPSD_AUTH_NONE))
	      {
		cupsdCloseClient(con);
		return;
	      }

	      break;
            }
	    else if (con->http.data_remaining < 0)
	    {
	     /*
	      * Negative content lengths are invalid!
	      */

              if (!cupsdSendError(con, HTTP_BAD_REQUEST, CUPSD_AUTH_NONE))
	      {
		cupsdCloseClient(con);
		return;
	      }

	      break;
	    }

           /*
	    * Open a temporary file to hold the request...
	    */

            cupsdSetStringf(&con->filename, "%s/%08x", RequestRoot,
	                    request_id ++);
	    con->file = open(con->filename, O_WRONLY | O_CREAT | O_TRUNC, 0640);

	    if (con->file < 0)
	    {
	      cupsdLogMessage(CUPSD_LOG_ERROR,
	                      "Unable to create request file %s: %s",
	                      con->filename, strerror(errno));

	      if (!cupsdSendError(con, HTTP_REQUEST_TOO_LARGE, CUPSD_AUTH_NONE))
	      {
		cupsdCloseClient(con);
		return;
	      }
	    }

	    fchmod(con->file, 0640);
	    fchown(con->file, RunUser, Group);
	    fcntl(con->file, F_SETFD, fcntl(con->file, F_GETFD) | FD_CLOEXEC);
	    break;

	case HTTP_DELETE :
	case HTTP_TRACE :
            cupsdSendError(con, HTTP_NOT_IMPLEMENTED, CUPSD_AUTH_NONE);
	    cupsdCloseClient(con);
	    return;

	case HTTP_HEAD :
            if (!strncmp(con->uri, "/printers/", 10) &&
		!strcmp(con->uri + strlen(con->uri) - 4, ".ppd"))
	    {
	     /*
	      * Send PPD file - get the real printer name since printer
	      * names are not case sensitive but filenames can be...
	      */

              con->uri[strlen(con->uri) - 4] = '\0';	/* Drop ".ppd" */

              if ((p = cupsdFindPrinter(con->uri + 10)) != NULL)
		snprintf(con->uri, sizeof(con->uri), "/ppd/%s.ppd", p->name);
	      else
	      {
		if (!cupsdSendError(con, HTTP_NOT_FOUND, CUPSD_AUTH_NONE))
		{
		  cupsdCloseClient(con);
		  return;
		}

		break;
	      }
	    }
            else if (!strncmp(con->uri, "/printers/", 10) &&
		     !strcmp(con->uri + strlen(con->uri) - 4, ".png"))
	    {
	     /*
	      * Send PNG file - get the real printer name since printer
	      * names are not case sensitive but filenames can be...
	      */

              con->uri[strlen(con->uri) - 4] = '\0';	/* Drop ".ppd" */

              if ((p = cupsdFindPrinter(con->uri + 10)) != NULL)
		snprintf(con->uri, sizeof(con->uri), "/icons/%s.png", p->name);
	      else
	      {
		if (!cupsdSendError(con, HTTP_NOT_FOUND, CUPSD_AUTH_NONE))
		{
		  cupsdCloseClient(con);
		  return;
		}

		break;
	      }
	    }
	    else if (!WebInterface)
	    {
              if (!cupsdSendHeader(con, HTTP_OK, line, CUPSD_AUTH_NONE))
	      {
		cupsdCloseClient(con);
		return;
	      }

	      if (httpPrintf(HTTP(con), "\r\n") < 0)
	      {
		cupsdCloseClient(con);
		return;
	      }

	      if (cupsdFlushHeader(con) < 0)
	      {
		cupsdCloseClient(con);
		return;
	      }

	      con->http.state = HTTP_WAITING;
	      break;
	    }

	    if ((!strncmp(con->uri, "/admin", 6) &&
	         strncmp(con->uri, "/admin/conf/", 12) &&
	         strncmp(con->uri, "/admin/log/", 11)) ||
		!strncmp(con->uri, "/printers", 9) ||
		!strncmp(con->uri, "/classes", 8) ||
		!strncmp(con->uri, "/help", 5) ||
		!strncmp(con->uri, "/jobs", 5))
	    {
	     /*
	      * CGI output...
	      */

              if (!cupsdSendHeader(con, HTTP_OK, "text/html", CUPSD_AUTH_NONE))
	      {
		cupsdCloseClient(con);
		return;
	      }

	      if (httpPrintf(HTTP(con), "\r\n") < 0)
	      {
		cupsdCloseClient(con);
		return;
	      }

	      if (cupsdFlushHeader(con) < 0)
	      {
		cupsdCloseClient(con);
		return;
	      }

              cupsdLogRequest(con, HTTP_OK);
	    }
            else if ((!strncmp(con->uri, "/admin/conf/", 12) &&
	              (strchr(con->uri + 12, '/') ||
		       strlen(con->uri) == 12)) ||
		     (!strncmp(con->uri, "/admin/log/", 11) &&
	              (strchr(con->uri + 11, '/') ||
		       strlen(con->uri) == 11)))
	    {
	     /*
	      * HEAD can only be done to configuration files under
	      * /admin/conf...
	      */

	      cupsdLogMessage(CUPSD_LOG_ERROR,
			      "Request for subdirectory \"%s\"!", con->uri);

	      if (!cupsdSendError(con, HTTP_FORBIDDEN, CUPSD_AUTH_NONE))
	      {
		cupsdCloseClient(con);
		return;
	      }

	      break;
	    }
	    else if ((filename = get_file(con, &filestats, buf,
	                                  sizeof(buf))) == NULL)
	    {
	      if (!cupsdSendHeader(con, HTTP_NOT_FOUND, "text/html",
	                           CUPSD_AUTH_NONE))
	      {
		cupsdCloseClient(con);
		return;
	      }

              cupsdLogRequest(con, HTTP_NOT_FOUND);
	    }
	    else if (!check_if_modified(con, &filestats))
            {
              if (!cupsdSendError(con, HTTP_NOT_MODIFIED, CUPSD_AUTH_NONE))
	      {
		cupsdCloseClient(con);
		return;
	      }

              cupsdLogRequest(con, HTTP_NOT_MODIFIED);
	    }
	    else
	    {
	     /*
	      * Serve a file...
	      */

	      type = mimeFileType(MimeDatabase, filename, NULL, NULL);
	      if (type == NULL)
		strcpy(line, "text/plain");
	      else
		snprintf(line, sizeof(line), "%s/%s", type->super, type->type);

              if (!cupsdSendHeader(con, HTTP_OK, line, CUPSD_AUTH_NONE))
	      {
		cupsdCloseClient(con);
		return;
	      }

	      if (httpPrintf(HTTP(con), "Last-Modified: %s\r\n",
	                     httpGetDateString(filestats.st_mtime)) < 0)
	      {
		cupsdCloseClient(con);
		return;
	      }

	      if (httpPrintf(HTTP(con), "Content-Length: %lu\r\n",
	                     (unsigned long)filestats.st_size) < 0)
	      {
		cupsdCloseClient(con);
		return;
	      }

              cupsdLogRequest(con, HTTP_OK);
	    }

            if (httpPrintf(HTTP(con), "\r\n") < 0)
	    {
	      cupsdCloseClient(con);
	      return;
	    }

	    if (cupsdFlushHeader(con) < 0)
            {
	      cupsdCloseClient(con);
	      return;
	    }

            con->http.state = HTTP_WAITING;
            break;

	default :
            break; /* Anti-compiler-warning-code */
      }
    }
  }

 /*
  * Handle any incoming data...
  */

  switch (con->http.state)
  {
    case HTTP_PUT_RECV :
        do
	{
          if ((bytes = httpRead2(HTTP(con), line, sizeof(line))) < 0)
	  {
	    if (con->http.error && con->http.error != EPIPE)
	      cupsdLogMessage(CUPSD_LOG_DEBUG,
			      "cupsdReadClient: %d PUT_RECV Closing for error "
			      "%d (%s)", con->http.fd, con->http.error,
			      strerror(con->http.error));
	    else
	      cupsdLogMessage(CUPSD_LOG_DEBUG,
			      "cupsdReadClient: %d PUT_RECV Closing on EOF",
			      con->http.fd);

	    cupsdCloseClient(con);
	    return;
	  }
	  else if (bytes > 0)
	  {
	    con->bytes += bytes;

            if (write(con->file, line, bytes) < bytes)
	    {
              cupsdLogMessage(CUPSD_LOG_ERROR,
	                      "cupsdReadClient: Unable to write %d bytes to %s: %s",
	                      bytes, con->filename, strerror(errno));

	      close(con->file);
	      con->file = -1;
	      unlink(con->filename);
	      cupsdClearString(&con->filename);

              if (!cupsdSendError(con, HTTP_REQUEST_TOO_LARGE, CUPSD_AUTH_NONE))
	      {
		cupsdCloseClient(con);
		return;
	      }
	    }
	  }
        }
	while (con->http.state == HTTP_PUT_RECV && data_ready(con));

        if (con->http.state == HTTP_WAITING)
	{
	 /*
	  * End of file, see how big it is...
	  */

	  fstat(con->file, &filestats);

	  close(con->file);
	  con->file = -1;

          if (filestats.st_size > MaxRequestSize &&
	      MaxRequestSize > 0)
	  {
	   /*
	    * Request is too big; remove it and send an error...
	    */

	    unlink(con->filename);
	    cupsdClearString(&con->filename);

            if (!cupsdSendError(con, HTTP_REQUEST_TOO_LARGE, CUPSD_AUTH_NONE))
	    {
	      cupsdCloseClient(con);
	      return;
	    }
	  }

         /*
	  * Install the configuration file...
	  */

          status = install_cupsd_conf(con);

         /*
	  * Return the status to the client...
	  */

          if (!cupsdSendError(con, status, CUPSD_AUTH_NONE))
	  {
	    cupsdCloseClient(con);
	    return;
	  }
	}
        break;

    case HTTP_POST_RECV :
        do
	{
          if (con->request && con->file < 0)
	  {
	   /*
	    * Grab any request data from the connection...
	    */

	    if ((ipp_state = ippRead(&(con->http), con->request)) == IPP_ERROR)
	    {
              cupsdLogMessage(CUPSD_LOG_ERROR,
	                      "cupsdReadClient: %d IPP Read Error!",
			      con->http.fd);

	      cupsdSendError(con, HTTP_BAD_REQUEST, CUPSD_AUTH_NONE);
	      cupsdCloseClient(con);
	      return;
	    }
	    else if (ipp_state != IPP_DATA)
	    {
              if (con->http.state == HTTP_POST_SEND)
	      {
		cupsdSendError(con, HTTP_BAD_REQUEST, CUPSD_AUTH_NONE);
		cupsdCloseClient(con);
		return;
	      }

	      break;
            }
	    else
	    {
	      cupsdLogMessage(CUPSD_LOG_DEBUG, "cupsdReadClient: %d %d.%d %s %d",
			      con->http.fd, con->request->request.op.version[0],
			      con->request->request.op.version[1],
			      ippOpString(con->request->request.op.operation_id),
			      con->request->request.op.request_id);
	      con->bytes += ippLength(con->request);
	    }
	  }

          if (con->file < 0 && con->http.state != HTTP_POST_SEND)
	  {
           /*
	    * Create a file as needed for the request data...
	    */

            cupsdSetStringf(&con->filename, "%s/%08x", RequestRoot,
	                    request_id ++);
	    con->file = open(con->filename, O_WRONLY | O_CREAT | O_TRUNC, 0640);

	    if (con->file < 0)
	    {
	      cupsdLogMessage(CUPSD_LOG_ERROR,
	                      "Unable to create request file %s: %s",
	                      con->filename, strerror(errno));

	      if (!cupsdSendError(con, HTTP_REQUEST_TOO_LARGE, CUPSD_AUTH_NONE))
	      {
		cupsdCloseClient(con);
		return;
	      }
	    }

	    fchmod(con->file, 0640);
	    fchown(con->file, RunUser, Group);
            fcntl(con->file, F_SETFD, fcntl(con->file, F_GETFD) | FD_CLOEXEC);
	  }

	  if (con->http.state != HTTP_POST_SEND)
	  {
            if ((bytes = httpRead2(HTTP(con), line, sizeof(line))) < 0)
	    {
	      if (con->http.error && con->http.error != EPIPE)
		cupsdLogMessage(CUPSD_LOG_DEBUG,
				"cupsdReadClient: %d POST_SEND Closing for "
				"error %d (%s)", con->http.fd, con->http.error,
				strerror(con->http.error));
	      else
		cupsdLogMessage(CUPSD_LOG_DEBUG,
				"cupsdReadClient: %d POST_SEND Closing on EOF",
				con->http.fd);

	      cupsdCloseClient(con);
	      return;
	    }
	    else if (bytes > 0)
	    {
	      con->bytes += bytes;

              if (write(con->file, line, bytes) < bytes)
	      {
        	cupsdLogMessage(CUPSD_LOG_ERROR,
	                	"cupsdReadClient: Unable to write %d bytes to "
				"%s: %s", bytes, con->filename,
				strerror(errno));

		close(con->file);
		con->file = -1;
		unlink(con->filename);
		cupsdClearString(&con->filename);

        	if (!cupsdSendError(con, HTTP_REQUEST_TOO_LARGE,
		                    CUPSD_AUTH_NONE))
		{
		  cupsdCloseClient(con);
		  return;
		}
	      }
	    }
	    else if (con->http.state == HTTP_POST_RECV)
              return;
	    else if (con->http.state != HTTP_POST_SEND)
	    {
	      cupsdLogMessage(CUPSD_LOG_DEBUG,
	                      "cupsdReadClient: %d Closing on unknown HTTP "
			      "state %d", con->http.fd, con->http.state);
	      cupsdCloseClient(con);
	      return;
	    }
	  }
        }
	while (con->http.state == HTTP_POST_RECV && data_ready(con));

	if (con->http.state == HTTP_POST_SEND)
	{
	  if (con->file >= 0)
	  {
	    fstat(con->file, &filestats);

	    close(con->file);
	    con->file = -1;

            if (filestats.st_size > MaxRequestSize &&
	        MaxRequestSize > 0)
	    {
	     /*
	      * Request is too big; remove it and send an error...
	      */

	      unlink(con->filename);
	      cupsdClearString(&con->filename);

	      if (con->request)
	      {
	       /*
	        * Delete any IPP request data...
		*/

	        ippDelete(con->request);
		con->request = NULL;
              }

              if (!cupsdSendError(con, HTTP_REQUEST_TOO_LARGE, CUPSD_AUTH_NONE))
	      {
		cupsdCloseClient(con);
		return;
	      }
	    }
	    else if (filestats.st_size == 0)
	    {
	     /*
	      * Don't allow empty file...
	      */

	      unlink(con->filename);
	      cupsdClearString(&con->filename);
	    }

	    if (con->command)
	    {
	      if (!cupsdSendCommand(con, con->command, con->options, 0))
	      {
		if (!cupsdSendError(con, HTTP_NOT_FOUND, CUPSD_AUTH_NONE))
		{
		  cupsdCloseClient(con);
		  return;
		}
              }
	      else
        	cupsdLogRequest(con, HTTP_OK);
            }
	  }

          if (con->request)
	  {
	    cupsdProcessIPPRequest(con);

	    if (con->filename)
	    {
	      unlink(con->filename);
	      cupsdClearString(&con->filename);
	    }

	    return;
	  }
	}
        break;

    default :
        break; /* Anti-compiler-warning-code */
  }

  if (con->http.state == HTTP_WAITING)
  {
    if (!con->http.keep_alive)
    {
      cupsdLogMessage(CUPSD_LOG_DEBUG,
		      "cupsdReadClient: %d Closing because Keep-Alive disabled",
		      con->http.fd);
      cupsdCloseClient(con);
    }
    else
    {
      cupsArrayRemove(ActiveClients, con);
      cupsdSetBusyState();
    }
  }
}


/*
 * 'cupsdSendCommand()' - Send output from a command via HTTP.
 */

int					/* O - 1 on success, 0 on failure */
cupsdSendCommand(
    cupsd_client_t *con,		/* I - Client connection */
    char           *command,		/* I - Command to run */
    char           *options,		/* I - Command-line options */
    int            root)		/* I - Run as root? */
{
  int	fd;				/* Standard input file descriptor */


  if (con->filename)
  {
    fd = open(con->filename, O_RDONLY);

    if (fd < 0)
    {
      cupsdLogMessage(CUPSD_LOG_ERROR,
                      "cupsdSendCommand: %d Unable to open \"%s\" for reading: %s",
                      con->http.fd, con->filename ? con->filename : "/dev/null",
	              strerror(errno));
      return (0);
    }

    fcntl(fd, F_SETFD, fcntl(fd, F_GETFD) | FD_CLOEXEC);
  }
  else
    fd = -1;

  con->pipe_pid = pipe_command(con, fd, &(con->file), command, options, root);

  if (fd >= 0)
    close(fd);

  cupsdLogMessage(CUPSD_LOG_INFO, "Started \"%s\" (pid=%d)", command,
                  con->pipe_pid);

  cupsdLogMessage(CUPSD_LOG_DEBUG, "cupsdSendCommand: %d file=%d",
                  con->http.fd, con->file);

  if (con->pipe_pid == 0)
    return (0);

  fcntl(con->file, F_SETFD, fcntl(con->file, F_GETFD) | FD_CLOEXEC);

  cupsdAddSelect(con->file, (cupsd_selfunc_t)write_pipe, NULL, con);

  con->sent_header = 0;
  con->file_ready  = 0;
  con->got_fields  = 0;
  con->header_used = 0;

  return (1);
}


/*
 * 'cupsdSendError()' - Send an error message via HTTP.
 */

int					/* O - 1 if successful, 0 otherwise */
cupsdSendError(cupsd_client_t *con,	/* I - Connection */
               http_status_t  code,	/* I - Error code */
	       int            auth_type)/* I - Authentication type */
{
  cupsdLogMessage(CUPSD_LOG_DEBUG2,
                  "cupsdSendError(con=%p(%d), code=%d, auth_type=%d", con,
		  con->http.fd, code, auth_type);

#ifdef HAVE_SSL
 /*
  * Force client to upgrade for authentication if that is how the
  * server is configured...
  */

  if (code == HTTP_UNAUTHORIZED &&
      DefaultEncryption == HTTP_ENCRYPT_REQUIRED &&
      _cups_strcasecmp(con->http.hostname, "localhost") &&
      !con->http.tls)
  {
    code = HTTP_UPGRADE_REQUIRED;
  }
#endif /* HAVE_SSL */

 /*
  * Put the request in the access_log file...
  */

  cupsdLogRequest(con, code);

 /*
  * To work around bugs in some proxies, don't use Keep-Alive for some
  * error messages...
  *
  * Kerberos authentication doesn't work without Keep-Alive, so
  * never disable it in that case.
  */

  if (code >= HTTP_BAD_REQUEST && con->http.auth_type != CUPSD_AUTH_NEGOTIATE)
    con->http.keep_alive = HTTP_KEEPALIVE_OFF;

 /*
  * Send an error message back to the client.  If the error code is a
  * 400 or 500 series, make sure the message contains some text, too!
  */

  if (!cupsdSendHeader(con, code, NULL, auth_type))
    return (0);

#ifdef HAVE_SSL
  if (code == HTTP_UPGRADE_REQUIRED)
    if (httpPrintf(HTTP(con), "Connection: Upgrade\r\n") < 0)
      return (0);

  if (httpPrintf(HTTP(con), "Upgrade: TLS/1.0,HTTP/1.1\r\n") < 0)
    return (0);
#endif /* HAVE_SSL */

  if (con->http.version >= HTTP_1_1 &&
      con->http.keep_alive == HTTP_KEEPALIVE_OFF)
  {
    if (httpPrintf(HTTP(con), "Connection: close\r\n") < 0)
      return (0);
  }

  if (code >= HTTP_BAD_REQUEST)
  {
   /*
    * Send a human-readable error message.
    */

    char	message[4096],		/* Message for user */
		urltext[1024],		/* URL redirection text */
		redirect[1024];		/* Redirection link */
    const char	*text;			/* Status-specific text */


    redirect[0] = '\0';

    if (code == HTTP_UNAUTHORIZED)
      text = _cupsLangString(con->language,
                             _("Enter your username and password or the "
			       "root username and password to access this "
			       "page. If you are using Kerberos authentication, "
			       "make sure you have a valid Kerberos ticket."));
    else if (code == HTTP_UPGRADE_REQUIRED)
    {
      text = urltext;

      snprintf(urltext, sizeof(urltext),
               _cupsLangString(con->language,
                               _("You must access this page using the URL "
			         "<A HREF=\"https://%s:%d%s\">"
				 "https://%s:%d%s</A>.")),
               con->servername, con->serverport, con->uri,
	       con->servername, con->serverport, con->uri);

      snprintf(redirect, sizeof(redirect),
               "<META HTTP-EQUIV=\"Refresh\" "
	       "CONTENT=\"3;URL=https://%s:%d%s\">\n",
	       con->servername, con->serverport, con->uri);
    }
    else if (code == HTTP_WEBIF_DISABLED)
      text = _cupsLangString(con->language,
                             _("The web interface is currently disabled. Run "
			       "\"cupsctl WebInterface=yes\" to enable it."));
    else
      text = "";

    snprintf(message, sizeof(message),
             "<!DOCTYPE HTML PUBLIC \"-//W3C//DTD HTML 4.01 Transitional//EN\" "
	     "\"http://www.w3.org/TR/html4/loose.dtd\">\n"
	     "<HTML>\n"
	     "<HEAD>\n"
             "\t<META HTTP-EQUIV=\"Content-Type\" "
	     "CONTENT=\"text/html; charset=utf-8\">\n"
	     "\t<TITLE>%s - " CUPS_SVERSION "</TITLE>\n"
	     "\t<LINK REL=\"STYLESHEET\" TYPE=\"text/css\" "
	     "HREF=\"/cups.css\">\n"
	     "%s"
	     "</HEAD>\n"
             "<BODY>\n"
	     "<H1>%s</H1>\n"
	     "<P>%s</P>\n"
	     "</BODY>\n"
	     "</HTML>\n",
	     httpStatus(code), redirect, httpStatus(code), text);

    if (httpPrintf(HTTP(con), "Content-Type: text/html; charset=utf-8\r\n") < 0)
      return (0);
    if (httpPrintf(HTTP(con), "Content-Length: %d\r\n",
                   (int)strlen(message)) < 0)
      return (0);
    if (httpPrintf(HTTP(con), "\r\n") < 0)
      return (0);
    if (httpPrintf(HTTP(con), "%s", message) < 0)
      return (0);
  }
  else if (httpPrintf(HTTP(con), "\r\n") < 0)
    return (0);

  if (cupsdFlushHeader(con) < 0)
    return (0);

  con->http.state = HTTP_WAITING;

  return (1);
}


/*
 * 'cupsdSendHeader()' - Send an HTTP request.
 */

int					/* O - 1 on success, 0 on failure */
cupsdSendHeader(
    cupsd_client_t *con,		/* I - Client to send to */
    http_status_t  code,		/* I - HTTP status code */
    char           *type,		/* I - MIME type of document */
    int            auth_type)		/* I - Type of authentication */
{
  char		auth_str[1024];		/* Authorization string */
#if 0 /* def HAVE_GSSAPI */
  static char	*gss_buf = NULL;	/* Kerberos auth data buffer */
  static int	gss_bufsize = 0;	/* Size of Kerberos auth data buffer */
#endif /* HAVE_GSSAPI */


 /*
  * Send the HTTP status header...
  */

  if (code == HTTP_CONTINUE)
  {
   /*
    * 100-continue doesn't send any headers...
    */

    return (httpPrintf(HTTP(con), "HTTP/%d.%d 100 Continue\r\n\r\n",
		       con->http.version / 100, con->http.version % 100) > 0);
  }
  else if (code == HTTP_WEBIF_DISABLED)
  {
   /*
    * Treat our special "web interface is disabled" status as "200 OK" for web
    * browsers.
    */

    code = HTTP_OK;
  }

  httpFlushWrite(HTTP(con));

  con->http.data_encoding = HTTP_ENCODE_FIELDS;

  if (httpPrintf(HTTP(con), "HTTP/%d.%d %d %s\r\n", con->http.version / 100,
                 con->http.version % 100, code, httpStatus(code)) < 0)
    return (0);
  if (httpPrintf(HTTP(con), "Date: %s\r\n", httpGetDateString(time(NULL))) < 0)
    return (0);
  if (ServerHeader)
    if (httpPrintf(HTTP(con), "Server: %s\r\n", ServerHeader) < 0)
      return (0);
  if (con->http.keep_alive && con->http.version >= HTTP_1_0)
  {
    if (httpPrintf(HTTP(con), "Connection: Keep-Alive\r\n") < 0)
      return (0);
    if (httpPrintf(HTTP(con), "Keep-Alive: timeout=%d\r\n",
                   KeepAliveTimeout) < 0)
      return (0);
  }
  if (code == HTTP_METHOD_NOT_ALLOWED)
    if (httpPrintf(HTTP(con), "Allow: GET, HEAD, OPTIONS, POST, PUT\r\n") < 0)
      return (0);

  if (code == HTTP_UNAUTHORIZED)
  {
    if (auth_type == CUPSD_AUTH_NONE)
    {
      if (!con->best || con->best->type <= CUPSD_AUTH_NONE)
	auth_type = DefaultAuthType;
      else
	auth_type = con->best->type;
    }

    auth_str[0] = '\0';

    if (auth_type == CUPSD_AUTH_BASIC || auth_type == CUPSD_AUTH_BASICDIGEST)
      strlcpy(auth_str, "Basic realm=\"CUPS\"", sizeof(auth_str));
    else if (auth_type == CUPSD_AUTH_DIGEST)
      snprintf(auth_str, sizeof(auth_str), "Digest realm=\"CUPS\", nonce=\"%s\"",
	       con->http.hostname);
#ifdef HAVE_GSSAPI
    else if (auth_type == CUPSD_AUTH_NEGOTIATE)
    {
#  ifdef AF_LOCAL
      if (_httpAddrFamily(con->http.hostaddr) == AF_LOCAL)
        strlcpy(auth_str, "Basic realm=\"CUPS\"", sizeof(auth_str));
      else
#  endif /* AF_LOCAL */
      strlcpy(auth_str, "Negotiate", sizeof(auth_str));
    }
#endif /* HAVE_GSSAPI */

    if (con->best && auth_type != CUPSD_AUTH_NEGOTIATE &&
        !_cups_strcasecmp(con->http.hostname, "localhost"))
    {
     /*
      * Add a "trc" (try root certification) parameter for local non-Kerberos
      * requests when the request requires system group membership - then the
      * client knows the root certificate can/should be used.
      *
      * Also, for Mac OS X we also look for @AUTHKEY and add an "authkey"
      * parameter as needed...
      */

      char	*name,			/* Current user name */
		*auth_key;		/* Auth key buffer */
      size_t	auth_size;		/* Size of remaining buffer */

      auth_key  = auth_str + strlen(auth_str);
      auth_size = sizeof(auth_str) - (auth_key - auth_str);

      for (name = (char *)cupsArrayFirst(con->best->names);
           name;
	   name = (char *)cupsArrayNext(con->best->names))
      {
#ifdef HAVE_AUTHORIZATION_H
	if (!_cups_strncasecmp(name, "@AUTHKEY(", 9))
	{
	  snprintf(auth_key, auth_size, ", authkey=\"%s\"", name + 9);
	  /* end parenthesis is stripped in conf.c */
	  break;
        }
	else
#endif /* HAVE_AUTHORIZATION_H */
	if (!_cups_strcasecmp(name, "@SYSTEM"))
	{
#ifdef HAVE_AUTHORIZATION_H
	  if (SystemGroupAuthKey)
	    snprintf(auth_key, auth_size,
	             ", authkey=\"%s\"",
		     SystemGroupAuthKey);
          else
#else
	  strlcpy(auth_key, ", trc=\"y\"", auth_size);
#endif /* HAVE_AUTHORIZATION_H */
	  break;
	}
      }
    }

    if (auth_str[0])
    {
      cupsdLogMessage(CUPSD_LOG_DEBUG,
                      "cupsdSendHeader: %d WWW-Authenticate: %s", con->http.fd,
                      auth_str);

      if (httpPrintf(HTTP(con), "WWW-Authenticate: %s\r\n", auth_str) < 0)
        return (0);
    }
  }

  if (con->language && strcmp(con->language->language, "C"))
  {
    if (httpPrintf(HTTP(con), "Content-Language: %s\r\n",
                   con->language->language) < 0)
      return (0);
  }

  if (type)
  {
    if (!strcmp(type, "text/html"))
    {
      if (httpPrintf(HTTP(con),
                     "Content-Type: text/html; charset=utf-8\r\n") < 0)
        return (0);
    }
    else if (httpPrintf(HTTP(con), "Content-Type: %s\r\n", type) < 0)
      return (0);
  }

  return (1);
}


/*
 * 'cupsdUpdateCGI()' - Read status messages from CGI scripts and programs.
 */

void
cupsdUpdateCGI(void)
{
  char		*ptr,			/* Pointer to end of line in buffer */
		message[1024];		/* Pointer to message text */
  int		loglevel;		/* Log level for message */


  while ((ptr = cupsdStatBufUpdate(CGIStatusBuffer, &loglevel,
                                   message, sizeof(message))) != NULL)
  {
    if (loglevel == CUPSD_LOG_INFO)
      cupsdLogMessage(CUPSD_LOG_INFO, "%s", message);

    if (!strchr(CGIStatusBuffer->buffer, '\n'))
      break;
  }

  if (ptr == NULL && !CGIStatusBuffer->bufused)
  {
   /*
    * Fatal error on pipe - should never happen!
    */

    cupsdLogMessage(CUPSD_LOG_CRIT,
                    "cupsdUpdateCGI: error reading from CGI error pipe - %s",
                    strerror(errno));
  }
}


/*
 * 'cupsdWriteClient()' - Write data to a client as needed.
 */

void
cupsdWriteClient(cupsd_client_t *con)	/* I - Client connection */
{
  int		bytes,			/* Number of bytes written */
		field_col;		/* Current column */
  char		*bufptr,		/* Pointer into buffer */
		*bufend;		/* Pointer to end of buffer */
  ipp_state_t	ipp_state;		/* IPP state value */


  cupsdLogMessage(CUPSD_LOG_DEBUG2,
                  "cupsdWriteClient(con=%p(%d)) response=%p(%d), file=%d "
		  "pipe_pid=%d state=%d",
                  con, con->http.fd, con->response,
		  con->response ? con->response->state : -1,
		  con->file, con->pipe_pid, con->http.state);

  if (con->http.state != HTTP_GET_SEND &&
      con->http.state != HTTP_POST_SEND)
  {
   /*
    * If we get called in the wrong state, then something went wrong with the
    * connection and we need to shut it down...
    */

    cupsdLogMessage(CUPSD_LOG_DEBUG,
		    "cupsdWriteClient: %d Closing on unknown HTTP state %d",
		    con->http.fd, con->http.state);
    cupsdCloseClient(con);
    return;
  }

  if (con->pipe_pid)
  {
   /*
    * Make sure we select on the CGI output...
    */

    cupsdAddSelect(con->file, (cupsd_selfunc_t)write_pipe, NULL, con);

    if (!con->file_ready)
    {
     /*
      * Try again later when there is CGI output available...
      */

      cupsdRemoveSelect(con->http.fd);
      return;
    }

    con->file_ready = 0;
  }

  if (con->response && con->response->state != IPP_DATA)
  {
    ipp_state = ippWrite(HTTP(con), con->response);
    bytes     = ipp_state != IPP_ERROR &&
                (con->file >= 0 || ipp_state != IPP_DATA);
  }
  else if ((bytes = read(con->file, con->header + con->header_used,
			 sizeof(con->header) - con->header_used)) > 0)
  {
    con->header_used += bytes;

    if (con->pipe_pid && !con->got_fields)
    {
     /*
      * Inspect the data for Content-Type and other fields.
      */

      for (bufptr = con->header, bufend = con->header + con->header_used,
               field_col = 0;
           !con->got_fields && bufptr < bufend;
	   bufptr ++)
      {
        if (*bufptr == '\n')
	{
	 /*
	  * Send line to client...
	  */

	  if (bufptr > con->header && bufptr[-1] == '\r')
	    bufptr[-1] = '\0';
	  *bufptr++ = '\0';

          cupsdLogMessage(CUPSD_LOG_DEBUG, "Script header: %s", con->header);

          if (!con->sent_header)
	  {
	   /*
	    * Handle redirection and CGI status codes...
	    */

            if (!_cups_strncasecmp(con->header, "Location:", 9))
	    {
  	      if (!cupsdSendHeader(con, HTTP_SEE_OTHER, NULL, CUPSD_AUTH_NONE))
	      {
	        cupsdCloseClient(con);
		return;
	      }

	      con->sent_header = 2;

	      if (httpPrintf(HTTP(con), "Content-Length: 0\r\n") < 0)
		return;
	    }
	    else if (!_cups_strncasecmp(con->header, "Status:", 7))
	    {
  	      cupsdSendError(con, (http_status_t)atoi(con->header + 7),
	                     CUPSD_AUTH_NONE);
	      con->sent_header = 2;
	    }
	    else
	    {
  	      if (!cupsdSendHeader(con, HTTP_OK, NULL, CUPSD_AUTH_NONE))
	      {
	        cupsdCloseClient(con);
		return;
	      }

	      con->sent_header = 1;

	      if (con->http.version == HTTP_1_1)
	      {
		if (httpPrintf(HTTP(con), "Transfer-Encoding: chunked\r\n") < 0)
		  return;
	      }
            }
	  }

	  if (_cups_strncasecmp(con->header, "Status:", 7))
	    httpPrintf(HTTP(con), "%s\r\n", con->header);

         /*
	  * Update buffer...
	  */

	  con->header_used -= bufptr - con->header;

	  if (con->header_used > 0)
	    memmove(con->header, bufptr, con->header_used);

	  bufptr = con->header - 1;

         /*
	  * See if the line was empty...
	  */

	  if (field_col == 0)
	  {
	    con->got_fields = 1;

            if (cupsdFlushHeader(con) < 0)
	    {
	      cupsdCloseClient(con);
	      return;
	    }

	    if (con->http.version == HTTP_1_1)
	      con->http.data_encoding = HTTP_ENCODE_CHUNKED;
          }
	  else
	    field_col = 0;
	}
	else if (*bufptr != '\r')
	  field_col ++;
      }

      if (!con->got_fields)
      {
        con->http.activity = time(NULL);
        return;
      }
    }

    if (con->header_used > 0)
    {
      if (httpWrite2(HTTP(con), con->header, con->header_used) < 0)
      {
	cupsdLogMessage(CUPSD_LOG_DEBUG,
			"cupsdWriteClient: %d Closing for error %d (%s)",
			con->http.fd, con->http.error,
			strerror(con->http.error));
	cupsdCloseClient(con);
	return;
      }

      if (con->http.data_encoding == HTTP_ENCODE_CHUNKED)
        httpFlushWrite(HTTP(con));

      con->bytes += con->header_used;

      if (con->http.state == HTTP_WAITING)
	bytes = 0;
      else
        bytes = con->header_used;

      con->header_used = 0;
    }
  }

  if (bytes <= 0 ||
      (con->http.state != HTTP_GET_SEND && con->http.state != HTTP_POST_SEND))
  {
    if (!con->sent_header && con->pipe_pid)
      cupsdSendError(con, HTTP_SERVER_ERROR, CUPSD_AUTH_NONE);
    else
    {
      cupsdLogRequest(con, HTTP_OK);

      httpFlushWrite(HTTP(con));

      if (con->http.data_encoding == HTTP_ENCODE_CHUNKED && con->sent_header == 1)
      {
	if (httpWrite2(HTTP(con), "", 0) < 0)
	{
	  cupsdLogMessage(CUPSD_LOG_DEBUG,
			  "cupsdWriteClient: %d Closing for error %d (%s)",
			  con->http.fd, con->http.error,
			  strerror(con->http.error));
	  cupsdCloseClient(con);
	  return;
	}
      }
    }

    con->http.state = HTTP_WAITING;

    cupsdAddSelect(con->http.fd, (cupsd_selfunc_t)cupsdReadClient, NULL, con);

    if (con->file >= 0)
    {
      cupsdRemoveSelect(con->file);

      if (con->pipe_pid)
	cupsdEndProcess(con->pipe_pid, 0);

      close(con->file);
      con->file     = -1;
      con->pipe_pid = 0;
    }

    if (con->filename)
    {
      unlink(con->filename);
      cupsdClearString(&con->filename);
    }

    if (con->request)
    {
      ippDelete(con->request);
      con->request = NULL;
    }

    if (con->response)
    {
      ippDelete(con->response);
      con->response = NULL;
    }

    cupsdClearString(&con->command);
    cupsdClearString(&con->options);
    cupsdClearString(&con->query_string);

    if (!con->http.keep_alive)
    {
      cupsdLogMessage(CUPSD_LOG_DEBUG,
		      "cupsdWriteClient: %d Closing because Keep-Alive disabled",
		      con->http.fd);
      cupsdCloseClient(con);
      return;
    }
    else
    {
      cupsArrayRemove(ActiveClients, con);
      cupsdSetBusyState();
    }
  }

  con->http.activity = time(NULL);
}


/*
 * 'check_if_modified()' - Decode an "If-Modified-Since" line.
 */

static int				/* O - 1 if modified since */
check_if_modified(
    cupsd_client_t *con,		/* I - Client connection */
    struct stat    *filestats)		/* I - File information */
{
  char		*ptr;			/* Pointer into field */
  time_t	date;			/* Time/date value */
  off_t		size;			/* Size/length value */


  size = 0;
  date = 0;
  ptr  = con->http.fields[HTTP_FIELD_IF_MODIFIED_SINCE];

  if (*ptr == '\0')
    return (1);

  cupsdLogMessage(CUPSD_LOG_DEBUG2,
                  "check_if_modified(con=%p(%d), "
		  "filestats=%p(" CUPS_LLFMT ", %d)) If-Modified-Since=\"%s\"",
                  con, con->http.fd, filestats, CUPS_LLCAST filestats->st_size,
		  (int)filestats->st_mtime, ptr);

  while (*ptr != '\0')
  {
    while (isspace(*ptr) || *ptr == ';')
      ptr ++;

    if (_cups_strncasecmp(ptr, "length=", 7) == 0)
    {
      ptr += 7;
      size = strtoll(ptr, NULL, 10);

      while (isdigit(*ptr))
        ptr ++;
    }
    else if (isalpha(*ptr))
    {
      date = httpGetDateTime(ptr);
      while (*ptr != '\0' && *ptr != ';')
        ptr ++;
    }
    else
      ptr ++;
  }

  return ((size != filestats->st_size && size != 0) ||
          (date < filestats->st_mtime && date != 0) ||
	  (size == 0 && date == 0));
}


/*
 * 'compare_clients()' - Compare two client connections.
 */

static int				/* O - Result of comparison */
compare_clients(cupsd_client_t *a,	/* I - First client */
                cupsd_client_t *b,	/* I - Second client */
                void           *data)	/* I - User data (not used) */
{
  (void)data;

  if (a == b)
    return (0);
  else if (a < b)
    return (-1);
  else
    return (1);
}


#ifdef HAVE_CDSASSL
/*
 * 'copy_cdsa_certificate()' - Copy a SSL/TLS certificate from the System
 *                             keychain.
 */

static CFArrayRef				/* O - Array of certificates */
copy_cdsa_certificate(
    cupsd_client_t *con)			/* I - Client connection */
{
  OSStatus		err;		/* Error info */
  SecKeychainRef	keychain = NULL;/* Keychain reference */
  SecIdentitySearchRef	search = NULL;	/* Search reference */
  SecIdentityRef	identity = NULL;/* Identity */
  CFArrayRef		certificates = NULL;
					/* Certificate array */
#  if HAVE_SECPOLICYCREATESSL
  SecPolicyRef		policy = NULL;	/* Policy ref */
  CFStringRef		servername = NULL;
					/* Server name */
  CFMutableDictionaryRef query = NULL;	/* Query qualifiers */
  char			localname[1024];/* Local hostname */
#  elif defined(HAVE_SECIDENTITYSEARCHCREATEWITHPOLICY)
  SecPolicyRef		policy = NULL;	/* Policy ref */
  SecPolicySearchRef	policy_search = NULL;
					/* Policy search ref */
  CSSM_DATA		options;	/* Policy options */
  CSSM_APPLE_TP_SSL_OPTIONS
			ssl_options;	/* SSL Option for hostname */
  char			localname[1024];/* Local hostname */
#  endif /* HAVE_SECPOLICYCREATESSL */


  cupsdLogMessage(CUPSD_LOG_DEBUG,
                  "copy_cdsa_certificate: Looking for certs for \"%s\"...",
		  con->servername);

  if ((err = SecKeychainOpen(ServerCertificate, &keychain)))
  {
    cupsdLogMessage(CUPSD_LOG_ERROR, "Cannot open keychain \"%s\" - %s (%d)",
	            ServerCertificate, cssmErrorString(err), (int)err);
    goto cleanup;
  }

#  if HAVE_SECPOLICYCREATESSL
  servername = CFStringCreateWithCString(kCFAllocatorDefault, con->servername,
					 kCFStringEncodingUTF8);

  policy = SecPolicyCreateSSL(1, servername);

  if (servername)
    CFRelease(servername);

  if (!policy)
  {
    cupsdLogMessage(CUPSD_LOG_ERROR, "Cannot create ssl policy reference");
    goto cleanup;
  }

  if (!(query = CFDictionaryCreateMutable(kCFAllocatorDefault, 0,
					  &kCFTypeDictionaryKeyCallBacks,
					  &kCFTypeDictionaryValueCallBacks)))
  {
    cupsdLogMessage(CUPSD_LOG_ERROR, "Cannot create query dictionary");
    goto cleanup;
  }

  CFDictionaryAddValue(query, kSecClass, kSecClassIdentity);
  CFDictionaryAddValue(query, kSecMatchPolicy, policy);
  CFDictionaryAddValue(query, kSecReturnRef, kCFBooleanTrue);
  CFDictionaryAddValue(query, kSecMatchLimit, kSecMatchLimitOne);

  err = SecItemCopyMatching(query, (CFTypeRef *)&identity);

  if (err && DNSSDHostName)
  {
   /*
    * Search for the connection server name failed; try the DNS-SD .local
    * hostname instead...
    */

    snprintf(localname, sizeof(localname), "%s.local", DNSSDHostName);

    cupsdLogMessage(CUPSD_LOG_DEBUG,
		    "copy_cdsa_certificate: Looking for certs for \"%s\"...",
		    localname);

    servername = CFStringCreateWithCString(kCFAllocatorDefault, localname,
					   kCFStringEncodingUTF8);

    CFRelease(policy);

    policy = SecPolicyCreateSSL(1, servername);

    if (servername)
      CFRelease(servername);

    if (!policy)
    {
      cupsdLogMessage(CUPSD_LOG_ERROR, "Cannot create ssl policy reference");
      goto cleanup;
    }

    CFDictionarySetValue(query, kSecMatchPolicy, policy);

    err = SecItemCopyMatching(query, (CFTypeRef *)&identity);
  }

  if (err)
  {
    cupsdLogMessage(CUPSD_LOG_DEBUG,
		    "Cannot find signing key in keychain \"%s\": %s (%d)",
		    ServerCertificate, cssmErrorString(err), (int)err);
    goto cleanup;
  }

#  elif defined(HAVE_SECIDENTITYSEARCHCREATEWITHPOLICY)
 /*
  * Use a policy to search for valid certificates whose common name matches the
  * servername...
  */

  if (SecPolicySearchCreate(CSSM_CERT_X_509v3, &CSSMOID_APPLE_TP_SSL,
			    NULL, &policy_search))
  {
    cupsdLogMessage(CUPSD_LOG_ERROR, "Cannot create a policy search reference");
    goto cleanup;
  }

  if (SecPolicySearchCopyNext(policy_search, &policy))
  {
    cupsdLogMessage(CUPSD_LOG_ERROR,
		    "Cannot find a policy to use for searching");
    goto cleanup;
  }

  memset(&ssl_options, 0, sizeof(ssl_options));
  ssl_options.Version = CSSM_APPLE_TP_SSL_OPTS_VERSION;
  ssl_options.ServerName = con->servername;
  ssl_options.ServerNameLen = strlen(con->servername);

  options.Data = (uint8 *)&ssl_options;
  options.Length = sizeof(ssl_options);

  if (SecPolicySetValue(policy, &options))
  {
    cupsdLogMessage(CUPSD_LOG_ERROR,
		    "Cannot set policy value to use for searching");
    goto cleanup;
  }

  if ((err = SecIdentitySearchCreateWithPolicy(policy, NULL, CSSM_KEYUSE_SIGN,
					       keychain, FALSE, &search)))
  {
    cupsdLogMessage(CUPSD_LOG_ERROR,
		    "Cannot create identity search reference: %s (%d)",
		    cssmErrorString(err), (int)err);
    goto cleanup;
  }

  err = SecIdentitySearchCopyNext(search, &identity);

  if (err && DNSSDHostName)
  {
   /*
    * Search for the connection server name failed; try the DNS-SD .local
    * hostname instead...
    */

    snprintf(localname, sizeof(localname), "%s.local", DNSSDHostName);

    ssl_options.ServerName    = localname;
    ssl_options.ServerNameLen = strlen(localname);

    cupsdLogMessage(CUPSD_LOG_DEBUG,
		    "copy_cdsa_certificate: Looking for certs for \"%s\"...",
		    localname);

    if (SecPolicySetValue(policy, &options))
    {
      cupsdLogMessage(CUPSD_LOG_ERROR,
		      "Cannot set policy value to use for searching");
      goto cleanup;
    }

    CFRelease(search);
    search = NULL;
    if ((err = SecIdentitySearchCreateWithPolicy(policy, NULL, CSSM_KEYUSE_SIGN,
					       keychain, FALSE, &search)))
    {
      cupsdLogMessage(CUPSD_LOG_ERROR,
		      "Cannot create identity search reference: %s (%d)",
		      cssmErrorString(err), (int)err);
      goto cleanup;
    }

    err = SecIdentitySearchCopyNext(search, &identity);

  }

  if (err)
  {
    cupsdLogMessage(CUPSD_LOG_DEBUG,
		    "Cannot find signing key in keychain \"%s\": %s (%d)",
		    ServerCertificate, cssmErrorString(err), (int)err);
    goto cleanup;
  }

#  else
 /*
  * Assume there is exactly one SecIdentity in the keychain...
  */

  if ((err = SecIdentitySearchCreate(keychain, CSSM_KEYUSE_SIGN, &search)))
  {
    cupsdLogMessage(CUPSD_LOG_DEBUG,
		    "Cannot create identity search reference (%d)", (int)err);
    goto cleanup;
  }

  if ((err = SecIdentitySearchCopyNext(search, &identity)))
  {
    cupsdLogMessage(CUPSD_LOG_DEBUG,
		    "Cannot find signing key in keychain \"%s\": %s (%d)",
		    ServerCertificate, cssmErrorString(err), (int)err);
    goto cleanup;
  }
#  endif /* HAVE_SECPOLICYCREATESSL */

  if (CFGetTypeID(identity) != SecIdentityGetTypeID())
  {
    cupsdLogMessage(CUPSD_LOG_ERROR, "SecIdentity CFTypeID failure!");
    goto cleanup;
  }

  if ((certificates = CFArrayCreate(NULL, (const void **)&identity,
				  1, &kCFTypeArrayCallBacks)) == NULL)
  {
    cupsdLogMessage(CUPSD_LOG_ERROR, "Cannot create certificate array");
    goto cleanup;
  }

  cleanup :

  if (keychain)
    CFRelease(keychain);
  if (search)
    CFRelease(search);
  if (identity)
    CFRelease(identity);

#  if HAVE_SECPOLICYCREATESSL
  if (policy)
    CFRelease(policy);
  if (query)
    CFRelease(query);
#  elif defined(HAVE_SECIDENTITYSEARCHCREATEWITHPOLICY)
  if (policy)
    CFRelease(policy);
  if (policy_search)
    CFRelease(policy_search);
#  endif /* HAVE_SECPOLICYCREATESSL */

  return (certificates);
}
#endif /* HAVE_CDSASSL */


/*
 * 'data_ready()' - Check whether data is available from a client.
 */

static int				/* O - 1 if data is ready, 0 otherwise */
data_ready(cupsd_client_t *con)		/* I - Client */
{
  if (con->http.used > 0)
    return (1);
#ifdef HAVE_SSL
  else if (con->http.tls)
  {
#  ifdef HAVE_LIBSSL
    if (SSL_pending((SSL *)(con->http.tls)))
      return (1);
#  elif defined(HAVE_GNUTLS)
    if (gnutls_record_check_pending(con->http.tls))
      return (1);
#  elif defined(HAVE_CDSASSL)
    size_t bytes;			/* Bytes that are available */

    if (!SSLGetBufferedReadSize(con->http.tls, &bytes) && bytes > 0)
      return (1);
#  endif /* HAVE_LIBSSL */
  }
#endif /* HAVE_SSL */

  return (0);
}


#ifdef HAVE_SSL
/*
 * 'encrypt_client()' - Enable encryption for the client...
 */

static int				/* O - 1 on success, 0 on error */
encrypt_client(cupsd_client_t *con)	/* I - Client to encrypt */
{
#  ifdef HAVE_LIBSSL
  SSL_CTX	*context;		/* Context for encryption */
  BIO		*bio;			/* BIO data */
  unsigned long	error;			/* Error code */


  cupsdLogMessage(CUPSD_LOG_DEBUG2, "encrypt_client(con=%p(%d))", con,
                  con->http.fd);

 /*
  * Verify that we have a certificate...
  */

  if (access(ServerKey, 0) || access(ServerCertificate, 0))
  {
   /*
    * Nope, make a self-signed certificate...
    */

    if (!make_certificate(con))
      return (0);
  }

 /*
  * Create the SSL context and accept the connection...
  */

  context = SSL_CTX_new(SSLv23_server_method());

  SSL_CTX_set_options(context, SSL_OP_NO_SSLv2); /* Only use SSLv3 or TLS */
  if (SSLOptions & CUPSD_SSL_NOEMPTY)
    SSL_CTX_set_options(context, SSL_OP_DONT_INSERT_EMPTY_FRAGMENTS);
  SSL_CTX_use_PrivateKey_file(context, ServerKey, SSL_FILETYPE_PEM);
  SSL_CTX_use_certificate_chain_file(context, ServerCertificate);

  bio = BIO_new(_httpBIOMethods());
  BIO_ctrl(bio, BIO_C_SET_FILE_PTR, 0, (char *)HTTP(con));

  con->http.tls = SSL_new(context);
  SSL_set_bio(con->http.tls, bio, bio);

  if (SSL_accept(con->http.tls) != 1)
  {
    cupsdLogMessage(CUPSD_LOG_ERROR, "Unable to encrypt connection from %s.",
                    con->http.hostname);

    while ((error = ERR_get_error()) != 0)
      cupsdLogMessage(CUPSD_LOG_ERROR, "%s", ERR_error_string(error, NULL));

    SSL_CTX_free(context);
    SSL_free(con->http.tls);
    con->http.tls = NULL;
    return (0);
  }

  cupsdLogMessage(CUPSD_LOG_DEBUG, "Connection from %s now encrypted.",
                  con->http.hostname);

  return (1);

#  elif defined(HAVE_GNUTLS)
  int		status;			/* Error code */
  gnutls_certificate_server_credentials *credentials;
					/* TLS credentials */


  cupsdLogMessage(CUPSD_LOG_DEBUG2, "encrypt_client(con=%p(%d))", con,
                  con->http.fd);

 /*
  * Verify that we have a certificate...
  */

  if (access(ServerKey, 0) || access(ServerCertificate, 0))
  {
   /*
    * Nope, make a self-signed certificate...
    */

    if (!make_certificate(con))
      return (0);
  }

 /*
  * Create the SSL object and perform the SSL handshake...
  */

  credentials = (gnutls_certificate_server_credentials *)
                    malloc(sizeof(gnutls_certificate_server_credentials));
  if (credentials == NULL)
  {
    cupsdLogMessage(CUPSD_LOG_ERROR,
                    "Unable to encrypt connection from %s - %s",
                    con->http.hostname, strerror(errno));

    return (0);
  }

  gnutls_certificate_allocate_credentials(credentials);
  gnutls_certificate_set_x509_key_file(*credentials, ServerCertificate,
				       ServerKey, GNUTLS_X509_FMT_PEM);

  gnutls_init(&con->http.tls, GNUTLS_SERVER);
  gnutls_set_default_priority(con->http.tls);

  gnutls_credentials_set(con->http.tls, GNUTLS_CRD_CERTIFICATE, *credentials);
  gnutls_transport_set_ptr(con->http.tls, (gnutls_transport_ptr)HTTP(con));
  gnutls_transport_set_pull_function(con->http.tls, _httpReadGNUTLS);
  gnutls_transport_set_push_function(con->http.tls, _httpWriteGNUTLS);

  while ((status = gnutls_handshake(con->http.tls)) != GNUTLS_E_SUCCESS)
  {
    if (gnutls_error_is_fatal(status))
    {
      cupsdLogMessage(CUPSD_LOG_ERROR,
                      "Unable to encrypt connection from %s - %s",
                      con->http.hostname, gnutls_strerror(status));

      gnutls_deinit(con->http.tls);
      gnutls_certificate_free_credentials(*credentials);
      con->http.tls = NULL;
      free(credentials);
      return (0);
    }
  }

  cupsdLogMessage(CUPSD_LOG_DEBUG, "Connection from %s now encrypted.",
                  con->http.hostname);

  con->http.tls_credentials = credentials;
  return (1);

#  elif defined(HAVE_CDSASSL)
  OSStatus	error = 0;		/* Error code */
  CFArrayRef	peerCerts;		/* Peer certificates */


  cupsdLogMessage(CUPSD_LOG_DEBUG2, "encrypt_client(con=%p(%d))", con,
                  con->http.fd);

  con->http.tls_credentials = copy_cdsa_certificate(con);

  if (!con->http.tls_credentials)
  {
   /*
    * No keychain (yet), make a self-signed certificate...
    */

    if (make_certificate(con))
      con->http.tls_credentials = copy_cdsa_certificate(con);
  }

  if (!con->http.tls_credentials)
  {
    cupsdLogMessage(CUPSD_LOG_ERROR,
        	    "Could not find signing key in keychain \"%s\"",
		    ServerCertificate);
    error = errSSLBadCert; /* errSSLBadConfiguration is a better choice, but not available on 10.2.x */
  }

  if (!error)
    error = SSLNewContext(true, &con->http.tls);

  if (!error)
    error = SSLSetIOFuncs(con->http.tls, _httpReadCDSA, _httpWriteCDSA);

  if (!error)
    error = SSLSetConnection(con->http.tls, HTTP(con));

  if (!error)
    error = SSLSetAllowsExpiredCerts(con->http.tls, true);

  if (!error)
    error = SSLSetAllowsAnyRoot(con->http.tls, true);

  if (!error)
    error = SSLSetCertificate(con->http.tls, con->http.tls_credentials);

  if (!error)
  {
   /*
    * Perform SSL/TLS handshake
    */

    while ((error = SSLHandshake(con->http.tls)) == errSSLWouldBlock)
      usleep(1000);
  }

  if (error)
  {
    cupsdLogMessage(CUPSD_LOG_ERROR,
                    "Unable to encrypt connection from %s - %s (%d)",
                    con->http.hostname, cssmErrorString(error), (int)error);

    con->http.error  = error;
    con->http.status = HTTP_ERROR;

    if (con->http.tls)
    {
      SSLDisposeContext(con->http.tls);
      con->http.tls = NULL;
    }

    if (con->http.tls_credentials)
    {
      CFRelease(con->http.tls_credentials);
      con->http.tls_credentials = NULL;
    }

    return (0);
  }

  cupsdLogMessage(CUPSD_LOG_DEBUG, "Connection from %s now encrypted.",
                  con->http.hostname);

  if (!SSLCopyPeerCertificates(con->http.tls, &peerCerts) && peerCerts)
  {
    cupsdLogMessage(CUPSD_LOG_DEBUG, "Received %d peer certificates!",
		    (int)CFArrayGetCount(peerCerts));
    CFRelease(peerCerts);
  }
  else
    cupsdLogMessage(CUPSD_LOG_DEBUG, "Received NO peer certificates!");

  return (1);

#  endif /* HAVE_LIBSSL */
}
#endif /* HAVE_SSL */


/*
 * 'get_file()' - Get a filename and state info.
 */

static char *				/* O  - Real filename */
get_file(cupsd_client_t *con,		/* I  - Client connection */
         struct stat    *filestats,	/* O  - File information */
         char           *filename,	/* IO - Filename buffer */
         int            len)		/* I  - Buffer length */
{
  int		status;			/* Status of filesystem calls */
  char		*ptr;			/* Pointer info filename */
  int		plen;			/* Remaining length after pointer */
  char		language[7];		/* Language subdirectory, if any */


 /*
  * Figure out the real filename...
  */

  language[0] = '\0';

  if (!strncmp(con->uri, "/ppd/", 5) && !strchr(con->uri + 5, '/'))
    snprintf(filename, len, "%s%s", ServerRoot, con->uri);
  else if (!strncmp(con->uri, "/icons/", 7) && !strchr(con->uri + 7, '/'))
  {
    snprintf(filename, len, "%s/%s", CacheDir, con->uri + 7);
    if (access(filename, F_OK) < 0)
      snprintf(filename, len, "%s/images/generic.png", DocumentRoot);
  }
  else if (!strncmp(con->uri, "/rss/", 5) && !strchr(con->uri + 5, '/'))
    snprintf(filename, len, "%s/rss/%s", CacheDir, con->uri + 5);
  else if (!strncmp(con->uri, "/admin/conf/", 12))
    snprintf(filename, len, "%s%s", ServerRoot, con->uri + 11);
  else if (!strncmp(con->uri, "/admin/log/", 11))
  {
    if (!strncmp(con->uri + 11, "access_log", 10) && AccessLog[0] == '/')
      strlcpy(filename, AccessLog, len);
    else if (!strncmp(con->uri + 11, "error_log", 9) && ErrorLog[0] == '/')
      strlcpy(filename, ErrorLog, len);
    else if (!strncmp(con->uri + 11, "page_log", 8) && PageLog[0] == '/')
      strlcpy(filename, PageLog, len);
    else
      return (NULL);
  }
  else if (con->language)
  {
    snprintf(language, sizeof(language), "/%s", con->language->language);
    snprintf(filename, len, "%s%s%s", DocumentRoot, language, con->uri);
  }
  else
    snprintf(filename, len, "%s%s", DocumentRoot, con->uri);

  if ((ptr = strchr(filename, '?')) != NULL)
    *ptr = '\0';

 /*
  * Grab the status for this language; if there isn't a language-specific file
  * then fallback to the default one...
  */

  if ((status = lstat(filename, filestats)) != 0 && language[0] &&
      strncmp(con->uri, "/icons/", 7) &&
      strncmp(con->uri, "/ppd/", 5) &&
      strncmp(con->uri, "/rss/", 5) &&
      strncmp(con->uri, "/admin/conf/", 12) &&
      strncmp(con->uri, "/admin/log/", 11))
  {
   /*
    * Drop the country code...
    */

    language[3] = '\0';
    snprintf(filename, len, "%s%s%s", DocumentRoot, language, con->uri);

    if ((ptr = strchr(filename, '?')) != NULL)
      *ptr = '\0';

    if ((status = lstat(filename, filestats)) != 0)
    {
     /*
      * Drop the language prefix and try the root directory...
      */

      language[0] = '\0';
      snprintf(filename, len, "%s%s", DocumentRoot, con->uri);

      if ((ptr = strchr(filename, '?')) != NULL)
	*ptr = '\0';

      status = lstat(filename, filestats);
    }
  }

 /*
  * If we've found a symlink, 404 the sucker to avoid disclosing information.
  */

  if (!status && S_ISLNK(filestats->st_mode))
  {
    cupsdLogMessage(CUPSD_LOG_INFO, "[Client %d] Symlinks such as \"%s\" are not allowed.", con->http.fd, filename);
    return (NULL);
  }

 /*
  * Similarly, if the file/directory does not have world read permissions, do
  * not allow access...
  */

  if (!status && !(filestats->st_mode & S_IROTH))
  {
<<<<<<< HEAD
    cupsdLogMessage(CUPSD_LOG_INFO, "[Client %d] Files/directories such as \"%s\" must be world-readable.", con->http.fd, filename);
    return (NULL);
=======
   /*
    * The exception is for cupsd.conf and log files for
    * authenticated access.
    */

    if ((strncmp(con->uri, "/admin/conf/cupsd.conf", 22) &&
        strncmp(con->uri, "/admin/log/", 11)) ||
       cupsdIsAuthorized(con, NULL) != HTTP_OK)
    {
      cupsdLogMessage(CUPSD_LOG_INFO, "[Client %d] Files/directories such as \"%s\" must be world-readable.", con->http.fd, filename);
      return (NULL);
    }
>>>>>>> fef4b45f
  }

 /*
  * If we've found a directory, get the index.html file instead...
  */

  if (!status && S_ISDIR(filestats->st_mode))
  {
   /*
    * Make sure the URI ends with a slash...
    */

    if (con->uri[strlen(con->uri) - 1] != '/')
      strlcat(con->uri, "/", sizeof(con->uri));

   /*
    * Find the directory index file, trying every language...
    */

    do
    {
      if (status && language[0])
      {
       /*
        * Try a different language subset...
	*/

	if (language[3])
	  language[0] = '\0';		/* Strip country code */
	else
	  language[0] = '\0';		/* Strip language */
      }

     /*
      * Look for the index file...
      */

      snprintf(filename, len, "%s%s%s", DocumentRoot, language, con->uri);

      if ((ptr = strchr(filename, '?')) != NULL)
	*ptr = '\0';

      ptr  = filename + strlen(filename);
      plen = len - (ptr - filename);

      strlcpy(ptr, "index.html", plen);
      status = lstat(filename, filestats);

#ifdef HAVE_JAVA
      if (status)
      {
	strlcpy(ptr, "index.class", plen);
	status = lstat(filename, filestats);
      }
#endif /* HAVE_JAVA */

#ifdef HAVE_PERL
      if (status)
      {
	strlcpy(ptr, "index.pl", plen);
	status = lstat(filename, filestats);
      }
#endif /* HAVE_PERL */

#ifdef HAVE_PHP
      if (status)
      {
	strlcpy(ptr, "index.php", plen);
	status = lstat(filename, filestats);
      }
#endif /* HAVE_PHP */

#ifdef HAVE_PYTHON
      if (status)
      {
	strlcpy(ptr, "index.pyc", plen);
	status = lstat(filename, filestats);
      }

      if (status)
      {
	strlcpy(ptr, "index.py", plen);
	status = lstat(filename, filestats);
      }
#endif /* HAVE_PYTHON */

    }
    while (status && language[0]);

   /*
    * If we've found a symlink, 404 the sucker to avoid disclosing information.
    */

    if (!status && S_ISLNK(filestats->st_mode))
    {
      cupsdLogMessage(CUPSD_LOG_INFO, "[Client %d] Symlinks such as \"%s\" are not allowed.", con->http.fd, filename);
      return (NULL);
    }

   /*
    * Similarly, if the file/directory does not have world read permissions, do
    * not allow access...
    */

    if (!status && !(filestats->st_mode & S_IROTH))
    {
      cupsdLogMessage(CUPSD_LOG_INFO, "[Client %d] Files/directories such as \"%s\" must be world-readable.", con->http.fd, filename);
      return (NULL);
    }
  }

  cupsdLogMessage(CUPSD_LOG_DEBUG2,
                  "get_file(con=%p(%d), filestats=%p, filename=%p, len=%d) = "
		  "%s", con, con->http.fd, filestats, filename, len,
		  status ? "(null)" : filename);

  if (status)
    return (NULL);
  else
    return (filename);
}


/*
 * 'install_cupsd_conf()' - Install a configuration file.
 */

static http_status_t			/* O - Status */
install_cupsd_conf(cupsd_client_t *con)	/* I - Connection */
{
  char		filename[1024];		/* Configuration filename */
  cups_file_t	*in,			/* Input file */
		*out;			/* Output file */
  char		buffer[16384];		/* Copy buffer */
  ssize_t	bytes;			/* Number of bytes */


 /*
  * Open the request file...
  */

  if ((in = cupsFileOpen(con->filename, "rb")) == NULL)
  {
    cupsdLogMessage(CUPSD_LOG_ERROR, "Unable to open request file \"%s\": %s",
                    con->filename, strerror(errno));
    return (HTTP_SERVER_ERROR);
  }

 /*
  * Open the new config file...
  */

  snprintf(filename, sizeof(filename), "%s/cupsd.conf", ServerRoot);
  if ((out = cupsdCreateConfFile(filename, ConfigFilePerm)) == NULL)
  {
    cupsFileClose(in);
    return (HTTP_SERVER_ERROR);
  }

  cupsdLogMessage(CUPSD_LOG_INFO, "Installing config file \"%s\"...", filename);

 /*
  * Copy from the request to the new config file...
  */

  while ((bytes = cupsFileRead(in, buffer, sizeof(buffer))) > 0)
    if (cupsFileWrite(out, buffer, bytes) < bytes)
    {
      cupsdLogMessage(CUPSD_LOG_ERROR,
                      "Unable to copy to config file \"%s\": %s",
        	      filename, strerror(errno));

      cupsFileClose(in);
      cupsFileClose(out);

      snprintf(filename, sizeof(filename), "%s%s.N", ServerRoot, con->uri + 11);
      cupsdRemoveFile(filename);

      return (HTTP_SERVER_ERROR);
    }

 /*
  * Close the files...
  */

  cupsFileClose(in);

  if (cupsdCloseCreatedConfFile(out, filename))
    return (HTTP_SERVER_ERROR);

 /*
  * Remove the request file...
  */

  cupsdRemoveFile(con->filename);
  cupsdClearString(&con->filename);

 /*
  * Set the NeedReload flag...
  */

  NeedReload = RELOAD_CUPSD;
  ReloadTime = time(NULL);

 /*
  * Return that the file was created successfully...
  */

  return (HTTP_CREATED);
}


/*
 * 'is_cgi()' - Is the resource a CGI script/program?
 */

static int				/* O - 1 = CGI, 0 = file */
is_cgi(cupsd_client_t *con,		/* I - Client connection */
       const char     *filename,	/* I - Real filename */
       struct stat    *filestats,	/* I - File information */
       mime_type_t    *type)		/* I - MIME type */
{
  const char	*options;		/* Options on URL */


 /*
  * Get the options, if any...
  */

  if ((options = strchr(con->uri, '?')) != NULL)
  {
    options ++;
    cupsdSetStringf(&(con->query_string), "QUERY_STRING=%s", options);
  }

 /*
  * Check for known types...
  */

  if (!type || _cups_strcasecmp(type->super, "application"))
  {
    cupsdLogMessage(CUPSD_LOG_DEBUG2,
		    "is_cgi(con=%p(%d), filename=\"%s\", filestats=%p, "
		    "type=%s/%s) = 0", con, con->http.fd, filename, filestats,
		    type ? type->super : "unknown",
		    type ? type->type : "unknown");
    return (0);
  }

  if (!_cups_strcasecmp(type->type, "x-httpd-cgi") &&
      (filestats->st_mode & 0111))
  {
   /*
    * "application/x-httpd-cgi" is a CGI script.
    */

    cupsdSetString(&con->command, filename);

    if (options)
      cupsdSetStringf(&con->options, " %s", options);

    cupsdLogMessage(CUPSD_LOG_DEBUG2,
		    "is_cgi(con=%p(%d), filename=\"%s\", filestats=%p, "
		    "type=%s/%s) = 1", con, con->http.fd, filename, filestats,
		    type->super, type->type);
    return (1);
  }
#ifdef HAVE_JAVA
  else if (!_cups_strcasecmp(type->type, "x-httpd-java"))
  {
   /*
    * "application/x-httpd-java" is a Java servlet.
    */

    cupsdSetString(&con->command, CUPS_JAVA);

    if (options)
      cupsdSetStringf(&con->options, " %s %s", filename, options);
    else
      cupsdSetStringf(&con->options, " %s", filename);

    cupsdLogMessage(CUPSD_LOG_DEBUG2,
		    "is_cgi(con=%p(%d), filename=\"%s\", filestats=%p, "
		    "type=%s/%s) = 1", con, con->http.fd, filename, filestats,
		    type->super, type->type);
    return (1);
  }
#endif /* HAVE_JAVA */
#ifdef HAVE_PERL
  else if (!_cups_strcasecmp(type->type, "x-httpd-perl"))
  {
   /*
    * "application/x-httpd-perl" is a Perl page.
    */

    cupsdSetString(&con->command, CUPS_PERL);

    if (options)
      cupsdSetStringf(&con->options, " %s %s", filename, options);
    else
      cupsdSetStringf(&con->options, " %s", filename);

    cupsdLogMessage(CUPSD_LOG_DEBUG2,
		    "is_cgi(con=%p(%d), filename=\"%s\", filestats=%p, "
		    "type=%s/%s) = 1", con, con->http.fd, filename, filestats,
		    type->super, type->type);
    return (1);
  }
#endif /* HAVE_PERL */
#ifdef HAVE_PHP
  else if (!_cups_strcasecmp(type->type, "x-httpd-php"))
  {
   /*
    * "application/x-httpd-php" is a PHP page.
    */

    cupsdSetString(&con->command, CUPS_PHP);

    if (options)
      cupsdSetStringf(&con->options, " %s %s", filename, options);
    else
      cupsdSetStringf(&con->options, " %s", filename);

    cupsdLogMessage(CUPSD_LOG_DEBUG2,
		    "is_cgi(con=%p(%d), filename=\"%s\", filestats=%p, "
		    "type=%s/%s) = 1", con, con->http.fd, filename, filestats,
		    type->super, type->type);
    return (1);
  }
#endif /* HAVE_PHP */
#ifdef HAVE_PYTHON
  else if (!_cups_strcasecmp(type->type, "x-httpd-python"))
  {
   /*
    * "application/x-httpd-python" is a Python page.
    */

    cupsdSetString(&con->command, CUPS_PYTHON);

    if (options)
      cupsdSetStringf(&con->options, " %s %s", filename, options);
    else
      cupsdSetStringf(&con->options, " %s", filename);

    cupsdLogMessage(CUPSD_LOG_DEBUG2,
		    "is_cgi(con=%p(%d), filename=\"%s\", filestats=%p, "
		    "type=%s/%s) = 1", con, con->http.fd, filename, filestats,
		    type->super, type->type);
    return (1);
  }
#endif /* HAVE_PYTHON */

  cupsdLogMessage(CUPSD_LOG_DEBUG2,
		  "is_cgi(con=%p(%d), filename=\"%s\", filestats=%p, "
		  "type=%s/%s) = 0", con, con->http.fd, filename, filestats,
		  type->super, type->type);
  return (0);
}


/*
 * 'is_path_absolute()' - Is a path absolute and free of relative elements (i.e. "..").
 */

static int				/* O - 0 if relative, 1 if absolute */
is_path_absolute(const char *path)	/* I - Input path */
{
 /*
  * Check for a leading slash...
  */

  if (path[0] != '/')
    return (0);

 /*
  * Check for "<" or quotes in the path and reject since this is probably
  * someone trying to inject HTML...
  */

  if (strchr(path, '<') != NULL || strchr(path, '\"') != NULL || strchr(path, '\'') != NULL)
    return (0);

 /*
  * Check for "/.." in the path...
  */

  while ((path = strstr(path, "/..")) != NULL)
  {
    if (!path[3] || path[3] == '/')
      return (0);

    path ++;
  }

 /*
  * If we haven't found any relative paths, return 1 indicating an
  * absolute path...
  */

  return (1);
}


#ifdef HAVE_SSL
/*
 * 'make_certificate()' - Make a self-signed SSL/TLS certificate.
 */

static int				/* O - 1 on success, 0 on failure */
make_certificate(cupsd_client_t *con)	/* I - Client connection */
{
#if defined(HAVE_LIBSSL) && defined(HAVE_WAITPID)
  int		pid,			/* Process ID of command */
		status;			/* Status of command */
  char		command[1024],		/* Command */
		*argv[12],		/* Command-line arguments */
		*envp[MAX_ENV + 1],	/* Environment variables */
		infofile[1024],		/* Type-in information for cert */
		seedfile[1024];		/* Random number seed file */
  int		envc,			/* Number of environment variables */
		bytes;			/* Bytes written */
  cups_file_t	*fp;			/* Seed/info file */
  int		infofd;			/* Info file descriptor */


 /*
  * Run the "openssl" command to seed the random number generator and
  * generate a self-signed certificate that is good for 10 years:
  *
  *     openssl rand -rand seedfile 1
  *
  *     openssl req -new -x509 -keyout ServerKey \
  *             -out ServerCertificate -days 3650 -nodes
  *
  * The seeding step is crucial in ensuring that the openssl command
  * does not block on systems without sufficient entropy...
  */

  if (!cupsFileFind("openssl", getenv("PATH"), 1, command, sizeof(command)))
  {
    cupsdLogMessage(CUPSD_LOG_ERROR,
                    "No SSL certificate and openssl command not found!");
    return (0);
  }

  if (access("/dev/urandom", 0))
  {
   /*
    * If the system doesn't provide /dev/urandom, then any random source
    * will probably be blocking-style, so generate some random data to
    * use as a seed for the certificate.  Note that we have already
    * seeded the random number generator in cupsdInitCerts()...
    */

    cupsdLogMessage(CUPSD_LOG_INFO,
                    "Seeding the random number generator...");

   /*
    * Write the seed file...
    */

    if ((fp = cupsTempFile2(seedfile, sizeof(seedfile))) == NULL)
    {
      cupsdLogMessage(CUPSD_LOG_ERROR, "Unable to create seed file %s - %s",
                      seedfile, strerror(errno));
      return (0);
    }

    for (bytes = 0; bytes < 262144; bytes ++)
      cupsFilePutChar(fp, random());

    cupsFileClose(fp);

   /*
    * Run the openssl command to seed its random number generator...
    */

    argv[0] = "openssl";
    argv[1] = "rand";
    argv[2] = "-rand";
    argv[3] = seedfile;
    argv[4] = "1";
    argv[5] = NULL;

    envc = cupsdLoadEnv(envp, MAX_ENV);
    envp[envc] = NULL;

    if (!cupsdStartProcess(command, argv, envp, -1, -1, -1, -1, -1, 1, NULL,
                           NULL, &pid))
    {
      unlink(seedfile);
      return (0);
    }

    while (waitpid(pid, &status, 0) < 0)
      if (errno != EINTR)
      {
	status = 1;
	break;
      }

    cupsdFinishProcess(pid, command, sizeof(command), NULL);

   /*
    * Remove the seed file, as it is no longer needed...
    */

    unlink(seedfile);

    if (status)
    {
      if (WIFEXITED(status))
	cupsdLogMessage(CUPSD_LOG_ERROR,
                	"Unable to seed random number generator - "
			"the openssl command stopped with status %d!",
	        	WEXITSTATUS(status));
      else
	cupsdLogMessage(CUPSD_LOG_ERROR,
                	"Unable to seed random number generator - "
			"the openssl command crashed on signal %d!",
	        	WTERMSIG(status));

      return (0);
    }
  }

 /*
  * Create a file with the certificate information fields...
  *
  * Note: This assumes that the default questions are asked by the openssl
  * command...
  */

  if ((fp = cupsTempFile2(infofile, sizeof(infofile))) == NULL)
  {
    cupsdLogMessage(CUPSD_LOG_ERROR,
                    "Unable to create certificate information file %s - %s",
                    infofile, strerror(errno));
    return (0);
  }

  cupsFilePrintf(fp, ".\n.\n.\n%s\n.\n%s\n%s\n",
                 ServerName, ServerName, ServerAdmin);
  cupsFileClose(fp);

  cupsdLogMessage(CUPSD_LOG_INFO,
                  "Generating SSL server key and certificate...");

  argv[0]  = "openssl";
  argv[1]  = "req";
  argv[2]  = "-new";
  argv[3]  = "-x509";
  argv[4]  = "-keyout";
  argv[5]  = ServerKey;
  argv[6]  = "-out";
  argv[7]  = ServerCertificate;
  argv[8]  = "-days";
  argv[9]  = "3650";
  argv[10] = "-nodes";
  argv[11] = NULL;

  cupsdLoadEnv(envp, MAX_ENV);

  infofd = open(infofile, O_RDONLY);

  if (!cupsdStartProcess(command, argv, envp, infofd, -1, -1, -1, -1, 1, NULL,
                         NULL, &pid))
  {
    close(infofd);
    unlink(infofile);
    return (0);
  }

  close(infofd);
  unlink(infofile);

  while (waitpid(pid, &status, 0) < 0)
    if (errno != EINTR)
    {
      status = 1;
      break;
    }

  cupsdFinishProcess(pid, command, sizeof(command), NULL);

  if (status)
  {
    if (WIFEXITED(status))
      cupsdLogMessage(CUPSD_LOG_ERROR,
                      "Unable to create SSL server key and certificate - "
		      "the openssl command stopped with status %d!",
	              WEXITSTATUS(status));
    else
      cupsdLogMessage(CUPSD_LOG_ERROR,
                      "Unable to create SSL server key and certificate - "
		      "the openssl command crashed on signal %d!",
	              WTERMSIG(status));
  }
  else
  {
    cupsdLogMessage(CUPSD_LOG_INFO, "Created SSL server key file \"%s\"...",
		    ServerKey);
    cupsdLogMessage(CUPSD_LOG_INFO,
                    "Created SSL server certificate file \"%s\"...",
		    ServerCertificate);
  }

  return (!status);

#elif defined(HAVE_GNUTLS)
  gnutls_x509_crt	crt;		/* Self-signed certificate */
  gnutls_x509_privkey	key;		/* Encryption key */
  cups_lang_t		*language;	/* Default language info */
  cups_file_t		*fp;		/* Key/cert file */
  unsigned char		buffer[8192];	/* Buffer for x509 data */
  size_t		bytes;		/* Number of bytes of data */
  unsigned char		serial[4];	/* Serial number buffer */
  time_t		curtime;	/* Current time */
  int			result;		/* Result of GNU TLS calls */


 /*
  * Create the encryption key...
  */

  cupsdLogMessage(CUPSD_LOG_INFO, "Generating SSL server key...");

  gnutls_x509_privkey_init(&key);
  gnutls_x509_privkey_generate(key, GNUTLS_PK_RSA, 2048, 0);

 /*
  * Save it...
  */

  bytes = sizeof(buffer);

  if ((result = gnutls_x509_privkey_export(key, GNUTLS_X509_FMT_PEM,
                                           buffer, &bytes)) < 0)
  {
    cupsdLogMessage(CUPSD_LOG_ERROR, "Unable to export SSL server key - %s",
                    gnutls_strerror(result));
    gnutls_x509_privkey_deinit(key);
    return (0);
  }
  else if ((fp = cupsFileOpen(ServerKey, "w")) != NULL)
  {
    cupsFileWrite(fp, (char *)buffer, bytes);
    cupsFileClose(fp);

    cupsdLogMessage(CUPSD_LOG_INFO, "Created SSL server key file \"%s\"...",
		    ServerKey);
  }
  else
  {
    cupsdLogMessage(CUPSD_LOG_ERROR,
                    "Unable to create SSL server key file \"%s\" - %s",
		    ServerKey, strerror(errno));
    gnutls_x509_privkey_deinit(key);
    return (0);
  }

 /*
  * Create the self-signed certificate...
  */

  cupsdLogMessage(CUPSD_LOG_INFO, "Generating self-signed SSL certificate...");

  language  = cupsLangDefault();
  curtime   = time(NULL);
  serial[0] = curtime >> 24;
  serial[1] = curtime >> 16;
  serial[2] = curtime >> 8;
  serial[3] = curtime;

  gnutls_x509_crt_init(&crt);
  if (strlen(language->language) == 5)
    gnutls_x509_crt_set_dn_by_oid(crt, GNUTLS_OID_X520_COUNTRY_NAME, 0,
                                  language->language + 3, 2);
  else
    gnutls_x509_crt_set_dn_by_oid(crt, GNUTLS_OID_X520_COUNTRY_NAME, 0,
                                  "US", 2);
  gnutls_x509_crt_set_dn_by_oid(crt, GNUTLS_OID_X520_COMMON_NAME, 0,
                                ServerName, strlen(ServerName));
  gnutls_x509_crt_set_dn_by_oid(crt, GNUTLS_OID_X520_ORGANIZATION_NAME, 0,
                                ServerName, strlen(ServerName));
  gnutls_x509_crt_set_dn_by_oid(crt, GNUTLS_OID_X520_ORGANIZATIONAL_UNIT_NAME,
                                0, "Unknown", 7);
  gnutls_x509_crt_set_dn_by_oid(crt, GNUTLS_OID_X520_STATE_OR_PROVINCE_NAME, 0,
                                "Unknown", 7);
  gnutls_x509_crt_set_dn_by_oid(crt, GNUTLS_OID_X520_LOCALITY_NAME, 0,
                                "Unknown", 7);
  gnutls_x509_crt_set_dn_by_oid(crt, GNUTLS_OID_PKCS9_EMAIL, 0,
                                ServerAdmin, strlen(ServerAdmin));
  gnutls_x509_crt_set_key(crt, key);
  gnutls_x509_crt_set_serial(crt, serial, sizeof(serial));
  gnutls_x509_crt_set_activation_time(crt, curtime);
  gnutls_x509_crt_set_expiration_time(crt, curtime + 10 * 365 * 86400);
  gnutls_x509_crt_set_ca_status(crt, 0);
  gnutls_x509_crt_set_subject_alternative_name(crt, GNUTLS_SAN_DNSNAME,
                                               ServerName);
  gnutls_x509_crt_set_key_purpose_oid(crt, GNUTLS_KP_TLS_WWW_SERVER, 0);
  gnutls_x509_crt_set_key_usage(crt, GNUTLS_KEY_KEY_ENCIPHERMENT);
  gnutls_x509_crt_set_version(crt, 3);

  bytes = sizeof(buffer);
  if (gnutls_x509_crt_get_key_id(crt, 0, buffer, &bytes) >= 0)
    gnutls_x509_crt_set_subject_key_id(crt, buffer, bytes);

  gnutls_x509_crt_sign(crt, crt, key);

 /*
  * Save it...
  */

  bytes = sizeof(buffer);
  if ((result = gnutls_x509_crt_export(crt, GNUTLS_X509_FMT_PEM,
                                       buffer, &bytes)) < 0)
    cupsdLogMessage(CUPSD_LOG_ERROR,
                    "Unable to export SSL server certificate - %s",
		    gnutls_strerror(result));
  else if ((fp = cupsFileOpen(ServerCertificate, "w")) != NULL)
  {
    cupsFileWrite(fp, (char *)buffer, bytes);
    cupsFileClose(fp);

    cupsdLogMessage(CUPSD_LOG_INFO,
                    "Created SSL server certificate file \"%s\"...",
		    ServerCertificate);
  }
  else
    cupsdLogMessage(CUPSD_LOG_ERROR,
                    "Unable to create SSL server certificate file \"%s\" - %s",
		    ServerCertificate, strerror(errno));

 /*
  * Cleanup...
  */

  gnutls_x509_crt_deinit(crt);
  gnutls_x509_privkey_deinit(key);

  return (1);

#elif defined(HAVE_CDSASSL) && defined(HAVE_WAITPID)
  int		pid,			/* Process ID of command */
		status;			/* Status of command */
  char		command[1024],		/* Command */
		*argv[4],		/* Command-line arguments */
		*envp[MAX_ENV + 1],	/* Environment variables */
		keychain[1024],		/* Keychain argument */
		infofile[1024],		/* Type-in information for cert */
		localname[1024],	/* Local hostname */
		*servername;		/* Name of server in cert */
  cups_file_t	*fp;			/* Seed/info file */
  int		infofd;			/* Info file descriptor */


  if (con->servername && isdigit(con->servername[0] & 255) && DNSSDHostName)
  {
    snprintf(localname, sizeof(localname), "%s.local", DNSSDHostName);
    servername = localname;
  }
  else
    servername = con->servername;

 /*
  * Run the "certtool" command to generate a self-signed certificate...
  */

  if (!cupsFileFind("certtool", getenv("PATH"), 1, command, sizeof(command)))
  {
    cupsdLogMessage(CUPSD_LOG_ERROR,
                    "No SSL certificate and certtool command not found!");
    return (0);
  }

 /*
  * Create a file with the certificate information fields...
  *
  * Note: This assumes that the default questions are asked by the certtool
  * command...
  */

  if ((fp = cupsTempFile2(infofile, sizeof(infofile))) == NULL)
  {
    cupsdLogMessage(CUPSD_LOG_ERROR,
                    "Unable to create certificate information file %s - %s",
                    infofile, strerror(errno));
    return (0);
  }

  cupsFilePrintf(fp,
                 "%s\n"			/* Enter key and certificate label */
                 "r\n"			/* Generate RSA key pair */
                 "2048\n"		/* Key size in bits */
                 "y\n"			/* OK (y = yes) */
                 "b\n"			/* Usage (b=signing/encryption) */
                 "s\n"			/* Sign with SHA1 */
                 "y\n"			/* OK (y = yes) */
                 "%s\n"			/* Common name */
                 "\n"			/* Country (default) */
                 "\n"			/* Organization (default) */
                 "\n"			/* Organizational unit (default) */
                 "\n"			/* State/Province (default) */
                 "%s\n"			/* Email address */
                 "y\n",			/* OK (y = yes) */
        	 servername, servername, ServerAdmin);
  cupsFileClose(fp);

  cupsdLogMessage(CUPSD_LOG_INFO,
                  "Generating SSL server key and certificate...");

  snprintf(keychain, sizeof(keychain), "k=%s", ServerCertificate);

  argv[0] = "certtool";
  argv[1] = "c";
  argv[2] = keychain;
  argv[3] = NULL;

  cupsdLoadEnv(envp, MAX_ENV);

  infofd = open(infofile, O_RDONLY);

  if (!cupsdStartProcess(command, argv, envp, infofd, -1, -1, -1, -1, 1, NULL,
                         NULL, &pid))
  {
    close(infofd);
    unlink(infofile);
    return (0);
  }

  close(infofd);
  unlink(infofile);

  while (waitpid(pid, &status, 0) < 0)
    if (errno != EINTR)
    {
      status = 1;
      break;
    }

  cupsdFinishProcess(pid, command, sizeof(command), NULL);

  if (status)
  {
    if (WIFEXITED(status))
      cupsdLogMessage(CUPSD_LOG_ERROR,
                      "Unable to create SSL server key and certificate - "
		      "the certtool command stopped with status %d!",
	              WEXITSTATUS(status));
    else
      cupsdLogMessage(CUPSD_LOG_ERROR,
                      "Unable to create SSL server key and certificate - "
		      "the certtool command crashed on signal %d!",
	              WTERMSIG(status));
  }
  else
  {
    cupsdLogMessage(CUPSD_LOG_INFO,
                    "Created SSL server certificate file \"%s\"...",
		    ServerCertificate);
  }

  return (!status);

#else
  return (0);
#endif /* HAVE_LIBSSL && HAVE_WAITPID */
}
#endif /* HAVE_SSL */


/*
 * 'pipe_command()' - Pipe the output of a command to the remote client.
 */

static int				/* O - Process ID */
pipe_command(cupsd_client_t *con,	/* I - Client connection */
             int            infile,	/* I - Standard input for command */
             int            *outfile,	/* O - Standard output for command */
	     char           *command,	/* I - Command to run */
	     char           *options,	/* I - Options for command */
	     int            root)	/* I - Run as root? */
{
  int		i;			/* Looping var */
  int		pid;			/* Process ID */
  char		*commptr,		/* Command string pointer */
		commch;			/* Command string character */
  char		*uriptr;		/* URI string pointer */
  int		fds[2];			/* Pipe FDs */
  int		argc;			/* Number of arguments */
  int		envc;			/* Number of environment variables */
  char		argbuf[10240],		/* Argument buffer */
		*argv[100],		/* Argument strings */
		*envp[MAX_ENV + 20];	/* Environment variables */
  char		auth_type[256],		/* AUTH_TYPE environment variable */
		content_length[1024],	/* CONTENT_LENGTH environment variable */
		content_type[1024],	/* CONTENT_TYPE environment variable */
		http_cookie[32768],	/* HTTP_COOKIE environment variable */
		http_referer[1024],	/* HTTP_REFERER environment variable */
		http_user_agent[1024],	/* HTTP_USER_AGENT environment variable */
		lang[1024],		/* LANG environment variable */
		path_info[1024],	/* PATH_INFO environment variable */
		remote_addr[1024],	/* REMOTE_ADDR environment variable */
		remote_host[1024],	/* REMOTE_HOST environment variable */
		remote_user[1024],	/* REMOTE_USER environment variable */
		script_filename[1024],	/* SCRIPT_FILENAME environment variable */
		script_name[1024],	/* SCRIPT_NAME environment variable */
		server_name[1024],	/* SERVER_NAME environment variable */
		server_port[1024];	/* SERVER_PORT environment variable */
  ipp_attribute_t *attr;		/* attributes-natural-language attribute */
  void		*ccache = NULL;		/* Kerberos credentials */


 /*
  * Parse a copy of the options string, which is of the form:
  *
  *     argument+argument+argument
  *     ?argument+argument+argument
  *     param=value&param=value
  *     ?param=value&param=value
  *     /name?argument+argument+argument
  *     /name?param=value&param=value
  *
  * If the string contains an "=" character after the initial name,
  * then we treat it as a HTTP GET form request and make a copy of
  * the remaining string for the environment variable.
  *
  * The string is always parsed out as command-line arguments, to
  * be consistent with Apache...
  */

  cupsdLogMessage(CUPSD_LOG_DEBUG2,
                  "pipe_command(con=%p(%d), infile=%d, outfile=%p, "
		  "command=\"%s\", options=\"%s\", root=%d)",
                  con, con->http.fd, infile, outfile, command,
		  options ? options : "(null)", root);

  argv[0] = command;

  if (options)
  {
    commptr = options;
    if (*commptr == ' ')
      commptr ++;
    strlcpy(argbuf, commptr, sizeof(argbuf));
  }
  else
    argbuf[0] = '\0';

  if (argbuf[0] == '/')
  {
   /*
    * Found some trailing path information, set PATH_INFO...
    */

    if ((commptr = strchr(argbuf, '?')) == NULL)
      commptr = argbuf + strlen(argbuf);

    commch   = *commptr;
    *commptr = '\0';
    snprintf(path_info, sizeof(path_info), "PATH_INFO=%s", argbuf);
    *commptr = commch;
  }
  else
  {
    commptr      = argbuf;
    path_info[0] = '\0';

    if (*commptr == ' ')
      commptr ++;
  }

  if (*commptr == '?' && con->operation == HTTP_GET && !con->query_string)
  {
    commptr ++;
    cupsdSetStringf(&(con->query_string), "QUERY_STRING=%s", commptr);
  }

  argc = 1;

  if (*commptr)
  {
    argv[argc ++] = commptr;

    for (; *commptr && argc < 99; commptr ++)
    {
     /*
      * Break arguments whenever we see a + or space...
      */

      if (*commptr == ' ' || *commptr == '+')
      {
	while (*commptr == ' ' || *commptr == '+')
	  *commptr++ = '\0';

       /*
	* If we don't have a blank string, save it as another argument...
	*/

	if (*commptr)
	{
	  argv[argc] = commptr;
	  argc ++;
	}
	else
	  break;
      }
      else if (*commptr == '%' && isxdigit(commptr[1] & 255) &&
               isxdigit(commptr[2] & 255))
      {
       /*
	* Convert the %xx notation to the individual character.
	*/

	if (commptr[1] >= '0' && commptr[1] <= '9')
          *commptr = (commptr[1] - '0') << 4;
	else
          *commptr = (tolower(commptr[1]) - 'a' + 10) << 4;

	if (commptr[2] >= '0' && commptr[2] <= '9')
          *commptr |= commptr[2] - '0';
	else
          *commptr |= tolower(commptr[2]) - 'a' + 10;

	_cups_strcpy(commptr + 1, commptr + 3);

       /*
	* Check for a %00 and break if that is the case...
	*/

	if (!*commptr)
          break;
      }
    }
  }

  argv[argc] = NULL;

 /*
  * Setup the environment variables as needed...
  */

  if (con->username[0])
  {
    snprintf(auth_type, sizeof(auth_type), "AUTH_TYPE=%s",
             httpGetField(HTTP(con), HTTP_FIELD_AUTHORIZATION));

    if ((uriptr = strchr(auth_type + 10, ' ')) != NULL)
      *uriptr = '\0';
  }
  else
    auth_type[0] = '\0';

  if (con->request &&
      (attr = ippFindAttribute(con->request, "attributes-natural-language",
                               IPP_TAG_LANGUAGE)) != NULL)
  {
    switch (strlen(attr->values[0].string.text))
    {
      default :
	 /*
	  * This is an unknown or badly formatted language code; use
	  * the POSIX locale...
	  */

	  strcpy(lang, "LANG=C");
	  break;

      case 2 :
	 /*
	  * Just the language code (ll)...
	  */

	  snprintf(lang, sizeof(lang), "LANG=%s.UTF8",
		   attr->values[0].string.text);
	  break;

      case 5 :
	 /*
	  * Language and country code (ll-cc)...
	  */

	  snprintf(lang, sizeof(lang), "LANG=%c%c_%c%c.UTF8",
		   attr->values[0].string.text[0],
		   attr->values[0].string.text[1],
		   toupper(attr->values[0].string.text[3] & 255),
		   toupper(attr->values[0].string.text[4] & 255));
	  break;
    }
  }
  else if (con->language)
    snprintf(lang, sizeof(lang), "LANG=%s.UTF8", con->language->language);
  else
    strcpy(lang, "LANG=C");

  strcpy(remote_addr, "REMOTE_ADDR=");
  httpAddrString(con->http.hostaddr, remote_addr + 12,
                 sizeof(remote_addr) - 12);

  snprintf(remote_host, sizeof(remote_host), "REMOTE_HOST=%s",
           con->http.hostname);

  snprintf(script_name, sizeof(script_name), "SCRIPT_NAME=%s", con->uri);
  if ((uriptr = strchr(script_name, '?')) != NULL)
    *uriptr = '\0';

  snprintf(script_filename, sizeof(script_filename), "SCRIPT_FILENAME=%s%s",
           DocumentRoot, script_name + 12);

  sprintf(server_port, "SERVER_PORT=%d", con->serverport);

  if (con->http.fields[HTTP_FIELD_HOST][0])
  {
    char *nameptr;			/* Pointer to ":port" */

    snprintf(server_name, sizeof(server_name), "SERVER_NAME=%s",
	     con->http.fields[HTTP_FIELD_HOST]);
    if ((nameptr = strrchr(server_name, ':')) != NULL && !strchr(nameptr, ']'))
      *nameptr = '\0';			/* Strip trailing ":port" */
  }
  else
    snprintf(server_name, sizeof(server_name), "SERVER_NAME=%s",
	     con->servername);

  envc = cupsdLoadEnv(envp, (int)(sizeof(envp) / sizeof(envp[0])));

  if (auth_type[0])
    envp[envc ++] = auth_type;

  envp[envc ++] = lang;
  envp[envc ++] = "REDIRECT_STATUS=1";
  envp[envc ++] = "GATEWAY_INTERFACE=CGI/1.1";
  envp[envc ++] = server_name;
  envp[envc ++] = server_port;
  envp[envc ++] = remote_addr;
  envp[envc ++] = remote_host;
  envp[envc ++] = script_name;
  envp[envc ++] = script_filename;

  if (path_info[0])
    envp[envc ++] = path_info;

  if (con->username[0])
  {
    snprintf(remote_user, sizeof(remote_user), "REMOTE_USER=%s", con->username);

    envp[envc ++] = remote_user;
  }

  if (con->http.version == HTTP_1_1)
    envp[envc ++] = "SERVER_PROTOCOL=HTTP/1.1";
  else if (con->http.version == HTTP_1_0)
    envp[envc ++] = "SERVER_PROTOCOL=HTTP/1.0";
  else
    envp[envc ++] = "SERVER_PROTOCOL=HTTP/0.9";

  if (con->http.cookie)
  {
    snprintf(http_cookie, sizeof(http_cookie), "HTTP_COOKIE=%s",
             con->http.cookie);
    envp[envc ++] = http_cookie;
  }

  if (con->http.fields[HTTP_FIELD_USER_AGENT][0])
  {
    snprintf(http_user_agent, sizeof(http_user_agent), "HTTP_USER_AGENT=%s",
             con->http.fields[HTTP_FIELD_USER_AGENT]);
    envp[envc ++] = http_user_agent;
  }

  if (con->http.fields[HTTP_FIELD_REFERER][0])
  {
    snprintf(http_referer, sizeof(http_referer), "HTTP_REFERER=%s",
             con->http.fields[HTTP_FIELD_REFERER]);
    envp[envc ++] = http_referer;
  }

  if (con->operation == HTTP_GET)
  {
    envp[envc ++] = "REQUEST_METHOD=GET";

    if (con->query_string)
    {
     /*
      * Add GET form variables after ?...
      */

      envp[envc ++] = con->query_string;
    }
    else
      envp[envc ++] = "QUERY_STRING=";
  }
  else
  {
    sprintf(content_length, "CONTENT_LENGTH=" CUPS_LLFMT,
            CUPS_LLCAST con->bytes);
    snprintf(content_type, sizeof(content_type), "CONTENT_TYPE=%s",
             con->http.fields[HTTP_FIELD_CONTENT_TYPE]);

    envp[envc ++] = "REQUEST_METHOD=POST";
    envp[envc ++] = content_length;
    envp[envc ++] = content_type;
  }

 /*
  * Tell the CGI if we are using encryption...
  */

  if (con->http.tls)
    envp[envc ++] = "HTTPS=ON";

 /*
  * Terminate the environment array...
  */

  envp[envc] = NULL;

  if (LogLevel >= CUPSD_LOG_DEBUG)
  {
    for (i = 0; i < argc; i ++)
      cupsdLogMessage(CUPSD_LOG_DEBUG,
                      "[CGI] argv[%d] = \"%s\"", i, argv[i]);
    for (i = 0; i < envc; i ++)
      cupsdLogMessage(CUPSD_LOG_DEBUG,
                      "[CGI] envp[%d] = \"%s\"", i, envp[i]);
  }

 /*
  * Create a pipe for the output...
  */

  if (cupsdOpenPipe(fds))
  {
    cupsdLogMessage(CUPSD_LOG_ERROR, "[CGI] Unable to create pipe for %s - %s",
                    argv[0], strerror(errno));
    return (0);
  }

 /*
  * Then execute the command...
  */

  if (cupsdStartProcess(command, argv, envp, infile, fds[1], CGIPipes[1],
			-1, -1, root, DefaultProfile, NULL, &pid) < 0)
  {
   /*
    * Error - can't fork!
    */

    cupsdLogMessage(CUPSD_LOG_ERROR, "[CGI] Unable to start %s - %s", argv[0],
                    strerror(errno));

    cupsdClosePipe(fds);
    pid = 0;
  }
  else
  {
   /*
    * Fork successful - return the PID...
    */

    if (con->username[0])
      cupsdAddCert(pid, con->username, ccache);

    cupsdLogMessage(CUPSD_LOG_DEBUG, "[CGI] Started %s (PID %d)", command, pid);

    *outfile = fds[0];
    close(fds[1]);
  }

  return (pid);
}


/*
 * 'valid_host()' - Is the Host: field valid?
 */

static int				/* O - 1 if valid, 0 if not */
valid_host(cupsd_client_t *con)		/* I - Client connection */
{
  cupsd_alias_t	*a;			/* Current alias */
  cupsd_netif_t	*netif;			/* Current network interface */
  const char	*host,			/* Host field */
		*end;			/* End character */


  host = con->http.fields[HTTP_FIELD_HOST];

  if (httpAddrLocalhost(con->http.hostaddr))
  {
   /*
    * Only allow "localhost" or the equivalent IPv4 or IPv6 numerical
    * addresses when accessing CUPS via the loopback interface...
    */

    return (!_cups_strcasecmp(host, "localhost") ||
            !_cups_strncasecmp(host, "localhost:", 10) ||
	    !_cups_strcasecmp(host, "localhost.") ||
            !_cups_strncasecmp(host, "localhost.:", 11) ||
#ifdef __linux
	    !_cups_strcasecmp(host, "localhost.localdomain") ||
            !_cups_strncasecmp(host, "localhost.localdomain:", 22) ||
#endif /* __linux */
            !strcmp(host, "127.0.0.1") ||
	    !strncmp(host, "127.0.0.1:", 10) ||
	    !strcmp(host, "[::1]") ||
	    !strncmp(host, "[::1]:", 6));
  }

#if defined(HAVE_DNSSD) || defined(HAVE_AVAHI)
 /*
  * Check if the hostname is something.local (Bonjour); if so, allow it.
  */

  if ((end = strrchr(host, '.')) != NULL &&
      (!_cups_strcasecmp(end, ".local") || !_cups_strncasecmp(end, ".local:", 7) ||
       !_cups_strcasecmp(end, ".local.") || !_cups_strncasecmp(end, ".local.:", 8)))
    return (1);
#endif /* defined(HAVE_DNSSD) || defined(HAVE_AVAHI) */

 /*
  * Check if the hostname is an IP address...
  */

  if (isdigit(*host & 255) || *host == '[')
  {
   /*
    * Possible IPv4/IPv6 address...
    */

    char	temp[1024],		/* Temporary string */
		*ptr;			/* Pointer into temporary string */
    http_addrlist_t *addrlist;		/* List of addresses */


    strlcpy(temp, host, sizeof(temp));
    if ((ptr = strrchr(temp, ':')) != NULL && !strchr(ptr, ']'))
      *ptr = '\0';			/* Strip :port from host value */

    if ((addrlist = httpAddrGetList(temp, AF_UNSPEC, NULL)) != NULL)
    {
     /*
      * Good IPv4/IPv6 address...
      */

      httpAddrFreeList(addrlist);
      return (1);
    }
  }

 /*
  * Check for (alias) name matches...
  */

  for (a = (cupsd_alias_t *)cupsArrayFirst(ServerAlias);
       a;
       a = (cupsd_alias_t *)cupsArrayNext(ServerAlias))
  {
   /*
    * "ServerAlias *" allows all host values through...
    */

    if (!strcmp(a->name, "*"))
      return (1);

    if (!_cups_strncasecmp(host, a->name, a->namelen))
    {
     /*
      * Prefix matches; check the character at the end - it must be ":", ".",
      * ".:", or nul...
      */

      end = host + a->namelen;

      if (!*end || *end == ':' || (*end == '.' && (!end[1] || end[1] == ':')))
        return (1);
    }
  }

#ifdef HAVE_DNSSD
  for (a = (cupsd_alias_t *)cupsArrayFirst(DNSSDAlias);
       a;
       a = (cupsd_alias_t *)cupsArrayNext(DNSSDAlias))
  {
   /*
    * "ServerAlias *" allows all host values through...
    */

    if (!strcmp(a->name, "*"))
      return (1);

    if (!_cups_strncasecmp(host, a->name, a->namelen))
    {
     /*
      * Prefix matches; check the character at the end - it must be ":", ".",
      * ".:", or nul...
      */

      end = host + a->namelen;

      if (!*end || *end == ':' || (*end == '.' && (!end[1] || end[1] == ':')))
        return (1);
    }
  }
#endif /* HAVE_DNSSD */

 /*
  * Check for interface hostname matches...
  */

  for (netif = (cupsd_netif_t *)cupsArrayFirst(NetIFList);
       netif;
       netif = (cupsd_netif_t *)cupsArrayNext(NetIFList))
  {
    if (!_cups_strncasecmp(host, netif->hostname, netif->hostlen))
    {
     /*
      * Prefix matches; check the character at the end - it must be ":", ".",
      * ".:", or nul...
      */

      end = host + netif->hostlen;

      if (!*end || *end == ':' || (*end == '.' && (!end[1] || end[1] == ':')))
        return (1);
    }
  }

  return (0);
}


/*
 * 'write_file()' - Send a file via HTTP.
 */

static int				/* O - 0 on failure, 1 on success */
write_file(cupsd_client_t *con,		/* I - Client connection */
           http_status_t  code,		/* I - HTTP status */
	   char           *filename,	/* I - Filename */
	   char           *type,	/* I - File type */
	   struct stat    *filestats)	/* O - File information */
{
  con->file = open(filename, O_RDONLY);

  cupsdLogMessage(CUPSD_LOG_DEBUG2,
                  "write_file(con=%p(%d), code=%d, filename=\"%s\" (%d), "
		  "type=\"%s\", filestats=%p)", con, con->http.fd,
		  code, filename, con->file, type ? type : "(null)", filestats);

  if (con->file < 0)
    return (0);

  fcntl(con->file, F_SETFD, fcntl(con->file, F_GETFD) | FD_CLOEXEC);

  con->pipe_pid = 0;

  if (!cupsdSendHeader(con, code, type, CUPSD_AUTH_NONE))
    return (0);

  if (httpPrintf(HTTP(con), "Last-Modified: %s\r\n",
                 httpGetDateString(filestats->st_mtime)) < 0)
    return (0);
  if (httpPrintf(HTTP(con), "Content-Length: " CUPS_LLFMT "\r\n",
                 CUPS_LLCAST filestats->st_size) < 0)
    return (0);
  if (httpPrintf(HTTP(con), "\r\n") < 0)
    return (0);

  if (cupsdFlushHeader(con) < 0)
    return (0);

  con->http.data_encoding  = HTTP_ENCODE_LENGTH;
  con->http.data_remaining = filestats->st_size;

  if (con->http.data_remaining <= INT_MAX)
    con->http._data_remaining = con->http.data_remaining;
  else
    con->http._data_remaining = INT_MAX;

  cupsdAddSelect(con->http.fd, (cupsd_selfunc_t)cupsdReadClient,
                 (cupsd_selfunc_t)cupsdWriteClient, con);

  return (1);
}


/*
 * 'write_pipe()' - Flag that data is available on the CGI pipe.
 */

static void
write_pipe(cupsd_client_t *con)		/* I - Client connection */
{
  cupsdLogMessage(CUPSD_LOG_DEBUG2,
                  "write_pipe(con=%p(%d)) CGI output on fd %d",
                  con, con->http.fd, con->file);

  con->file_ready = 1;

  cupsdRemoveSelect(con->file);
  cupsdAddSelect(con->http.fd, NULL, (cupsd_selfunc_t)cupsdWriteClient, con);
}


/*
 * End of "$Id: client.c 10338 2012-03-07 06:05:39Z mike $".
 */<|MERGE_RESOLUTION|>--- conflicted
+++ resolved
@@ -3727,10 +3727,6 @@
 
   if (!status && !(filestats->st_mode & S_IROTH))
   {
-<<<<<<< HEAD
-    cupsdLogMessage(CUPSD_LOG_INFO, "[Client %d] Files/directories such as \"%s\" must be world-readable.", con->http.fd, filename);
-    return (NULL);
-=======
    /*
     * The exception is for cupsd.conf and log files for
     * authenticated access.
@@ -3743,7 +3739,6 @@
       cupsdLogMessage(CUPSD_LOG_INFO, "[Client %d] Files/directories such as \"%s\" must be world-readable.", con->http.fd, filename);
       return (NULL);
     }
->>>>>>> fef4b45f
   }
 
  /*
