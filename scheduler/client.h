/*
 * "$Id: client.h 11717 2014-03-21 16:42:53Z msweet $"
 *
 * Client definitions for the CUPS scheduler.
 *
 * Copyright 2007-2014 by Apple Inc.
 * Copyright 1997-2007 by Easy Software Products, all rights reserved.
 *
 * These coded instructions, statements, and computer programs are the
 * property of Apple Inc. and are protected by Federal copyright
 * law.  Distribution and use rights are outlined in the file "LICENSE.txt"
 * which should have been included with this file.  If this file is
 * file is missing or damaged, see the license at "http://www.cups.org/".
 */

#ifdef HAVE_AUTHORIZATION_H
#  include <Security/Authorization.h>
#endif /* HAVE_AUTHORIZATION_H */


/*
 * HTTP client structure...
 */

struct cupsd_client_s
{
  int			number;		/* Connection number */
  http_t		*http;		/* HTTP client connection */
  ipp_t			*request,	/* IPP request information */
			*response;	/* IPP response information */
  cupsd_location_t	*best;		/* Best match for AAA */
  struct timeval	start;		/* Request start time */
  http_state_t		operation;	/* Request operation */
  off_t			bytes;		/* Bytes transferred for this request */
  int			type;		/* AuthType for username */
  char			username[HTTP_MAX_VALUE],
					/* Username from Authorization: line */
			password[HTTP_MAX_VALUE],
					/* Password from Authorization: line */
			uri[HTTP_MAX_URI],
					/* Localized URL/URI for GET/PUT */
			*filename,	/* Filename of output file */
			*command,	/* Command to run */
			*options,	/* Options for command */
			*query_string;	/* QUERY_STRING environment variable */
  int			file;		/* Input/output file */
  int			file_ready;	/* Input ready on file/pipe? */
  int			pipe_pid;	/* Pipe process ID (or 0 if not a pipe) */
  http_status_t		pipe_status;	/* HTTP status from pipe process */
  int			sent_header,	/* Non-zero if sent HTTP header */
			got_fields,	/* Non-zero if all fields seen */
			header_used;	/* Number of header bytes used */
  char			header[2048];	/* Header from CGI program */
  cups_lang_t		*language;	/* Language to use */
#ifdef HAVE_SSL
  int			auto_ssl;	/* Automatic test for SSL/TLS */
#endif /* HAVE_SSL */
  http_addr_t		clientaddr;	/* Client's server address */
  char			clientname[256];/* Client's server name for connection */
  int			clientport;	/* Client's server port for connection */
  char			servername[256];/* Server name for connection */
  int			serverport;	/* Server port for connection */
#ifdef HAVE_GSSAPI
  int			have_gss;	/* Have GSS credentials? */
  uid_t			gss_uid;	/* User ID for local prints */
#endif /* HAVE_GSSAPI */
#ifdef HAVE_AUTHORIZATION_H
  AuthorizationRef	authref;	/* Authorization ref */
#endif /* HAVE_AUTHORIZATION_H */
};

#define HTTP(con) ((con)->http)


/*
 * HTTP listener structure...
 */

typedef struct
{
  int			fd;		/* File descriptor for this server */
  http_addr_t		address;	/* Bind address of socket */
  http_encryption_t	encryption;	/* To encrypt or not to encrypt... */
<<<<<<< HEAD
#ifdef HAVE_SYSTEMD
  int			is_systemd;	/* Is this a systemd socket? */
#endif /* HAVE_SYSTEMD */
=======
#if defined(HAVE_LAUNCHD) || defined(HAVE_SYSTEMD)
  int			on_demand;	/* Is this a socket from launchd/systemd? */
#endif /* HAVE_LAUNCHD || HAVE_SYSTEMD */
>>>>>>> 2c8b893d
} cupsd_listener_t;


/*
 * Globals...
 */

VAR int			LastClientNumber VALUE(0),
					/* Last client connection number */
			ListenBackLog	VALUE(SOMAXCONN),
					/* Max backlog of pending connections */
			LocalPort	VALUE(631),
					/* Local port to use */
			RemotePort	VALUE(0);
					/* Remote port to use */
VAR http_encryption_t	LocalEncryption	VALUE(HTTP_ENCRYPT_IF_REQUESTED);
					/* Local port encryption to use */
VAR cups_array_t	*Listeners	VALUE(NULL);
					/* Listening sockets */
VAR time_t		ListeningPaused	VALUE(0);
					/* Time when listening was paused */
VAR cups_array_t	*Clients	VALUE(NULL),
					/* HTTP clients */
			*ActiveClients	VALUE(NULL);
					/* Active HTTP clients */
VAR char		*ServerHeader	VALUE(NULL);
					/* Server header in requests */
VAR int			CGIPipes[2]	VALUE2(-1,-1);
					/* Pipes for CGI error/debug output */
VAR cupsd_statbuf_t	*CGIStatusBuffer VALUE(NULL);
					/* Status buffer for pipes */


/*
 * Prototypes...
 */

extern void	cupsdAcceptClient(cupsd_listener_t *lis);
extern void	cupsdCloseAllClients(void);
extern int	cupsdCloseClient(cupsd_client_t *con);
extern void	cupsdDeleteAllListeners(void);
extern void	cupsdPauseListening(void);
extern int	cupsdProcessIPPRequest(cupsd_client_t *con);
extern void	cupsdReadClient(cupsd_client_t *con);
extern void	cupsdResumeListening(void);
extern int	cupsdSendCommand(cupsd_client_t *con, char *command,
		                 char *options, int root);
extern int	cupsdSendError(cupsd_client_t *con, http_status_t code,
		               int auth_type);
extern int	cupsdSendHeader(cupsd_client_t *con, http_status_t code,
		                char *type, int auth_type);
extern void	cupsdShutdownClient(cupsd_client_t *con);
extern void	cupsdStartListening(void);
extern void	cupsdStopListening(void);
extern void	cupsdUpdateCGI(void);
extern void	cupsdWriteClient(cupsd_client_t *con);

#ifdef HAVE_SSL
extern int	cupsdEndTLS(cupsd_client_t *con);
extern int	cupsdStartTLS(cupsd_client_t *con);
#endif /* HAVE_SSL */


/*
 * End of "$Id: client.h 11717 2014-03-21 16:42:53Z msweet $".
 */<|MERGE_RESOLUTION|>--- conflicted
+++ resolved
@@ -81,15 +81,9 @@
   int			fd;		/* File descriptor for this server */
   http_addr_t		address;	/* Bind address of socket */
   http_encryption_t	encryption;	/* To encrypt or not to encrypt... */
-<<<<<<< HEAD
-#ifdef HAVE_SYSTEMD
-  int			is_systemd;	/* Is this a systemd socket? */
-#endif /* HAVE_SYSTEMD */
-=======
 #if defined(HAVE_LAUNCHD) || defined(HAVE_SYSTEMD)
   int			on_demand;	/* Is this a socket from launchd/systemd? */
 #endif /* HAVE_LAUNCHD || HAVE_SYSTEMD */
->>>>>>> 2c8b893d
 } cupsd_listener_t;
 
 
