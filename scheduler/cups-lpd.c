/*
 * "$Id: cups-lpd.c 11623 2014-02-19 20:18:10Z msweet $"
 *
 * Line Printer Daemon interface for CUPS.
 *
 * Copyright 2007-2014 by Apple Inc.
 * Copyright 1997-2006 by Easy Software Products, all rights reserved.
 *
 * These coded instructions, statements, and computer programs are the
 * property of Apple Inc. and are protected by Federal copyright
 * law.  Distribution and use rights are outlined in the file "LICENSE.txt"
 * which should have been included with this file.  If this file is
 * file is missing or damaged, see the license at "http://www.cups.org/".
 */

/*
 * Include necessary headers...
 */

#include <cups/cups-private.h>
#include <syslog.h>
#include <unistd.h>
#include <fcntl.h>
#include <sys/types.h>
#include <sys/socket.h>
#include <netinet/in.h>
#include <netdb.h>

#ifdef HAVE_INTTYPES_H
#  include <inttypes.h>
#endif /* HAVE_INTTYPES_H */


/*
 * LPD "mini-daemon" for CUPS.  This program must be used in conjunction
 * with inetd or another similar program that monitors ports and starts
 * daemons for each client connection.  A typical configuration is:
 *
 *    printer stream tcp nowait lp /usr/lib/cups/daemon/cups-lpd cups-lpd
 *
 * This daemon implements most of RFC 1179 (the unofficial LPD specification)
 * except for:
 *
 *     - This daemon does not check to make sure that the source port is
 *       between 721 and 731, since it isn't necessary for proper
 *       functioning and port-based security is no security at all!
 *
 *     - The "Print any waiting jobs" command is a no-op.
 *
 * The LPD-to-IPP mapping is as defined in RFC 2569.  The report formats
 * currently match the Solaris LPD mini-daemon.
 */

/*
 * Prototypes...
 */

static int	create_job(http_t *http, const char *dest, const char *title,
                           const char *docname, const char *user,
			   int num_options, cups_option_t *options);
static int	get_printer(http_t *http, const char *name, char *dest,
		            int destsize, cups_option_t **options,
<<<<<<< HEAD
			    int *accepting, int *color_managed, int *shared, ipp_pstate_t *state);
=======
			    int *accepting, int *calibrating, int *shared, 
                            ipp_pstate_t *state);
>>>>>>> 5aae941c
static int	print_file(http_t *http, int id, const char *filename,
		           const char *docname, const char *user,
			   const char *format, int last);
static int	recv_print_job(const char *name, int num_defaults,
		               cups_option_t *defaults);
static int	remove_jobs(const char *name, const char *agent,
		            const char *list);
static int	send_state(const char *name, const char *list,
		           int longstatus);
static char	*smart_gets(char *s, int len, FILE *fp);


/*
 * 'main()' - Process an incoming LPD request...
 */

int					/* O - Exit status */
main(int  argc,				/* I - Number of command-line arguments */
     char *argv[])			/* I - Command-line arguments */
{
  int		i;			/* Looping var */
  int		num_defaults;		/* Number of default options */
  cups_option_t	*defaults;		/* Default options */
  char		line[256],		/* Command string */
		command,		/* Command code */
		*dest,			/* Pointer to destination */
		*list,			/* Pointer to list */
		*agent,			/* Pointer to user */
		status;			/* Status for client */
  socklen_t	hostlen;		/* Size of client address */
  http_addr_t	hostaddr;		/* Address of client */
  char		hostname[256],		/* Name of client */
		hostip[256],		/* IP address */
		*hostfamily;		/* Address family */
  int		hostlookups;		/* Do hostname lookups? */


 /*
  * Don't buffer the output...
  */

  setbuf(stdout, NULL);

 /*
  * Log things using the "cups-lpd" name...
  */

  openlog("cups-lpd", LOG_PID, LOG_LPR);

 /*
  * Scan the command-line for options...
  */

  num_defaults = 0;
  defaults     = NULL;
  hostlookups  = 1;

  for (i = 1; i < argc; i ++)
    if (argv[i][0] == '-')
    {
      switch (argv[i][1])
      {
        case 'h' : /* -h hostname[:port] */
            if (argv[i][2])
	      cupsSetServer(argv[i] + 2);
	    else
	    {
	      i ++;
	      if (i < argc)
	        cupsSetServer(argv[i]);
	      else
	        syslog(LOG_WARNING, "Expected hostname string after -h option!");
	    }
	    break;

	case 'o' : /* Option */
	    if (argv[i][2])
	      num_defaults = cupsParseOptions(argv[i] + 2, num_defaults,
	                                      &defaults);
	    else
	    {
	      i ++;
	      if (i < argc)
		num_defaults = cupsParseOptions(argv[i], num_defaults,
		                                &defaults);
              else
        	syslog(LOG_WARNING, "Expected option string after -o option!");
            }
	    break;

        case 'n' : /* Don't do hostname lookups */
	    hostlookups = 0;
	    break;

	default :
	    syslog(LOG_WARNING, "Unknown option \"%c\" ignored!", argv[i][1]);
	    break;
      }
    }
    else
      syslog(LOG_WARNING, "Unknown command-line option \"%s\" ignored!",
             argv[i]);

 /*
  * Get the address of the client...
  */

  hostlen = sizeof(hostaddr);

  if (getpeername(0, (struct sockaddr *)&hostaddr, &hostlen))
  {
    syslog(LOG_WARNING, "Unable to get client address - %s", strerror(errno));
    strlcpy(hostname, "unknown", sizeof(hostname));
  }
  else
  {
    httpAddrString(&hostaddr, hostip, sizeof(hostip));

    if (hostlookups)
      httpAddrLookup(&hostaddr, hostname, sizeof(hostname));
    else
      strlcpy(hostname, hostip, sizeof(hostname));

#ifdef AF_INET6
    if (hostaddr.addr.sa_family == AF_INET6)
      hostfamily = "IPv6";
    else
#endif /* AF_INET6 */
    hostfamily = "IPv4";

    syslog(LOG_INFO, "Connection from %s (%s %s)", hostname, hostfamily,
           hostip);
  }

  num_defaults = cupsAddOption("job-originating-host-name", hostname,
                               num_defaults, &defaults);

 /*
  * RFC1179 specifies that only 1 daemon command can be received for
  * every connection.
  */

  if (smart_gets(line, sizeof(line), stdin) == NULL)
  {
   /*
    * Unable to get command from client!  Send an error status and return.
    */

    syslog(LOG_ERR, "Unable to get command line from client!");
    putchar(1);
    return (1);
  }

 /*
  * The first byte is the command byte.  After that will be the queue name,
  * resource list, and/or user name.
  */

  command = line[0];
  dest    = line + 1;

  if (command == 0x02)
    list = NULL;
  else
  {
    for (list = dest; *list && !isspace(*list & 255); list ++);

    while (isspace(*list & 255))
      *list++ = '\0';
  }

 /*
  * Do the command...
  */

  switch (command)
  {
    default : /* Unknown command */
        syslog(LOG_ERR, "Unknown LPD command 0x%02X!", command);
        syslog(LOG_ERR, "Command line = %s", line + 1);
	putchar(1);

        status = 1;
	break;

    case 0x01 : /* Print any waiting jobs */
        syslog(LOG_INFO, "Print waiting jobs (no-op)");
	putchar(0);

        status = 0;
	break;

    case 0x02 : /* Receive a printer job */
        syslog(LOG_INFO, "Receive print job for %s", dest);
        /* recv_print_job() sends initial status byte */

        status = recv_print_job(dest, num_defaults, defaults);
	break;

    case 0x03 : /* Send queue state (short) */
        syslog(LOG_INFO, "Send queue state (short) for %s %s", dest, list);
	/* no status byte for this command */

        status = send_state(dest, list, 0);
	break;

    case 0x04 : /* Send queue state (long) */
        syslog(LOG_INFO, "Send queue state (long) for %s %s", dest, list);
	/* no status byte for this command */

        status = send_state(dest, list, 1);
	break;

    case 0x05 : /* Remove jobs */
        if (list)
	{
	 /*
	  * Grab the agent and skip to the list of users and/or jobs.
	  */

	  agent = list;

	  for (; *list && !isspace(*list & 255); list ++);
	  while (isspace(*list & 255))
	    *list++ = '\0';

	  syslog(LOG_INFO, "Remove jobs %s on %s by %s", list, dest, agent);

	  status = remove_jobs(dest, agent, list);
        }
	else
	  status = 1;

	putchar(status);
	break;
  }

  syslog(LOG_INFO, "Closing connection");
  closelog();

  return (status);
}


/*
 * 'create_job()' - Create a new print job.
 */

static int				/* O - Job ID or -1 on error */
create_job(http_t        *http,		/* I - HTTP connection */
           const char    *dest,		/* I - Destination name */
	   const char    *title,	/* I - job-name */
	   const char    *docname,	/* I - Name of job file */
           const char    *user,		/* I - requesting-user-name */
	   int           num_options,	/* I - Number of options for job */
	   cups_option_t *options)	/* I - Options for job */
{
  ipp_t		*request;		/* IPP request */
  ipp_t		*response;		/* IPP response */
  ipp_attribute_t *attr;		/* IPP attribute */
  char		uri[HTTP_MAX_URI];	/* Printer URI */
  int		id;			/* Job ID */


 /*
  * Setup the Create-Job request...
  */

  request = ippNewRequest(IPP_CREATE_JOB);

  httpAssembleURIf(HTTP_URI_CODING_ALL, uri, sizeof(uri), "ipp", NULL,
                   "localhost", 0, "/printers/%s", dest);

  ippAddString(request, IPP_TAG_OPERATION, IPP_TAG_URI, "printer-uri",
               NULL, uri);

  ippAddString(request, IPP_TAG_OPERATION, IPP_TAG_NAME,
               "requesting-user-name", NULL, user);

  if (title[0])
    ippAddString(request, IPP_TAG_OPERATION, IPP_TAG_NAME, "job-name",
                 NULL, title);

  if (docname[0])
    ippAddString(request, IPP_TAG_OPERATION, IPP_TAG_NAME, "document-name",
                 NULL, docname);

  cupsEncodeOptions(request, num_options, options);

 /*
  * Do the request...
  */

  snprintf(uri, sizeof(uri), "/printers/%s", dest);

  response = cupsDoRequest(http, request, uri);

  if (!response || cupsLastError() > IPP_OK_CONFLICT)
  {
    syslog(LOG_ERR, "Unable to create job - %s", cupsLastErrorString());

    ippDelete(response);

    return (-1);
  }

 /*
  * Get the job-id value from the response and return it...
  */

  if ((attr = ippFindAttribute(response, "job-id", IPP_TAG_INTEGER)) == NULL)
  {
    id = -1;

    syslog(LOG_ERR, "No job-id attribute found in response from server!");
  }
  else
  {
    id = attr->values[0].integer;

    syslog(LOG_INFO, "Print file - job ID = %d", id);
  }

  ippDelete(response);

  return (id);
}


/*
 * 'get_printer()' - Get the named printer and its options.
 */

static int				/* O - Number of options or -1 on error */
get_printer(http_t        *http,	/* I - HTTP connection */
            const char    *name,	/* I - Printer name from request */
	    char          *dest,	/* I - Destination buffer */
            int           destsize,	/* I - Size of destination buffer */
	    cups_option_t **options,	/* O - Printer options */
	    int           *accepting,	/* O - printer-is-accepting-jobs value */
<<<<<<< HEAD
            int           *color_managed,	/* O - printer-is-colormanaged value */
=======
            int           *calibrating,	/* O - printer-is-cm-calibrating value */
>>>>>>> 5aae941c
	    int           *shared,	/* O - printer-is-shared value */
	    ipp_pstate_t  *state)	/* O - printer-state value */
{
  int		num_options;		/* Number of options */
  cups_file_t	*fp;			/* lpoptions file */
  char		line[1024],		/* Line from lpoptions file */
		*value,			/* Pointer to value on line */
		*optptr;		/* Pointer to options on line */
  int		linenum;		/* Line number in file */
  const char	*cups_serverroot;	/* CUPS_SERVERROOT env var */
  ipp_t		*request;		/* IPP request */
  ipp_t		*response;		/* IPP response */
  ipp_attribute_t *attr;		/* IPP attribute */
  char		uri[HTTP_MAX_URI];	/* Printer URI */
  static const char * const requested[] =
		{			/* Requested attributes */
		  "printer-info",
		  "printer-is-accepting-jobs",
<<<<<<< HEAD
		  "printer-is-colormanaged",
=======
                  "printer-is-cm-calibrating",
>>>>>>> 5aae941c
		  "printer-is-shared",
		  "printer-name",
		  "printer-state"
		};


 /*
  * Initialize everything...
  */

  if (accepting)
    *accepting = 0;
<<<<<<< HEAD
  if (color_managed)
    *color_managed = 0;
=======
  if (calibrating)
    *calibrating = 0;
>>>>>>> 5aae941c
  if (shared)
    *shared = 0;
  if (state)
    *state = IPP_PRINTER_STOPPED;
  if (options)
    *options = NULL;

 /*
  * See if the name is a queue name optionally with an instance name.
  */

  strlcpy(dest, name, destsize);
  if ((value = strchr(dest, '/')) != NULL)
    *value = '\0';

 /*
  * Setup the Get-Printer-Attributes request...
  */

  request = ippNewRequest(IPP_GET_PRINTER_ATTRIBUTES);

  httpAssembleURIf(HTTP_URI_CODING_ALL, uri, sizeof(uri), "ipp", NULL,
		   "localhost", 0, "/printers/%s", dest);

  ippAddString(request, IPP_TAG_OPERATION, IPP_TAG_URI, "printer-uri",
	       NULL, uri);

  ippAddStrings(request, IPP_TAG_OPERATION, IPP_TAG_KEYWORD,
		"requested-attributes",
		(int)(sizeof(requested) / sizeof(requested[0])),
		NULL, requested);

 /*
  * Do the request...
  */

  response = cupsDoRequest(http, request, "/");

  if (!response || cupsLastError() > IPP_OK_CONFLICT)
  {
   /*
    * If we can't find the printer by name, look up the printer-name
    * using the printer-info values...
    */

<<<<<<< HEAD
    ipp_attribute_t	*accepting_attr,/* printer-is-accepting-jobs */
			*cm_attr,	/* printer-is-colormanaged */
			*info_attr,	/* printer-info */
			*name_attr,	/* printer-name */
			*shared_attr,	/* printer-is-shared */
			*state_attr;	/* printer-state */
=======
    ipp_attribute_t	*accepting_attr,  /* printer-is-accepting-jobs */
                        *calibrating_attr,/* printer-is-cm-calibrating */
			*info_attr,	  /* printer-info */
			*name_attr,	  /* printer-name */
			*shared_attr,	  /* printer-is-shared */
			*state_attr;	  /* printer-state */
>>>>>>> 5aae941c


    ippDelete(response);

   /*
    * Setup the CUPS-Get-Printers request...
    */

    request = ippNewRequest(CUPS_GET_PRINTERS);

    ippAddStrings(request, IPP_TAG_OPERATION, IPP_TAG_KEYWORD,
                  "requested-attributes",
		  (int)(sizeof(requested) / sizeof(requested[0])),
                  NULL, requested);

   /*
    * Do the request...
    */

    response = cupsDoRequest(http, request, "/");

    if (!response || cupsLastError() > IPP_OK_CONFLICT)
    {
      syslog(LOG_ERR, "Unable to get list of printers - %s",
             cupsLastErrorString());

      ippDelete(response);

      return (-1);
    }

   /*
    * Scan the response for printers...
    */

    *dest = '\0';
    attr  = response->attrs;

    while (attr)
    {
     /*
      * Skip to the next printer...
      */

      while (attr && attr->group_tag != IPP_TAG_PRINTER)
        attr = attr->next;

      if (!attr)
        break;

     /*
      * Get all of the attributes for the current printer...
      */

<<<<<<< HEAD
      accepting_attr = NULL;
      cm_attr        = NULL;
      info_attr      = NULL;
      name_attr      = NULL;
      shared_attr    = NULL;
      state_attr     = NULL;
=======
      accepting_attr  = NULL;
      calibrating_attr = NULL;
      info_attr       = NULL;
      name_attr       = NULL;
      shared_attr     = NULL;
      state_attr      = NULL;
>>>>>>> 5aae941c

      while (attr && attr->group_tag == IPP_TAG_PRINTER)
      {
        if (!strcmp(attr->name, "printer-is-accepting-jobs") &&
	    attr->value_tag == IPP_TAG_BOOLEAN)
	  accepting_attr = attr;
        else if (!strcmp(attr->name, "printer-is-cm-calibrating") &&
	    attr->value_tag == IPP_TAG_BOOLEAN)
	  calibrating_attr = attr;
	else if (!strcmp(attr->name, "printer-info") &&
	         attr->value_tag == IPP_TAG_TEXT)
	  info_attr = attr;
	else if (!strcmp(attr->name, "printer-name") &&
	         attr->value_tag == IPP_TAG_NAME)
	  name_attr = attr;
	else if (!strcmp(attr->name, "printer-is-colormanaged") &&
	         attr->value_tag == IPP_TAG_BOOLEAN)
	  cm_attr = attr;
	else if (!strcmp(attr->name, "printer-is-shared") &&
	         attr->value_tag == IPP_TAG_BOOLEAN)
	  shared_attr = attr;
	else if (!strcmp(attr->name, "printer-state") &&
	         attr->value_tag == IPP_TAG_ENUM)
	  state_attr = attr;

        attr = attr->next;
      }

      if (info_attr && name_attr &&
          !_cups_strcasecmp(name, info_attr->values[0].string.text))
      {
       /*
        * Found a match, use this one!
	*/

	strlcpy(dest, name_attr->values[0].string.text, destsize);

	if (accepting && accepting_attr)
	  *accepting = accepting_attr->values[0].boolean;

<<<<<<< HEAD
	if (color_managed && cm_attr)
	  *color_managed = cm_attr->values[0].boolean;
=======
	if (calibrating && calibrating_attr)
	  *calibrating = calibrating_attr->values[0].boolean;
>>>>>>> 5aae941c

	if (shared && shared_attr)
	  *shared = shared_attr->values[0].boolean;

	if (state && state_attr)
	  *state = (ipp_pstate_t)state_attr->values[0].integer;

        break;
      }
    }

    ippDelete(response);

    if (!*dest)
    {
      syslog(LOG_ERR, "Unable to find \"%s\" in list of printers!", name);

      return (-1);
    }

    name = dest;
  }
  else
  {
   /*
    * Get values from the response...
    */

    if (accepting)
    {
      if ((attr = ippFindAttribute(response, "printer-is-accepting-jobs",
				   IPP_TAG_BOOLEAN)) == NULL)
	syslog(LOG_ERR, "No printer-is-accepting-jobs attribute found in "
			"response from server!");
      else
	*accepting = attr->values[0].boolean;
    }

<<<<<<< HEAD
   if (color_managed)
   {
    if ((attr = ippFindAttribute(response, "printer-is-colormanaged",
				   IPP_TAG_BOOLEAN)) == NULL)
      {
	syslog(LOG_ERR, "No printer-is-colormanaged attribute found in "
			"response from server!");
	*color_managed = 1;
      }
      else
       *color_managed = attr->values[0].boolean;
=======
    if (calibrating)
    {
      if ((attr = ippFindAttribute(response, "printer-is-cm-calibrating",
				   IPP_TAG_BOOLEAN)) == NULL) 
      {
	syslog(LOG_ERR, "No printer-is-cm-calibrating attribute found in "
			"response from server!");
        *calibrating = 1;
      }
      else
	*calibrating = attr->values[0].boolean;
>>>>>>> 5aae941c
    }

    if (shared)
    {
      if ((attr = ippFindAttribute(response, "printer-is-shared",
				   IPP_TAG_BOOLEAN)) == NULL)
      {
	syslog(LOG_ERR, "No printer-is-shared attribute found in "
			"response from server!");
	*shared = 1;
      }
      else
	*shared = attr->values[0].boolean;
    }

    if (state)
    {
      if ((attr = ippFindAttribute(response, "printer-state",
				   IPP_TAG_ENUM)) == NULL)
	syslog(LOG_ERR, "No printer-state attribute found in "
			"response from server!");
      else
	*state = (ipp_pstate_t)attr->values[0].integer;
    }

    ippDelete(response);
  }

 /*
  * Next look for the printer in the lpoptions file...
  */

  num_options = 0;

<<<<<<< HEAD
  if (options && color_managed && shared && accepting)
=======
  if (options && shared && calibrating && accepting)
>>>>>>> 5aae941c
  {
    if ((cups_serverroot = getenv("CUPS_SERVERROOT")) == NULL)
      cups_serverroot = CUPS_SERVERROOT;

    snprintf(line, sizeof(line), "%s/lpoptions", cups_serverroot);
    if ((fp = cupsFileOpen(line, "r")) != NULL)
    {
      linenum = 0;
      while (cupsFileGetConf(fp, line, sizeof(line), &value, &linenum))
      {
       /*
	* Make sure we have "Dest name options" or "Default name options"...
	*/

	if ((_cups_strcasecmp(line, "Dest") && _cups_strcasecmp(line, "Default")) || !value)
          continue;

       /*
	* Separate destination name from options...
	*/

	for (optptr = value; *optptr && !isspace(*optptr & 255); optptr ++);

	while (*optptr == ' ')
	  *optptr++ = '\0';

       /*
	* If this is our destination, parse the options and break out of
	* the loop - we're done!
	*/

	if (!_cups_strcasecmp(value, name))
	{
          num_options = cupsParseOptions(optptr, num_options, options);
	  break;
	}
      }

      cupsFileClose(fp);
    }
  }
  else if (options)
    *options = NULL;

 /*
  * Return the number of options for this destination...
  */

  return (num_options);
}


/*
 * 'print_file()' - Add a file to the current job.
 */

static int				/* O - 0 on success, -1 on failure */
print_file(http_t     *http,		/* I - HTTP connection */
           int        id,		/* I - Job ID */
	   const char *filename,	/* I - File to print */
           const char *docname,		/* I - document-name */
	   const char *user,		/* I - requesting-user-name */
	   const char *format,		/* I - document-format */
	   int        last)		/* I - 1 = last file in job */
{
  ipp_t		*request;		/* IPP request */
  char		uri[HTTP_MAX_URI];	/* Printer URI */


 /*
  * Setup the Send-Document request...
  */

  request = ippNewRequest(IPP_SEND_DOCUMENT);

  snprintf(uri, sizeof(uri), "ipp://localhost/jobs/%d", id);
  ippAddString(request, IPP_TAG_OPERATION, IPP_TAG_URI, "job-uri", NULL, uri);

  ippAddString(request, IPP_TAG_OPERATION, IPP_TAG_NAME,
               "requesting-user-name", NULL, user);

  if (docname)
    ippAddString(request, IPP_TAG_OPERATION, IPP_TAG_NAME,
        	 "document-name", NULL, docname);

  if (format)
    ippAddString(request, IPP_TAG_OPERATION, IPP_TAG_MIMETYPE,
                 "document-format", NULL, format);

  ippAddBoolean(request, IPP_TAG_OPERATION, "last-document", last);

 /*
  * Do the request...
  */

  snprintf(uri, sizeof(uri), "/jobs/%d", id);

  ippDelete(cupsDoFileRequest(http, request, uri, filename));

  if (cupsLastError() > IPP_OK_CONFLICT)
  {
    syslog(LOG_ERR, "Unable to send document - %s", cupsLastErrorString());

    return (-1);
  }

  return (0);
}


/*
 * 'recv_print_job()' - Receive a print job from the client.
 */

static int				/* O - Command status */
recv_print_job(
    const char    *queue,		/* I - Printer name */
    int           num_defaults,		/* I - Number of default options */
    cups_option_t *defaults)		/* I - Default options */
{
  http_t	*http;			/* HTTP connection */
  int		i;			/* Looping var */
  int		status;			/* Command status */
  int		fd;			/* Temporary file */
  FILE		*fp;			/* File pointer */
  char		filename[1024];		/* Temporary filename */
  ssize_t	bytes;			/* Bytes received */
  size_t	total;			/* Total bytes */
  char		line[256],		/* Line from file/stdin */
		command,		/* Command from line */
		*count,			/* Number of bytes */
		*name;			/* Name of file */
  const char	*job_sheets;		/* Job sheets */
  int		num_data;		/* Number of data files */
  char		control[1024],		/* Control filename */
		data[100][256],		/* Data files */
		temp[100][1024];	/* Temporary files */
  char		user[1024],		/* User name */
		title[1024],		/* Job title */
		docname[1024],		/* Document name */
		dest[256];		/* Printer/class queue */
  int		accepting,		/* printer-is-accepting */
<<<<<<< HEAD
		color_managed,		/* printer-is-colormanaged */
=======
                calibrating,		/* printer-is-cm-calibrating */
>>>>>>> 5aae941c
		shared,			/* printer-is-shared */
		num_options;		/* Number of options */
  cups_option_t	*options;		/* Options */
  int		id;			/* Job ID */
  int		docnumber,		/* Current document number */
		doccount;		/* Count of documents */


 /*
  * Connect to the server...
  */

  http = httpConnectEncrypt(cupsServer(), ippPort(), cupsEncryption());
  if (!http)
  {
    syslog(LOG_ERR, "Unable to connect to server: %s", strerror(errno));

    putchar(1);

    return (1);
  }

 /*
  * See if the printer is available...
  */

  num_options = get_printer(http, queue, dest, sizeof(dest), &options,
<<<<<<< HEAD
                            &accepting, &color_managed, &shared, NULL);
=======
                            &accepting, &calibrating, &shared, NULL);
>>>>>>> 5aae941c

  if (num_options < 0 || !accepting || !shared)
  {
    if (dest[0])
      syslog(LOG_INFO, "Rejecting job because \"%s\" is not %s", dest,
             !accepting ? "accepting jobs" : "shared");
    else
      syslog(LOG_ERR, "Unable to get printer information for \"%s\"", queue);

    httpClose(http);

    putchar(1);

    return (1);
  }

  putchar(0);				/* OK so far... */

 /*
  * Read the request...
  */

  status   = 0;
  num_data = 0;
  fd       = -1;

  control[0] = '\0';

  while (smart_gets(line, sizeof(line), stdin) != NULL)
  {
    if (strlen(line) < 2)
    {
      status = 1;
      break;
    }

    command = line[0];
    count   = line + 1;

    for (name = count + 1; *name && !isspace(*name & 255); name ++);
    while (isspace(*name & 255))
      *name++ = '\0';

    switch (command)
    {
      default :
      case 0x01 : /* Abort */
          status = 1;
	  break;

      case 0x02 : /* Receive control file */
          if (strlen(name) < 2)
	  {
	    syslog(LOG_ERR, "Bad control file name \"%s\"", name);
	    putchar(1);
	    status = 1;
	    break;
	  }

          if (control[0])
	  {
	   /*
	    * Append to the existing control file - the LPD spec is
	    * not entirely clear, but at least the OS/2 LPD code sends
	    * multiple control files per connection...
	    */

	    if ((fd = open(control, O_WRONLY)) < 0)
	    {
	      syslog(LOG_ERR,
	             "Unable to append to temporary control file \"%s\" - %s",
        	     control, strerror(errno));
	      putchar(1);
	      status = 1;
	      break;
	    }

	    lseek(fd, 0, SEEK_END);
          }
	  else
	  {
	    if ((fd = cupsTempFd(control, sizeof(control))) < 0)
	    {
	      syslog(LOG_ERR, "Unable to open temporary control file \"%s\" - %s",
        	     control, strerror(errno));
	      putchar(1);
	      status = 1;
	      break;
	    }

	    strlcpy(filename, control, sizeof(filename));
	  }
	  break;

      case 0x03 : /* Receive data file */
          if (strlen(name) < 2)
	  {
	    syslog(LOG_ERR, "Bad data file name \"%s\"", name);
	    putchar(1);
	    status = 1;
	    break;
	  }

          if (num_data >= (int)(sizeof(data) / sizeof(data[0])))
	  {
	   /*
	    * Too many data files...
	    */

	    syslog(LOG_ERR, "Too many data files (%d)", num_data);
	    putchar(1);
	    status = 1;
	    break;
	  }

	  strlcpy(data[num_data], name, sizeof(data[0]));

          if ((fd = cupsTempFd(temp[num_data], sizeof(temp[0]))) < 0)
	  {
	    syslog(LOG_ERR, "Unable to open temporary data file \"%s\" - %s",
        	   temp[num_data], strerror(errno));
	    putchar(1);
	    status = 1;
	    break;
	  }

	  strlcpy(filename, temp[num_data], sizeof(filename));

          num_data ++;
	  break;
    }

    putchar(status);

    if (status)
      break;

   /*
    * Copy the data or control file from the client...
    */

    for (total = (size_t)strtoll(count, NULL, 10); total > 0; total -= (size_t)bytes)
    {
      if (total > sizeof(line))
        bytes = (ssize_t)sizeof(line);
      else
        bytes = (ssize_t)total;

      if ((bytes = (ssize_t)fread(line, 1, (size_t)bytes, stdin)) > 0)
        bytes = write(fd, line, (size_t)bytes);

      if (bytes < 1)
      {
	syslog(LOG_ERR, "Error while reading file - %s",
               strerror(errno));
        status = 1;
	break;
      }
    }

   /*
    * Read trailing nul...
    */

    if (!status)
    {
      if (fread(line, 1, 1, stdin) < 1)
      {
        status = 1;
	syslog(LOG_ERR, "Error while reading trailing nul - %s",
               strerror(errno));
      }
      else if (line[0])
      {
        status = 1;
	syslog(LOG_ERR, "Trailing character after file is not nul (%02X)!",
	       line[0]);
      }
    }

   /*
    * Close the file and send an acknowledgement...
    */

    close(fd);

    putchar(status);

    if (status)
      break;
  }

  if (!status)
  {
   /*
    * Process the control file and print stuff...
    */

    if ((fp = fopen(control, "rb")) == NULL)
      status = 1;
    else
    {
     /*
      * Copy the default options...
      */

      for (i = 0; i < num_defaults; i ++)
	num_options = cupsAddOption(defaults[i].name,
		                    defaults[i].value,
		                    num_options, &options);

     /*
      * Grab the job information...
      */

      title[0]   = '\0';
      user[0]    = '\0';
      docname[0] = '\0';
      doccount   = 0;

      while (smart_gets(line, sizeof(line), fp) != NULL)
      {
       /*
        * Process control lines...
	*/

	switch (line[0])
	{
	  case 'J' : /* Job name */
	      strlcpy(title, line + 1, sizeof(title));
	      break;

          case 'N' : /* Document name */
              strlcpy(docname, line + 1, sizeof(docname));
              break;

	  case 'P' : /* User identification */
	      strlcpy(user, line + 1, sizeof(user));
	      break;

	  case 'L' : /* Print banner page */
	     /*
	      * If a banner was requested and it's not overridden by a
	      * command line option and the destination's default is none
	      * then add the standard banner...
	      */

	      if (cupsGetOption("job-sheets", num_defaults, defaults) == NULL &&
        	  ((job_sheets = cupsGetOption("job-sheets", num_options,
					       options)) == NULL ||
        	   !strcmp(job_sheets, "none,none")))
	      {
		num_options = cupsAddOption("job-sheets", "standard",
		                	    num_options, &options);
	      }
	      break;

	  case 'c' : /* Plot CIF file */
	  case 'd' : /* Print DVI file */
	  case 'f' : /* Print formatted file */
	  case 'g' : /* Plot file */
	  case 'l' : /* Print file leaving control characters (raw) */
	  case 'n' : /* Print ditroff output file */
	  case 'o' : /* Print PostScript output file */
	  case 'p' : /* Print file with 'pr' format (prettyprint) */
	  case 'r' : /* File to print with FORTRAN carriage control */
	  case 't' : /* Print troff output file */
	  case 'v' : /* Print raster file */
	      doccount ++;

	      if (line[0] == 'l' &&
	          !cupsGetOption("document-format", num_options, options))
		num_options = cupsAddOption("raw", "", num_options, &options);

              if (line[0] == 'p')
		num_options = cupsAddOption("prettyprint", "", num_options,
		                	    &options);
              break;
	}

	if (status)
	  break;
      }

     /*
      * Check that we have a username...
      */

      if (!user[0])
      {
	syslog(LOG_WARNING, "No username specified by client! "
		            "Using \"anonymous\"...");
	strlcpy(user, "anonymous", sizeof(user));
      }

     /*
      * Create the job...
      */

      if ((id = create_job(http, dest, title, docname, user, num_options,
                           options)) < 0)
        status = 1;
      else
      {
       /*
	* Then print the job files...
	*/

	rewind(fp);

	docname[0] = '\0';
	docnumber  = 0;

	while (smart_gets(line, sizeof(line), fp) != NULL)
	{
	 /*
          * Process control lines...
	  */

	  switch (line[0])
	  {
	    case 'N' : /* Document name */
		strlcpy(docname, line + 1, sizeof(docname));
		break;

	    case 'c' : /* Plot CIF file */
	    case 'd' : /* Print DVI file */
	    case 'f' : /* Print formatted file */
	    case 'g' : /* Plot file */
	    case 'l' : /* Print file leaving control characters (raw) */
	    case 'n' : /* Print ditroff output file */
	    case 'o' : /* Print PostScript output file */
	    case 'p' : /* Print file with 'pr' format (prettyprint) */
	    case 'r' : /* File to print with FORTRAN carriage control */
	    case 't' : /* Print troff output file */
	    case 'v' : /* Print raster file */
               /*
		* Figure out which file we are printing...
		*/

		for (i = 0; i < num_data; i ++)
	          if (!strcmp(data[i], line + 1))
		    break;

        	if (i >= num_data)
		{
	          status = 1;
		  break;
		}

               /*
		* Send the print file...
		*/

        	docnumber ++;

        	if (print_file(http, id, temp[i], docname, user,
		               cupsGetOption("document-format", num_options,
			                     options),
	                       docnumber == doccount))
                  status = 1;
		else
	          status = 0;

		break;
	  }

	  if (status)
	    break;
	}
      }

      fclose(fp);
    }
  }

  cupsFreeOptions(num_options, options);

  httpClose(http);

 /*
  * Clean up all temporary files and return...
  */

  unlink(control);

  for (i = 0; i < num_data; i ++)
    unlink(temp[i]);

  return (status);
}


/*
 * 'remove_jobs()' - Cancel one or more jobs.
 */

static int				/* O - Command status */
remove_jobs(const char *dest,		/* I - Destination */
            const char *agent,		/* I - User agent */
	    const char *list)		/* I - List of jobs or users */
{
  int		id;			/* Job ID */
  http_t	*http;			/* HTTP server connection */
  ipp_t		*request;		/* IPP Request */
  char		uri[HTTP_MAX_URI];	/* Job URI */


  (void)dest;	/* Suppress compiler warnings... */

 /*
  * Try connecting to the local server...
  */

  if ((http = httpConnectEncrypt(cupsServer(), ippPort(),
                                 cupsEncryption())) == NULL)
  {
    syslog(LOG_ERR, "Unable to connect to server %s: %s", cupsServer(),
           strerror(errno));
    return (1);
  }

 /*
  * Loop for each job...
  */

  while ((id = atoi(list)) > 0)
  {
   /*
    * Skip job ID in list...
    */

    while (isdigit(*list & 255))
      list ++;
    while (isspace(*list & 255))
      list ++;

   /*
    * Build an IPP_CANCEL_JOB request, which requires the following
    * attributes:
    *
    *    attributes-charset
    *    attributes-natural-language
    *    job-uri
    *    requesting-user-name
    */

    request = ippNewRequest(IPP_CANCEL_JOB);

    sprintf(uri, "ipp://localhost/jobs/%d", id);
    ippAddString(request, IPP_TAG_OPERATION, IPP_TAG_URI, "job-uri", NULL, uri);

    ippAddString(request, IPP_TAG_OPERATION, IPP_TAG_NAME,
                 "requesting-user-name", NULL, agent);

   /*
    * Do the request and get back a response...
    */

    ippDelete(cupsDoRequest(http, request, "/jobs"));

    if (cupsLastError() > IPP_OK_CONFLICT)
    {
      syslog(LOG_WARNING, "Cancel of job ID %d failed: %s\n", id,
             cupsLastErrorString());
      httpClose(http);
      return (1);
    }
    else
      syslog(LOG_INFO, "Job ID %d canceled", id);
  }

  httpClose(http);

  return (0);
}


/*
 * 'send_state()' - Send the queue state.
 */

static int				/* O - Command status */
send_state(const char *queue,		/* I - Destination */
           const char *list,		/* I - Job or user */
	   int        longstatus)	/* I - List of jobs or users */
{
  int		id;			/* Job ID from list */
  http_t	*http;			/* HTTP server connection */
  ipp_t		*request,		/* IPP Request */
		*response;		/* IPP Response */
  ipp_attribute_t *attr;		/* Current attribute */
  ipp_pstate_t	state;			/* Printer state */
  const char	*jobdest,		/* Pointer into job-printer-uri */
		*jobuser,		/* Pointer to job-originating-user-name */
		*jobname;		/* Pointer to job-name */
  ipp_jstate_t	jobstate;		/* job-state */
  int		jobid,			/* job-id */
		jobsize,		/* job-k-octets */
		jobcount,		/* Number of jobs */
		jobcopies,		/* Number of copies */
		rank;			/* Rank of job */
  char		rankstr[255];		/* Rank string */
  char		namestr[1024];		/* Job name string */
  char		uri[HTTP_MAX_URI];	/* Printer URI */
  char		dest[256];		/* Printer/class queue */
  static const char * const ranks[10] =	/* Ranking strings */
		{
		  "th",
		  "st",
		  "nd",
		  "rd",
		  "th",
		  "th",
		  "th",
		  "th",
		  "th",
		  "th"
		};
  static const char * const requested[] =
		{			/* Requested attributes */
		  "job-id",
		  "job-k-octets",
		  "job-state",
		  "job-printer-uri",
		  "job-originating-user-name",
		  "job-name",
		  "copies"
		};


 /*
  * Try connecting to the local server...
  */

  if ((http = httpConnectEncrypt(cupsServer(), ippPort(),
                                 cupsEncryption())) == NULL)
  {
    syslog(LOG_ERR, "Unable to connect to server %s: %s", cupsServer(),
           strerror(errno));
    printf("Unable to connect to server %s: %s", cupsServer(), strerror(errno));
    return (1);
  }

 /*
  * Get the actual destination name and printer state...
  */

  if (get_printer(http, queue, dest, sizeof(dest), NULL, NULL, NULL, NULL, &state))
  {
    syslog(LOG_ERR, "Unable to get printer %s: %s", queue,
           cupsLastErrorString());
    printf("Unable to get printer %s: %s", queue, cupsLastErrorString());
    return (1);
  }

 /*
  * Show the queue state...
  */

  switch (state)
  {
    case IPP_PRINTER_IDLE :
        printf("%s is ready\n", dest);
	break;
    case IPP_PRINTER_PROCESSING :
        printf("%s is ready and printing\n", dest);
	break;
    case IPP_PRINTER_STOPPED :
        printf("%s is not ready\n", dest);
	break;
  }

 /*
  * Build an IPP_GET_JOBS or IPP_GET_JOB_ATTRIBUTES request, which requires
  * the following attributes:
  *
  *    attributes-charset
  *    attributes-natural-language
  *    job-uri or printer-uri
  */

  id = atoi(list);

  request = ippNewRequest(id ? IPP_GET_JOB_ATTRIBUTES : IPP_GET_JOBS);

  httpAssembleURIf(HTTP_URI_CODING_ALL, uri, sizeof(uri), "ipp", NULL,
                   "localhost", 0, "/printers/%s", dest);

  ippAddString(request, IPP_TAG_OPERATION, IPP_TAG_URI, "printer-uri",
               NULL, uri);

  if (id)
    ippAddInteger(request, IPP_TAG_OPERATION, IPP_TAG_INTEGER, "job-id", id);
  else
  {
    ippAddString(request, IPP_TAG_OPERATION, IPP_TAG_NAME,
                 "requesting-user-name", NULL, list);
    ippAddBoolean(request, IPP_TAG_OPERATION, "my-jobs", 1);
  }

  ippAddStrings(request, IPP_TAG_OPERATION, IPP_TAG_KEYWORD,
                "requested-attributes",
	        sizeof(requested) / sizeof(requested[0]),
		NULL, requested);

 /*
  * Do the request and get back a response...
  */

  jobcount = 0;
  response = cupsDoRequest(http, request, "/");

  if (cupsLastError() > IPP_OK_CONFLICT)
  {
    printf("get-jobs failed: %s\n", cupsLastErrorString());
    ippDelete(response);
    return (1);
  }

 /*
  * Loop through the job list and display them...
  */

  for (attr = response->attrs, rank = 1; attr; attr = attr->next)
  {
   /*
    * Skip leading attributes until we hit a job...
    */

    while (attr && (attr->group_tag != IPP_TAG_JOB || !attr->name))
      attr = attr->next;

    if (!attr)
      break;

   /*
    * Pull the needed attributes from this job...
    */

    jobid     = 0;
    jobsize   = 0;
    jobstate  = IPP_JOB_PENDING;
    jobname   = "untitled";
    jobuser   = NULL;
    jobdest   = NULL;
    jobcopies = 1;

    while (attr && attr->group_tag == IPP_TAG_JOB)
    {
      if (!strcmp(attr->name, "job-id") &&
	  attr->value_tag == IPP_TAG_INTEGER)
	jobid = attr->values[0].integer;

      if (!strcmp(attr->name, "job-k-octets") &&
	  attr->value_tag == IPP_TAG_INTEGER)
	jobsize = attr->values[0].integer;

      if (!strcmp(attr->name, "job-state") &&
	  attr->value_tag == IPP_TAG_ENUM)
	jobstate = (ipp_jstate_t)attr->values[0].integer;

      if (!strcmp(attr->name, "job-printer-uri") &&
	  attr->value_tag == IPP_TAG_URI)
	if ((jobdest = strrchr(attr->values[0].string.text, '/')) != NULL)
	  jobdest ++;

      if (!strcmp(attr->name, "job-originating-user-name") &&
	  attr->value_tag == IPP_TAG_NAME)
	jobuser = attr->values[0].string.text;

      if (!strcmp(attr->name, "job-name") &&
	  attr->value_tag == IPP_TAG_NAME)
	jobname = attr->values[0].string.text;

      if (!strcmp(attr->name, "copies") &&
	  attr->value_tag == IPP_TAG_INTEGER)
	jobcopies = attr->values[0].integer;

      attr = attr->next;
    }

   /*
    * See if we have everything needed...
    */

    if (!jobdest || !jobid)
    {
      if (!attr)
	break;
      else
        continue;
    }

    if (!longstatus && jobcount == 0)
      puts("Rank    Owner   Job     File(s)                         Total Size");

    jobcount ++;

   /*
    * Display the job...
    */

    if (jobstate == IPP_JOB_PROCESSING)
      strlcpy(rankstr, "active", sizeof(rankstr));
    else
    {
      snprintf(rankstr, sizeof(rankstr), "%d%s", rank, ranks[rank % 10]);
      rank ++;
    }

    if (longstatus)
    {
      puts("");

      if (jobcopies > 1)
	snprintf(namestr, sizeof(namestr), "%d copies of %s", jobcopies,
	         jobname);
      else
	strlcpy(namestr, jobname, sizeof(namestr));

      printf("%s: %-33.33s [job %d localhost]\n", jobuser, rankstr, jobid);
      printf("        %-39.39s %.0f bytes\n", namestr, 1024.0 * jobsize);
    }
    else
      printf("%-7s %-7.7s %-7d %-31.31s %.0f bytes\n", rankstr, jobuser,
	     jobid, jobname, 1024.0 * jobsize);

    if (!attr)
      break;
  }

  ippDelete(response);

  if (jobcount == 0)
    puts("no entries");

  httpClose(http);

  return (0);
}


/*
 * 'smart_gets()' - Get a line of text, removing the trailing CR and/or LF.
 */

static char *				/* O - Line read or NULL */
smart_gets(char *s,			/* I - Pointer to line buffer */
           int  len,			/* I - Size of line buffer */
	   FILE *fp)			/* I - File to read from */
{
  char	*ptr,				/* Pointer into line */
	*end;				/* End of line */
  int	ch;				/* Character from file */


 /*
  * Read the line; unlike fgets(), we read the entire line but dump
  * characters that go past the end of the buffer.  Also, we accept
  * CR, LF, or CR LF for the line endings to be "safe", although
  * RFC 1179 specifically says "just use LF".
  */

  ptr = s;
  end = s + len - 1;

  while ((ch = getc(fp)) != EOF)
  {
    if (ch == '\n')
      break;
    else if (ch == '\r')
    {
     /*
      * See if a LF follows...
      */

      ch = getc(fp);

      if (ch != '\n')
        ungetc(ch, fp);

      break;
    }
    else if (ptr < end)
      *ptr++ = ch;
  }

  *ptr = '\0';

  if (ch == EOF && ptr == s)
    return (NULL);
  else
    return (s);
}


/*
 * End of "$Id: cups-lpd.c 11623 2014-02-19 20:18:10Z msweet $".
 */<|MERGE_RESOLUTION|>--- conflicted
+++ resolved
@@ -60,12 +60,8 @@
 			   int num_options, cups_option_t *options);
 static int	get_printer(http_t *http, const char *name, char *dest,
 		            int destsize, cups_option_t **options,
-<<<<<<< HEAD
-			    int *accepting, int *color_managed, int *shared, ipp_pstate_t *state);
-=======
 			    int *accepting, int *calibrating, int *shared, 
                             ipp_pstate_t *state);
->>>>>>> 5aae941c
 static int	print_file(http_t *http, int id, const char *filename,
 		           const char *docname, const char *user,
 			   const char *format, int last);
@@ -406,11 +402,7 @@
             int           destsize,	/* I - Size of destination buffer */
 	    cups_option_t **options,	/* O - Printer options */
 	    int           *accepting,	/* O - printer-is-accepting-jobs value */
-<<<<<<< HEAD
-            int           *color_managed,	/* O - printer-is-colormanaged value */
-=======
             int           *calibrating,	/* O - printer-is-cm-calibrating value */
->>>>>>> 5aae941c
 	    int           *shared,	/* O - printer-is-shared value */
 	    ipp_pstate_t  *state)	/* O - printer-state value */
 {
@@ -429,11 +421,7 @@
 		{			/* Requested attributes */
 		  "printer-info",
 		  "printer-is-accepting-jobs",
-<<<<<<< HEAD
-		  "printer-is-colormanaged",
-=======
                   "printer-is-cm-calibrating",
->>>>>>> 5aae941c
 		  "printer-is-shared",
 		  "printer-name",
 		  "printer-state"
@@ -446,13 +434,8 @@
 
   if (accepting)
     *accepting = 0;
-<<<<<<< HEAD
-  if (color_managed)
-    *color_managed = 0;
-=======
   if (calibrating)
     *calibrating = 0;
->>>>>>> 5aae941c
   if (shared)
     *shared = 0;
   if (state)
@@ -498,21 +481,12 @@
     * using the printer-info values...
     */
 
-<<<<<<< HEAD
-    ipp_attribute_t	*accepting_attr,/* printer-is-accepting-jobs */
-			*cm_attr,	/* printer-is-colormanaged */
-			*info_attr,	/* printer-info */
-			*name_attr,	/* printer-name */
-			*shared_attr,	/* printer-is-shared */
-			*state_attr;	/* printer-state */
-=======
     ipp_attribute_t	*accepting_attr,  /* printer-is-accepting-jobs */
                         *calibrating_attr,/* printer-is-cm-calibrating */
 			*info_attr,	  /* printer-info */
 			*name_attr,	  /* printer-name */
 			*shared_attr,	  /* printer-is-shared */
 			*state_attr;	  /* printer-state */
->>>>>>> 5aae941c
 
 
     ippDelete(response);
@@ -567,21 +541,12 @@
       * Get all of the attributes for the current printer...
       */
 
-<<<<<<< HEAD
-      accepting_attr = NULL;
-      cm_attr        = NULL;
-      info_attr      = NULL;
-      name_attr      = NULL;
-      shared_attr    = NULL;
-      state_attr     = NULL;
-=======
       accepting_attr  = NULL;
       calibrating_attr = NULL;
       info_attr       = NULL;
       name_attr       = NULL;
       shared_attr     = NULL;
       state_attr      = NULL;
->>>>>>> 5aae941c
 
       while (attr && attr->group_tag == IPP_TAG_PRINTER)
       {
@@ -597,9 +562,6 @@
 	else if (!strcmp(attr->name, "printer-name") &&
 	         attr->value_tag == IPP_TAG_NAME)
 	  name_attr = attr;
-	else if (!strcmp(attr->name, "printer-is-colormanaged") &&
-	         attr->value_tag == IPP_TAG_BOOLEAN)
-	  cm_attr = attr;
 	else if (!strcmp(attr->name, "printer-is-shared") &&
 	         attr->value_tag == IPP_TAG_BOOLEAN)
 	  shared_attr = attr;
@@ -622,13 +584,8 @@
 	if (accepting && accepting_attr)
 	  *accepting = accepting_attr->values[0].boolean;
 
-<<<<<<< HEAD
-	if (color_managed && cm_attr)
-	  *color_managed = cm_attr->values[0].boolean;
-=======
 	if (calibrating && calibrating_attr)
 	  *calibrating = calibrating_attr->values[0].boolean;
->>>>>>> 5aae941c
 
 	if (shared && shared_attr)
 	  *shared = shared_attr->values[0].boolean;
@@ -667,19 +624,6 @@
 	*accepting = attr->values[0].boolean;
     }
 
-<<<<<<< HEAD
-   if (color_managed)
-   {
-    if ((attr = ippFindAttribute(response, "printer-is-colormanaged",
-				   IPP_TAG_BOOLEAN)) == NULL)
-      {
-	syslog(LOG_ERR, "No printer-is-colormanaged attribute found in "
-			"response from server!");
-	*color_managed = 1;
-      }
-      else
-       *color_managed = attr->values[0].boolean;
-=======
     if (calibrating)
     {
       if ((attr = ippFindAttribute(response, "printer-is-cm-calibrating",
@@ -691,7 +635,6 @@
       }
       else
 	*calibrating = attr->values[0].boolean;
->>>>>>> 5aae941c
     }
 
     if (shared)
@@ -726,11 +669,7 @@
 
   num_options = 0;
 
-<<<<<<< HEAD
-  if (options && color_managed && shared && accepting)
-=======
   if (options && shared && calibrating && accepting)
->>>>>>> 5aae941c
   {
     if ((cups_serverroot = getenv("CUPS_SERVERROOT")) == NULL)
       cups_serverroot = CUPS_SERVERROOT;
@@ -873,11 +812,7 @@
 		docname[1024],		/* Document name */
 		dest[256];		/* Printer/class queue */
   int		accepting,		/* printer-is-accepting */
-<<<<<<< HEAD
-		color_managed,		/* printer-is-colormanaged */
-=======
                 calibrating,		/* printer-is-cm-calibrating */
->>>>>>> 5aae941c
 		shared,			/* printer-is-shared */
 		num_options;		/* Number of options */
   cups_option_t	*options;		/* Options */
@@ -905,11 +840,7 @@
   */
 
   num_options = get_printer(http, queue, dest, sizeof(dest), &options,
-<<<<<<< HEAD
-                            &accepting, &color_managed, &shared, NULL);
-=======
                             &accepting, &calibrating, &shared, NULL);
->>>>>>> 5aae941c
 
   if (num_options < 0 || !accepting || !shared)
   {
