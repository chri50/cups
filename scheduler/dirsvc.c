/*
 * "$Id: dirsvc.c 10472 2012-05-18 02:25:18Z mike $"
 *
 *   Directory services routines for the CUPS scheduler.
 *
 *   Copyright 2007-2012 by Apple Inc.
 *   Copyright 1997-2007 by Easy Software Products, all rights reserved.
 *
 *   These coded instructions, statements, and computer programs are the
 *   property of Apple Inc. and are protected by Federal copyright
 *   law.  Distribution and use rights are outlined in the file "LICENSE.txt"
 *   which should have been included with this file.  If this file is
 *   file is missing or damaged, see the license at "http://www.cups.org/".
 *
 * Contents:
 *
 *   cupsdDeregisterPrinter()  - Stop sending broadcast information for a local
 *				 printer and remove any pending references to
 *				 remote printers.
 *   cupsdLoadRemoteCache()    - Load the remote printer cache.
 *   cupsdRegisterPrinter()    - Start sending broadcast information for a
 *				 printer or update the broadcast contents.
 *   cupsdRestartPolling()     - Restart polling servers as needed.
 *   cupsdSaveRemoteCache()    - Save the remote printer cache.
 *   cupsdSendBrowseList()     - Send new browsing information as necessary.
 *   cupsdStartBrowsing()      - Start sending and receiving broadcast
 *				 information.
 *   cupsdStartPolling()       - Start polling servers as needed.
 *   cupsdStopBrowsing()       - Stop sending and receiving broadcast
 *				 information.
 *   cupsdStopPolling()        - Stop polling servers as needed.
 *   cupsdUpdateDNSSDName()    - Update the computer name we use for
 *				 browsing...
 *   dequote()                 - Remote quotes from a string.
 *   dnssdAddAlias()	       - Add a DNS-SD alias name.
 *   dnssdBuildTxtRecord()     - Build a TXT record from printer info.
 *   dnssdComparePrinters()    - Compare the registered names of two printers.
 *   dnssdDeregisterInstance() - Deregister a DNS-SD service instance.
 *   dnssdDeregisterPrinter()  - Deregister all services for a printer.
 *   dnssdErrorString()        - Return an error string for an error code.
 *   dnssdRegisterCallback()   - Free a TXT record.
 *   dnssdRegisterCallback()   - DNSServiceRegister callback.
 *   dnssdRegisterInstance()   - Register an instance of a printer service.
 *   dnssdRegisterPrinter()    - Start sending broadcast information for a
 *				 printer or update the broadcast contents.
 *   dnssdStop()	       - Stop all DNS-SD registrations.
 *   dnssdUpdate()	       - Handle DNS-SD queries.
 *   get_auth_info_required()  - Get the auth-info-required value to advertise.
 *   get_hostconfig()	       - Get an /etc/hostconfig service setting.
 *   is_local_queue()          - Determine whether the URI points at a local
 *                               queue.
 *   process_browse_data()     - Process new browse data.
 *   process_implicit_classes()- Create/update implicit classes as needed.
 *   send_cups_browse()        - Send new browsing information using the CUPS
 *                               protocol.
 *   update_cups_browse()      - Update the browse lists using the CUPS
 *                               protocol.
 *   update_lpd()	       - Update the LPD configuration as needed.
 *   update_polling()	       - Read status messages from the poll daemons.
 *   update_smb()	       - Update the SMB configuration as needed.
 */

/*
 * Include necessary headers...
 */

#include "cupsd.h"
#include <grp.h>

#if defined(HAVE_DNSSD) && defined(__APPLE__)
#  include <nameser.h>
#  include <CoreFoundation/CoreFoundation.h>
#  include <SystemConfiguration/SystemConfiguration.h>
#endif /* HAVE_DNSSD && __APPLE__ */


/*
 * Local functions...
 */

static char	*dequote(char *d, const char *s, int dlen);
static char	*get_auth_info_required(cupsd_printer_t *p,
			                        char *buffer, size_t bufsize);
#ifdef __APPLE__
static int	get_hostconfig(const char *name);
#endif /* __APPLE__ */
static int	is_local_queue(const char *uri, char *host, int hostlen,
		               char *resource, int resourcelen);
static void	process_browse_data(const char *uri, const char *host,
		                    const char *resource, cups_ptype_t type,
				    ipp_pstate_t state, const char *location,
				    const char *info, const char *make_model,
				    int num_attrs, cups_option_t *attrs);
static void	process_implicit_classes(void);
static void	send_cups_browse(cupsd_printer_t *p);
static void	update_cups_browse(void);
static void	update_lpd(int onoff);
static void	update_polling(void);
static void	update_smb(int onoff);


#if defined(HAVE_DNSSD) || defined(HAVE_AVAHI)
#  ifdef __APPLE__
static void		dnssdAddAlias(const void *key, const void *value,
			              void *context);
#  endif /* __APPLE__ */
static cupsd_txt_t	dnssdBuildTxtRecord(cupsd_printer_t *p, int for_lpd);
static int		dnssdComparePrinters(cupsd_printer_t *a, cupsd_printer_t *b);
static void		dnssdDeregisterInstance(cupsd_srv_t *srv);
static void		dnssdDeregisterPrinter(cupsd_printer_t *p,
			                       int clear_name);
static const char	*dnssdErrorString(int error);
static void		dnssdFreeTxtRecord(cupsd_txt_t *txt);
#  ifdef HAVE_DNSSD
static void		dnssdRegisterCallback(DNSServiceRef sdRef,
					      DNSServiceFlags flags,
					      DNSServiceErrorType errorCode,
					      const char *name,
					      const char *regtype,
					      const char *domain,
					      void *context);
#  else
static void		dnssdRegisterCallback(AvahiEntryGroup *p,
					      AvahiEntryGroupState state,
					      void *context);
#  endif /* HAVE_DNSSD */
static int		dnssdRegisterInstance(cupsd_srv_t *srv,
					      cupsd_printer_t *p,
					      char *name, const char *type,
					      const char *subtypes, int port,
					      cupsd_txt_t *txt, int commit);
static void		dnssdRegisterPrinter(cupsd_printer_t *p);
static void		dnssdStop(void);
#  ifdef HAVE_DNSSD
static void		dnssdUpdate(void);
#  endif /* HAVE_DNSSD */
#endif /* HAVE_DNSSD || HAVE_AVAHI */


/*
 * 'cupsdDeregisterPrinter()' - Stop sending broadcast information for a
 *				local printer and remove any pending
 *                              references to remote printers.
 */

void
cupsdDeregisterPrinter(
    cupsd_printer_t *p,			/* I - Printer to register */
    int             removeit)		/* I - Printer being permanently removed */
{
 /*
  * Only deregister if browsing is enabled and it's a local printer...
  */

  cupsdLogMessage(CUPSD_LOG_DEBUG,
                  "cupsdDeregisterPrinter(p=%p(%s), removeit=%d)", p, p->name,
		  removeit);

  if (!Browsing || !p->shared ||
      (p->type & (CUPS_PRINTER_REMOTE | CUPS_PRINTER_IMPLICIT |
                  CUPS_PRINTER_SCANNER)))
    return;

 /*
  * Announce the deletion...
  */

  if ((BrowseLocalProtocols & BROWSE_CUPS) && BrowseSocket >= 0)
  {
    cups_ptype_t savedtype = p->type;	/* Saved printer type */

    p->type |= CUPS_PRINTER_DELETE;

    send_cups_browse(p);

    p->type = savedtype;
  }

#if defined(HAVE_DNSSD) || defined(HAVE_AVAHI)
  if (removeit && (BrowseLocalProtocols & BROWSE_DNSSD) && DNSSDMaster)
    dnssdDeregisterPrinter(p, 1);
#endif /* HAVE_DNSSD || HAVE_AVAHI */
}


/*
 * 'cupsdLoadRemoteCache()' - Load the remote printer cache.
 */

void
cupsdLoadRemoteCache(void)
{
  int			i;		/* Looping var */
  cups_file_t		*fp;		/* remote.cache file */
  int			linenum;	/* Current line number */
  char			line[4096],	/* Line from file */
			*value,		/* Pointer to value */
			*valueptr,	/* Pointer into value */
			scheme[32],	/* Scheme portion of URI */
			username[64],	/* Username portion of URI */
			host[HTTP_MAX_HOST],
					/* Hostname portion of URI */
			resource[HTTP_MAX_URI];
					/* Resource portion of URI */
  int			port;		/* Port number */
  cupsd_printer_t	*p;		/* Current printer */
  time_t		now;		/* Current time */


 /*
  * Don't load the cache if the remote protocols are disabled...
  */

  if (!Browsing)
  {
    cupsdLogMessage(CUPSD_LOG_DEBUG,
                    "cupsdLoadRemoteCache: Not loading remote cache.");
    return;
  }

 /*
  * Open the remote.cache file...
  */

  snprintf(line, sizeof(line), "%s/remote.cache", CacheDir);
  if ((fp = cupsdOpenConfFile(line)) == NULL)
    return;

 /*
  * Read printer configurations until we hit EOF...
  */

  linenum = 0;
  p       = NULL;
  now     = time(NULL);

  while (cupsFileGetConf(fp, line, sizeof(line), &value, &linenum))
  {
   /*
    * Decode the directive...
    */

    if (!_cups_strcasecmp(line, "<Printer") ||
        !_cups_strcasecmp(line, "<DefaultPrinter"))
    {
     /*
      * <Printer name> or <DefaultPrinter name>
      */

      if (p == NULL && value)
      {
       /*
        * Add the printer and a base file type...
	*/

        cupsdLogMessage(CUPSD_LOG_DEBUG,
	                "cupsdLoadRemoteCache: Loading printer %s...", value);

        if ((p = cupsdFindDest(value)) != NULL)
	{
	  if (p->type & CUPS_PRINTER_CLASS)
	  {
	    cupsdLogMessage(CUPSD_LOG_WARN,
	                    "Cached remote printer \"%s\" conflicts with "
			    "existing class!",
	                    value);
	    p = NULL;
	    continue;
	  }
	}
	else
          p = cupsdAddPrinter(value);

	p->accepting     = 1;
	p->state         = IPP_PRINTER_IDLE;
	p->type          |= CUPS_PRINTER_REMOTE | CUPS_PRINTER_DISCOVERED;
	p->browse_time   = now;
	p->browse_expire = now + BrowseTimeout;

       /*
        * Set the default printer as needed...
	*/

        if (!_cups_strcasecmp(line, "<DefaultPrinter"))
	  DefaultPrinter = p;
      }
      else
      {
        cupsdLogMessage(CUPSD_LOG_ERROR,
	                "Syntax error on line %d of remote.cache.", linenum);
        break;
      }
    }
    else if (!_cups_strcasecmp(line, "<Class") ||
             !_cups_strcasecmp(line, "<DefaultClass"))
    {
     /*
      * <Class name> or <DefaultClass name>
      */

      if (p == NULL && value)
      {
       /*
        * Add the printer and a base file type...
	*/

        cupsdLogMessage(CUPSD_LOG_DEBUG,
	                "cupsdLoadRemoteCache: Loading class %s...", value);

        if ((p = cupsdFindDest(value)) != NULL)
	  p->type = CUPS_PRINTER_CLASS;
	else
          p = cupsdAddClass(value);

	p->accepting     = 1;
	p->state         = IPP_PRINTER_IDLE;
	p->type          |= CUPS_PRINTER_REMOTE | CUPS_PRINTER_DISCOVERED;
	p->browse_time   = now;
	p->browse_expire = now + BrowseTimeout;

       /*
        * Set the default printer as needed...
	*/

        if (!_cups_strcasecmp(line, "<DefaultClass"))
	  DefaultPrinter = p;
      }
      else
      {
        cupsdLogMessage(CUPSD_LOG_ERROR,
	                "Syntax error on line %d of remote.cache.", linenum);
        break;
      }
    }
    else if (!_cups_strcasecmp(line, "</Printer>") ||
             !_cups_strcasecmp(line, "</Class>"))
    {
      if (p != NULL)
      {
       /*
        * Close out the current printer...
	*/

        cupsdSetPrinterAttrs(p);

        p = NULL;
      }
      else
        cupsdLogMessage(CUPSD_LOG_ERROR,
	                "Syntax error on line %d of remote.cache.", linenum);
    }
    else if (!p)
    {
      cupsdLogMessage(CUPSD_LOG_ERROR,
                      "Syntax error on line %d of remote.cache.", linenum);
    }
    else if (!_cups_strcasecmp(line, "UUID"))
    {
      if (value && !strncmp(value, "urn:uuid:", 9))
        cupsdSetString(&(p->uuid), value);
      else
        cupsdLogMessage(CUPSD_LOG_ERROR,
	                "Bad UUID on line %d of remote.cache.", linenum);
    }
    else if (!_cups_strcasecmp(line, "Info"))
    {
      if (value)
	cupsdSetString(&p->info, value);
    }
    else if (!_cups_strcasecmp(line, "MakeModel"))
    {
      if (value)
	cupsdSetString(&p->make_model, value);
    }
    else if (!_cups_strcasecmp(line, "Location"))
    {
      if (value)
	cupsdSetString(&p->location, value);
    }
    else if (!_cups_strcasecmp(line, "DeviceURI"))
    {
      if (value)
      {
	httpSeparateURI(HTTP_URI_CODING_ALL, value, scheme, sizeof(scheme),
	                username, sizeof(username), host, sizeof(host), &port,
			resource, sizeof(resource));

	cupsdSetString(&p->hostname, host);
	cupsdSetString(&p->uri, value);
	cupsdSetDeviceURI(p, value);
      }
      else
	cupsdLogMessage(CUPSD_LOG_ERROR,
	                "Syntax error on line %d of remote.cache.", linenum);
    }
    else if (!_cups_strcasecmp(line, "Option") && value)
    {
     /*
      * Option name value
      */

      for (valueptr = value; *valueptr && !isspace(*valueptr & 255); valueptr ++);

      if (!*valueptr)
        cupsdLogMessage(CUPSD_LOG_ERROR,
	                "Syntax error on line %d of remote.cache.", linenum);
      else
      {
        for (; *valueptr && isspace(*valueptr & 255); *valueptr++ = '\0');

<<<<<<< HEAD
        p->num_options = cupsAddOption(value, valueptr, p->num_options,
	                               &(p->options));
      }
=======
        if (FatalErrors & CUPSD_FATAL_BROWSE)
	  cupsdEndProcess(getpid(), 0);

        avahi_threaded_poll_free(DNSSDMaster);
        DNSSDMaster = NULL;
      }
      else
	avahi_threaded_poll_start(DNSSDMaster);
>>>>>>> 217d88fd
    }
    else if (!_cups_strcasecmp(line, "Reason"))
    {
      if (value)
      {
        for (i = 0 ; i < p->num_reasons; i ++)
	  if (!strcmp(value, p->reasons[i]))
	    break;

        if (i >= p->num_reasons &&
	    p->num_reasons < (int)(sizeof(p->reasons) / sizeof(p->reasons[0])))
	{
	  p->reasons[p->num_reasons] = _cupsStrAlloc(value);
	  p->num_reasons ++;
	}
      }
      else
	cupsdLogMessage(CUPSD_LOG_ERROR,
	                "Syntax error on line %d of remote.cache.", linenum);
    }
    else if (!_cups_strcasecmp(line, "State"))
    {
     /*
      * Set the initial queue state...
      */

      if (value && !_cups_strcasecmp(value, "idle"))
        p->state = IPP_PRINTER_IDLE;
      else if (value && !_cups_strcasecmp(value, "stopped"))
      {
        p->state = IPP_PRINTER_STOPPED;
	cupsdSetPrinterReasons(p, "+paused");
      }
      else
	cupsdLogMessage(CUPSD_LOG_ERROR,
	                "Syntax error on line %d of remote.cache.", linenum);
    }
    else if (!_cups_strcasecmp(line, "StateMessage"))
    {
     /*
      * Set the initial queue state message...
      */

      if (value)
	strlcpy(p->state_message, value, sizeof(p->state_message));
    }
    else if (!_cups_strcasecmp(line, "Accepting"))
    {
     /*
      * Set the initial accepting state...
      */

      if (value &&
          (!_cups_strcasecmp(value, "yes") ||
           !_cups_strcasecmp(value, "on") ||
           !_cups_strcasecmp(value, "true")))
        p->accepting = 1;
      else if (value &&
               (!_cups_strcasecmp(value, "no") ||
        	!_cups_strcasecmp(value, "off") ||
        	!_cups_strcasecmp(value, "false")))
        p->accepting = 0;
      else
	cupsdLogMessage(CUPSD_LOG_ERROR,
	                "Syntax error on line %d of remote.cache.", linenum);
    }
    else if (!_cups_strcasecmp(line, "Type"))
    {
      if (value)
        p->type = atoi(value);
      else
	cupsdLogMessage(CUPSD_LOG_ERROR,
	                "Syntax error on line %d of remote.cache.", linenum);
    }
    else if (!_cups_strcasecmp(line, "BrowseTime"))
    {
      if (value)
      {
        time_t t = atoi(value);

	if (t > p->browse_expire)
          p->browse_expire = t;
      }
      else
	cupsdLogMessage(CUPSD_LOG_ERROR,
	                "Syntax error on line %d of remote.cache.", linenum);
    }
    else if (!_cups_strcasecmp(line, "JobSheets"))
    {
     /*
      * Set the initial job sheets...
      */

      if (value)
      {
	for (valueptr = value; *valueptr && !isspace(*valueptr & 255); valueptr ++);

	if (*valueptr)
          *valueptr++ = '\0';

	cupsdSetString(&p->job_sheets[0], value);

	while (isspace(*valueptr & 255))
          valueptr ++;

	if (*valueptr)
	{
          for (value = valueptr; *valueptr && !isspace(*valueptr & 255); valueptr ++);

	  if (*valueptr)
            *valueptr = '\0';

	  cupsdSetString(&p->job_sheets[1], value);
	}
      }
      else
	cupsdLogMessage(CUPSD_LOG_ERROR,
	                "Syntax error on line %d of remote.cache.", linenum);
    }
    else if (!_cups_strcasecmp(line, "AllowUser"))
    {
      if (value)
      {
        p->deny_users = 0;
        cupsdAddString(&(p->users), value);
      }
      else
	cupsdLogMessage(CUPSD_LOG_ERROR,
	                "Syntax error on line %d of remote.cache.", linenum);
    }
    else if (!_cups_strcasecmp(line, "DenyUser"))
    {
      if (value)
      {
        p->deny_users = 1;
        cupsdAddString(&(p->users), value);
      }
      else
	cupsdLogMessage(CUPSD_LOG_ERROR,
	                "Syntax error on line %d of remote.cache.", linenum);
    }
    else
    {
     /*
      * Something else we don't understand...
      */

      cupsdLogMessage(CUPSD_LOG_ERROR,
                      "Unknown configuration directive %s on line %d of remote.cache.",
	              line, linenum);
    }
  }

  cupsFileClose(fp);

 /*
  * Do auto-classing if needed...
  */

  process_implicit_classes();
}


/*
 * 'cupsdRegisterPrinter()' - Start sending broadcast information for a
 *                            printer or update the broadcast contents.
 */

void
cupsdRegisterPrinter(cupsd_printer_t *p)/* I - Printer */
{
  cupsdLogMessage(CUPSD_LOG_DEBUG, "cupsdRegisterPrinter(p=%p(%s))", p,
                  p->name);

  if (!Browsing || !BrowseLocalProtocols ||
      (p->type & (CUPS_PRINTER_REMOTE | CUPS_PRINTER_IMPLICIT |
                  CUPS_PRINTER_SCANNER)))
    return;

#if defined(HAVE_DNSSD) || defined(HAVE_AVAHI)
  if ((BrowseLocalProtocols & BROWSE_DNSSD) && DNSSDMaster)
    dnssdRegisterPrinter(p);
#endif /* HAVE_DNSSD || HAVE_AVAHI */
}


/*
 * 'cupsdRestartPolling()' - Restart polling servers as needed.
 */

void
cupsdRestartPolling(void)
{
  int			i;		/* Looping var */
  cupsd_dirsvc_poll_t	*pollp;		/* Current polling server */


  for (i = 0, pollp = Polled; i < NumPolled; i ++, pollp ++)
    if (pollp->pid)
      kill(pollp->pid, SIGHUP);
}


/*
 * 'cupsdSaveRemoteCache()' - Save the remote printer cache.
 */

void
cupsdSaveRemoteCache(void)
{
  int			i;		/* Looping var */
  cups_file_t		*fp;		/* remote.cache file */
  char			filename[1024],	/* remote.cache filename */
			temp[1024],	/* Temporary string */
			value[2048],	/* Value string */
			*name;		/* Current user name */
  cupsd_printer_t	*printer;	/* Current printer class */
  time_t		curtime;	/* Current time */
  struct tm		*curdate;	/* Current date */
  cups_option_t		*option;	/* Current option */


 /*
  * Create the remote.cache file...
  */

  snprintf(filename, sizeof(filename), "%s/remote.cache", CacheDir);

  if ((fp = cupsdCreateConfFile(filename, ConfigFilePerm)) == NULL)
    return;

  cupsdLogMessage(CUPSD_LOG_DEBUG, "Saving remote.cache...");

 /*
  * Write a small header to the file...
  */

  curtime = time(NULL);
  curdate = localtime(&curtime);
  strftime(temp, sizeof(temp) - 1, "%Y-%m-%d %H:%M", curdate);

  cupsFilePuts(fp, "# Remote cache file for " CUPS_SVERSION "\n");
  cupsFilePrintf(fp, "# Written by cupsd on %s\n", temp);

 /*
  * Write each local printer known to the system...
  */

  for (printer = (cupsd_printer_t *)cupsArrayFirst(Printers);
       printer;
       printer = (cupsd_printer_t *)cupsArrayNext(Printers))
  {
   /*
    * Skip local destinations...
    */

    if (!(printer->type & CUPS_PRINTER_DISCOVERED))
      continue;

   /*
    * Write printers as needed...
    */

    if (printer == DefaultPrinter)
      cupsFilePuts(fp, "<Default");
    else
      cupsFilePutChar(fp, '<');

    if (printer->type & CUPS_PRINTER_CLASS)
      cupsFilePrintf(fp, "Class %s>\n", printer->name);
    else
      cupsFilePrintf(fp, "Printer %s>\n", printer->name);

    cupsFilePrintf(fp, "BrowseTime %d\n", (int)printer->browse_expire);

    cupsFilePrintf(fp, "UUID %s\n", printer->uuid);

    if (printer->info)
      cupsFilePutConf(fp, "Info", printer->info);

    if (printer->location)
      cupsFilePutConf(fp, "Location", printer->location);

    if (printer->make_model)
      cupsFilePutConf(fp, "MakeModel", printer->make_model);

    cupsFilePutConf(fp, "DeviceURI", printer->device_uri);

    if (printer->state == IPP_PRINTER_STOPPED)
      cupsFilePuts(fp, "State Stopped\n");
    else
      cupsFilePuts(fp, "State Idle\n");

    for (i = 0; i < printer->num_reasons; i ++)
      cupsFilePutConf(fp, "Reason", printer->reasons[i]);

    cupsFilePrintf(fp, "Type %d\n", printer->type);

    if (printer->accepting)
      cupsFilePuts(fp, "Accepting Yes\n");
    else
      cupsFilePuts(fp, "Accepting No\n");

    snprintf(value, sizeof(value), "%s %s", printer->job_sheets[0],
             printer->job_sheets[1]);
    cupsFilePutConf(fp, "JobSheets", value);

    for (name = (char *)cupsArrayFirst(printer->users);
	 name;
	 name = (char *)cupsArrayNext(printer->users))
      cupsFilePutConf(fp, printer->deny_users ? "DenyUser" : "AllowUser", name);

    for (i = printer->num_options, option = printer->options;
         i > 0;
	 i --, option ++)
    {
      snprintf(value, sizeof(value), "%s %s", option->name, option->value);
      cupsFilePutConf(fp, "Option", value);
    }

    if (printer->type & CUPS_PRINTER_CLASS)
      cupsFilePuts(fp, "</Class>\n");
    else
      cupsFilePuts(fp, "</Printer>\n");
  }

  cupsdCloseCreatedConfFile(fp, filename);
}


/*
 * 'cupsdSendBrowseList()' - Send new browsing information as necessary.
 */

void
cupsdSendBrowseList(void)
{
  int			count;		/* Number of dests to update */
  cupsd_printer_t	*p;		/* Current printer */
  time_t		ut,		/* Minimum update time */
			to;		/* Timeout time */


  if (!Browsing || !Printers)
    return;

 /*
  * Compute the update and timeout times...
  */

  to = time(NULL);
  ut = to - BrowseInterval;

 /*
  * Figure out how many printers need an update...
  */

  if (BrowseInterval > 0 && BrowseLocalProtocols)
  {
    int	max_count;			/* Maximum number to update */


   /*
    * Throttle the number of printers we'll be updating this time
    * around based on the number of queues that need updating and
    * the maximum number of queues to update each second...
    */

    max_count = 2 * cupsArrayCount(Printers) / BrowseInterval + 1;

    for (count = 0, p = (cupsd_printer_t *)cupsArrayFirst(Printers);
         count < max_count && p != NULL;
	 p = (cupsd_printer_t *)cupsArrayNext(Printers))
      if (!(p->type & (CUPS_PRINTER_REMOTE | CUPS_PRINTER_IMPLICIT |
                       CUPS_PRINTER_SCANNER)) &&
          p->shared && p->browse_time < ut)
        count ++;

   /*
    * Loop through all of the printers and send local updates as needed...
    */

    if (BrowseNext)
      p = (cupsd_printer_t *)cupsArrayFind(Printers, BrowseNext);
    else
      p = (cupsd_printer_t *)cupsArrayFirst(Printers);

    for (;
         count > 0;
	 p = (cupsd_printer_t *)cupsArrayNext(Printers))
    {
     /*
      * Check for wraparound...
      */

      if (!p)
        p = (cupsd_printer_t *)cupsArrayFirst(Printers);

      if (!p)
        break;
      else if ((p->type & (CUPS_PRINTER_REMOTE | CUPS_PRINTER_IMPLICIT |
                           CUPS_PRINTER_SCANNER)) ||
               !p->shared)
        continue;
      else if (p->browse_time < ut)
      {
       /*
	* Need to send an update...
	*/

	count --;

	p->browse_time = time(NULL);

	if ((BrowseLocalProtocols & BROWSE_CUPS) && BrowseSocket >= 0)
          send_cups_browse(p);
      }
    }

   /*
    * Save where we left off so that all printers get updated...
    */

<<<<<<< HEAD
    BrowseNext = p;
=======
    CFRelease(sc);
  }
  else
#  endif /* __APPLE__ */
#  ifdef HAVE_AVAHI
  if (DNSSDClient)
  {
    const char	*host_name = avahi_client_get_host_name(DNSSDClient);
    const char	*host_fqdn = avahi_client_get_host_name_fqdn(DNSSDClient);

    cupsdSetString(&DNSSDComputerName, host_name ? host_name : ServerName);

    if (host_fqdn)
      cupsdSetString(&DNSSDHostName, host_fqdn);
    else if (strchr(ServerName, '.'))
      cupsdSetString(&DNSSDHostName, ServerName);
    else
      cupsdSetStringf(&DNSSDHostName, "%s.local", ServerName);
  }
  else
#  endif /* HAVE_AVAHI */
  {
    cupsdSetString(&DNSSDComputerName, ServerName);

    if (strchr(ServerName, '.'))
      cupsdSetString(&DNSSDHostName, ServerName);
    else
      cupsdSetStringf(&DNSSDHostName, "%s.local", ServerName);
>>>>>>> 217d88fd
  }

 /*
  * Loop through all of the printers and timeout old printers as needed...
  */

  for (p = (cupsd_printer_t *)cupsArrayFirst(Printers);
       p;
       p = (cupsd_printer_t *)cupsArrayNext(Printers))
  {
   /*
    * If this is a remote queue, see if it needs to be timed out...
    */

    if ((p->type & CUPS_PRINTER_DISCOVERED) &&
        !(p->type & CUPS_PRINTER_IMPLICIT) &&
	p->browse_expire < to)
    {
      cupsdAddEvent(CUPSD_EVENT_PRINTER_DELETED, p, NULL,
		    "%s \'%s\' deleted by directory services (timeout).",
		    (p->type & CUPS_PRINTER_CLASS) ? "Class" : "Printer",
		    p->name);

      cupsdLogMessage(CUPSD_LOG_DEBUG,
		      "Remote destination \"%s\" has timed out; "
		      "deleting it...",
		      p->name);

      cupsArraySave(Printers);
      cupsdDeletePrinter(p, 1);
      cupsArrayRestore(Printers);
      cupsdMarkDirty(CUPSD_DIRTY_PRINTCAP | CUPSD_DIRTY_REMOTE);
    }
  }
}


/*
 * 'cupsdStartBrowsing()' - Start sending and receiving broadcast information.
 */

void
cupsdStartBrowsing(void)
{
  int			val;		/* Socket option value */
  struct sockaddr_in	addr;		/* Broadcast address */
  cupsd_printer_t	*p;		/* Current printer */


  BrowseNext = NULL;

  if (!Browsing || !(BrowseLocalProtocols | BrowseRemoteProtocols))
    return;

  if ((BrowseLocalProtocols | BrowseRemoteProtocols) & BROWSE_CUPS)
  {
    if (BrowseSocket < 0)
    {
     /*
      * Create the broadcast socket...
      */

      if ((BrowseSocket = socket(AF_INET, SOCK_DGRAM, 0)) < 0)
      {
	cupsdLogMessage(CUPSD_LOG_ERROR,
			"Unable to create broadcast socket - %s.",
			strerror(errno));
	BrowseLocalProtocols &= ~BROWSE_CUPS;
	BrowseRemoteProtocols &= ~BROWSE_CUPS;

	if (FatalErrors & CUPSD_FATAL_BROWSE)
	  cupsdEndProcess(getpid(), 0);
      }
    }

    if (BrowseSocket >= 0)
    {
     /*
      * Bind the socket to browse port...
      */

      memset(&addr, 0, sizeof(addr));
      addr.sin_addr.s_addr = htonl(INADDR_ANY);
      addr.sin_family      = AF_INET;
      addr.sin_port        = htons(BrowsePort);

      if (bind(BrowseSocket, (struct sockaddr *)&addr, sizeof(addr)))
      {
	cupsdLogMessage(CUPSD_LOG_ERROR,
			"Unable to bind broadcast socket - %s.",
			strerror(errno));

#ifdef WIN32
	closesocket(BrowseSocket);
#else
	close(BrowseSocket);
#endif /* WIN32 */

	BrowseSocket = -1;
	BrowseLocalProtocols &= ~BROWSE_CUPS;
	BrowseRemoteProtocols &= ~BROWSE_CUPS;

	if (FatalErrors & CUPSD_FATAL_BROWSE)
	  cupsdEndProcess(getpid(), 0);
      }
    }

    if (BrowseSocket >= 0)
    {
     /*
      * Set the "broadcast" flag...
      */

      val = 1;
      if (setsockopt(BrowseSocket, SOL_SOCKET, SO_BROADCAST, &val, sizeof(val)))
      {
	cupsdLogMessage(CUPSD_LOG_ERROR, "Unable to set broadcast mode - %s.",
			strerror(errno));

#ifdef WIN32
	closesocket(BrowseSocket);
#else
	close(BrowseSocket);
#endif /* WIN32 */

	BrowseSocket = -1;
	BrowseLocalProtocols &= ~BROWSE_CUPS;
	BrowseRemoteProtocols &= ~BROWSE_CUPS;

	if (FatalErrors & CUPSD_FATAL_BROWSE)
	  cupsdEndProcess(getpid(), 0);
      }
    }

    if (BrowseSocket >= 0)
    {
     /*
      * Close the socket on exec...
      */

      fcntl(BrowseSocket, F_SETFD, fcntl(BrowseSocket, F_GETFD) | FD_CLOEXEC);

     /*
      * Finally, add the socket to the input selection set as needed...
      */

      if (BrowseRemoteProtocols & BROWSE_CUPS)
      {
       /*
	* We only listen if we want remote printers...
	*/

<<<<<<< HEAD
	cupsdAddSelect(BrowseSocket, (cupsd_selfunc_t)update_cups_browse,
		       NULL, NULL);
      }
=======
    /* iOS 6 does not accept this printer as AirPrint printer if there is
       no URF txt record or "URF=none", "DM3" is the minimum needed found
       by try and error */
    keyvalue[count  ][0] = "URF";
    keyvalue[count++][1] = "DM3";

    if (get_auth_info_required(p, air_str, sizeof(air_str)))
    {
      keyvalue[count  ][0] = "air";
      keyvalue[count++][1] = air_str;
>>>>>>> 217d88fd
    }
  }
  else
    BrowseSocket = -1;

#if defined(HAVE_DNSSD) || defined(HAVE_AVAHI)
  if ((BrowseLocalProtocols | BrowseRemoteProtocols) & BROWSE_DNSSD)
  {
    cupsd_listener_t	*lis;		/* Current listening socket */
#  ifdef HAVE_DNSSD
    DNSServiceErrorType error;		/* Error from service creation */

   /*
    * First create a "master" connection for all registrations...
    */

    if ((error = DNSServiceCreateConnection(&DNSSDMaster))
	    != kDNSServiceErr_NoError)
    {
      cupsdLogMessage(CUPSD_LOG_ERROR,
		      "Unable to create master DNS-SD reference: %d", error);

      if (FatalErrors & CUPSD_FATAL_BROWSE)
	cupsdEndProcess(getpid(), 0);
    }
    else
    {
     /*
      * Add the master connection to the select list...
      */

      int fd = DNSServiceRefSockFD(DNSSDMaster);

      fcntl(fd, F_SETFD, fcntl(fd, F_GETFD) | FD_CLOEXEC);

      cupsdAddSelect(fd, (cupsd_selfunc_t)dnssdUpdate, NULL, NULL);
    }

#  else /* HAVE_AVAHI */
    if ((DNSSDMaster = avahi_threaded_poll_new()) == NULL)
    {
      cupsdLogMessage(CUPSD_LOG_ERROR, "Unable to create DNS-SD thread.");

      if (FatalErrors & CUPSD_FATAL_BROWSE)
	cupsdEndProcess(getpid(), 0);
    }
    else
    {
      int error;			/* Error code, if any */

      DNSSDClient = avahi_client_new(avahi_threaded_poll_get(DNSSDMaster), 0,
                                     NULL, NULL, &error);

      if (DNSSDClient == NULL)
      {
        cupsdLogMessage(CUPSD_LOG_ERROR,
                        "Unable to communicate with avahi-daemon: %s",
                        dnssdErrorString(error));

        if (FatalErrors & CUPSD_FATAL_BROWSE)
	  cupsdEndProcess(getpid(), 0);

        avahi_threaded_poll_free(DNSSDMaster);
        DNSSDMaster = NULL;
      }
      else
	avahi_threaded_poll_start(DNSSDMaster);
    }
#  endif /* HAVE_DNSSD */

   /*
    * Then get the port we use for registrations.  If we are not listening
    * on any non-local ports, there is no sense sharing local printers via
    * Bonjour...
    */

    DNSSDPort = 0;

    for (lis = (cupsd_listener_t *)cupsArrayFirst(Listeners);
	 lis;
	 lis = (cupsd_listener_t *)cupsArrayNext(Listeners))
    {
      if (httpAddrLocalhost(&(lis->address)))
	continue;

      DNSSDPort = _httpAddrPort(&(lis->address));
      break;
    }

   /*
    * Create an array to track the printers we share...
    */

    if (BrowseRemoteProtocols & BROWSE_DNSSD)
      DNSSDPrinters = cupsArrayNew((cups_array_func_t)dnssdComparePrinters,
				   NULL);

   /*
    * Set the computer name and register the web interface...
    */

    cupsdUpdateDNSSDName();
  }
#endif /* HAVE_DNSSD || HAVE_AVAHI */

 /*
  * Enable LPD and SMB printer sharing as needed through external programs...
  */

  if (BrowseLocalProtocols & BROWSE_LPD)
    update_lpd(1);

  if (BrowseLocalProtocols & BROWSE_SMB)
    update_smb(1);

 /*
  * Register the individual printers
  */

  for (p = (cupsd_printer_t *)cupsArrayFirst(Printers);
       p;
       p = (cupsd_printer_t *)cupsArrayNext(Printers))
    if (!(p->type & (CUPS_PRINTER_REMOTE | CUPS_PRINTER_IMPLICIT |
                     CUPS_PRINTER_SCANNER)))
      cupsdRegisterPrinter(p);
}


/*
 * 'cupsdStartPolling()' - Start polling servers as needed.
 */

void
cupsdStartPolling(void)
{
  int			i;		/* Looping var */
  cupsd_dirsvc_poll_t	*pollp;		/* Current polling server */
  char			polld[1024];	/* Poll daemon path */
  char			sport[255];	/* Server port */
  char			bport[255];	/* Browser port */
  char			interval[255];	/* Poll interval */
  int			statusfds[2];	/* Status pipe */
  char			*argv[6];	/* Arguments */
  char			*envp[100];	/* Environment */


 /*
  * Don't do anything if we aren't polling...
  */

  if (NumPolled == 0 || BrowseSocket < 0)
  {
    PollPipe         = -1;
    PollStatusBuffer = NULL;
    return;
  }

 /*
  * Setup string arguments for polld, port and interval options.
  */

  snprintf(polld, sizeof(polld), "%s/daemon/cups-polld", ServerBin);

  sprintf(bport, "%d", BrowsePort);

  if (BrowseInterval)
    sprintf(interval, "%d", BrowseInterval);
  else
    strcpy(interval, "30");

  argv[0] = "cups-polld";
  argv[2] = sport;
  argv[3] = interval;
  argv[4] = bport;
  argv[5] = NULL;

  cupsdLoadEnv(envp, (int)(sizeof(envp) / sizeof(envp[0])));

 /*
  * Create a pipe that receives the status messages from each
  * polling daemon...
  */

  if (cupsdOpenPipe(statusfds))
  {
    cupsdLogMessage(CUPSD_LOG_ERROR,
                    "Unable to create polling status pipes - %s.",
	            strerror(errno));
    PollPipe         = -1;
    PollStatusBuffer = NULL;
    return;
  }

  PollPipe         = statusfds[0];
  PollStatusBuffer = cupsdStatBufNew(PollPipe, "[Poll]");

 /*
  * Run each polling daemon, redirecting stderr to the polling pipe...
  */

  for (i = 0, pollp = Polled; i < NumPolled; i ++, pollp ++)
  {
    sprintf(sport, "%d", pollp->port);

    argv[1] = pollp->hostname;

    if (cupsdStartProcess(polld, argv, envp, -1, -1, statusfds[1], -1, -1,
                          0, DefaultProfile, NULL, &(pollp->pid)) < 0)
    {
      cupsdLogMessage(CUPSD_LOG_ERROR,
                      "cupsdStartPolling: Unable to fork polling daemon - %s",
                      strerror(errno));
      pollp->pid = 0;
      break;
    }
    else
      cupsdLogMessage(CUPSD_LOG_DEBUG,
                      "cupsdStartPolling: Started polling daemon for %s:%d, pid = %d",
                      pollp->hostname, pollp->port, pollp->pid);
  }

  close(statusfds[1]);

 /*
  * Finally, add the pipe to the input selection set...
  */

  cupsdAddSelect(PollPipe, (cupsd_selfunc_t)update_polling, NULL, NULL);
}


/*
 * 'cupsdStopBrowsing()' - Stop sending and receiving broadcast information.
 */

void
cupsdStopBrowsing(void)
{
  cupsd_printer_t	*p;		/* Current printer */


  if (!Browsing || !(BrowseLocalProtocols | BrowseRemoteProtocols))
    return;

 /*
  * De-register the individual printers
  */

  for (p = (cupsd_printer_t *)cupsArrayFirst(Printers);
       p;
       p = (cupsd_printer_t *)cupsArrayNext(Printers))
    if (!(p->type & (CUPS_PRINTER_REMOTE | CUPS_PRINTER_IMPLICIT |
                     CUPS_PRINTER_SCANNER)))
      cupsdDeregisterPrinter(p, 1);

 /*
  * Shut down browsing sockets...
  */

  if (((BrowseLocalProtocols | BrowseRemoteProtocols) & BROWSE_CUPS) &&
      BrowseSocket >= 0)
  {
   /*
    * Close the socket and remove it from the input selection set.
    */

#ifdef WIN32
    closesocket(BrowseSocket);
#else
    close(BrowseSocket);
#endif /* WIN32 */

    cupsdRemoveSelect(BrowseSocket);
    BrowseSocket = -1;
  }

#if defined(HAVE_DNSSD) || defined(HAVE_AVAHI)
  if ((BrowseLocalProtocols & BROWSE_DNSSD) && DNSSDMaster)
    dnssdStop();
#endif /* HAVE_DNSSD || HAVE_AVAHI */

 /*
  * Disable LPD and SMB printer sharing as needed through external programs...
  */

  if (BrowseLocalProtocols & BROWSE_LPD)
    update_lpd(0);

  if (BrowseLocalProtocols & BROWSE_SMB)
    update_smb(0);
}


/*
 * 'cupsdStopPolling()' - Stop polling servers as needed.
 */

void
cupsdStopPolling(void)
{
  int			i;		/* Looping var */
  cupsd_dirsvc_poll_t	*pollp;		/* Current polling server */


  if (PollPipe >= 0)
  {
    cupsdStatBufDelete(PollStatusBuffer);
    close(PollPipe);

    cupsdRemoveSelect(PollPipe);

    PollPipe         = -1;
    PollStatusBuffer = NULL;
  }

  for (i = 0, pollp = Polled; i < NumPolled; i ++, pollp ++)
    if (pollp->pid)
      cupsdEndProcess(pollp->pid, 0);
}


#if defined(HAVE_DNSSD) || defined(HAVE_AVAHI)
/*
 * 'cupsdUpdateDNSSDName()' - Update the computer name we use for browsing...
 */

void
cupsdUpdateDNSSDName(void)
{
  char		webif[1024];		/* Web interface share name */
#  ifdef __APPLE__
  SCDynamicStoreRef sc;			/* Context for dynamic store */
  CFDictionaryRef btmm;			/* Back-to-My-Mac domains */
  CFStringEncoding nameEncoding;	/* Encoding of computer name */
  CFStringRef	nameRef;		/* Host name CFString */
  char		nameBuffer[1024];	/* C-string buffer */
#  endif /* __APPLE__ */


 /*
  * Only share the web interface and printers when non-local listening is
  * enabled...
  */

  if (!DNSSDPort)
    return;

 /*
  * Get the computer name as a c-string...
  */

#  ifdef __APPLE__
  sc = SCDynamicStoreCreate(kCFAllocatorDefault, CFSTR("cupsd"), NULL, NULL);

  if (sc)
  {
   /*
    * Get the computer name from the dynamic store...
    */

    cupsdClearString(&DNSSDComputerName);

    if ((nameRef = SCDynamicStoreCopyComputerName(sc, &nameEncoding)) != NULL)
    {
      if (CFStringGetCString(nameRef, nameBuffer, sizeof(nameBuffer),
			     kCFStringEncodingUTF8))
      {
        cupsdLogMessage(CUPSD_LOG_DEBUG,
	                "Dynamic store computer name is \"%s\".", nameBuffer);
	cupsdSetString(&DNSSDComputerName, nameBuffer);
      }

      CFRelease(nameRef);
    }

    if (!DNSSDComputerName)
    {
     /*
      * Use the ServerName instead...
      */

      cupsdLogMessage(CUPSD_LOG_DEBUG,
                      "Using ServerName \"%s\" as computer name.", ServerName);
      cupsdSetString(&DNSSDComputerName, ServerName);
    }

   /*
    * Get the local hostname from the dynamic store...
    */

    cupsdClearString(&DNSSDHostName);

    if ((nameRef = SCDynamicStoreCopyLocalHostName(sc)) != NULL)
    {
      if (CFStringGetCString(nameRef, nameBuffer, sizeof(nameBuffer),
			     kCFStringEncodingUTF8))
      {
        cupsdLogMessage(CUPSD_LOG_DEBUG,
	                "Dynamic store host name is \"%s\".", nameBuffer);
	cupsdSetString(&DNSSDHostName, nameBuffer);
      }

      CFRelease(nameRef);
    }

    if (!DNSSDHostName)
    {
     /*
      * Use the ServerName instead...
      */

      cupsdLogMessage(CUPSD_LOG_DEBUG,
                      "Using ServerName \"%s\" as host name.", ServerName);
      cupsdSetString(&DNSSDHostName, ServerName);
    }

   /*
    * Get any Back-to-My-Mac domains and add them as aliases...
    */

    cupsdFreeAliases(DNSSDAlias);
    DNSSDAlias = NULL;

    btmm = SCDynamicStoreCopyValue(sc, CFSTR("Setup:/Network/BackToMyMac"));
    if (btmm && CFGetTypeID(btmm) == CFDictionaryGetTypeID())
    {
      cupsdLogMessage(CUPSD_LOG_DEBUG, "%d Back to My Mac aliases to add.",
		      (int)CFDictionaryGetCount(btmm));
      CFDictionaryApplyFunction(btmm, dnssdAddAlias, NULL);
    }
    else if (btmm)
      cupsdLogMessage(CUPSD_LOG_ERROR,
		      "Bad Back to My Mac data in dynamic store!");
    else
      cupsdLogMessage(CUPSD_LOG_DEBUG, "No Back to My Mac aliases to add.");

    if (btmm)
      CFRelease(btmm);

    CFRelease(sc);
  }
  else
#  endif /* __APPLE__ */
#  ifdef HAVE_AVAHI
  if (DNSSDClient)
  {
    const char	*host_name = avahi_client_get_host_name(DNSSDClient);
    const char	*host_fqdn = avahi_client_get_host_name_fqdn(DNSSDClient);

    cupsdSetString(&DNSSDComputerName, host_name ? host_name : ServerName);

    if (host_fqdn)
      cupsdSetString(&DNSSDHostName, host_fqdn);
    else if (strchr(ServerName, '.'))
      cupsdSetString(&DNSSDHostName, ServerName);
    else
      cupsdSetStringf(&DNSSDHostName, "%s.local", ServerName);
  }
  else
#  endif /* HAVE_AVAHI */
  {
    cupsdSetString(&DNSSDComputerName, ServerName);

    if (strchr(ServerName, '.'))
      cupsdSetString(&DNSSDHostName, ServerName);
    else
      cupsdSetStringf(&DNSSDHostName, "%s.local", ServerName);
  }

 /*
  * Then (re)register the web interface if enabled...
  */

  if (BrowseWebIF)
  {
    if (DNSSDComputerName)
      snprintf(webif, sizeof(webif), "CUPS @ %s", DNSSDComputerName);
    else
      strlcpy(webif, "CUPS", sizeof(webif));

    dnssdDeregisterInstance(&WebIFSrv);
    dnssdRegisterInstance(&WebIFSrv, NULL, webif, "_http._tcp", "_printer",
                          DNSSDPort, NULL, 1);
  }
}
#endif /* HAVE_DNSSD || HAVE_AVAHI */


/*
 * 'dequote()' - Remote quotes from a string.
 */

static char *				/* O - Dequoted string */
dequote(char       *d,			/* I - Destination string */
        const char *s,			/* I - Source string */
	int        dlen)		/* I - Destination length */
{
  char	*dptr;				/* Pointer into destination */


  if (s)
  {
    for (dptr = d, dlen --; *s && dlen > 0; s ++)
      if (*s != '\"')
      {
	*dptr++ = *s;
	dlen --;
      }

    *dptr = '\0';
  }
  else
    *d = '\0';

  return (d);
}


#if defined(HAVE_DNSSD) || defined(HAVE_AVAHI)
#  ifdef __APPLE__
/*
 * 'dnssdAddAlias()' - Add a DNS-SD alias name.
 */

static void
dnssdAddAlias(const void *key,		/* I - Key */
              const void *value,	/* I - Value (domain) */
	      void       *context)	/* I - Unused */
{
  char	valueStr[1024],			/* Domain string */
	hostname[1024],			/* Complete hostname */
	*hostptr;			/* Pointer into hostname */


  (void)key;
  (void)context;

  if (CFGetTypeID((CFStringRef)value) == CFStringGetTypeID() &&
      CFStringGetCString((CFStringRef)value, valueStr, sizeof(valueStr),
                         kCFStringEncodingUTF8))
  {
    snprintf(hostname, sizeof(hostname), "%s.%s", DNSSDHostName, valueStr);
    hostptr = hostname + strlen(hostname) - 1;
    if (*hostptr == '.')
      *hostptr = '\0';			/* Strip trailing dot */

    if (!DNSSDAlias)
      DNSSDAlias = cupsArrayNew(NULL, NULL);

    cupsdAddAlias(DNSSDAlias, hostname);
    cupsdLogMessage(CUPSD_LOG_DEBUG, "Added Back to My Mac ServerAlias %s",
		    hostname);
  }
  else
    cupsdLogMessage(CUPSD_LOG_ERROR,
                    "Bad Back to My Mac domain in dynamic store!");
}
#  endif /* __APPLE__ */


/*
 * 'dnssdBuildTxtRecord()' - Build a TXT record from printer info.
 */

static cupsd_txt_t			/* O - TXT record */
dnssdBuildTxtRecord(
    cupsd_printer_t *p,			/* I - Printer information */
    int             for_lpd)		/* I - 1 = LPD, 0 = IPP */
{
  int		i,			/* Looping var */
		count;			/* Count of key/value pairs */
  char		admin_hostname[256],	/* .local hostname for admin page */
		adminurl_str[256],	/* URL for the admin page */
		type_str[32],		/* Type to string buffer */
		state_str[32],		/* State to string buffer */
		rp_str[1024],		/* Queue name string buffer */
		air_str[1024],		/* auth-info-required string buffer */
		*keyvalue[32][2];	/* Table of key/value pairs */
  cupsd_txt_t	txt;			/* TXT record */


 /*
  * Load up the key value pairs...
  */

  count = 0;

  if (!for_lpd || (BrowseLocalProtocols & BROWSE_LPD))
  {
    keyvalue[count  ][0] = "txtvers";
    keyvalue[count++][1] = "1";

    keyvalue[count  ][0] = "qtotal";
    keyvalue[count++][1] = "1";

    keyvalue[count  ][0] = "rp";
    keyvalue[count++][1] = rp_str;
    if (for_lpd)
      strlcpy(rp_str, p->name, sizeof(rp_str));
    else
      snprintf(rp_str, sizeof(rp_str), "%s/%s",
	       (p->type & CUPS_PRINTER_CLASS) ? "classes" : "printers",
	       p->name);

    keyvalue[count  ][0] = "ty";
    keyvalue[count++][1] = p->make_model ? p->make_model : "Unknown";

    if (strstr(DNSSDHostName, ".local"))
      strlcpy(admin_hostname, DNSSDHostName, sizeof(admin_hostname));
    else
      snprintf(admin_hostname, sizeof(admin_hostname), "%s.local.",
               DNSSDHostName);
    httpAssembleURIf(HTTP_URI_CODING_ALL, adminurl_str, sizeof(adminurl_str),
#  ifdef HAVE_SSL
		     "https",
#  else
		     "http",
#  endif /* HAVE_SSL */
		     NULL, admin_hostname, DNSSDPort, "/%s/%s",
		     (p->type & CUPS_PRINTER_CLASS) ? "classes" : "printers",
		     p->name);
    keyvalue[count  ][0] = "adminurl";
    keyvalue[count++][1] = adminurl_str;

    if (p->location)
    {
      keyvalue[count  ][0] = "note";
      keyvalue[count++][1] = p->location;
    }

    keyvalue[count  ][0] = "priority";
    keyvalue[count++][1] = for_lpd ? "100" : "0";

    keyvalue[count  ][0] = "product";
    keyvalue[count++][1] = p->pc && p->pc->product ? p->pc->product : "Unknown";

    keyvalue[count  ][0] = "pdl";
    keyvalue[count++][1] = p->pdl ? p->pdl : "application/postscript";

    /* iOS 6 does not accept this printer as AirPrint printer if there is
       no URF txt record or "URF=none", "DM3" is the minimum needed found
       by try and error */
    keyvalue[count  ][0] = "URF";
    keyvalue[count++][1] = "DM3";

    if (get_auth_info_required(p, air_str, sizeof(air_str)))
    {
      keyvalue[count  ][0] = "air";
      keyvalue[count++][1] = air_str;
    }

    keyvalue[count  ][0] = "UUID";
    keyvalue[count++][1] = p->uuid + 9;

  #ifdef HAVE_SSL
    keyvalue[count  ][0] = "TLS";
    keyvalue[count++][1] = "1.2";
  #endif /* HAVE_SSL */

    if (p->type & CUPS_PRINTER_FAX)
    {
      keyvalue[count  ][0] = "Fax";
      keyvalue[count++][1] = (p->type & CUPS_PRINTER_FAX) ? "T" : "F";
    }

    if (p->type & CUPS_PRINTER_COLOR)
    {
      keyvalue[count  ][0] = "Color";
      keyvalue[count++][1] = (p->type & CUPS_PRINTER_COLOR) ? "T" : "F";
    }

    if (p->type & CUPS_PRINTER_DUPLEX)
    {
      keyvalue[count  ][0] = "Duplex";
      keyvalue[count++][1] = (p->type & CUPS_PRINTER_DUPLEX) ? "T" : "F";
    }

    if (p->type & CUPS_PRINTER_STAPLE)
    {
      keyvalue[count  ][0] = "Staple";
      keyvalue[count++][1] = (p->type & CUPS_PRINTER_STAPLE) ? "T" : "F";
    }

    if (p->type & CUPS_PRINTER_COPIES)
    {
      keyvalue[count  ][0] = "Copies";
      keyvalue[count++][1] = (p->type & CUPS_PRINTER_COPIES) ? "T" : "F";
    }

    if (p->type & CUPS_PRINTER_COLLATE)
    {
      keyvalue[count  ][0] = "Collate";
      keyvalue[count++][1] = (p->type & CUPS_PRINTER_COLLATE) ? "T" : "F";
    }

    if (p->type & CUPS_PRINTER_PUNCH)
    {
      keyvalue[count  ][0] = "Punch";
      keyvalue[count++][1] = (p->type & CUPS_PRINTER_PUNCH) ? "T" : "F";
    }

    if (p->type & CUPS_PRINTER_BIND)
    {
      keyvalue[count  ][0] = "Bind";
      keyvalue[count++][1] = (p->type & CUPS_PRINTER_BIND) ? "T" : "F";
    }

    if (p->type & CUPS_PRINTER_SORT)
    {
      keyvalue[count  ][0] = "Sort";
      keyvalue[count++][1] = (p->type & CUPS_PRINTER_SORT) ? "T" : "F";
    }

    if (p->type & CUPS_PRINTER_MFP)
    {
      keyvalue[count  ][0] = "Scan";
      keyvalue[count++][1] = (p->type & CUPS_PRINTER_MFP) ? "T" : "F";
    }

    snprintf(type_str, sizeof(type_str), "0x%X", p->type | CUPS_PRINTER_REMOTE);
    snprintf(state_str, sizeof(state_str), "%d", p->state);

    keyvalue[count  ][0] = "printer-state";
    keyvalue[count++][1] = state_str;

    keyvalue[count  ][0] = "printer-type";
    keyvalue[count++][1] = type_str;
  }

 /*
  * Then pack them into a proper txt record...
  */

#  ifdef HAVE_DNSSD
  TXTRecordCreate(&txt, 0, NULL);

  for (i = 0; i < count; i ++)
  {
    size_t len = strlen(keyvalue[i][1]);

    if (len < 256)
      TXTRecordSetValue(&txt, keyvalue[i][0], (uint8_t)len, keyvalue[i][1]);
  }

#  else
  for (i = 0, txt = NULL; i < count; i ++)
    txt = avahi_string_list_add_printf(txt, "%s=%s", keyvalue[i][0],
                                       keyvalue[i][1]);
#  endif /* HAVE_DNSSD */

  return (txt);
}


/*
 * 'dnssdComparePrinters()' - Compare the registered names of two printers.
 */

static int				/* O - Result of comparison */
dnssdComparePrinters(cupsd_printer_t *a,/* I - First printer */
                     cupsd_printer_t *b)/* I - Second printer */
{
  if (!a || !a->reg_name)
    if (!b || !b->reg_name)
      return 0;
    else
      return -1;
  else
    if (!b || !b->reg_name)
      return 1;
    else
      return (_cups_strcasecmp(a->reg_name, b->reg_name));
}


/*
 * 'dnssdDeregisterInstance()' - Deregister a DNS-SD service instance.
 */

static void
dnssdDeregisterInstance(
    cupsd_srv_t     *srv)		/* I - Service */
{
  if (!srv || !*srv)
    return;

#  ifdef HAVE_DNSSD
  DNSServiceRefDeallocate(*srv);

#  else /* HAVE_AVAHI */
  avahi_threaded_poll_lock(DNSSDMaster);
  avahi_entry_group_free(*srv);
  avahi_threaded_poll_unlock(DNSSDMaster);
#  endif /* HAVE_DNSSD */

  *srv = NULL;
}


/*
 * 'dnssdDeregisterPrinter()' - Deregister all services for a printer.
 */

static void
dnssdDeregisterPrinter(
    cupsd_printer_t *p,			/* I - Printer */
    int             clear_name)		/* I - Clear the name? */

{
  cupsdLogMessage(CUPSD_LOG_DEBUG2,
                  "dnssdDeregisterPrinter(p=%p(%s), clear_name=%d)", p, p->name,
                  clear_name);

  if (p->ipp_srv)
  {
    dnssdDeregisterInstance(&p->ipp_srv);

#  ifdef HAVE_DNSSD
#    ifdef HAVE_SSL
    dnssdDeregisterInstance(&p->ipps_srv);
#    endif /* HAVE_SSL */
    dnssdDeregisterInstance(&p->printer_srv);
#  endif /* HAVE_DNSSD */
  }

 /*
  * Remove the printer from the array of DNS-SD printers but keep the
  * registered name...
  */

  cupsArrayRemove(DNSSDPrinters, p);

 /*
  * Optionally clear the service name...
  */

  if (clear_name)
    cupsdClearString(&p->reg_name);
}


/*
 * 'dnssdErrorString()' - Return an error string for an error code.
 */

static const char *			/* O - Error message */
dnssdErrorString(int error)		/* I - Error number */
{
#  ifdef HAVE_DNSSD
  switch (error)
  {
    case kDNSServiceErr_NoError :
        return ("OK.");

    default :
    case kDNSServiceErr_Unknown :
        return ("Unknown error.");

    case kDNSServiceErr_NoSuchName :
        return ("Service not found.");

    case kDNSServiceErr_NoMemory :
        return ("Out of memory.");

    case kDNSServiceErr_BadParam :
        return ("Bad parameter.");

    case kDNSServiceErr_BadReference :
        return ("Bad service reference.");

    case kDNSServiceErr_BadState :
        return ("Bad state.");

    case kDNSServiceErr_BadFlags :
        return ("Bad flags.");

    case kDNSServiceErr_Unsupported :
        return ("Unsupported.");

    case kDNSServiceErr_NotInitialized :
        return ("Not initialized.");

    case kDNSServiceErr_AlreadyRegistered :
        return ("Already registered.");

    case kDNSServiceErr_NameConflict :
        return ("Name conflict.");

    case kDNSServiceErr_Invalid :
        return ("Invalid name.");

    case kDNSServiceErr_Firewall :
        return ("Firewall prevents registration.");

    case kDNSServiceErr_Incompatible :
        return ("Client library incompatible.");

    case kDNSServiceErr_BadInterfaceIndex :
        return ("Bad interface index.");

    case kDNSServiceErr_Refused :
        return ("Server prevents registration.");

    case kDNSServiceErr_NoSuchRecord :
        return ("Record not found.");

    case kDNSServiceErr_NoAuth :
        return ("Authentication required.");

    case kDNSServiceErr_NoSuchKey :
        return ("Encryption key not found.");

    case kDNSServiceErr_NATTraversal :
        return ("Unable to traverse NAT boundary.");

    case kDNSServiceErr_DoubleNAT :
        return ("Unable to traverse double-NAT boundary.");

    case kDNSServiceErr_BadTime :
        return ("Bad system time.");

    case kDNSServiceErr_BadSig :
        return ("Bad signature.");

    case kDNSServiceErr_BadKey :
        return ("Bad encryption key.");

    case kDNSServiceErr_Transient :
        return ("Transient error occurred - please try again.");

    case kDNSServiceErr_ServiceNotRunning :
        return ("Server not running.");

    case kDNSServiceErr_NATPortMappingUnsupported :
        return ("NAT doesn't support NAT-PMP or UPnP.");

    case kDNSServiceErr_NATPortMappingDisabled :
        return ("NAT supports NAT-PNP or UPnP but it is disabled.");

    case kDNSServiceErr_NoRouter :
        return ("No Internet/default router configured.");

    case kDNSServiceErr_PollingMode :
        return ("Service polling mode error.");

    case kDNSServiceErr_Timeout :
        return ("Service timeout.");
  }

#  else /* HAVE_AVAHI */
  return (avahi_strerror(error));
#  endif /* HAVE_DNSSD */
}


/*
 * 'dnssdRegisterCallback()' - Free a TXT record.
 */

static void
dnssdFreeTxtRecord(cupsd_txt_t *txt)	/* I - TXT record */
{
#  ifdef HAVE_DNSSD
  TXTRecordDeallocate(txt);

#  else /* HAVE_AVAHI */
  avahi_string_list_free(*txt);
  *txt = NULL;
#  endif /* HAVE_DNSSD */
}


/*
 * 'dnssdRegisterCallback()' - DNSServiceRegister callback.
 */

#  ifdef HAVE_DNSSD
static void
dnssdRegisterCallback(
    DNSServiceRef	sdRef,		/* I - DNS Service reference */
    DNSServiceFlags	flags,		/* I - Reserved for future use */
    DNSServiceErrorType	errorCode,	/* I - Error code */
    const char		*name,     	/* I - Service name */
    const char		*regtype,  	/* I - Service type */
    const char		*domain,   	/* I - Domain. ".local" for now */
    void		*context)	/* I - Printer */
{
  cupsd_printer_t *p = (cupsd_printer_t *)context;
					/* Current printer */


  (void)sdRef;
  (void)flags;
  (void)domain;

  cupsdLogMessage(CUPSD_LOG_DEBUG2, "dnssdRegisterCallback(%s, %s) for %s (%s)",
                  name, regtype, p ? p->name : "Web Interface",
		  p ? (p->reg_name ? p->reg_name : "(null)") : "NA");

  if (errorCode)
  {
    cupsdLogMessage(CUPSD_LOG_ERROR,
		    "DNSServiceRegister failed with error %d", (int)errorCode);
    return;
  }
  else if (p && (!p->reg_name || _cups_strcasecmp(name, p->reg_name)))
  {
    cupsdLogMessage(CUPSD_LOG_INFO, "Using service name \"%s\" for \"%s\"",
                    name, p->name);

    cupsArrayRemove(DNSSDPrinters, p);
    cupsdSetString(&p->reg_name, name);
    cupsArrayAdd(DNSSDPrinters, p);

    LastEvent |= CUPSD_EVENT_PRINTER_MODIFIED;
  }
}

#  else /* HAVE_AVAHI */
static void
dnssdRegisterCallback(
    AvahiEntryGroup      *srv,		/* I - Service */
    AvahiEntryGroupState state,		/* I - Registration state */
    void                 *context)	/* I - Printer */
{
  cupsd_printer_t *p = (cupsd_printer_t *)context;
					/* Current printer */

  cupsdLogMessage(CUPSD_LOG_DEBUG2,
                  "dnssdRegisterCallback(srv=%p, state=%d, context=%p) "
                  "for %s (%s)", srv, state, context,
                  p ? p->name : "Web Interface",
		  p ? (p->reg_name ? p->reg_name : "(null)") : "NA");

  /* TODO: Handle collisions with avahi_alternate_service_name(p->reg_name)? */
}
#  endif /* HAVE_DNSSD */


/*
 * 'dnssdRegisterInstance()' - Register an instance of a printer service.
 */

static int				/* O - 1 on success, 0 on failure */
dnssdRegisterInstance(
    cupsd_srv_t     *srv,		/* O - Service */
    cupsd_printer_t *p,			/* I - Printer */
    char            *name,		/* I - DNS-SD service name */
    const char      *type,		/* I - DNS-SD service type */
    const char      *subtypes,		/* I - Subtypes to register or NULL */
    int             port,		/* I - Port number or 0 */
    cupsd_txt_t     *txt,		/* I - TXT record */
    int             commit)		/* I - Commit registration? */
{
  char	temp[256],			/* Temporary string */
	*ptr;				/* Pointer into string */
  int	error;				/* Any error */


  cupsdLogMessage(CUPSD_LOG_DEBUG,
		  "Registering \"%s\" with DNS-SD type \"%s\".", name, type);

  if (p && !srv)
  {
   /*
    * Assign the correct pointer for "srv"...
    */

#  ifdef HAVE_DNSSD
    if (!strcmp(type, "_printer._tcp"))
      srv = &p->printer_srv;		/* Target LPD service */
#    ifdef HAVE_SSL
    else if (!strcmp(type, "_ipps._tcp"))
      srv = &p->ipps_srv;		/* Target IPPS service */
#    endif /* HAVE_SSL */
    else
      srv = &p->ipp_srv;		/* Target IPP service */

#  else /* HAVE_AVAHI */
    srv = &p->ipp_srv;			/* Target service group */
#  endif /* HAVE_DNSSD */
  }

#  ifdef HAVE_DNSSD
  (void)commit;

#  else /* HAVE_AVAHI */
  avahi_threaded_poll_lock(DNSSDMaster);

  if (!*srv)
    *srv = avahi_entry_group_new(DNSSDClient, dnssdRegisterCallback, NULL);
  if (!*srv)
  {
    avahi_threaded_poll_unlock(DNSSDMaster);

    cupsdLogMessage(CUPSD_LOG_WARN, "DNS-SD registration of \"%s\" failed: %s",
                    name, dnssdErrorString(avahi_client_errno(DNSSDClient)));
    return (0);
  }
#  endif /* HAVE_DNSSD */

 /*
  * Make sure the name is <= 63 octets, and when we truncate be sure to
  * properly truncate any UTF-8 characters...
  */

  ptr = name + strlen(name);
  while ((ptr - name) > 63)
  {
    do
    {
      ptr --;
    }
    while (ptr > name && (*ptr & 0xc0) == 0x80);

    if (ptr > name)
      *ptr = '\0';
  }

 /*
  * Register the service...
  */

#  ifdef HAVE_DNSSD
  if (subtypes)
    snprintf(temp, sizeof(temp), "%s,%s", type, subtypes);
  else
    strlcpy(temp, type, sizeof(temp));

  *srv  = DNSSDMaster;
  error = DNSServiceRegister(srv, kDNSServiceFlagsShareConnection,
			     0, name, temp, NULL, NULL, htons(port),
			     txt ? TXTRecordGetLength(txt) : 0,
			     txt ? TXTRecordGetBytesPtr(txt) : NULL,
			     dnssdRegisterCallback, p);

#  else /* HAVE_AVAHI */
  if (txt)
  {
    AvahiStringList *temptxt;
    for (temptxt = *txt; temptxt; temptxt = temptxt->next)
      cupsdLogMessage(CUPSD_LOG_DEBUG, "DNS_SD \"%s\" %s", name, temptxt->text);
  }

  error = avahi_entry_group_add_service_strlst(*srv, AVAHI_IF_UNSPEC,
                                               AVAHI_PROTO_UNSPEC, 0, name,
                                               type, NULL, NULL, port,
                                               txt ? *txt : NULL);
  if (error)
    cupsdLogMessage(CUPSD_LOG_DEBUG, "DNS-SD service add for \"%s\" failed.",
                    name);

  if (!error && subtypes)
  {
   /*
    * Register all of the subtypes...
    */

    char	*start,			/* Start of subtype */
		subtype[256];		/* Subtype string */

    strlcpy(temp, subtypes, sizeof(temp));

    for (start = temp; *start; start = ptr)
    {
     /*
      * Skip leading whitespace...
      */

      while (*start && isspace(*start & 255))
        start ++;

     /*
      * Grab everything up to the next comma or the end of the string...
      */

      for (ptr = start; *ptr && *ptr != ','; ptr ++);

      if (*ptr)
        *ptr++ = '\0';

      if (!*start)
        break;

     /*
      * Register the subtype...
      */

      snprintf(subtype, sizeof(subtype), "%s._sub.%s", start, type);

      error = avahi_entry_group_add_service_subtype(*srv, AVAHI_IF_UNSPEC,
                                                    AVAHI_PROTO_UNSPEC, 0,
                                                    name, type, NULL, subtype);
      if (error)
      {
        cupsdLogMessage(CUPSD_LOG_DEBUG,
                        "DNS-SD subtype %s registration for \"%s\" failed." ,
                        subtype, name);
        break;
      }
    }
  }

  if (!error && commit)
  {
    if ((error = avahi_entry_group_commit(*srv)) != 0)
      cupsdLogMessage(CUPSD_LOG_DEBUG, "DNS-SD commit of \"%s\" failed.",
                      name);
  }

  avahi_threaded_poll_unlock(DNSSDMaster);
#  endif /* HAVE_DNSSD */

  if (error)
  {
    cupsdLogMessage(CUPSD_LOG_WARN, "DNS-SD registration of \"%s\" failed: %s",
                    name, dnssdErrorString(error));
    cupsdLogMessage(CUPSD_LOG_DEBUG, "DNS-SD type: %s", type);
    if (subtypes)
      cupsdLogMessage(CUPSD_LOG_DEBUG, "DNS-SD sub-types: %s", subtypes);
  }

  return (!error);
}


/*
 * 'dnssdRegisterPrinter()' - Start sending broadcast information for a printer
 *		              or update the broadcast contents.
 */

static void
dnssdRegisterPrinter(cupsd_printer_t *p)/* I - Printer */
{
  char		name[256];		/* Service name */
  int		printer_port;		/* LPD port number */
  int		status;			/* Registration status */
  cupsd_txt_t	ipp_txt,		/* IPP(S) TXT record */
 		printer_txt;		/* LPD TXT record */

  cupsdLogMessage(CUPSD_LOG_DEBUG2, "dnssdRegisterPrinter(%s) %s", p->name,
                  !p->ipp_srv ? "new" : "update");

 /*
  * Remove the current registrations if we have them and then return if
  * per-printer sharing was just disabled...
  */

  dnssdDeregisterPrinter(p, 0);

  if (!p->shared)
    return;

 /*
  * Set the registered name as needed; the registered name takes the form of
  * "<printer-info> @ <computer name>"...
  */

  if (!p->reg_name)
  {
    if (p->info && strlen(p->info) > 0)
    {
      if (DNSSDComputerName)
	snprintf(name, sizeof(name), "%s @ %s", p->info, DNSSDComputerName);
      else
	strlcpy(name, p->info, sizeof(name));
    }
    else if (DNSSDComputerName)
      snprintf(name, sizeof(name), "%s @ %s", p->name, DNSSDComputerName);
    else
      strlcpy(name, p->name, sizeof(name));
  }
  else
    strlcpy(name, p->reg_name, sizeof(name));

 /*
  * Register IPP and LPD...
  *
  * We always must register the "_printer" service type in order to reserve
  * our name, but use port number 0 if we haven't actually configured cups-lpd
  * to share via LPD...
  */

  ipp_txt     = dnssdBuildTxtRecord(p, 0);
  printer_txt = dnssdBuildTxtRecord(p, 1);

  if (BrowseLocalProtocols & BROWSE_LPD)
    printer_port = 515;
  else
    printer_port = 0;

  status = dnssdRegisterInstance(NULL, p, name, "_printer._tcp", NULL,
                                 printer_port, &printer_txt, 0);

#  ifdef HAVE_SSL
  if (status)
    dnssdRegisterInstance(NULL, p, name, "_ipps._tcp", DNSSDSubTypes,
			  DNSSDPort, &ipp_txt, 0);
#  endif /* HAVE_SSL */

  if (status)
  {
   /*
    * Use the "_fax-ipp" service type for fax queues, otherwise use "_ipp"...
    */

    if (p->type & CUPS_PRINTER_FAX)
      status = dnssdRegisterInstance(NULL, p, name, "_fax-ipp._tcp",
                                     DNSSDSubTypes, DNSSDPort, &ipp_txt, 1);
    else
      status = dnssdRegisterInstance(NULL, p, name, "_ipp._tcp", DNSSDSubTypes,
                                     DNSSDPort, &ipp_txt, 1);
  }

  dnssdFreeTxtRecord(&ipp_txt);
  dnssdFreeTxtRecord(&printer_txt);

  if (status)
  {
   /*
    * Save the registered name and add the printer to the array of DNS-SD
    * printers...
    */

    cupsdSetString(&p->reg_name, name);
    cupsArrayAdd(DNSSDPrinters, p);
  }
  else
  {
   /*
    * Registration failed for this printer...
    */

    dnssdDeregisterInstance(&p->ipp_srv);

#  ifdef HAVE_DNSSD
#    ifdef HAVE_SSL
    dnssdDeregisterInstance(&p->ipps_srv);
#    endif /* HAVE_SSL */
    dnssdDeregisterInstance(&p->printer_srv);
#  endif /* HAVE_DNSSD */
  }
}


/*
 * 'dnssdStop()' - Stop all DNS-SD registrations.
 */

static void
dnssdStop(void)
{
  cupsd_printer_t	*p;		/* Current printer */


 /*
  * De-register the individual printers
  */

  for (p = (cupsd_printer_t *)cupsArrayFirst(Printers);
       p;
       p = (cupsd_printer_t *)cupsArrayNext(Printers))
    dnssdDeregisterPrinter(p, 1);

 /*
  * Shutdown the rest of the service refs...
  */

  dnssdDeregisterInstance(&WebIFSrv);

#  ifdef HAVE_DNSSD
  cupsdRemoveSelect(DNSServiceRefSockFD(DNSSDMaster));

  DNSServiceRefDeallocate(DNSSDMaster);
  DNSSDMaster = NULL;

#  else /* HAVE_AVAHI */
  avahi_threaded_poll_stop(DNSSDMaster);
  avahi_client_free(DNSSDClient);
  DNSSDClient = NULL;

  avahi_threaded_poll_free(DNSSDMaster);
  DNSSDMaster = NULL;
#  endif /* HAVE_DNSSD */

  cupsArrayDelete(DNSSDPrinters);
  DNSSDPrinters = NULL;

  DNSSDPort = 0;
}


#  ifdef HAVE_DNSSD
/*
 * 'dnssdUpdate()' - Handle DNS-SD queries.
 */

static void
dnssdUpdate(void)
{
  DNSServiceErrorType	sdErr;		/* Service discovery error */


  if ((sdErr = DNSServiceProcessResult(DNSSDMaster)) != kDNSServiceErr_NoError)
  {
    cupsdLogMessage(CUPSD_LOG_ERROR,
                    "DNS Service Discovery registration error %d!",
	            sdErr);
    dnssdStop();
  }
}
#  endif /* HAVE_DNSSD */
#endif /* HAVE_DNSSD || HAVE_AVAHI */


/*
 * 'get_auth_info_required()' - Get the auth-info-required value to advertise.
 */

static char *				/* O - String or NULL if none */
get_auth_info_required(
    cupsd_printer_t *p,			/* I - Printer */
    char            *buffer,		/* I - Value buffer */
    size_t          bufsize)		/* I - Size of value buffer */
{
  cupsd_location_t *auth;		/* Pointer to authentication element */
  char		resource[1024];		/* Printer/class resource path */


 /*
  * If auth-info-required is set for this printer, return that...
  */

  if (p->num_auth_info_required > 0 && strcmp(p->auth_info_required[0], "none"))
  {
    int		i;			/* Looping var */
    char	*bufptr;		/* Pointer into buffer */

    for (i = 0, bufptr = buffer; i < p->num_auth_info_required; i ++)
    {
      if (bufptr >= (buffer + bufsize - 2))
	break;

      if (i)
	*bufptr++ = ',';

      strlcpy(bufptr, p->auth_info_required[i], bufsize - (bufptr - buffer));
      bufptr += strlen(bufptr);
    }

    return (buffer);
  }

 /*
  * Figure out the authentication data requirements to advertise...
  */

  if (p->type & CUPS_PRINTER_CLASS)
    snprintf(resource, sizeof(resource), "/classes/%s", p->name);
  else
    snprintf(resource, sizeof(resource), "/printers/%s", p->name);

  if ((auth = cupsdFindBest(resource, HTTP_POST)) == NULL ||
      auth->type == CUPSD_AUTH_NONE)
    auth = cupsdFindPolicyOp(p->op_policy_ptr, IPP_PRINT_JOB);

  if (auth)
  {
    int	auth_type;			/* Authentication type */

    if ((auth_type = auth->type) == CUPSD_AUTH_DEFAULT)
      auth_type = cupsdDefaultAuthType();

    switch (auth_type)
    {
      case CUPSD_AUTH_NONE :
          return (NULL);

      case CUPSD_AUTH_NEGOTIATE :
	  strlcpy(buffer, "negotiate", bufsize);
	  break;

      default :
	  strlcpy(buffer, "username,password", bufsize);
	  break;
    }

    return (buffer);
  }

  return ("none");
}


#ifdef __APPLE__
/*
 * 'get_hostconfig()' - Get an /etc/hostconfig service setting.
 */

static int				/* O - 1 for YES or AUTOMATIC, 0 for NO */
get_hostconfig(const char *name)	/* I - Name of service */
{
  cups_file_t	*fp;			/* Hostconfig file */
  char		line[1024],		/* Line from file */
		*ptr;			/* Pointer to value */
  int		state = 1;		/* State of service */


 /*
  * Try opening the /etc/hostconfig file; if we can't open it, assume that
  * the service is enabled/auto.
  */

  if ((fp = cupsFileOpen("/etc/hostconfig", "r")) != NULL)
  {
   /*
    * Read lines from the file until we find the service...
    */

    while (cupsFileGets(fp, line, sizeof(line)))
    {
      if (line[0] == '#' || (ptr = strchr(line, '=')) == NULL)
        continue;

      *ptr++ = '\0';

      if (!_cups_strcasecmp(line, name))
      {
       /*
        * Found the service, see if it is set to "-NO-"...
	*/

	if (!_cups_strncasecmp(ptr, "-NO-", 4))
	  state = 0;
        break;
      }
    }

    cupsFileClose(fp);
  }

  return (state);
}
#endif /* __APPLE__ */


/*
 * 'is_local_queue()' - Determine whether the URI points at a local queue.
 */

static int				/* O - 1 = local, 0 = remote, -1 = bad URI */
is_local_queue(const char *uri,		/* I - Printer URI */
               char       *host,	/* O - Host string */
	       int        hostlen,	/* I - Length of host buffer */
               char       *resource,	/* O - Resource string */
	       int        resourcelen)	/* I - Length of resource buffer */
{
  char		scheme[32],		/* Scheme portion of URI */
		username[HTTP_MAX_URI];	/* Username portion of URI */
  int		port;			/* Port portion of URI */
  cupsd_netif_t	*iface;			/* Network interface */


 /*
  * Pull the URI apart to see if this is a local or remote printer...
  */

  if (httpSeparateURI(HTTP_URI_CODING_ALL, uri, scheme, sizeof(scheme),
                      username, sizeof(username), host, hostlen, &port,
		      resource, resourcelen) < HTTP_URI_OK)
    return (-1);

  DEBUG_printf(("host=\"%s\", ServerName=\"%s\"\n", host, ServerName));

 /*
  * Check for local server addresses...
  */

  if (!_cups_strcasecmp(host, ServerName) && port == LocalPort)
    return (1);

  cupsdNetIFUpdate();

  for (iface = (cupsd_netif_t *)cupsArrayFirst(NetIFList);
       iface;
       iface = (cupsd_netif_t *)cupsArrayNext(NetIFList))
    if (!_cups_strcasecmp(host, iface->hostname) && port == iface->port)
      return (1);

 /*
  * If we get here, the printer is remote...
  */

  return (0);
}


/*
 * 'process_browse_data()' - Process new browse data.
 */

static void
process_browse_data(
    const char    *uri,			/* I - URI of printer/class */
    const char    *host,		/* I - Hostname */
    const char    *resource,		/* I - Resource path */
    cups_ptype_t  type,			/* I - Printer type */
    ipp_pstate_t  state,		/* I - Printer state */
    const char    *location,		/* I - Printer location */
    const char    *info,		/* I - Printer information */
    const char    *make_model,		/* I - Printer make and model */
    int		  num_attrs,		/* I - Number of attributes */
    cups_option_t *attrs)		/* I - Attributes */
{
  int		i;			/* Looping var */
  int		update;			/* Update printer attributes? */
  char		finaluri[HTTP_MAX_URI],	/* Final URI for printer */
		name[IPP_MAX_NAME],	/* Name of printer */
		newname[IPP_MAX_NAME],	/* New name of printer */
		*hptr,			/* Pointer into hostname */
		*sptr;			/* Pointer into ServerName */
  const char	*shortname;		/* Short queue name (queue) */
  char		local_make_model[IPP_MAX_NAME];
					/* Local make and model */
  cupsd_printer_t *p;			/* Printer information */
  const char	*ipp_options,		/* ipp-options value */
		*lease_duration,	/* lease-duration value */
		*uuid;			/* uuid value */
  int		is_class;		/* Is this queue a class? */


  cupsdLogMessage(CUPSD_LOG_DEBUG2,
                  "process_browse_data(uri=\"%s\", host=\"%s\", "
		  "resource=\"%s\", type=%x, state=%d, location=\"%s\", "
		  "info=\"%s\", make_model=\"%s\", num_attrs=%d, attrs=%p)",
		  uri, host, resource, type, state,
		  location ? location : "(nil)", info ? info : "(nil)",
		  make_model ? make_model : "(nil)", num_attrs, attrs);

 /*
  * Determine if the URI contains any illegal characters in it...
  */

  if (strncmp(uri, "ipp://", 6) || !host[0] ||
      (strncmp(resource, "/printers/", 10) &&
       strncmp(resource, "/classes/", 9)))
  {
    cupsdLogMessage(CUPSD_LOG_ERROR, "Bad printer URI in browse data: %s", uri);
    return;
  }

  if (strchr(resource, '?') ||
      (!strncmp(resource, "/printers/", 10) && strchr(resource + 10, '/')) ||
      (!strncmp(resource, "/classes/", 9) && strchr(resource + 9, '/')))
  {
    cupsdLogMessage(CUPSD_LOG_ERROR, "Bad resource in browse data: %s",
                    resource);
    return;
  }

 /*
  * OK, this isn't a local printer; add any remote options...
  */

  ipp_options = cupsGetOption("ipp-options", num_attrs, attrs);

  if (BrowseRemoteOptions)
  {
    if (BrowseRemoteOptions[0] == '?')
    {
     /*
      * Override server-supplied options...
      */

      snprintf(finaluri, sizeof(finaluri), "%s%s", uri, BrowseRemoteOptions);
    }
    else if (ipp_options)
    {
     /*
      * Combine the server and local options...
      */

      snprintf(finaluri, sizeof(finaluri), "%s?%s+%s", uri, ipp_options,
               BrowseRemoteOptions);
    }
    else
    {
     /*
      * Just use the local options...
      */

      snprintf(finaluri, sizeof(finaluri), "%s?%s", uri, BrowseRemoteOptions);
    }

    uri = finaluri;
  }
  else if (ipp_options)
  {
   /*
    * Just use the server-supplied options...
    */

    snprintf(finaluri, sizeof(finaluri), "%s?%s", uri, ipp_options);
    uri = finaluri;
  }

 /*
  * See if we already have it listed in the Printers list, and add it if not...
  */

  type     |= CUPS_PRINTER_REMOTE | CUPS_PRINTER_DISCOVERED;
  type     &= ~CUPS_PRINTER_IMPLICIT;
  update   = 0;
  hptr     = strchr(host, '.');
  sptr     = strchr(ServerName, '.');
  is_class = type & CUPS_PRINTER_CLASS;
  uuid     = cupsGetOption("uuid", num_attrs, attrs);

  if (!ServerNameIsIP && sptr != NULL && hptr != NULL)
  {
   /*
    * Strip the common domain name components...
    */

    while (hptr != NULL)
    {
      if (!_cups_strcasecmp(hptr, sptr))
      {
        *hptr = '\0';
	break;
      }
      else
        hptr = strchr(hptr + 1, '.');
    }
  }

  if (is_class)
  {
   /*
    * Remote destination is a class...
    */

    if (!strncmp(resource, "/classes/", 9))
      snprintf(name, sizeof(name), "%s@%s", resource + 9, host);
    else
      return;

    shortname = resource + 9;
  }
  else
  {
   /*
    * Remote destination is a printer...
    */

    if (!strncmp(resource, "/printers/", 10))
      snprintf(name, sizeof(name), "%s@%s", resource + 10, host);
    else
      return;

    shortname = resource + 10;
  }

  if (hptr && !*hptr)
    *hptr = '.';			/* Resource FQDN */

  if ((p = cupsdFindDest(name)) == NULL && BrowseShortNames)
  {
   /*
    * Long name doesn't exist, try short name...
    */

    cupsdLogMessage(CUPSD_LOG_DEBUG, "process_browse_data: %s not found...",
                    name);

    if ((p = cupsdFindDest(shortname)) == NULL)
    {
     /*
      * Short name doesn't exist, use it for this shared queue.
      */

      cupsdLogMessage(CUPSD_LOG_DEBUG2, "process_browse_data: %s not found...",
		      shortname);
      strlcpy(name, shortname, sizeof(name));
    }
    else
    {
     /*
      * Short name exists...
      */

      cupsdLogMessage(CUPSD_LOG_DEBUG2,
                      "process_browse_data: %s found, type=%x, hostname=%s...",
		      shortname, p->type, p->hostname ? p->hostname : "(nil)");

      if (p->type & CUPS_PRINTER_IMPLICIT)
        p = NULL;			/* Don't replace implicit classes */
      else if (p->hostname && _cups_strcasecmp(p->hostname, host))
      {
       /*
	* Short name exists but is for a different host.  If this is a remote
	* queue, rename it and use the long name...
	*/

	if (p->type & CUPS_PRINTER_REMOTE)
	{
	  cupsdLogMessage(CUPSD_LOG_DEBUG,
			  "Renamed remote %s \"%s\" to \"%s@%s\"...",
			  is_class ? "class" : "printer", p->name, p->name,
			  p->hostname);
	  cupsdAddEvent(CUPSD_EVENT_PRINTER_DELETED, p, NULL,
			"%s \'%s\' deleted by directory services.",
			is_class ? "Class" : "Printer", p->name);

	  snprintf(newname, sizeof(newname), "%s@%s", p->name, p->hostname);
	  cupsdRenamePrinter(p, newname);

	  cupsdAddEvent(CUPSD_EVENT_PRINTER_ADDED, p, NULL,
			"%s \'%s\' added by directory services.",
			is_class ? "Class" : "Printer", p->name);
	}

       /*
        * Force creation with long name...
	*/

	p = NULL;
      }
    }
  }
  else if (p)
    cupsdLogMessage(CUPSD_LOG_DEBUG2,
		    "process_browse_data: %s found, type=%x, hostname=%s...",
		    name, p->type, p->hostname ? p->hostname : "(nil)");

  if (!p)
  {
   /*
    * Queue doesn't exist; add it...
    */

    if (is_class)
      p = cupsdAddClass(name);
    else
      p = cupsdAddPrinter(name);

    if (!p)
      return;

    cupsdClearString(&(p->hostname));

    cupsdLogMessage(CUPSD_LOG_DEBUG, "Added remote %s \"%s\"...",
                    is_class ? "class" : "printer", name);

    cupsdAddEvent(CUPSD_EVENT_PRINTER_ADDED, p, NULL,
		  "%s \'%s\' added by directory services.",
		  is_class ? "Class" : "Printer", name);

   /*
    * Force the URI to point to the real server...
    */

    p->type      = type & ~CUPS_PRINTER_REJECTING;
    p->accepting = 1;

    cupsdMarkDirty(CUPSD_DIRTY_PRINTCAP);
  }

  if (!p->hostname)
  {
   /*
    * Hostname not set, so this must be a cached remote printer
    * that was created for a pending print job...
    */

    cupsdSetString(&p->hostname, host);
    cupsdSetString(&p->uri, uri);
    cupsdSetString(&p->device_uri, uri);
    update = 1;

    cupsdMarkDirty(CUPSD_DIRTY_REMOTE);
  }

 /*
  * Update the state...
  */

  p->state       = state;
  p->browse_time = time(NULL);

  if ((lease_duration = cupsGetOption("lease-duration", num_attrs,
                                      attrs)) != NULL)
  {
   /*
    * Grab the lease-duration for the browse data; anything less then 1
    * second or more than 1 week gets the default BrowseTimeout...
    */

    i = atoi(lease_duration);
    if (i < 1 || i > 604800)
      i = BrowseTimeout;

    p->browse_expire = p->browse_time + i;
  }
  else
    p->browse_expire = p->browse_time + BrowseTimeout;

  if (type & CUPS_PRINTER_REJECTING)
  {
    type &= ~CUPS_PRINTER_REJECTING;

    if (p->accepting)
    {
      update       = 1;
      p->accepting = 0;
    }
  }
  else if (!p->accepting)
  {
    update       = 1;
    p->accepting = 1;
  }

  if (p->type != type)
  {
    p->type = type;
    update  = 1;
  }

  if (uuid && strcmp(p->uuid, uuid))
  {
    cupsdSetString(&p->uuid, uuid);
    update = 1;
  }

  if (location && (!p->location || strcmp(p->location, location)))
  {
    cupsdSetString(&p->location, location);
    update = 1;
  }

  if (info && (!p->info || strcmp(p->info, info)))
  {
    cupsdSetString(&p->info, info);
    update = 1;

    cupsdMarkDirty(CUPSD_DIRTY_PRINTCAP | CUPSD_DIRTY_REMOTE);
  }

  if (!make_model || !make_model[0])
  {
    if (is_class)
      snprintf(local_make_model, sizeof(local_make_model),
               "Remote Class on %s", host);
    else
      snprintf(local_make_model, sizeof(local_make_model),
               "Remote Printer on %s", host);
  }
  else
    snprintf(local_make_model, sizeof(local_make_model),
             "%s on %s", make_model, host);

  if (!p->make_model || strcmp(p->make_model, local_make_model))
  {
    cupsdSetString(&p->make_model, local_make_model);
    update = 1;
  }

  if (p->num_options)
  {
    if (!update && !(type & CUPS_PRINTER_DELETE))
    {
     /*
      * See if we need to update the attributes...
      */

      if (p->num_options != num_attrs)
	update = 1;
      else
      {
	for (i = 0; i < num_attrs; i ++)
          if (strcmp(attrs[i].name, p->options[i].name) ||
	      (!attrs[i].value != !p->options[i].value) ||
	      (attrs[i].value && strcmp(attrs[i].value, p->options[i].value)))
          {
	    update = 1;
	    break;
          }
      }
    }

   /*
    * Free the old options...
    */

    cupsFreeOptions(p->num_options, p->options);
  }

  p->num_options = num_attrs;
  p->options     = attrs;

  if (type & CUPS_PRINTER_DELETE)
  {
    cupsdAddEvent(CUPSD_EVENT_PRINTER_DELETED, p, NULL,
                  "%s \'%s\' deleted by directory services.",
		  is_class ? "Class" : "Printer", p->name);

    cupsdExpireSubscriptions(p, NULL);

    cupsdDeletePrinter(p, 1);
    cupsdUpdateImplicitClasses();
    cupsdMarkDirty(CUPSD_DIRTY_PRINTCAP | CUPSD_DIRTY_REMOTE);
  }
  else if (update)
  {
    cupsdSetPrinterAttrs(p);
    cupsdUpdateImplicitClasses();
  }

 /*
  * See if we have a default printer...  If not, make the first network
  * default printer the default.
  */

  if (DefaultPrinter == NULL && Printers != NULL && UseNetworkDefault)
  {
   /*
    * Find the first network default printer and use it...
    */

    for (p = (cupsd_printer_t *)cupsArrayFirst(Printers);
         p;
	 p = (cupsd_printer_t *)cupsArrayNext(Printers))
      if (p->type & CUPS_PRINTER_DEFAULT)
      {
        DefaultPrinter = p;
        cupsdMarkDirty(CUPSD_DIRTY_PRINTCAP | CUPSD_DIRTY_REMOTE);
	break;
      }
  }

 /*
  * Do auto-classing if needed...
  */

  process_implicit_classes();
}


/*
 * 'process_implicit_classes()' - Create/update implicit classes as needed.
 */

static void
process_implicit_classes(void)
{
  int		i;			/* Looping var */
  int		update;			/* Update printer attributes? */
  char		name[IPP_MAX_NAME],	/* Name of printer */
		*hptr;			/* Pointer into hostname */
  cupsd_printer_t *p,			/* Printer information */
		*pclass,		/* Printer class */
		*first;			/* First printer in class */
  int		offset,			/* Offset of name */
		len;			/* Length of name */


  if (!ImplicitClasses || !Printers)
    return;

 /*
  * Loop through all available printers and create classes as needed...
  */

  for (p = (cupsd_printer_t *)cupsArrayFirst(Printers), len = 0, offset = 0,
           update = 0, pclass = NULL, first = NULL;
       p != NULL;
       p = (cupsd_printer_t *)cupsArrayNext(Printers))
  {
   /*
    * Skip implicit classes...
    */

    if (p->type & CUPS_PRINTER_IMPLICIT)
    {
      len = 0;
      continue;
    }

   /*
    * If len == 0, get the length of this printer name up to the "@"
    * sign (if any).
    */

    cupsArraySave(Printers);

    if (len > 0 &&
	!_cups_strncasecmp(p->name, name + offset, len) &&
	(p->name[len] == '\0' || p->name[len] == '@'))
    {
     /*
      * We have more than one printer with the same name; see if
      * we have a class, and if this printer is a member...
      */

      if (pclass && _cups_strcasecmp(pclass->name, name))
      {
	if (update)
	  cupsdSetPrinterAttrs(pclass);

	update = 0;
	pclass = NULL;
      }

      if (!pclass && (pclass = cupsdFindDest(name)) == NULL)
      {
       /*
	* Need to add the class...
	*/

	pclass = cupsdAddPrinter(name);
	cupsArrayAdd(ImplicitPrinters, pclass);

	pclass->type      |= CUPS_PRINTER_IMPLICIT;
	pclass->accepting = 1;
	pclass->state     = IPP_PRINTER_IDLE;

        cupsdSetString(&pclass->location, p->location);
        cupsdSetString(&pclass->info, p->info);

        cupsdSetString(&pclass->job_sheets[0], p->job_sheets[0]);
        cupsdSetString(&pclass->job_sheets[1], p->job_sheets[1]);

        update = 1;

	cupsdMarkDirty(CUPSD_DIRTY_PRINTCAP | CUPSD_DIRTY_REMOTE);

        cupsdLogMessage(CUPSD_LOG_DEBUG, "Added implicit class \"%s\"...",
	                name);
	cupsdAddEvent(CUPSD_EVENT_PRINTER_ADDED, p, NULL,
                      "Implicit class \'%s\' added by directory services.",
		      name);
      }

      if (first != NULL)
      {
        for (i = 0; i < pclass->num_printers; i ++)
	  if (pclass->printers[i] == first)
	    break;

        if (i >= pclass->num_printers)
	{
	  first->in_implicit_class = 1;
	  cupsdAddPrinterToClass(pclass, first);
        }

	first = NULL;
      }

      for (i = 0; i < pclass->num_printers; i ++)
	if (pclass->printers[i] == p)
	  break;

      if (i >= pclass->num_printers)
      {
	p->in_implicit_class = 1;
	cupsdAddPrinterToClass(pclass, p);
	update = 1;
      }
    }
    else
    {
     /*
      * First time around; just get name length and mark it as first
      * in the list...
      */

      if ((hptr = strchr(p->name, '@')) != NULL)
	len = hptr - p->name;
      else
	len = strlen(p->name);

      if (len >= sizeof(name))
      {
       /*
	* If the printer name length somehow is greater than we normally allow,
	* skip this printer...
	*/

	len = 0;
	cupsArrayRestore(Printers);
	continue;
      }

      strncpy(name, p->name, len);
      name[len] = '\0';
      offset    = 0;

      if ((first = (hptr ? cupsdFindDest(name) : p)) != NULL &&
	  !(first->type & CUPS_PRINTER_IMPLICIT))
      {
       /*
	* Can't use same name as a local printer; add "Any" to the
	* front of the name, unless we have explicitly disabled
	* the "ImplicitAnyClasses"...
	*/

        if (ImplicitAnyClasses && len < (sizeof(name) - 4))
	{
	 /*
	  * Add "Any" to the class name...
	  */

          strcpy(name, "Any");
          strncpy(name + 3, p->name, len);
	  name[len + 3] = '\0';
	  offset        = 3;
	}
	else
	{
	 /*
	  * Don't create an implicit class if we have a local printer
	  * with the same name...
	  */

	  len = 0;
          cupsArrayRestore(Printers);
	  continue;
	}
      }

      first = p;
    }

    cupsArrayRestore(Printers);
  }

 /*
  * Update the last printer class as needed...
  */

  if (pclass && update)
    cupsdSetPrinterAttrs(pclass);
}


/*
 * 'send_cups_browse()' - Send new browsing information using the CUPS
 *                        protocol.
 */

static void
send_cups_browse(cupsd_printer_t *p)	/* I - Printer to send */
{
  int			i;		/* Looping var */
  cups_ptype_t		type;		/* Printer type */
  cupsd_dirsvc_addr_t	*b;		/* Browse address */
  int			bytes;		/* Length of packet */
  char			packet[1453],	/* Browse data packet */
			uri[1024],	/* Printer URI */
			location[1024],	/* printer-location */
			info[1024],	/* printer-info */
			make_model[1024],
					/* printer-make-and-model */
			air[1024];	/* auth-info-required */
  cupsd_netif_t		*iface;		/* Network interface */


 /*
  * Figure out the printer type value...
  */

  type = p->type | CUPS_PRINTER_REMOTE;

  if (!p->accepting)
    type |= CUPS_PRINTER_REJECTING;

  if (p == DefaultPrinter)
    type |= CUPS_PRINTER_DEFAULT;

 /*
  * Remove quotes from printer-info, printer-location, and
  * printer-make-and-model attributes...
  */

  dequote(location, p->location, sizeof(location));
  dequote(info, p->info, sizeof(info));

  if (p->make_model)
    dequote(make_model, p->make_model, sizeof(make_model));
  else if (p->type & CUPS_PRINTER_CLASS)
  {
    if (p->num_printers > 0 && p->printers[0]->make_model)
      strlcpy(make_model, p->printers[0]->make_model, sizeof(make_model));
    else
      strlcpy(make_model, "Local Printer Class", sizeof(make_model));
  }
  else if (p->raw)
    strlcpy(make_model, "Local Raw Printer", sizeof(make_model));
  else
    strlcpy(make_model, "Local System V Printer", sizeof(make_model));

  if (get_auth_info_required(p, packet, sizeof(packet)))
    snprintf(air, sizeof(air), " auth-info-required=%s", packet);
  else
    air[0] = '\0';

<<<<<<< HEAD
 /*
  * Send a packet to each browse address...
  */
=======
#  else /* HAVE_AVAHI */
  avahi_threaded_poll_stop(DNSSDMaster);
  avahi_client_free(DNSSDClient);
  DNSSDClient = NULL;
>>>>>>> 217d88fd

  for (i = NumBrowsers, b = Browsers; i > 0; i --, b ++)
    if (b->iface[0])
    {
     /*
      * Send the browse packet to one or more interfaces...
      */

      if (!strcmp(b->iface, "*"))
      {
       /*
        * Send to all local interfaces...
	*/

        cupsdNetIFUpdate();

	for (iface = (cupsd_netif_t *)cupsArrayFirst(NetIFList);
	     iface;
	     iface = (cupsd_netif_t *)cupsArrayNext(NetIFList))
	{
	 /*
	  * Only send to local, IPv4 interfaces...
	  */

	  if (!iface->is_local || !iface->port ||
	      iface->address.addr.sa_family != AF_INET)
	    continue;

	  httpAssembleURIf(HTTP_URI_CODING_ALL, uri, sizeof(uri), "ipp", NULL,
	                   iface->hostname, iface->port,
			   (p->type & CUPS_PRINTER_CLASS) ? "/classes/%s" :
			                                    "/printers/%s",
			   p->name);
	  snprintf(packet, sizeof(packet),
	           "%x %x %s \"%s\" \"%s\" \"%s\" %s%s uuid=%s\n",
        	   type, p->state, uri, location, info, make_model,
		   p->browse_attrs ? p->browse_attrs : "", air, p->uuid);

	  bytes = strlen(packet);

	  cupsdLogMessage(CUPSD_LOG_DEBUG2,
	                  "cupsdSendBrowseList: (%d bytes to \"%s\") %s", bytes,
        	          iface->name, packet);

          iface->broadcast.ipv4.sin_port = htons(BrowsePort);

	  sendto(BrowseSocket, packet, bytes, 0,
		 (struct sockaddr *)&(iface->broadcast),
		 httpAddrLength(&(iface->broadcast)));
        }
      }
      else if ((iface = cupsdNetIFFind(b->iface)) != NULL)
      {
       /*
        * Send to the named interface using the IPv4 address...
	*/

        while (iface)
	  if (strcmp(b->iface, iface->name))
	  {
	    iface = NULL;
	    break;
	  }
	  else if (iface->address.addr.sa_family == AF_INET && iface->port)
	    break;
	  else
            iface = (cupsd_netif_t *)cupsArrayNext(NetIFList);

        if (iface)
	{
	  httpAssembleURIf(HTTP_URI_CODING_ALL, uri, sizeof(uri), "ipp", NULL,
	                   iface->hostname, iface->port,
			   (p->type & CUPS_PRINTER_CLASS) ? "/classes/%s" :
			                                    "/printers/%s",
			   p->name);
	  snprintf(packet, sizeof(packet),
	           "%x %x %s \"%s\" \"%s\" \"%s\" %s%s uuid=%s\n",
        	   type, p->state, uri, location, info, make_model,
		   p->browse_attrs ? p->browse_attrs : "", air, p->uuid);

	  bytes = strlen(packet);

	  cupsdLogMessage(CUPSD_LOG_DEBUG2,
	                  "cupsdSendBrowseList: (%d bytes to \"%s\") %s", bytes,
        	          iface->name, packet);

          iface->broadcast.ipv4.sin_port = htons(BrowsePort);

	  sendto(BrowseSocket, packet, bytes, 0,
		 (struct sockaddr *)&(iface->broadcast),
		 httpAddrLength(&(iface->broadcast)));
        }
      }
    }
    else
    {
     /*
      * Send the browse packet to the indicated address using
      * the default server name...
      */

      snprintf(packet, sizeof(packet),
               "%x %x %s \"%s\" \"%s\" \"%s\" %s%s uuid=%s\n",
       	       type, p->state, p->uri, location, info, make_model,
	       p->browse_attrs ? p->browse_attrs : "", air, p->uuid);

      bytes = strlen(packet);
      cupsdLogMessage(CUPSD_LOG_DEBUG2,
                      "cupsdSendBrowseList: (%d bytes) %s", bytes, packet);

      if (sendto(BrowseSocket, packet, bytes, 0,
		 (struct sockaddr *)&(b->to),
		 httpAddrLength(&(b->to))) <= 0)
      {
       /*
        * Unable to send browse packet, so remove this address from the
	* list...
	*/

	cupsdLogMessage(CUPSD_LOG_ERROR,
	                "cupsdSendBrowseList: sendto failed for browser "
			"%d - %s.",
	                (int)(b - Browsers + 1), strerror(errno));

        if (i > 1)
	  memmove(b, b + 1, (i - 1) * sizeof(cupsd_dirsvc_addr_t));

	b --;
	NumBrowsers --;
      }
    }
}


/*
 * 'update_cups_browse()' - Update the browse lists using the CUPS protocol.
 */

static void
update_cups_browse(void)
{
  int		i;			/* Looping var */
  int		auth;			/* Authorization status */
  int		len;			/* Length of name string */
  int		bytes;			/* Number of bytes left */
  char		packet[1541],		/* Broadcast packet */
		*pptr;			/* Pointer into packet */
  socklen_t	srclen;			/* Length of source address */
  http_addr_t	srcaddr;		/* Source address */
  char		srcname[1024];		/* Source hostname */
  unsigned	address[4];		/* Source address */
  unsigned	type;			/* Printer type */
  unsigned	state;			/* Printer state */
  char		uri[HTTP_MAX_URI],	/* Printer URI */
		host[HTTP_MAX_URI],	/* Host portion of URI */
		resource[HTTP_MAX_URI],	/* Resource portion of URI */
		info[IPP_MAX_NAME],	/* Information string */
		location[IPP_MAX_NAME],	/* Location string */
		make_model[IPP_MAX_NAME];/* Make and model string */
  int		num_attrs;		/* Number of attributes */
  cups_option_t	*attrs;			/* Attributes */


 /*
  * Read a packet from the browse socket...
  */

  srclen = sizeof(srcaddr);
  if ((bytes = recvfrom(BrowseSocket, packet, sizeof(packet) - 1, 0,
                        (struct sockaddr *)&srcaddr, &srclen)) < 0)
  {
   /*
    * "Connection refused" is returned under Linux if the destination port
    * or address is unreachable from a previous sendto(); check for the
    * error here and ignore it for now...
    */

    if (errno != ECONNREFUSED && errno != EAGAIN)
    {
      cupsdLogMessage(CUPSD_LOG_ERROR, "Browse recv failed - %s.",
                      strerror(errno));
      cupsdLogMessage(CUPSD_LOG_ERROR, "CUPS browsing turned off.");

#ifdef WIN32
      closesocket(BrowseSocket);
#else
      close(BrowseSocket);
#endif /* WIN32 */

      cupsdRemoveSelect(BrowseSocket);
      BrowseSocket = -1;

      BrowseLocalProtocols  &= ~BROWSE_CUPS;
      BrowseRemoteProtocols &= ~BROWSE_CUPS;
    }

    return;
  }

  packet[bytes] = '\0';

 /*
  * If we're about to sleep, ignore incoming browse packets.
  */

  if (Sleeping)
    return;

 /*
  * Figure out where it came from...
  */

#ifdef AF_INET6
  if (srcaddr.addr.sa_family == AF_INET6)
  {
    address[0] = ntohl(srcaddr.ipv6.sin6_addr.s6_addr32[0]);
    address[1] = ntohl(srcaddr.ipv6.sin6_addr.s6_addr32[1]);
    address[2] = ntohl(srcaddr.ipv6.sin6_addr.s6_addr32[2]);
    address[3] = ntohl(srcaddr.ipv6.sin6_addr.s6_addr32[3]);
  }
  else
#endif /* AF_INET6 */
  {
    address[0] = 0;
    address[1] = 0;
    address[2] = 0;
    address[3] = ntohl(srcaddr.ipv4.sin_addr.s_addr);
  }

  if (HostNameLookups)
    httpAddrLookup(&srcaddr, srcname, sizeof(srcname));
  else
    httpAddrString(&srcaddr, srcname, sizeof(srcname));

  len = strlen(srcname);

 /*
  * Do ACL stuff...
  */

  if (BrowseACL)
  {
    if (httpAddrLocalhost(&srcaddr) || !_cups_strcasecmp(srcname, "localhost"))
    {
     /*
      * Access from localhost (127.0.0.1) is always allowed...
      */

      auth = CUPSD_AUTH_ALLOW;
    }
    else
    {
     /*
      * Do authorization checks on the domain/address...
      */

      switch (BrowseACL->order_type)
      {
        default :
	    auth = CUPSD_AUTH_DENY;	/* anti-compiler-warning-code */
	    break;

	case CUPSD_AUTH_ALLOW : /* Order Deny,Allow */
            auth = CUPSD_AUTH_ALLOW;

            if (cupsdCheckAuth(address, srcname, len, BrowseACL->deny))
	      auth = CUPSD_AUTH_DENY;

            if (cupsdCheckAuth(address, srcname, len, BrowseACL->allow))
	      auth = CUPSD_AUTH_ALLOW;
	    break;

	case CUPSD_AUTH_DENY : /* Order Allow,Deny */
            auth = CUPSD_AUTH_DENY;

            if (cupsdCheckAuth(address, srcname, len, BrowseACL->allow))
	      auth = CUPSD_AUTH_ALLOW;

            if (cupsdCheckAuth(address, srcname, len, BrowseACL->deny))
	      auth = CUPSD_AUTH_DENY;
	    break;
      }
    }
  }
  else
    auth = CUPSD_AUTH_ALLOW;

  if (auth == CUPSD_AUTH_DENY)
  {
    cupsdLogMessage(CUPSD_LOG_DEBUG,
                    "update_cups_browse: Refused %d bytes from %s", bytes,
                    srcname);
    return;
  }

  cupsdLogMessage(CUPSD_LOG_DEBUG2,
                  "update_cups_browse: (%d bytes from %s) %s", bytes,
		  srcname, packet);

 /*
  * Parse packet...
  */

  if (sscanf(packet, "%x%x%1023s", &type, &state, uri) < 3)
  {
    cupsdLogMessage(CUPSD_LOG_WARN,
                    "update_cups_browse: Garbled browse packet - %s", packet);
    return;
  }

  strcpy(location, "Location Unknown");
  strcpy(info, "No Information Available");
  make_model[0] = '\0';
  num_attrs     = 0;
  attrs         = NULL;

  if ((pptr = strchr(packet, '\"')) != NULL)
  {
   /*
    * Have extended information; can't use sscanf for it because not all
    * sscanf's allow empty strings with %[^\"]...
    */

    for (i = 0, pptr ++;
         i < (sizeof(location) - 1) && *pptr && *pptr != '\"';
         i ++, pptr ++)
      location[i] = *pptr;

    if (i)
      location[i] = '\0';

    if (*pptr == '\"')
      pptr ++;

    while (*pptr && isspace(*pptr & 255))
      pptr ++;

    if (*pptr == '\"')
    {
      for (i = 0, pptr ++;
           i < (sizeof(info) - 1) && *pptr && *pptr != '\"';
           i ++, pptr ++)
	info[i] = *pptr;

      info[i] = '\0';

      if (*pptr == '\"')
	pptr ++;

      while (*pptr && isspace(*pptr & 255))
	pptr ++;

      if (*pptr == '\"')
      {
	for (i = 0, pptr ++;
             i < (sizeof(make_model) - 1) && *pptr && *pptr != '\"';
             i ++, pptr ++)
	  make_model[i] = *pptr;

	if (*pptr == '\"')
	  pptr ++;

	make_model[i] = '\0';

        if (*pptr)
	  num_attrs = cupsParseOptions(pptr, num_attrs, &attrs);
      }
    }
  }

  DEBUG_puts(packet);
  DEBUG_printf(("type=%x, state=%x, uri=\"%s\"\n"
                "location=\"%s\", info=\"%s\", make_model=\"%s\"\n",
	        type, state, uri, location, info, make_model));

 /*
  * Pull the URI apart to see if this is a local or remote printer...
  */

  if (is_local_queue(uri, host, sizeof(host), resource, sizeof(resource)))
  {
    cupsFreeOptions(num_attrs, attrs);
    return;
  }

 /*
  * Do relaying...
  */

  for (i = 0; i < NumRelays; i ++)
    if (cupsdCheckAuth(address, srcname, len, Relays[i].from))
      if (sendto(BrowseSocket, packet, bytes, 0,
                 (struct sockaddr *)&(Relays[i].to),
		 httpAddrLength(&(Relays[i].to))) <= 0)
      {
	cupsdLogMessage(CUPSD_LOG_ERROR,
	                "update_cups_browse: sendto failed for relay %d - %s.",
	                i + 1, strerror(errno));
	cupsFreeOptions(num_attrs, attrs);
	return;
      }

 /*
  * Process the browse data...
  */

  process_browse_data(uri, host, resource, (cups_ptype_t)type,
                      (ipp_pstate_t)state, location, info, make_model,
		      num_attrs, attrs);
}


/*
 * 'update_lpd()' - Update the LPD configuration as needed.
 */

static void
update_lpd(int onoff)			/* - 1 = turn on, 0 = turn off */
{
  if (!LPDConfigFile)
    return;

#ifdef __APPLE__
 /*
  * Allow /etc/hostconfig CUPS_LPD service setting to override cupsd.conf
  * setting for backwards-compatibility.
  */

  if (onoff && !get_hostconfig("CUPS_LPD"))
    onoff = 0;
#endif /* __APPLE__ */

  if (!strncmp(LPDConfigFile, "xinetd:///", 10))
  {
   /*
    * Enable/disable LPD via the xinetd.d config file for cups-lpd...
    */

    char	newfile[1024];		/* New cups-lpd.N file */
    cups_file_t	*ofp,			/* Original file pointer */
		*nfp;			/* New file pointer */
    char	line[1024];		/* Line from file */


    snprintf(newfile, sizeof(newfile), "%s.N", LPDConfigFile + 9);

    if ((ofp = cupsFileOpen(LPDConfigFile + 9, "r")) == NULL)
    {
      cupsdLogMessage(CUPSD_LOG_ERROR, "Unable to open \"%s\" - %s",
                      LPDConfigFile + 9, strerror(errno));
      return;
    }

    if ((nfp = cupsFileOpen(newfile, "w")) == NULL)
    {
      cupsdLogMessage(CUPSD_LOG_ERROR, "Unable to create \"%s\" - %s",
                      newfile, strerror(errno));
      cupsFileClose(ofp);
      return;
    }

   /*
    * Copy all of the lines from the cups-lpd file...
    */

    while (cupsFileGets(ofp, line, sizeof(line)))
    {
      if (line[0] == '{')
      {
        cupsFilePrintf(nfp, "%s\n", line);
        snprintf(line, sizeof(line), "\tdisable = %s",
	         onoff ? "no" : "yes");
      }
      else if (!strstr(line, "disable ="))
        cupsFilePrintf(nfp, "%s\n", line);
    }

    cupsFileClose(nfp);
    cupsFileClose(ofp);
    rename(newfile, LPDConfigFile + 9);
  }
#ifdef __APPLE__
  else if (!strncmp(LPDConfigFile, "launchd:///", 11))
  {
   /*
    * Enable/disable LPD via the launchctl command...
    */

    char	*argv[5],		/* Arguments for command */
		*envp[MAX_ENV];		/* Environment for command */
    int		pid;			/* Process ID */


    cupsdLoadEnv(envp, (int)(sizeof(envp) / sizeof(envp[0])));
    argv[0] = (char *)"launchctl";
    argv[1] = (char *)(onoff ? "load" : "unload");
    argv[2] = (char *)"-w";
    argv[3] = LPDConfigFile + 10;
    argv[4] = NULL;

    cupsdStartProcess("/bin/launchctl", argv, envp, -1, -1, -1, -1, -1, 1,
                      NULL, NULL, &pid);
  }
#endif /* __APPLE__ */
  else
    cupsdLogMessage(CUPSD_LOG_INFO, "Unknown LPDConfigFile scheme!");
}


/*
 * 'update_polling()' - Read status messages from the poll daemons.
 */

static void
update_polling(void)
{
  char		*ptr,			/* Pointer to end of line in buffer */
		message[1024];		/* Pointer to message text */
  int		loglevel;		/* Log level for message */


  while ((ptr = cupsdStatBufUpdate(PollStatusBuffer, &loglevel,
                                   message, sizeof(message))) != NULL)
  {
    if (loglevel == CUPSD_LOG_INFO)
      cupsdLogMessage(CUPSD_LOG_INFO, "%s", message);

    if (!strchr(PollStatusBuffer->buffer, '\n'))
      break;
  }

  if (ptr == NULL && !PollStatusBuffer->bufused)
  {
   /*
    * All polling processes have died; stop polling...
    */

    cupsdLogMessage(CUPSD_LOG_ERROR,
                    "update_polling: all polling processes have exited!");
    cupsdStopPolling();
  }
}


/*
 * 'update_smb()' - Update the SMB configuration as needed.
 */

static void
update_smb(int onoff)			/* I - 1 = turn on, 0 = turn off */
{
  if (!SMBConfigFile)
    return;

  if (!strncmp(SMBConfigFile, "samba:///", 9))
  {
   /*
    * Enable/disable SMB via the specified smb.conf config file...
    */

    char	newfile[1024];		/* New smb.conf.N file */
    cups_file_t	*ofp,			/* Original file pointer */
		*nfp;			/* New file pointer */
    char	line[1024];		/* Line from file */
    int		in_printers;		/* In [printers] section? */


    snprintf(newfile, sizeof(newfile), "%s.N", SMBConfigFile + 8);

    if ((ofp = cupsFileOpen(SMBConfigFile + 8, "r")) == NULL)
    {
      cupsdLogMessage(CUPSD_LOG_ERROR, "Unable to open \"%s\" - %s",
                      SMBConfigFile + 8, strerror(errno));
      return;
    }

    if ((nfp = cupsFileOpen(newfile, "w")) == NULL)
    {
      cupsdLogMessage(CUPSD_LOG_ERROR, "Unable to create \"%s\" - %s",
                      newfile, strerror(errno));
      cupsFileClose(ofp);
      return;
    }

   /*
    * Copy all of the lines from the smb.conf file...
    */

    in_printers = 0;

    while (cupsFileGets(ofp, line, sizeof(line)))
    {
      if (in_printers && strstr(line, "printable ="))
        snprintf(line, sizeof(line), "    printable = %s",
	         onoff ? "yes" : "no");

      cupsFilePrintf(nfp, "%s\n", line);

      if (line[0] == '[')
        in_printers = !strcmp(line, "[printers]");
    }

    cupsFileClose(nfp);
    cupsFileClose(ofp);
    rename(newfile, SMBConfigFile + 8);
  }
  else
    cupsdLogMessage(CUPSD_LOG_INFO, "Unknown SMBConfigFile scheme!");
}


/*
 * End of "$Id: dirsvc.c 10472 2012-05-18 02:25:18Z mike $".
 */<|MERGE_RESOLUTION|>--- conflicted
+++ resolved
@@ -17,24 +17,16 @@
  *   cupsdDeregisterPrinter()  - Stop sending broadcast information for a local
  *				 printer and remove any pending references to
  *				 remote printers.
- *   cupsdLoadRemoteCache()    - Load the remote printer cache.
  *   cupsdRegisterPrinter()    - Start sending broadcast information for a
  *				 printer or update the broadcast contents.
- *   cupsdRestartPolling()     - Restart polling servers as needed.
- *   cupsdSaveRemoteCache()    - Save the remote printer cache.
- *   cupsdSendBrowseList()     - Send new browsing information as necessary.
  *   cupsdStartBrowsing()      - Start sending and receiving broadcast
  *				 information.
- *   cupsdStartPolling()       - Start polling servers as needed.
  *   cupsdStopBrowsing()       - Stop sending and receiving broadcast
  *				 information.
- *   cupsdStopPolling()        - Stop polling servers as needed.
  *   cupsdUpdateDNSSDName()    - Update the computer name we use for
  *				 browsing...
- *   dequote()                 - Remote quotes from a string.
  *   dnssdAddAlias()	       - Add a DNS-SD alias name.
  *   dnssdBuildTxtRecord()     - Build a TXT record from printer info.
- *   dnssdComparePrinters()    - Compare the registered names of two printers.
  *   dnssdDeregisterInstance() - Deregister a DNS-SD service instance.
  *   dnssdDeregisterPrinter()  - Deregister all services for a printer.
  *   dnssdErrorString()        - Return an error string for an error code.
@@ -47,16 +39,7 @@
  *   dnssdUpdate()	       - Handle DNS-SD queries.
  *   get_auth_info_required()  - Get the auth-info-required value to advertise.
  *   get_hostconfig()	       - Get an /etc/hostconfig service setting.
- *   is_local_queue()          - Determine whether the URI points at a local
- *                               queue.
- *   process_browse_data()     - Process new browse data.
- *   process_implicit_classes()- Create/update implicit classes as needed.
- *   send_cups_browse()        - Send new browsing information using the CUPS
- *                               protocol.
- *   update_cups_browse()      - Update the browse lists using the CUPS
- *                               protocol.
  *   update_lpd()	       - Update the LPD configuration as needed.
- *   update_polling()	       - Read status messages from the poll daemons.
  *   update_smb()	       - Update the SMB configuration as needed.
  */
 
@@ -78,25 +61,15 @@
  * Local functions...
  */
 
-static char	*dequote(char *d, const char *s, int dlen);
-static char	*get_auth_info_required(cupsd_printer_t *p,
+#if defined(HAVE_DNSSD) || defined(HAVE_AVAHI)
+static char		*get_auth_info_required(cupsd_printer_t *p,
 			                        char *buffer, size_t bufsize);
+#endif /* HAVE_DNSSD || HAVE_AVAHI */
 #ifdef __APPLE__
-static int	get_hostconfig(const char *name);
+static int		get_hostconfig(const char *name);
 #endif /* __APPLE__ */
-static int	is_local_queue(const char *uri, char *host, int hostlen,
-		               char *resource, int resourcelen);
-static void	process_browse_data(const char *uri, const char *host,
-		                    const char *resource, cups_ptype_t type,
-				    ipp_pstate_t state, const char *location,
-				    const char *info, const char *make_model,
-				    int num_attrs, cups_option_t *attrs);
-static void	process_implicit_classes(void);
-static void	send_cups_browse(cupsd_printer_t *p);
-static void	update_cups_browse(void);
-static void	update_lpd(int onoff);
-static void	update_polling(void);
-static void	update_smb(int onoff);
+static void		update_lpd(int onoff);
+static void		update_smb(int onoff);
 
 
 #if defined(HAVE_DNSSD) || defined(HAVE_AVAHI)
@@ -105,7 +78,6 @@
 			              void *context);
 #  endif /* __APPLE__ */
 static cupsd_txt_t	dnssdBuildTxtRecord(cupsd_printer_t *p, int for_lpd);
-static int		dnssdComparePrinters(cupsd_printer_t *a, cupsd_printer_t *b);
 static void		dnssdDeregisterInstance(cupsd_srv_t *srv);
 static void		dnssdDeregisterPrinter(cupsd_printer_t *p,
 			                       int clear_name);
@@ -157,24 +129,12 @@
 		  removeit);
 
   if (!Browsing || !p->shared ||
-      (p->type & (CUPS_PRINTER_REMOTE | CUPS_PRINTER_IMPLICIT |
-                  CUPS_PRINTER_SCANNER)))
+      (p->type & (CUPS_PRINTER_REMOTE | CUPS_PRINTER_SCANNER)))
     return;
 
  /*
   * Announce the deletion...
   */
-
-  if ((BrowseLocalProtocols & BROWSE_CUPS) && BrowseSocket >= 0)
-  {
-    cups_ptype_t savedtype = p->type;	/* Saved printer type */
-
-    p->type |= CUPS_PRINTER_DELETE;
-
-    send_cups_browse(p);
-
-    p->type = savedtype;
-  }
 
 #if defined(HAVE_DNSSD) || defined(HAVE_AVAHI)
   if (removeit && (BrowseLocalProtocols & BROWSE_DNSSD) && DNSSDMaster)
@@ -184,235 +144,94 @@
 
 
 /*
- * 'cupsdLoadRemoteCache()' - Load the remote printer cache.
+ * 'cupsdRegisterPrinter()' - Start sending broadcast information for a
+ *                            printer or update the broadcast contents.
  */
 
 void
-cupsdLoadRemoteCache(void)
-{
-  int			i;		/* Looping var */
-  cups_file_t		*fp;		/* remote.cache file */
-  int			linenum;	/* Current line number */
-  char			line[4096],	/* Line from file */
-			*value,		/* Pointer to value */
-			*valueptr,	/* Pointer into value */
-			scheme[32],	/* Scheme portion of URI */
-			username[64],	/* Username portion of URI */
-			host[HTTP_MAX_HOST],
-					/* Hostname portion of URI */
-			resource[HTTP_MAX_URI];
-					/* Resource portion of URI */
-  int			port;		/* Port number */
+cupsdRegisterPrinter(cupsd_printer_t *p)/* I - Printer */
+{
+  cupsdLogMessage(CUPSD_LOG_DEBUG, "cupsdRegisterPrinter(p=%p(%s))", p,
+                  p->name);
+
+  if (!Browsing || !BrowseLocalProtocols ||
+      (p->type & (CUPS_PRINTER_REMOTE | CUPS_PRINTER_SCANNER)))
+    return;
+
+#if defined(HAVE_DNSSD) || defined(HAVE_AVAHI)
+  if ((BrowseLocalProtocols & BROWSE_DNSSD) && DNSSDMaster)
+    dnssdRegisterPrinter(p);
+#endif /* HAVE_DNSSD || HAVE_AVAHI */
+}
+
+
+/*
+ * 'cupsdStartBrowsing()' - Start sending and receiving broadcast information.
+ */
+
+void
+cupsdStartBrowsing(void)
+{
   cupsd_printer_t	*p;		/* Current printer */
-  time_t		now;		/* Current time */
-
-
- /*
-  * Don't load the cache if the remote protocols are disabled...
-  */
-
-  if (!Browsing)
-  {
-    cupsdLogMessage(CUPSD_LOG_DEBUG,
-                    "cupsdLoadRemoteCache: Not loading remote cache.");
+
+
+  if (!Browsing || !BrowseLocalProtocols)
     return;
-  }
-
- /*
-  * Open the remote.cache file...
-  */
-
-  snprintf(line, sizeof(line), "%s/remote.cache", CacheDir);
-  if ((fp = cupsdOpenConfFile(line)) == NULL)
-    return;
-
- /*
-  * Read printer configurations until we hit EOF...
-  */
-
-  linenum = 0;
-  p       = NULL;
-  now     = time(NULL);
-
-  while (cupsFileGetConf(fp, line, sizeof(line), &value, &linenum))
-  {
+
+#if defined(HAVE_DNSSD) || defined(HAVE_AVAHI)
+  if (BrowseLocalProtocols & BROWSE_DNSSD)
+  {
+    cupsd_listener_t	*lis;		/* Current listening socket */
+#  ifdef HAVE_DNSSD
+    DNSServiceErrorType error;		/* Error from service creation */
+
    /*
-    * Decode the directive...
+    * First create a "master" connection for all registrations...
     */
 
-    if (!_cups_strcasecmp(line, "<Printer") ||
-        !_cups_strcasecmp(line, "<DefaultPrinter"))
+    if ((error = DNSServiceCreateConnection(&DNSSDMaster))
+	    != kDNSServiceErr_NoError)
+    {
+      cupsdLogMessage(CUPSD_LOG_ERROR,
+		      "Unable to create master DNS-SD reference: %d", error);
+
+      if (FatalErrors & CUPSD_FATAL_BROWSE)
+	cupsdEndProcess(getpid(), 0);
+    }
+    else
     {
      /*
-      * <Printer name> or <DefaultPrinter name>
+      * Add the master connection to the select list...
       */
 
-      if (p == NULL && value)
-      {
-       /*
-        * Add the printer and a base file type...
-	*/
-
-        cupsdLogMessage(CUPSD_LOG_DEBUG,
-	                "cupsdLoadRemoteCache: Loading printer %s...", value);
-
-        if ((p = cupsdFindDest(value)) != NULL)
-	{
-	  if (p->type & CUPS_PRINTER_CLASS)
-	  {
-	    cupsdLogMessage(CUPSD_LOG_WARN,
-	                    "Cached remote printer \"%s\" conflicts with "
-			    "existing class!",
-	                    value);
-	    p = NULL;
-	    continue;
-	  }
-	}
-	else
-          p = cupsdAddPrinter(value);
-
-	p->accepting     = 1;
-	p->state         = IPP_PRINTER_IDLE;
-	p->type          |= CUPS_PRINTER_REMOTE | CUPS_PRINTER_DISCOVERED;
-	p->browse_time   = now;
-	p->browse_expire = now + BrowseTimeout;
-
-       /*
-        * Set the default printer as needed...
-	*/
-
-        if (!_cups_strcasecmp(line, "<DefaultPrinter"))
-	  DefaultPrinter = p;
-      }
-      else
+      int fd = DNSServiceRefSockFD(DNSSDMaster);
+
+      fcntl(fd, F_SETFD, fcntl(fd, F_GETFD) | FD_CLOEXEC);
+
+      cupsdAddSelect(fd, (cupsd_selfunc_t)dnssdUpdate, NULL, NULL);
+    }
+
+#  else /* HAVE_AVAHI */
+    if ((DNSSDMaster = avahi_threaded_poll_new()) == NULL)
+    {
+      cupsdLogMessage(CUPSD_LOG_ERROR, "Unable to create DNS-SD thread.");
+
+      if (FatalErrors & CUPSD_FATAL_BROWSE)
+	cupsdEndProcess(getpid(), 0);
+    }
+    else
+    {
+      int error;			/* Error code, if any */
+
+      DNSSDClient = avahi_client_new(avahi_threaded_poll_get(DNSSDMaster), 0,
+                                     NULL, NULL, &error);
+
+      if (DNSSDClient == NULL)
       {
         cupsdLogMessage(CUPSD_LOG_ERROR,
-	                "Syntax error on line %d of remote.cache.", linenum);
-        break;
-      }
-    }
-    else if (!_cups_strcasecmp(line, "<Class") ||
-             !_cups_strcasecmp(line, "<DefaultClass"))
-    {
-     /*
-      * <Class name> or <DefaultClass name>
-      */
-
-      if (p == NULL && value)
-      {
-       /*
-        * Add the printer and a base file type...
-	*/
-
-        cupsdLogMessage(CUPSD_LOG_DEBUG,
-	                "cupsdLoadRemoteCache: Loading class %s...", value);
-
-        if ((p = cupsdFindDest(value)) != NULL)
-	  p->type = CUPS_PRINTER_CLASS;
-	else
-          p = cupsdAddClass(value);
-
-	p->accepting     = 1;
-	p->state         = IPP_PRINTER_IDLE;
-	p->type          |= CUPS_PRINTER_REMOTE | CUPS_PRINTER_DISCOVERED;
-	p->browse_time   = now;
-	p->browse_expire = now + BrowseTimeout;
-
-       /*
-        * Set the default printer as needed...
-	*/
-
-        if (!_cups_strcasecmp(line, "<DefaultClass"))
-	  DefaultPrinter = p;
-      }
-      else
-      {
-        cupsdLogMessage(CUPSD_LOG_ERROR,
-	                "Syntax error on line %d of remote.cache.", linenum);
-        break;
-      }
-    }
-    else if (!_cups_strcasecmp(line, "</Printer>") ||
-             !_cups_strcasecmp(line, "</Class>"))
-    {
-      if (p != NULL)
-      {
-       /*
-        * Close out the current printer...
-	*/
-
-        cupsdSetPrinterAttrs(p);
-
-        p = NULL;
-      }
-      else
-        cupsdLogMessage(CUPSD_LOG_ERROR,
-	                "Syntax error on line %d of remote.cache.", linenum);
-    }
-    else if (!p)
-    {
-      cupsdLogMessage(CUPSD_LOG_ERROR,
-                      "Syntax error on line %d of remote.cache.", linenum);
-    }
-    else if (!_cups_strcasecmp(line, "UUID"))
-    {
-      if (value && !strncmp(value, "urn:uuid:", 9))
-        cupsdSetString(&(p->uuid), value);
-      else
-        cupsdLogMessage(CUPSD_LOG_ERROR,
-	                "Bad UUID on line %d of remote.cache.", linenum);
-    }
-    else if (!_cups_strcasecmp(line, "Info"))
-    {
-      if (value)
-	cupsdSetString(&p->info, value);
-    }
-    else if (!_cups_strcasecmp(line, "MakeModel"))
-    {
-      if (value)
-	cupsdSetString(&p->make_model, value);
-    }
-    else if (!_cups_strcasecmp(line, "Location"))
-    {
-      if (value)
-	cupsdSetString(&p->location, value);
-    }
-    else if (!_cups_strcasecmp(line, "DeviceURI"))
-    {
-      if (value)
-      {
-	httpSeparateURI(HTTP_URI_CODING_ALL, value, scheme, sizeof(scheme),
-	                username, sizeof(username), host, sizeof(host), &port,
-			resource, sizeof(resource));
-
-	cupsdSetString(&p->hostname, host);
-	cupsdSetString(&p->uri, value);
-	cupsdSetDeviceURI(p, value);
-      }
-      else
-	cupsdLogMessage(CUPSD_LOG_ERROR,
-	                "Syntax error on line %d of remote.cache.", linenum);
-    }
-    else if (!_cups_strcasecmp(line, "Option") && value)
-    {
-     /*
-      * Option name value
-      */
-
-      for (valueptr = value; *valueptr && !isspace(*valueptr & 255); valueptr ++);
-
-      if (!*valueptr)
-        cupsdLogMessage(CUPSD_LOG_ERROR,
-	                "Syntax error on line %d of remote.cache.", linenum);
-      else
-      {
-        for (; *valueptr && isspace(*valueptr & 255); *valueptr++ = '\0');
-
-<<<<<<< HEAD
-        p->num_options = cupsAddOption(value, valueptr, p->num_options,
-	                               &(p->options));
-      }
-=======
+                        "Unable to communicate with avahi-daemon: %s",
+                        dnssdErrorString(error));
+
         if (FatalErrors & CUPSD_FATAL_BROWSE)
 	  cupsdEndProcess(getpid(), 0);
 
@@ -421,697 +240,6 @@
       }
       else
 	avahi_threaded_poll_start(DNSSDMaster);
->>>>>>> 217d88fd
-    }
-    else if (!_cups_strcasecmp(line, "Reason"))
-    {
-      if (value)
-      {
-        for (i = 0 ; i < p->num_reasons; i ++)
-	  if (!strcmp(value, p->reasons[i]))
-	    break;
-
-        if (i >= p->num_reasons &&
-	    p->num_reasons < (int)(sizeof(p->reasons) / sizeof(p->reasons[0])))
-	{
-	  p->reasons[p->num_reasons] = _cupsStrAlloc(value);
-	  p->num_reasons ++;
-	}
-      }
-      else
-	cupsdLogMessage(CUPSD_LOG_ERROR,
-	                "Syntax error on line %d of remote.cache.", linenum);
-    }
-    else if (!_cups_strcasecmp(line, "State"))
-    {
-     /*
-      * Set the initial queue state...
-      */
-
-      if (value && !_cups_strcasecmp(value, "idle"))
-        p->state = IPP_PRINTER_IDLE;
-      else if (value && !_cups_strcasecmp(value, "stopped"))
-      {
-        p->state = IPP_PRINTER_STOPPED;
-	cupsdSetPrinterReasons(p, "+paused");
-      }
-      else
-	cupsdLogMessage(CUPSD_LOG_ERROR,
-	                "Syntax error on line %d of remote.cache.", linenum);
-    }
-    else if (!_cups_strcasecmp(line, "StateMessage"))
-    {
-     /*
-      * Set the initial queue state message...
-      */
-
-      if (value)
-	strlcpy(p->state_message, value, sizeof(p->state_message));
-    }
-    else if (!_cups_strcasecmp(line, "Accepting"))
-    {
-     /*
-      * Set the initial accepting state...
-      */
-
-      if (value &&
-          (!_cups_strcasecmp(value, "yes") ||
-           !_cups_strcasecmp(value, "on") ||
-           !_cups_strcasecmp(value, "true")))
-        p->accepting = 1;
-      else if (value &&
-               (!_cups_strcasecmp(value, "no") ||
-        	!_cups_strcasecmp(value, "off") ||
-        	!_cups_strcasecmp(value, "false")))
-        p->accepting = 0;
-      else
-	cupsdLogMessage(CUPSD_LOG_ERROR,
-	                "Syntax error on line %d of remote.cache.", linenum);
-    }
-    else if (!_cups_strcasecmp(line, "Type"))
-    {
-      if (value)
-        p->type = atoi(value);
-      else
-	cupsdLogMessage(CUPSD_LOG_ERROR,
-	                "Syntax error on line %d of remote.cache.", linenum);
-    }
-    else if (!_cups_strcasecmp(line, "BrowseTime"))
-    {
-      if (value)
-      {
-        time_t t = atoi(value);
-
-	if (t > p->browse_expire)
-          p->browse_expire = t;
-      }
-      else
-	cupsdLogMessage(CUPSD_LOG_ERROR,
-	                "Syntax error on line %d of remote.cache.", linenum);
-    }
-    else if (!_cups_strcasecmp(line, "JobSheets"))
-    {
-     /*
-      * Set the initial job sheets...
-      */
-
-      if (value)
-      {
-	for (valueptr = value; *valueptr && !isspace(*valueptr & 255); valueptr ++);
-
-	if (*valueptr)
-          *valueptr++ = '\0';
-
-	cupsdSetString(&p->job_sheets[0], value);
-
-	while (isspace(*valueptr & 255))
-          valueptr ++;
-
-	if (*valueptr)
-	{
-          for (value = valueptr; *valueptr && !isspace(*valueptr & 255); valueptr ++);
-
-	  if (*valueptr)
-            *valueptr = '\0';
-
-	  cupsdSetString(&p->job_sheets[1], value);
-	}
-      }
-      else
-	cupsdLogMessage(CUPSD_LOG_ERROR,
-	                "Syntax error on line %d of remote.cache.", linenum);
-    }
-    else if (!_cups_strcasecmp(line, "AllowUser"))
-    {
-      if (value)
-      {
-        p->deny_users = 0;
-        cupsdAddString(&(p->users), value);
-      }
-      else
-	cupsdLogMessage(CUPSD_LOG_ERROR,
-	                "Syntax error on line %d of remote.cache.", linenum);
-    }
-    else if (!_cups_strcasecmp(line, "DenyUser"))
-    {
-      if (value)
-      {
-        p->deny_users = 1;
-        cupsdAddString(&(p->users), value);
-      }
-      else
-	cupsdLogMessage(CUPSD_LOG_ERROR,
-	                "Syntax error on line %d of remote.cache.", linenum);
-    }
-    else
-    {
-     /*
-      * Something else we don't understand...
-      */
-
-      cupsdLogMessage(CUPSD_LOG_ERROR,
-                      "Unknown configuration directive %s on line %d of remote.cache.",
-	              line, linenum);
-    }
-  }
-
-  cupsFileClose(fp);
-
- /*
-  * Do auto-classing if needed...
-  */
-
-  process_implicit_classes();
-}
-
-
-/*
- * 'cupsdRegisterPrinter()' - Start sending broadcast information for a
- *                            printer or update the broadcast contents.
- */
-
-void
-cupsdRegisterPrinter(cupsd_printer_t *p)/* I - Printer */
-{
-  cupsdLogMessage(CUPSD_LOG_DEBUG, "cupsdRegisterPrinter(p=%p(%s))", p,
-                  p->name);
-
-  if (!Browsing || !BrowseLocalProtocols ||
-      (p->type & (CUPS_PRINTER_REMOTE | CUPS_PRINTER_IMPLICIT |
-                  CUPS_PRINTER_SCANNER)))
-    return;
-
-#if defined(HAVE_DNSSD) || defined(HAVE_AVAHI)
-  if ((BrowseLocalProtocols & BROWSE_DNSSD) && DNSSDMaster)
-    dnssdRegisterPrinter(p);
-#endif /* HAVE_DNSSD || HAVE_AVAHI */
-}
-
-
-/*
- * 'cupsdRestartPolling()' - Restart polling servers as needed.
- */
-
-void
-cupsdRestartPolling(void)
-{
-  int			i;		/* Looping var */
-  cupsd_dirsvc_poll_t	*pollp;		/* Current polling server */
-
-
-  for (i = 0, pollp = Polled; i < NumPolled; i ++, pollp ++)
-    if (pollp->pid)
-      kill(pollp->pid, SIGHUP);
-}
-
-
-/*
- * 'cupsdSaveRemoteCache()' - Save the remote printer cache.
- */
-
-void
-cupsdSaveRemoteCache(void)
-{
-  int			i;		/* Looping var */
-  cups_file_t		*fp;		/* remote.cache file */
-  char			filename[1024],	/* remote.cache filename */
-			temp[1024],	/* Temporary string */
-			value[2048],	/* Value string */
-			*name;		/* Current user name */
-  cupsd_printer_t	*printer;	/* Current printer class */
-  time_t		curtime;	/* Current time */
-  struct tm		*curdate;	/* Current date */
-  cups_option_t		*option;	/* Current option */
-
-
- /*
-  * Create the remote.cache file...
-  */
-
-  snprintf(filename, sizeof(filename), "%s/remote.cache", CacheDir);
-
-  if ((fp = cupsdCreateConfFile(filename, ConfigFilePerm)) == NULL)
-    return;
-
-  cupsdLogMessage(CUPSD_LOG_DEBUG, "Saving remote.cache...");
-
- /*
-  * Write a small header to the file...
-  */
-
-  curtime = time(NULL);
-  curdate = localtime(&curtime);
-  strftime(temp, sizeof(temp) - 1, "%Y-%m-%d %H:%M", curdate);
-
-  cupsFilePuts(fp, "# Remote cache file for " CUPS_SVERSION "\n");
-  cupsFilePrintf(fp, "# Written by cupsd on %s\n", temp);
-
- /*
-  * Write each local printer known to the system...
-  */
-
-  for (printer = (cupsd_printer_t *)cupsArrayFirst(Printers);
-       printer;
-       printer = (cupsd_printer_t *)cupsArrayNext(Printers))
-  {
-   /*
-    * Skip local destinations...
-    */
-
-    if (!(printer->type & CUPS_PRINTER_DISCOVERED))
-      continue;
-
-   /*
-    * Write printers as needed...
-    */
-
-    if (printer == DefaultPrinter)
-      cupsFilePuts(fp, "<Default");
-    else
-      cupsFilePutChar(fp, '<');
-
-    if (printer->type & CUPS_PRINTER_CLASS)
-      cupsFilePrintf(fp, "Class %s>\n", printer->name);
-    else
-      cupsFilePrintf(fp, "Printer %s>\n", printer->name);
-
-    cupsFilePrintf(fp, "BrowseTime %d\n", (int)printer->browse_expire);
-
-    cupsFilePrintf(fp, "UUID %s\n", printer->uuid);
-
-    if (printer->info)
-      cupsFilePutConf(fp, "Info", printer->info);
-
-    if (printer->location)
-      cupsFilePutConf(fp, "Location", printer->location);
-
-    if (printer->make_model)
-      cupsFilePutConf(fp, "MakeModel", printer->make_model);
-
-    cupsFilePutConf(fp, "DeviceURI", printer->device_uri);
-
-    if (printer->state == IPP_PRINTER_STOPPED)
-      cupsFilePuts(fp, "State Stopped\n");
-    else
-      cupsFilePuts(fp, "State Idle\n");
-
-    for (i = 0; i < printer->num_reasons; i ++)
-      cupsFilePutConf(fp, "Reason", printer->reasons[i]);
-
-    cupsFilePrintf(fp, "Type %d\n", printer->type);
-
-    if (printer->accepting)
-      cupsFilePuts(fp, "Accepting Yes\n");
-    else
-      cupsFilePuts(fp, "Accepting No\n");
-
-    snprintf(value, sizeof(value), "%s %s", printer->job_sheets[0],
-             printer->job_sheets[1]);
-    cupsFilePutConf(fp, "JobSheets", value);
-
-    for (name = (char *)cupsArrayFirst(printer->users);
-	 name;
-	 name = (char *)cupsArrayNext(printer->users))
-      cupsFilePutConf(fp, printer->deny_users ? "DenyUser" : "AllowUser", name);
-
-    for (i = printer->num_options, option = printer->options;
-         i > 0;
-	 i --, option ++)
-    {
-      snprintf(value, sizeof(value), "%s %s", option->name, option->value);
-      cupsFilePutConf(fp, "Option", value);
-    }
-
-    if (printer->type & CUPS_PRINTER_CLASS)
-      cupsFilePuts(fp, "</Class>\n");
-    else
-      cupsFilePuts(fp, "</Printer>\n");
-  }
-
-  cupsdCloseCreatedConfFile(fp, filename);
-}
-
-
-/*
- * 'cupsdSendBrowseList()' - Send new browsing information as necessary.
- */
-
-void
-cupsdSendBrowseList(void)
-{
-  int			count;		/* Number of dests to update */
-  cupsd_printer_t	*p;		/* Current printer */
-  time_t		ut,		/* Minimum update time */
-			to;		/* Timeout time */
-
-
-  if (!Browsing || !Printers)
-    return;
-
- /*
-  * Compute the update and timeout times...
-  */
-
-  to = time(NULL);
-  ut = to - BrowseInterval;
-
- /*
-  * Figure out how many printers need an update...
-  */
-
-  if (BrowseInterval > 0 && BrowseLocalProtocols)
-  {
-    int	max_count;			/* Maximum number to update */
-
-
-   /*
-    * Throttle the number of printers we'll be updating this time
-    * around based on the number of queues that need updating and
-    * the maximum number of queues to update each second...
-    */
-
-    max_count = 2 * cupsArrayCount(Printers) / BrowseInterval + 1;
-
-    for (count = 0, p = (cupsd_printer_t *)cupsArrayFirst(Printers);
-         count < max_count && p != NULL;
-	 p = (cupsd_printer_t *)cupsArrayNext(Printers))
-      if (!(p->type & (CUPS_PRINTER_REMOTE | CUPS_PRINTER_IMPLICIT |
-                       CUPS_PRINTER_SCANNER)) &&
-          p->shared && p->browse_time < ut)
-        count ++;
-
-   /*
-    * Loop through all of the printers and send local updates as needed...
-    */
-
-    if (BrowseNext)
-      p = (cupsd_printer_t *)cupsArrayFind(Printers, BrowseNext);
-    else
-      p = (cupsd_printer_t *)cupsArrayFirst(Printers);
-
-    for (;
-         count > 0;
-	 p = (cupsd_printer_t *)cupsArrayNext(Printers))
-    {
-     /*
-      * Check for wraparound...
-      */
-
-      if (!p)
-        p = (cupsd_printer_t *)cupsArrayFirst(Printers);
-
-      if (!p)
-        break;
-      else if ((p->type & (CUPS_PRINTER_REMOTE | CUPS_PRINTER_IMPLICIT |
-                           CUPS_PRINTER_SCANNER)) ||
-               !p->shared)
-        continue;
-      else if (p->browse_time < ut)
-      {
-       /*
-	* Need to send an update...
-	*/
-
-	count --;
-
-	p->browse_time = time(NULL);
-
-	if ((BrowseLocalProtocols & BROWSE_CUPS) && BrowseSocket >= 0)
-          send_cups_browse(p);
-      }
-    }
-
-   /*
-    * Save where we left off so that all printers get updated...
-    */
-
-<<<<<<< HEAD
-    BrowseNext = p;
-=======
-    CFRelease(sc);
-  }
-  else
-#  endif /* __APPLE__ */
-#  ifdef HAVE_AVAHI
-  if (DNSSDClient)
-  {
-    const char	*host_name = avahi_client_get_host_name(DNSSDClient);
-    const char	*host_fqdn = avahi_client_get_host_name_fqdn(DNSSDClient);
-
-    cupsdSetString(&DNSSDComputerName, host_name ? host_name : ServerName);
-
-    if (host_fqdn)
-      cupsdSetString(&DNSSDHostName, host_fqdn);
-    else if (strchr(ServerName, '.'))
-      cupsdSetString(&DNSSDHostName, ServerName);
-    else
-      cupsdSetStringf(&DNSSDHostName, "%s.local", ServerName);
-  }
-  else
-#  endif /* HAVE_AVAHI */
-  {
-    cupsdSetString(&DNSSDComputerName, ServerName);
-
-    if (strchr(ServerName, '.'))
-      cupsdSetString(&DNSSDHostName, ServerName);
-    else
-      cupsdSetStringf(&DNSSDHostName, "%s.local", ServerName);
->>>>>>> 217d88fd
-  }
-
- /*
-  * Loop through all of the printers and timeout old printers as needed...
-  */
-
-  for (p = (cupsd_printer_t *)cupsArrayFirst(Printers);
-       p;
-       p = (cupsd_printer_t *)cupsArrayNext(Printers))
-  {
-   /*
-    * If this is a remote queue, see if it needs to be timed out...
-    */
-
-    if ((p->type & CUPS_PRINTER_DISCOVERED) &&
-        !(p->type & CUPS_PRINTER_IMPLICIT) &&
-	p->browse_expire < to)
-    {
-      cupsdAddEvent(CUPSD_EVENT_PRINTER_DELETED, p, NULL,
-		    "%s \'%s\' deleted by directory services (timeout).",
-		    (p->type & CUPS_PRINTER_CLASS) ? "Class" : "Printer",
-		    p->name);
-
-      cupsdLogMessage(CUPSD_LOG_DEBUG,
-		      "Remote destination \"%s\" has timed out; "
-		      "deleting it...",
-		      p->name);
-
-      cupsArraySave(Printers);
-      cupsdDeletePrinter(p, 1);
-      cupsArrayRestore(Printers);
-      cupsdMarkDirty(CUPSD_DIRTY_PRINTCAP | CUPSD_DIRTY_REMOTE);
-    }
-  }
-}
-
-
-/*
- * 'cupsdStartBrowsing()' - Start sending and receiving broadcast information.
- */
-
-void
-cupsdStartBrowsing(void)
-{
-  int			val;		/* Socket option value */
-  struct sockaddr_in	addr;		/* Broadcast address */
-  cupsd_printer_t	*p;		/* Current printer */
-
-
-  BrowseNext = NULL;
-
-  if (!Browsing || !(BrowseLocalProtocols | BrowseRemoteProtocols))
-    return;
-
-  if ((BrowseLocalProtocols | BrowseRemoteProtocols) & BROWSE_CUPS)
-  {
-    if (BrowseSocket < 0)
-    {
-     /*
-      * Create the broadcast socket...
-      */
-
-      if ((BrowseSocket = socket(AF_INET, SOCK_DGRAM, 0)) < 0)
-      {
-	cupsdLogMessage(CUPSD_LOG_ERROR,
-			"Unable to create broadcast socket - %s.",
-			strerror(errno));
-	BrowseLocalProtocols &= ~BROWSE_CUPS;
-	BrowseRemoteProtocols &= ~BROWSE_CUPS;
-
-	if (FatalErrors & CUPSD_FATAL_BROWSE)
-	  cupsdEndProcess(getpid(), 0);
-      }
-    }
-
-    if (BrowseSocket >= 0)
-    {
-     /*
-      * Bind the socket to browse port...
-      */
-
-      memset(&addr, 0, sizeof(addr));
-      addr.sin_addr.s_addr = htonl(INADDR_ANY);
-      addr.sin_family      = AF_INET;
-      addr.sin_port        = htons(BrowsePort);
-
-      if (bind(BrowseSocket, (struct sockaddr *)&addr, sizeof(addr)))
-      {
-	cupsdLogMessage(CUPSD_LOG_ERROR,
-			"Unable to bind broadcast socket - %s.",
-			strerror(errno));
-
-#ifdef WIN32
-	closesocket(BrowseSocket);
-#else
-	close(BrowseSocket);
-#endif /* WIN32 */
-
-	BrowseSocket = -1;
-	BrowseLocalProtocols &= ~BROWSE_CUPS;
-	BrowseRemoteProtocols &= ~BROWSE_CUPS;
-
-	if (FatalErrors & CUPSD_FATAL_BROWSE)
-	  cupsdEndProcess(getpid(), 0);
-      }
-    }
-
-    if (BrowseSocket >= 0)
-    {
-     /*
-      * Set the "broadcast" flag...
-      */
-
-      val = 1;
-      if (setsockopt(BrowseSocket, SOL_SOCKET, SO_BROADCAST, &val, sizeof(val)))
-      {
-	cupsdLogMessage(CUPSD_LOG_ERROR, "Unable to set broadcast mode - %s.",
-			strerror(errno));
-
-#ifdef WIN32
-	closesocket(BrowseSocket);
-#else
-	close(BrowseSocket);
-#endif /* WIN32 */
-
-	BrowseSocket = -1;
-	BrowseLocalProtocols &= ~BROWSE_CUPS;
-	BrowseRemoteProtocols &= ~BROWSE_CUPS;
-
-	if (FatalErrors & CUPSD_FATAL_BROWSE)
-	  cupsdEndProcess(getpid(), 0);
-      }
-    }
-
-    if (BrowseSocket >= 0)
-    {
-     /*
-      * Close the socket on exec...
-      */
-
-      fcntl(BrowseSocket, F_SETFD, fcntl(BrowseSocket, F_GETFD) | FD_CLOEXEC);
-
-     /*
-      * Finally, add the socket to the input selection set as needed...
-      */
-
-      if (BrowseRemoteProtocols & BROWSE_CUPS)
-      {
-       /*
-	* We only listen if we want remote printers...
-	*/
-
-<<<<<<< HEAD
-	cupsdAddSelect(BrowseSocket, (cupsd_selfunc_t)update_cups_browse,
-		       NULL, NULL);
-      }
-=======
-    /* iOS 6 does not accept this printer as AirPrint printer if there is
-       no URF txt record or "URF=none", "DM3" is the minimum needed found
-       by try and error */
-    keyvalue[count  ][0] = "URF";
-    keyvalue[count++][1] = "DM3";
-
-    if (get_auth_info_required(p, air_str, sizeof(air_str)))
-    {
-      keyvalue[count  ][0] = "air";
-      keyvalue[count++][1] = air_str;
->>>>>>> 217d88fd
-    }
-  }
-  else
-    BrowseSocket = -1;
-
-#if defined(HAVE_DNSSD) || defined(HAVE_AVAHI)
-  if ((BrowseLocalProtocols | BrowseRemoteProtocols) & BROWSE_DNSSD)
-  {
-    cupsd_listener_t	*lis;		/* Current listening socket */
-#  ifdef HAVE_DNSSD
-    DNSServiceErrorType error;		/* Error from service creation */
-
-   /*
-    * First create a "master" connection for all registrations...
-    */
-
-    if ((error = DNSServiceCreateConnection(&DNSSDMaster))
-	    != kDNSServiceErr_NoError)
-    {
-      cupsdLogMessage(CUPSD_LOG_ERROR,
-		      "Unable to create master DNS-SD reference: %d", error);
-
-      if (FatalErrors & CUPSD_FATAL_BROWSE)
-	cupsdEndProcess(getpid(), 0);
-    }
-    else
-    {
-     /*
-      * Add the master connection to the select list...
-      */
-
-      int fd = DNSServiceRefSockFD(DNSSDMaster);
-
-      fcntl(fd, F_SETFD, fcntl(fd, F_GETFD) | FD_CLOEXEC);
-
-      cupsdAddSelect(fd, (cupsd_selfunc_t)dnssdUpdate, NULL, NULL);
-    }
-
-#  else /* HAVE_AVAHI */
-    if ((DNSSDMaster = avahi_threaded_poll_new()) == NULL)
-    {
-      cupsdLogMessage(CUPSD_LOG_ERROR, "Unable to create DNS-SD thread.");
-
-      if (FatalErrors & CUPSD_FATAL_BROWSE)
-	cupsdEndProcess(getpid(), 0);
-    }
-    else
-    {
-      int error;			/* Error code, if any */
-
-      DNSSDClient = avahi_client_new(avahi_threaded_poll_get(DNSSDMaster), 0,
-                                     NULL, NULL, &error);
-
-      if (DNSSDClient == NULL)
-      {
-        cupsdLogMessage(CUPSD_LOG_ERROR,
-                        "Unable to communicate with avahi-daemon: %s",
-                        dnssdErrorString(error));
-
-        if (FatalErrors & CUPSD_FATAL_BROWSE)
-	  cupsdEndProcess(getpid(), 0);
-
-        avahi_threaded_poll_free(DNSSDMaster);
-        DNSSDMaster = NULL;
-      }
-      else
-	avahi_threaded_poll_start(DNSSDMaster);
     }
 #  endif /* HAVE_DNSSD */
 
@@ -1135,14 +263,6 @@
     }
 
    /*
-    * Create an array to track the printers we share...
-    */
-
-    if (BrowseRemoteProtocols & BROWSE_DNSSD)
-      DNSSDPrinters = cupsArrayNew((cups_array_func_t)dnssdComparePrinters,
-				   NULL);
-
-   /*
     * Set the computer name and register the web interface...
     */
 
@@ -1167,112 +287,8 @@
   for (p = (cupsd_printer_t *)cupsArrayFirst(Printers);
        p;
        p = (cupsd_printer_t *)cupsArrayNext(Printers))
-    if (!(p->type & (CUPS_PRINTER_REMOTE | CUPS_PRINTER_IMPLICIT |
-                     CUPS_PRINTER_SCANNER)))
+    if (!(p->type & (CUPS_PRINTER_REMOTE | CUPS_PRINTER_SCANNER)))
       cupsdRegisterPrinter(p);
-}
-
-
-/*
- * 'cupsdStartPolling()' - Start polling servers as needed.
- */
-
-void
-cupsdStartPolling(void)
-{
-  int			i;		/* Looping var */
-  cupsd_dirsvc_poll_t	*pollp;		/* Current polling server */
-  char			polld[1024];	/* Poll daemon path */
-  char			sport[255];	/* Server port */
-  char			bport[255];	/* Browser port */
-  char			interval[255];	/* Poll interval */
-  int			statusfds[2];	/* Status pipe */
-  char			*argv[6];	/* Arguments */
-  char			*envp[100];	/* Environment */
-
-
- /*
-  * Don't do anything if we aren't polling...
-  */
-
-  if (NumPolled == 0 || BrowseSocket < 0)
-  {
-    PollPipe         = -1;
-    PollStatusBuffer = NULL;
-    return;
-  }
-
- /*
-  * Setup string arguments for polld, port and interval options.
-  */
-
-  snprintf(polld, sizeof(polld), "%s/daemon/cups-polld", ServerBin);
-
-  sprintf(bport, "%d", BrowsePort);
-
-  if (BrowseInterval)
-    sprintf(interval, "%d", BrowseInterval);
-  else
-    strcpy(interval, "30");
-
-  argv[0] = "cups-polld";
-  argv[2] = sport;
-  argv[3] = interval;
-  argv[4] = bport;
-  argv[5] = NULL;
-
-  cupsdLoadEnv(envp, (int)(sizeof(envp) / sizeof(envp[0])));
-
- /*
-  * Create a pipe that receives the status messages from each
-  * polling daemon...
-  */
-
-  if (cupsdOpenPipe(statusfds))
-  {
-    cupsdLogMessage(CUPSD_LOG_ERROR,
-                    "Unable to create polling status pipes - %s.",
-	            strerror(errno));
-    PollPipe         = -1;
-    PollStatusBuffer = NULL;
-    return;
-  }
-
-  PollPipe         = statusfds[0];
-  PollStatusBuffer = cupsdStatBufNew(PollPipe, "[Poll]");
-
- /*
-  * Run each polling daemon, redirecting stderr to the polling pipe...
-  */
-
-  for (i = 0, pollp = Polled; i < NumPolled; i ++, pollp ++)
-  {
-    sprintf(sport, "%d", pollp->port);
-
-    argv[1] = pollp->hostname;
-
-    if (cupsdStartProcess(polld, argv, envp, -1, -1, statusfds[1], -1, -1,
-                          0, DefaultProfile, NULL, &(pollp->pid)) < 0)
-    {
-      cupsdLogMessage(CUPSD_LOG_ERROR,
-                      "cupsdStartPolling: Unable to fork polling daemon - %s",
-                      strerror(errno));
-      pollp->pid = 0;
-      break;
-    }
-    else
-      cupsdLogMessage(CUPSD_LOG_DEBUG,
-                      "cupsdStartPolling: Started polling daemon for %s:%d, pid = %d",
-                      pollp->hostname, pollp->port, pollp->pid);
-  }
-
-  close(statusfds[1]);
-
- /*
-  * Finally, add the pipe to the input selection set...
-  */
-
-  cupsdAddSelect(PollPipe, (cupsd_selfunc_t)update_polling, NULL, NULL);
 }
 
 
@@ -1286,7 +302,7 @@
   cupsd_printer_t	*p;		/* Current printer */
 
 
-  if (!Browsing || !(BrowseLocalProtocols | BrowseRemoteProtocols))
+  if (!Browsing || !BrowseLocalProtocols)
     return;
 
  /*
@@ -1296,30 +312,12 @@
   for (p = (cupsd_printer_t *)cupsArrayFirst(Printers);
        p;
        p = (cupsd_printer_t *)cupsArrayNext(Printers))
-    if (!(p->type & (CUPS_PRINTER_REMOTE | CUPS_PRINTER_IMPLICIT |
-                     CUPS_PRINTER_SCANNER)))
+    if (!(p->type & (CUPS_PRINTER_REMOTE | CUPS_PRINTER_SCANNER)))
       cupsdDeregisterPrinter(p, 1);
 
  /*
   * Shut down browsing sockets...
   */
-
-  if (((BrowseLocalProtocols | BrowseRemoteProtocols) & BROWSE_CUPS) &&
-      BrowseSocket >= 0)
-  {
-   /*
-    * Close the socket and remove it from the input selection set.
-    */
-
-#ifdef WIN32
-    closesocket(BrowseSocket);
-#else
-    close(BrowseSocket);
-#endif /* WIN32 */
-
-    cupsdRemoveSelect(BrowseSocket);
-    BrowseSocket = -1;
-  }
 
 #if defined(HAVE_DNSSD) || defined(HAVE_AVAHI)
   if ((BrowseLocalProtocols & BROWSE_DNSSD) && DNSSDMaster)
@@ -1335,34 +333,6 @@
 
   if (BrowseLocalProtocols & BROWSE_SMB)
     update_smb(0);
-}
-
-
-/*
- * 'cupsdStopPolling()' - Stop polling servers as needed.
- */
-
-void
-cupsdStopPolling(void)
-{
-  int			i;		/* Looping var */
-  cupsd_dirsvc_poll_t	*pollp;		/* Current polling server */
-
-
-  if (PollPipe >= 0)
-  {
-    cupsdStatBufDelete(PollStatusBuffer);
-    close(PollPipe);
-
-    cupsdRemoveSelect(PollPipe);
-
-    PollPipe         = -1;
-    PollStatusBuffer = NULL;
-  }
-
-  for (i = 0, pollp = Polled; i < NumPolled; i ++, pollp ++)
-    if (pollp->pid)
-      cupsdEndProcess(pollp->pid, 0);
 }
 
 
@@ -1530,40 +500,8 @@
                           DNSSDPort, NULL, 1);
   }
 }
-#endif /* HAVE_DNSSD || HAVE_AVAHI */
-
-
-/*
- * 'dequote()' - Remote quotes from a string.
- */
-
-static char *				/* O - Dequoted string */
-dequote(char       *d,			/* I - Destination string */
-        const char *s,			/* I - Source string */
-	int        dlen)		/* I - Destination length */
-{
-  char	*dptr;				/* Pointer into destination */
-
-
-  if (s)
-  {
-    for (dptr = d, dlen --; *s && dlen > 0; s ++)
-      if (*s != '\"')
-      {
-	*dptr++ = *s;
-	dlen --;
-      }
-
-    *dptr = '\0';
-  }
-  else
-    *d = '\0';
-
-  return (d);
-}
-
-
-#if defined(HAVE_DNSSD) || defined(HAVE_AVAHI)
+
+
 #  ifdef __APPLE__
 /*
  * 'dnssdAddAlias()' - Add a DNS-SD alias name.
@@ -1800,27 +738,6 @@
 
 
 /*
- * 'dnssdComparePrinters()' - Compare the registered names of two printers.
- */
-
-static int				/* O - Result of comparison */
-dnssdComparePrinters(cupsd_printer_t *a,/* I - First printer */
-                     cupsd_printer_t *b)/* I - Second printer */
-{
-  if (!a || !a->reg_name)
-    if (!b || !b->reg_name)
-      return 0;
-    else
-      return -1;
-  else
-    if (!b || !b->reg_name)
-      return 1;
-    else
-      return (_cups_strcasecmp(a->reg_name, b->reg_name));
-}
-
-
-/*
  * 'dnssdDeregisterInstance()' - Deregister a DNS-SD service instance.
  */
 
@@ -2457,7 +1374,6 @@
   }
 }
 #  endif /* HAVE_DNSSD */
-#endif /* HAVE_DNSSD || HAVE_AVAHI */
 
 
 /*
@@ -2537,6 +1453,7 @@
 
   return ("none");
 }
+#endif /* HAVE_DNSSD || HAVE_AVAHI */
 
 
 #ifdef __APPLE__
@@ -2589,1189 +1506,6 @@
   return (state);
 }
 #endif /* __APPLE__ */
-
-
-/*
- * 'is_local_queue()' - Determine whether the URI points at a local queue.
- */
-
-static int				/* O - 1 = local, 0 = remote, -1 = bad URI */
-is_local_queue(const char *uri,		/* I - Printer URI */
-               char       *host,	/* O - Host string */
-	       int        hostlen,	/* I - Length of host buffer */
-               char       *resource,	/* O - Resource string */
-	       int        resourcelen)	/* I - Length of resource buffer */
-{
-  char		scheme[32],		/* Scheme portion of URI */
-		username[HTTP_MAX_URI];	/* Username portion of URI */
-  int		port;			/* Port portion of URI */
-  cupsd_netif_t	*iface;			/* Network interface */
-
-
- /*
-  * Pull the URI apart to see if this is a local or remote printer...
-  */
-
-  if (httpSeparateURI(HTTP_URI_CODING_ALL, uri, scheme, sizeof(scheme),
-                      username, sizeof(username), host, hostlen, &port,
-		      resource, resourcelen) < HTTP_URI_OK)
-    return (-1);
-
-  DEBUG_printf(("host=\"%s\", ServerName=\"%s\"\n", host, ServerName));
-
- /*
-  * Check for local server addresses...
-  */
-
-  if (!_cups_strcasecmp(host, ServerName) && port == LocalPort)
-    return (1);
-
-  cupsdNetIFUpdate();
-
-  for (iface = (cupsd_netif_t *)cupsArrayFirst(NetIFList);
-       iface;
-       iface = (cupsd_netif_t *)cupsArrayNext(NetIFList))
-    if (!_cups_strcasecmp(host, iface->hostname) && port == iface->port)
-      return (1);
-
- /*
-  * If we get here, the printer is remote...
-  */
-
-  return (0);
-}
-
-
-/*
- * 'process_browse_data()' - Process new browse data.
- */
-
-static void
-process_browse_data(
-    const char    *uri,			/* I - URI of printer/class */
-    const char    *host,		/* I - Hostname */
-    const char    *resource,		/* I - Resource path */
-    cups_ptype_t  type,			/* I - Printer type */
-    ipp_pstate_t  state,		/* I - Printer state */
-    const char    *location,		/* I - Printer location */
-    const char    *info,		/* I - Printer information */
-    const char    *make_model,		/* I - Printer make and model */
-    int		  num_attrs,		/* I - Number of attributes */
-    cups_option_t *attrs)		/* I - Attributes */
-{
-  int		i;			/* Looping var */
-  int		update;			/* Update printer attributes? */
-  char		finaluri[HTTP_MAX_URI],	/* Final URI for printer */
-		name[IPP_MAX_NAME],	/* Name of printer */
-		newname[IPP_MAX_NAME],	/* New name of printer */
-		*hptr,			/* Pointer into hostname */
-		*sptr;			/* Pointer into ServerName */
-  const char	*shortname;		/* Short queue name (queue) */
-  char		local_make_model[IPP_MAX_NAME];
-					/* Local make and model */
-  cupsd_printer_t *p;			/* Printer information */
-  const char	*ipp_options,		/* ipp-options value */
-		*lease_duration,	/* lease-duration value */
-		*uuid;			/* uuid value */
-  int		is_class;		/* Is this queue a class? */
-
-
-  cupsdLogMessage(CUPSD_LOG_DEBUG2,
-                  "process_browse_data(uri=\"%s\", host=\"%s\", "
-		  "resource=\"%s\", type=%x, state=%d, location=\"%s\", "
-		  "info=\"%s\", make_model=\"%s\", num_attrs=%d, attrs=%p)",
-		  uri, host, resource, type, state,
-		  location ? location : "(nil)", info ? info : "(nil)",
-		  make_model ? make_model : "(nil)", num_attrs, attrs);
-
- /*
-  * Determine if the URI contains any illegal characters in it...
-  */
-
-  if (strncmp(uri, "ipp://", 6) || !host[0] ||
-      (strncmp(resource, "/printers/", 10) &&
-       strncmp(resource, "/classes/", 9)))
-  {
-    cupsdLogMessage(CUPSD_LOG_ERROR, "Bad printer URI in browse data: %s", uri);
-    return;
-  }
-
-  if (strchr(resource, '?') ||
-      (!strncmp(resource, "/printers/", 10) && strchr(resource + 10, '/')) ||
-      (!strncmp(resource, "/classes/", 9) && strchr(resource + 9, '/')))
-  {
-    cupsdLogMessage(CUPSD_LOG_ERROR, "Bad resource in browse data: %s",
-                    resource);
-    return;
-  }
-
- /*
-  * OK, this isn't a local printer; add any remote options...
-  */
-
-  ipp_options = cupsGetOption("ipp-options", num_attrs, attrs);
-
-  if (BrowseRemoteOptions)
-  {
-    if (BrowseRemoteOptions[0] == '?')
-    {
-     /*
-      * Override server-supplied options...
-      */
-
-      snprintf(finaluri, sizeof(finaluri), "%s%s", uri, BrowseRemoteOptions);
-    }
-    else if (ipp_options)
-    {
-     /*
-      * Combine the server and local options...
-      */
-
-      snprintf(finaluri, sizeof(finaluri), "%s?%s+%s", uri, ipp_options,
-               BrowseRemoteOptions);
-    }
-    else
-    {
-     /*
-      * Just use the local options...
-      */
-
-      snprintf(finaluri, sizeof(finaluri), "%s?%s", uri, BrowseRemoteOptions);
-    }
-
-    uri = finaluri;
-  }
-  else if (ipp_options)
-  {
-   /*
-    * Just use the server-supplied options...
-    */
-
-    snprintf(finaluri, sizeof(finaluri), "%s?%s", uri, ipp_options);
-    uri = finaluri;
-  }
-
- /*
-  * See if we already have it listed in the Printers list, and add it if not...
-  */
-
-  type     |= CUPS_PRINTER_REMOTE | CUPS_PRINTER_DISCOVERED;
-  type     &= ~CUPS_PRINTER_IMPLICIT;
-  update   = 0;
-  hptr     = strchr(host, '.');
-  sptr     = strchr(ServerName, '.');
-  is_class = type & CUPS_PRINTER_CLASS;
-  uuid     = cupsGetOption("uuid", num_attrs, attrs);
-
-  if (!ServerNameIsIP && sptr != NULL && hptr != NULL)
-  {
-   /*
-    * Strip the common domain name components...
-    */
-
-    while (hptr != NULL)
-    {
-      if (!_cups_strcasecmp(hptr, sptr))
-      {
-        *hptr = '\0';
-	break;
-      }
-      else
-        hptr = strchr(hptr + 1, '.');
-    }
-  }
-
-  if (is_class)
-  {
-   /*
-    * Remote destination is a class...
-    */
-
-    if (!strncmp(resource, "/classes/", 9))
-      snprintf(name, sizeof(name), "%s@%s", resource + 9, host);
-    else
-      return;
-
-    shortname = resource + 9;
-  }
-  else
-  {
-   /*
-    * Remote destination is a printer...
-    */
-
-    if (!strncmp(resource, "/printers/", 10))
-      snprintf(name, sizeof(name), "%s@%s", resource + 10, host);
-    else
-      return;
-
-    shortname = resource + 10;
-  }
-
-  if (hptr && !*hptr)
-    *hptr = '.';			/* Resource FQDN */
-
-  if ((p = cupsdFindDest(name)) == NULL && BrowseShortNames)
-  {
-   /*
-    * Long name doesn't exist, try short name...
-    */
-
-    cupsdLogMessage(CUPSD_LOG_DEBUG, "process_browse_data: %s not found...",
-                    name);
-
-    if ((p = cupsdFindDest(shortname)) == NULL)
-    {
-     /*
-      * Short name doesn't exist, use it for this shared queue.
-      */
-
-      cupsdLogMessage(CUPSD_LOG_DEBUG2, "process_browse_data: %s not found...",
-		      shortname);
-      strlcpy(name, shortname, sizeof(name));
-    }
-    else
-    {
-     /*
-      * Short name exists...
-      */
-
-      cupsdLogMessage(CUPSD_LOG_DEBUG2,
-                      "process_browse_data: %s found, type=%x, hostname=%s...",
-		      shortname, p->type, p->hostname ? p->hostname : "(nil)");
-
-      if (p->type & CUPS_PRINTER_IMPLICIT)
-        p = NULL;			/* Don't replace implicit classes */
-      else if (p->hostname && _cups_strcasecmp(p->hostname, host))
-      {
-       /*
-	* Short name exists but is for a different host.  If this is a remote
-	* queue, rename it and use the long name...
-	*/
-
-	if (p->type & CUPS_PRINTER_REMOTE)
-	{
-	  cupsdLogMessage(CUPSD_LOG_DEBUG,
-			  "Renamed remote %s \"%s\" to \"%s@%s\"...",
-			  is_class ? "class" : "printer", p->name, p->name,
-			  p->hostname);
-	  cupsdAddEvent(CUPSD_EVENT_PRINTER_DELETED, p, NULL,
-			"%s \'%s\' deleted by directory services.",
-			is_class ? "Class" : "Printer", p->name);
-
-	  snprintf(newname, sizeof(newname), "%s@%s", p->name, p->hostname);
-	  cupsdRenamePrinter(p, newname);
-
-	  cupsdAddEvent(CUPSD_EVENT_PRINTER_ADDED, p, NULL,
-			"%s \'%s\' added by directory services.",
-			is_class ? "Class" : "Printer", p->name);
-	}
-
-       /*
-        * Force creation with long name...
-	*/
-
-	p = NULL;
-      }
-    }
-  }
-  else if (p)
-    cupsdLogMessage(CUPSD_LOG_DEBUG2,
-		    "process_browse_data: %s found, type=%x, hostname=%s...",
-		    name, p->type, p->hostname ? p->hostname : "(nil)");
-
-  if (!p)
-  {
-   /*
-    * Queue doesn't exist; add it...
-    */
-
-    if (is_class)
-      p = cupsdAddClass(name);
-    else
-      p = cupsdAddPrinter(name);
-
-    if (!p)
-      return;
-
-    cupsdClearString(&(p->hostname));
-
-    cupsdLogMessage(CUPSD_LOG_DEBUG, "Added remote %s \"%s\"...",
-                    is_class ? "class" : "printer", name);
-
-    cupsdAddEvent(CUPSD_EVENT_PRINTER_ADDED, p, NULL,
-		  "%s \'%s\' added by directory services.",
-		  is_class ? "Class" : "Printer", name);
-
-   /*
-    * Force the URI to point to the real server...
-    */
-
-    p->type      = type & ~CUPS_PRINTER_REJECTING;
-    p->accepting = 1;
-
-    cupsdMarkDirty(CUPSD_DIRTY_PRINTCAP);
-  }
-
-  if (!p->hostname)
-  {
-   /*
-    * Hostname not set, so this must be a cached remote printer
-    * that was created for a pending print job...
-    */
-
-    cupsdSetString(&p->hostname, host);
-    cupsdSetString(&p->uri, uri);
-    cupsdSetString(&p->device_uri, uri);
-    update = 1;
-
-    cupsdMarkDirty(CUPSD_DIRTY_REMOTE);
-  }
-
- /*
-  * Update the state...
-  */
-
-  p->state       = state;
-  p->browse_time = time(NULL);
-
-  if ((lease_duration = cupsGetOption("lease-duration", num_attrs,
-                                      attrs)) != NULL)
-  {
-   /*
-    * Grab the lease-duration for the browse data; anything less then 1
-    * second or more than 1 week gets the default BrowseTimeout...
-    */
-
-    i = atoi(lease_duration);
-    if (i < 1 || i > 604800)
-      i = BrowseTimeout;
-
-    p->browse_expire = p->browse_time + i;
-  }
-  else
-    p->browse_expire = p->browse_time + BrowseTimeout;
-
-  if (type & CUPS_PRINTER_REJECTING)
-  {
-    type &= ~CUPS_PRINTER_REJECTING;
-
-    if (p->accepting)
-    {
-      update       = 1;
-      p->accepting = 0;
-    }
-  }
-  else if (!p->accepting)
-  {
-    update       = 1;
-    p->accepting = 1;
-  }
-
-  if (p->type != type)
-  {
-    p->type = type;
-    update  = 1;
-  }
-
-  if (uuid && strcmp(p->uuid, uuid))
-  {
-    cupsdSetString(&p->uuid, uuid);
-    update = 1;
-  }
-
-  if (location && (!p->location || strcmp(p->location, location)))
-  {
-    cupsdSetString(&p->location, location);
-    update = 1;
-  }
-
-  if (info && (!p->info || strcmp(p->info, info)))
-  {
-    cupsdSetString(&p->info, info);
-    update = 1;
-
-    cupsdMarkDirty(CUPSD_DIRTY_PRINTCAP | CUPSD_DIRTY_REMOTE);
-  }
-
-  if (!make_model || !make_model[0])
-  {
-    if (is_class)
-      snprintf(local_make_model, sizeof(local_make_model),
-               "Remote Class on %s", host);
-    else
-      snprintf(local_make_model, sizeof(local_make_model),
-               "Remote Printer on %s", host);
-  }
-  else
-    snprintf(local_make_model, sizeof(local_make_model),
-             "%s on %s", make_model, host);
-
-  if (!p->make_model || strcmp(p->make_model, local_make_model))
-  {
-    cupsdSetString(&p->make_model, local_make_model);
-    update = 1;
-  }
-
-  if (p->num_options)
-  {
-    if (!update && !(type & CUPS_PRINTER_DELETE))
-    {
-     /*
-      * See if we need to update the attributes...
-      */
-
-      if (p->num_options != num_attrs)
-	update = 1;
-      else
-      {
-	for (i = 0; i < num_attrs; i ++)
-          if (strcmp(attrs[i].name, p->options[i].name) ||
-	      (!attrs[i].value != !p->options[i].value) ||
-	      (attrs[i].value && strcmp(attrs[i].value, p->options[i].value)))
-          {
-	    update = 1;
-	    break;
-          }
-      }
-    }
-
-   /*
-    * Free the old options...
-    */
-
-    cupsFreeOptions(p->num_options, p->options);
-  }
-
-  p->num_options = num_attrs;
-  p->options     = attrs;
-
-  if (type & CUPS_PRINTER_DELETE)
-  {
-    cupsdAddEvent(CUPSD_EVENT_PRINTER_DELETED, p, NULL,
-                  "%s \'%s\' deleted by directory services.",
-		  is_class ? "Class" : "Printer", p->name);
-
-    cupsdExpireSubscriptions(p, NULL);
-
-    cupsdDeletePrinter(p, 1);
-    cupsdUpdateImplicitClasses();
-    cupsdMarkDirty(CUPSD_DIRTY_PRINTCAP | CUPSD_DIRTY_REMOTE);
-  }
-  else if (update)
-  {
-    cupsdSetPrinterAttrs(p);
-    cupsdUpdateImplicitClasses();
-  }
-
- /*
-  * See if we have a default printer...  If not, make the first network
-  * default printer the default.
-  */
-
-  if (DefaultPrinter == NULL && Printers != NULL && UseNetworkDefault)
-  {
-   /*
-    * Find the first network default printer and use it...
-    */
-
-    for (p = (cupsd_printer_t *)cupsArrayFirst(Printers);
-         p;
-	 p = (cupsd_printer_t *)cupsArrayNext(Printers))
-      if (p->type & CUPS_PRINTER_DEFAULT)
-      {
-        DefaultPrinter = p;
-        cupsdMarkDirty(CUPSD_DIRTY_PRINTCAP | CUPSD_DIRTY_REMOTE);
-	break;
-      }
-  }
-
- /*
-  * Do auto-classing if needed...
-  */
-
-  process_implicit_classes();
-}
-
-
-/*
- * 'process_implicit_classes()' - Create/update implicit classes as needed.
- */
-
-static void
-process_implicit_classes(void)
-{
-  int		i;			/* Looping var */
-  int		update;			/* Update printer attributes? */
-  char		name[IPP_MAX_NAME],	/* Name of printer */
-		*hptr;			/* Pointer into hostname */
-  cupsd_printer_t *p,			/* Printer information */
-		*pclass,		/* Printer class */
-		*first;			/* First printer in class */
-  int		offset,			/* Offset of name */
-		len;			/* Length of name */
-
-
-  if (!ImplicitClasses || !Printers)
-    return;
-
- /*
-  * Loop through all available printers and create classes as needed...
-  */
-
-  for (p = (cupsd_printer_t *)cupsArrayFirst(Printers), len = 0, offset = 0,
-           update = 0, pclass = NULL, first = NULL;
-       p != NULL;
-       p = (cupsd_printer_t *)cupsArrayNext(Printers))
-  {
-   /*
-    * Skip implicit classes...
-    */
-
-    if (p->type & CUPS_PRINTER_IMPLICIT)
-    {
-      len = 0;
-      continue;
-    }
-
-   /*
-    * If len == 0, get the length of this printer name up to the "@"
-    * sign (if any).
-    */
-
-    cupsArraySave(Printers);
-
-    if (len > 0 &&
-	!_cups_strncasecmp(p->name, name + offset, len) &&
-	(p->name[len] == '\0' || p->name[len] == '@'))
-    {
-     /*
-      * We have more than one printer with the same name; see if
-      * we have a class, and if this printer is a member...
-      */
-
-      if (pclass && _cups_strcasecmp(pclass->name, name))
-      {
-	if (update)
-	  cupsdSetPrinterAttrs(pclass);
-
-	update = 0;
-	pclass = NULL;
-      }
-
-      if (!pclass && (pclass = cupsdFindDest(name)) == NULL)
-      {
-       /*
-	* Need to add the class...
-	*/
-
-	pclass = cupsdAddPrinter(name);
-	cupsArrayAdd(ImplicitPrinters, pclass);
-
-	pclass->type      |= CUPS_PRINTER_IMPLICIT;
-	pclass->accepting = 1;
-	pclass->state     = IPP_PRINTER_IDLE;
-
-        cupsdSetString(&pclass->location, p->location);
-        cupsdSetString(&pclass->info, p->info);
-
-        cupsdSetString(&pclass->job_sheets[0], p->job_sheets[0]);
-        cupsdSetString(&pclass->job_sheets[1], p->job_sheets[1]);
-
-        update = 1;
-
-	cupsdMarkDirty(CUPSD_DIRTY_PRINTCAP | CUPSD_DIRTY_REMOTE);
-
-        cupsdLogMessage(CUPSD_LOG_DEBUG, "Added implicit class \"%s\"...",
-	                name);
-	cupsdAddEvent(CUPSD_EVENT_PRINTER_ADDED, p, NULL,
-                      "Implicit class \'%s\' added by directory services.",
-		      name);
-      }
-
-      if (first != NULL)
-      {
-        for (i = 0; i < pclass->num_printers; i ++)
-	  if (pclass->printers[i] == first)
-	    break;
-
-        if (i >= pclass->num_printers)
-	{
-	  first->in_implicit_class = 1;
-	  cupsdAddPrinterToClass(pclass, first);
-        }
-
-	first = NULL;
-      }
-
-      for (i = 0; i < pclass->num_printers; i ++)
-	if (pclass->printers[i] == p)
-	  break;
-
-      if (i >= pclass->num_printers)
-      {
-	p->in_implicit_class = 1;
-	cupsdAddPrinterToClass(pclass, p);
-	update = 1;
-      }
-    }
-    else
-    {
-     /*
-      * First time around; just get name length and mark it as first
-      * in the list...
-      */
-
-      if ((hptr = strchr(p->name, '@')) != NULL)
-	len = hptr - p->name;
-      else
-	len = strlen(p->name);
-
-      if (len >= sizeof(name))
-      {
-       /*
-	* If the printer name length somehow is greater than we normally allow,
-	* skip this printer...
-	*/
-
-	len = 0;
-	cupsArrayRestore(Printers);
-	continue;
-      }
-
-      strncpy(name, p->name, len);
-      name[len] = '\0';
-      offset    = 0;
-
-      if ((first = (hptr ? cupsdFindDest(name) : p)) != NULL &&
-	  !(first->type & CUPS_PRINTER_IMPLICIT))
-      {
-       /*
-	* Can't use same name as a local printer; add "Any" to the
-	* front of the name, unless we have explicitly disabled
-	* the "ImplicitAnyClasses"...
-	*/
-
-        if (ImplicitAnyClasses && len < (sizeof(name) - 4))
-	{
-	 /*
-	  * Add "Any" to the class name...
-	  */
-
-          strcpy(name, "Any");
-          strncpy(name + 3, p->name, len);
-	  name[len + 3] = '\0';
-	  offset        = 3;
-	}
-	else
-	{
-	 /*
-	  * Don't create an implicit class if we have a local printer
-	  * with the same name...
-	  */
-
-	  len = 0;
-          cupsArrayRestore(Printers);
-	  continue;
-	}
-      }
-
-      first = p;
-    }
-
-    cupsArrayRestore(Printers);
-  }
-
- /*
-  * Update the last printer class as needed...
-  */
-
-  if (pclass && update)
-    cupsdSetPrinterAttrs(pclass);
-}
-
-
-/*
- * 'send_cups_browse()' - Send new browsing information using the CUPS
- *                        protocol.
- */
-
-static void
-send_cups_browse(cupsd_printer_t *p)	/* I - Printer to send */
-{
-  int			i;		/* Looping var */
-  cups_ptype_t		type;		/* Printer type */
-  cupsd_dirsvc_addr_t	*b;		/* Browse address */
-  int			bytes;		/* Length of packet */
-  char			packet[1453],	/* Browse data packet */
-			uri[1024],	/* Printer URI */
-			location[1024],	/* printer-location */
-			info[1024],	/* printer-info */
-			make_model[1024],
-					/* printer-make-and-model */
-			air[1024];	/* auth-info-required */
-  cupsd_netif_t		*iface;		/* Network interface */
-
-
- /*
-  * Figure out the printer type value...
-  */
-
-  type = p->type | CUPS_PRINTER_REMOTE;
-
-  if (!p->accepting)
-    type |= CUPS_PRINTER_REJECTING;
-
-  if (p == DefaultPrinter)
-    type |= CUPS_PRINTER_DEFAULT;
-
- /*
-  * Remove quotes from printer-info, printer-location, and
-  * printer-make-and-model attributes...
-  */
-
-  dequote(location, p->location, sizeof(location));
-  dequote(info, p->info, sizeof(info));
-
-  if (p->make_model)
-    dequote(make_model, p->make_model, sizeof(make_model));
-  else if (p->type & CUPS_PRINTER_CLASS)
-  {
-    if (p->num_printers > 0 && p->printers[0]->make_model)
-      strlcpy(make_model, p->printers[0]->make_model, sizeof(make_model));
-    else
-      strlcpy(make_model, "Local Printer Class", sizeof(make_model));
-  }
-  else if (p->raw)
-    strlcpy(make_model, "Local Raw Printer", sizeof(make_model));
-  else
-    strlcpy(make_model, "Local System V Printer", sizeof(make_model));
-
-  if (get_auth_info_required(p, packet, sizeof(packet)))
-    snprintf(air, sizeof(air), " auth-info-required=%s", packet);
-  else
-    air[0] = '\0';
-
-<<<<<<< HEAD
- /*
-  * Send a packet to each browse address...
-  */
-=======
-#  else /* HAVE_AVAHI */
-  avahi_threaded_poll_stop(DNSSDMaster);
-  avahi_client_free(DNSSDClient);
-  DNSSDClient = NULL;
->>>>>>> 217d88fd
-
-  for (i = NumBrowsers, b = Browsers; i > 0; i --, b ++)
-    if (b->iface[0])
-    {
-     /*
-      * Send the browse packet to one or more interfaces...
-      */
-
-      if (!strcmp(b->iface, "*"))
-      {
-       /*
-        * Send to all local interfaces...
-	*/
-
-        cupsdNetIFUpdate();
-
-	for (iface = (cupsd_netif_t *)cupsArrayFirst(NetIFList);
-	     iface;
-	     iface = (cupsd_netif_t *)cupsArrayNext(NetIFList))
-	{
-	 /*
-	  * Only send to local, IPv4 interfaces...
-	  */
-
-	  if (!iface->is_local || !iface->port ||
-	      iface->address.addr.sa_family != AF_INET)
-	    continue;
-
-	  httpAssembleURIf(HTTP_URI_CODING_ALL, uri, sizeof(uri), "ipp", NULL,
-	                   iface->hostname, iface->port,
-			   (p->type & CUPS_PRINTER_CLASS) ? "/classes/%s" :
-			                                    "/printers/%s",
-			   p->name);
-	  snprintf(packet, sizeof(packet),
-	           "%x %x %s \"%s\" \"%s\" \"%s\" %s%s uuid=%s\n",
-        	   type, p->state, uri, location, info, make_model,
-		   p->browse_attrs ? p->browse_attrs : "", air, p->uuid);
-
-	  bytes = strlen(packet);
-
-	  cupsdLogMessage(CUPSD_LOG_DEBUG2,
-	                  "cupsdSendBrowseList: (%d bytes to \"%s\") %s", bytes,
-        	          iface->name, packet);
-
-          iface->broadcast.ipv4.sin_port = htons(BrowsePort);
-
-	  sendto(BrowseSocket, packet, bytes, 0,
-		 (struct sockaddr *)&(iface->broadcast),
-		 httpAddrLength(&(iface->broadcast)));
-        }
-      }
-      else if ((iface = cupsdNetIFFind(b->iface)) != NULL)
-      {
-       /*
-        * Send to the named interface using the IPv4 address...
-	*/
-
-        while (iface)
-	  if (strcmp(b->iface, iface->name))
-	  {
-	    iface = NULL;
-	    break;
-	  }
-	  else if (iface->address.addr.sa_family == AF_INET && iface->port)
-	    break;
-	  else
-            iface = (cupsd_netif_t *)cupsArrayNext(NetIFList);
-
-        if (iface)
-	{
-	  httpAssembleURIf(HTTP_URI_CODING_ALL, uri, sizeof(uri), "ipp", NULL,
-	                   iface->hostname, iface->port,
-			   (p->type & CUPS_PRINTER_CLASS) ? "/classes/%s" :
-			                                    "/printers/%s",
-			   p->name);
-	  snprintf(packet, sizeof(packet),
-	           "%x %x %s \"%s\" \"%s\" \"%s\" %s%s uuid=%s\n",
-        	   type, p->state, uri, location, info, make_model,
-		   p->browse_attrs ? p->browse_attrs : "", air, p->uuid);
-
-	  bytes = strlen(packet);
-
-	  cupsdLogMessage(CUPSD_LOG_DEBUG2,
-	                  "cupsdSendBrowseList: (%d bytes to \"%s\") %s", bytes,
-        	          iface->name, packet);
-
-          iface->broadcast.ipv4.sin_port = htons(BrowsePort);
-
-	  sendto(BrowseSocket, packet, bytes, 0,
-		 (struct sockaddr *)&(iface->broadcast),
-		 httpAddrLength(&(iface->broadcast)));
-        }
-      }
-    }
-    else
-    {
-     /*
-      * Send the browse packet to the indicated address using
-      * the default server name...
-      */
-
-      snprintf(packet, sizeof(packet),
-               "%x %x %s \"%s\" \"%s\" \"%s\" %s%s uuid=%s\n",
-       	       type, p->state, p->uri, location, info, make_model,
-	       p->browse_attrs ? p->browse_attrs : "", air, p->uuid);
-
-      bytes = strlen(packet);
-      cupsdLogMessage(CUPSD_LOG_DEBUG2,
-                      "cupsdSendBrowseList: (%d bytes) %s", bytes, packet);
-
-      if (sendto(BrowseSocket, packet, bytes, 0,
-		 (struct sockaddr *)&(b->to),
-		 httpAddrLength(&(b->to))) <= 0)
-      {
-       /*
-        * Unable to send browse packet, so remove this address from the
-	* list...
-	*/
-
-	cupsdLogMessage(CUPSD_LOG_ERROR,
-	                "cupsdSendBrowseList: sendto failed for browser "
-			"%d - %s.",
-	                (int)(b - Browsers + 1), strerror(errno));
-
-        if (i > 1)
-	  memmove(b, b + 1, (i - 1) * sizeof(cupsd_dirsvc_addr_t));
-
-	b --;
-	NumBrowsers --;
-      }
-    }
-}
-
-
-/*
- * 'update_cups_browse()' - Update the browse lists using the CUPS protocol.
- */
-
-static void
-update_cups_browse(void)
-{
-  int		i;			/* Looping var */
-  int		auth;			/* Authorization status */
-  int		len;			/* Length of name string */
-  int		bytes;			/* Number of bytes left */
-  char		packet[1541],		/* Broadcast packet */
-		*pptr;			/* Pointer into packet */
-  socklen_t	srclen;			/* Length of source address */
-  http_addr_t	srcaddr;		/* Source address */
-  char		srcname[1024];		/* Source hostname */
-  unsigned	address[4];		/* Source address */
-  unsigned	type;			/* Printer type */
-  unsigned	state;			/* Printer state */
-  char		uri[HTTP_MAX_URI],	/* Printer URI */
-		host[HTTP_MAX_URI],	/* Host portion of URI */
-		resource[HTTP_MAX_URI],	/* Resource portion of URI */
-		info[IPP_MAX_NAME],	/* Information string */
-		location[IPP_MAX_NAME],	/* Location string */
-		make_model[IPP_MAX_NAME];/* Make and model string */
-  int		num_attrs;		/* Number of attributes */
-  cups_option_t	*attrs;			/* Attributes */
-
-
- /*
-  * Read a packet from the browse socket...
-  */
-
-  srclen = sizeof(srcaddr);
-  if ((bytes = recvfrom(BrowseSocket, packet, sizeof(packet) - 1, 0,
-                        (struct sockaddr *)&srcaddr, &srclen)) < 0)
-  {
-   /*
-    * "Connection refused" is returned under Linux if the destination port
-    * or address is unreachable from a previous sendto(); check for the
-    * error here and ignore it for now...
-    */
-
-    if (errno != ECONNREFUSED && errno != EAGAIN)
-    {
-      cupsdLogMessage(CUPSD_LOG_ERROR, "Browse recv failed - %s.",
-                      strerror(errno));
-      cupsdLogMessage(CUPSD_LOG_ERROR, "CUPS browsing turned off.");
-
-#ifdef WIN32
-      closesocket(BrowseSocket);
-#else
-      close(BrowseSocket);
-#endif /* WIN32 */
-
-      cupsdRemoveSelect(BrowseSocket);
-      BrowseSocket = -1;
-
-      BrowseLocalProtocols  &= ~BROWSE_CUPS;
-      BrowseRemoteProtocols &= ~BROWSE_CUPS;
-    }
-
-    return;
-  }
-
-  packet[bytes] = '\0';
-
- /*
-  * If we're about to sleep, ignore incoming browse packets.
-  */
-
-  if (Sleeping)
-    return;
-
- /*
-  * Figure out where it came from...
-  */
-
-#ifdef AF_INET6
-  if (srcaddr.addr.sa_family == AF_INET6)
-  {
-    address[0] = ntohl(srcaddr.ipv6.sin6_addr.s6_addr32[0]);
-    address[1] = ntohl(srcaddr.ipv6.sin6_addr.s6_addr32[1]);
-    address[2] = ntohl(srcaddr.ipv6.sin6_addr.s6_addr32[2]);
-    address[3] = ntohl(srcaddr.ipv6.sin6_addr.s6_addr32[3]);
-  }
-  else
-#endif /* AF_INET6 */
-  {
-    address[0] = 0;
-    address[1] = 0;
-    address[2] = 0;
-    address[3] = ntohl(srcaddr.ipv4.sin_addr.s_addr);
-  }
-
-  if (HostNameLookups)
-    httpAddrLookup(&srcaddr, srcname, sizeof(srcname));
-  else
-    httpAddrString(&srcaddr, srcname, sizeof(srcname));
-
-  len = strlen(srcname);
-
- /*
-  * Do ACL stuff...
-  */
-
-  if (BrowseACL)
-  {
-    if (httpAddrLocalhost(&srcaddr) || !_cups_strcasecmp(srcname, "localhost"))
-    {
-     /*
-      * Access from localhost (127.0.0.1) is always allowed...
-      */
-
-      auth = CUPSD_AUTH_ALLOW;
-    }
-    else
-    {
-     /*
-      * Do authorization checks on the domain/address...
-      */
-
-      switch (BrowseACL->order_type)
-      {
-        default :
-	    auth = CUPSD_AUTH_DENY;	/* anti-compiler-warning-code */
-	    break;
-
-	case CUPSD_AUTH_ALLOW : /* Order Deny,Allow */
-            auth = CUPSD_AUTH_ALLOW;
-
-            if (cupsdCheckAuth(address, srcname, len, BrowseACL->deny))
-	      auth = CUPSD_AUTH_DENY;
-
-            if (cupsdCheckAuth(address, srcname, len, BrowseACL->allow))
-	      auth = CUPSD_AUTH_ALLOW;
-	    break;
-
-	case CUPSD_AUTH_DENY : /* Order Allow,Deny */
-            auth = CUPSD_AUTH_DENY;
-
-            if (cupsdCheckAuth(address, srcname, len, BrowseACL->allow))
-	      auth = CUPSD_AUTH_ALLOW;
-
-            if (cupsdCheckAuth(address, srcname, len, BrowseACL->deny))
-	      auth = CUPSD_AUTH_DENY;
-	    break;
-      }
-    }
-  }
-  else
-    auth = CUPSD_AUTH_ALLOW;
-
-  if (auth == CUPSD_AUTH_DENY)
-  {
-    cupsdLogMessage(CUPSD_LOG_DEBUG,
-                    "update_cups_browse: Refused %d bytes from %s", bytes,
-                    srcname);
-    return;
-  }
-
-  cupsdLogMessage(CUPSD_LOG_DEBUG2,
-                  "update_cups_browse: (%d bytes from %s) %s", bytes,
-		  srcname, packet);
-
- /*
-  * Parse packet...
-  */
-
-  if (sscanf(packet, "%x%x%1023s", &type, &state, uri) < 3)
-  {
-    cupsdLogMessage(CUPSD_LOG_WARN,
-                    "update_cups_browse: Garbled browse packet - %s", packet);
-    return;
-  }
-
-  strcpy(location, "Location Unknown");
-  strcpy(info, "No Information Available");
-  make_model[0] = '\0';
-  num_attrs     = 0;
-  attrs         = NULL;
-
-  if ((pptr = strchr(packet, '\"')) != NULL)
-  {
-   /*
-    * Have extended information; can't use sscanf for it because not all
-    * sscanf's allow empty strings with %[^\"]...
-    */
-
-    for (i = 0, pptr ++;
-         i < (sizeof(location) - 1) && *pptr && *pptr != '\"';
-         i ++, pptr ++)
-      location[i] = *pptr;
-
-    if (i)
-      location[i] = '\0';
-
-    if (*pptr == '\"')
-      pptr ++;
-
-    while (*pptr && isspace(*pptr & 255))
-      pptr ++;
-
-    if (*pptr == '\"')
-    {
-      for (i = 0, pptr ++;
-           i < (sizeof(info) - 1) && *pptr && *pptr != '\"';
-           i ++, pptr ++)
-	info[i] = *pptr;
-
-      info[i] = '\0';
-
-      if (*pptr == '\"')
-	pptr ++;
-
-      while (*pptr && isspace(*pptr & 255))
-	pptr ++;
-
-      if (*pptr == '\"')
-      {
-	for (i = 0, pptr ++;
-             i < (sizeof(make_model) - 1) && *pptr && *pptr != '\"';
-             i ++, pptr ++)
-	  make_model[i] = *pptr;
-
-	if (*pptr == '\"')
-	  pptr ++;
-
-	make_model[i] = '\0';
-
-        if (*pptr)
-	  num_attrs = cupsParseOptions(pptr, num_attrs, &attrs);
-      }
-    }
-  }
-
-  DEBUG_puts(packet);
-  DEBUG_printf(("type=%x, state=%x, uri=\"%s\"\n"
-                "location=\"%s\", info=\"%s\", make_model=\"%s\"\n",
-	        type, state, uri, location, info, make_model));
-
- /*
-  * Pull the URI apart to see if this is a local or remote printer...
-  */
-
-  if (is_local_queue(uri, host, sizeof(host), resource, sizeof(resource)))
-  {
-    cupsFreeOptions(num_attrs, attrs);
-    return;
-  }
-
- /*
-  * Do relaying...
-  */
-
-  for (i = 0; i < NumRelays; i ++)
-    if (cupsdCheckAuth(address, srcname, len, Relays[i].from))
-      if (sendto(BrowseSocket, packet, bytes, 0,
-                 (struct sockaddr *)&(Relays[i].to),
-		 httpAddrLength(&(Relays[i].to))) <= 0)
-      {
-	cupsdLogMessage(CUPSD_LOG_ERROR,
-	                "update_cups_browse: sendto failed for relay %d - %s.",
-	                i + 1, strerror(errno));
-	cupsFreeOptions(num_attrs, attrs);
-	return;
-      }
-
- /*
-  * Process the browse data...
-  */
-
-  process_browse_data(uri, host, resource, (cups_ptype_t)type,
-                      (ipp_pstate_t)state, location, info, make_model,
-		      num_attrs, attrs);
-}
 
 
 /*
@@ -3872,41 +1606,6 @@
 
 
 /*
- * 'update_polling()' - Read status messages from the poll daemons.
- */
-
-static void
-update_polling(void)
-{
-  char		*ptr,			/* Pointer to end of line in buffer */
-		message[1024];		/* Pointer to message text */
-  int		loglevel;		/* Log level for message */
-
-
-  while ((ptr = cupsdStatBufUpdate(PollStatusBuffer, &loglevel,
-                                   message, sizeof(message))) != NULL)
-  {
-    if (loglevel == CUPSD_LOG_INFO)
-      cupsdLogMessage(CUPSD_LOG_INFO, "%s", message);
-
-    if (!strchr(PollStatusBuffer->buffer, '\n'))
-      break;
-  }
-
-  if (ptr == NULL && !PollStatusBuffer->bufused)
-  {
-   /*
-    * All polling processes have died; stop polling...
-    */
-
-    cupsdLogMessage(CUPSD_LOG_ERROR,
-                    "update_polling: all polling processes have exited!");
-    cupsdStopPolling();
-  }
-}
-
-
-/*
  * 'update_smb()' - Update the SMB configuration as needed.
  */
 
