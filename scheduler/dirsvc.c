--- conflicted
+++ resolved
@@ -14,73 +14,6 @@
  *
  * Contents:
  *
-<<<<<<< HEAD
- *   cupsdDeregisterPrinter()   - Stop sending broadcast information for a local
- *                                printer and remove any pending references to
- *                                remote printers.
- *   cupsdLoadRemoteCache()     - Load the remote printer cache.
- *   cupsdRegisterPrinter()     - Start sending broadcast information for a
- *                                printer or update the broadcast contents.
- *   cupsdRestartPolling()      - Restart polling servers as needed.
- *   cupsdSaveRemoteCache()     - Save the remote printer cache.
- *   cupsdSendBrowseList()      - Send new browsing information as necessary.
- *   ldap_rebind_proc()         - Callback function for LDAP rebind
- *   ldap_connect()             - Start new LDAP connection
- *   ldap_reconnect()           - Reconnect to LDAP Server
- *   ldap_disconnect()          - Disconnect from LDAP Server
- *   cupsdStartAvahiClient()    - Start an Avahi client if needed
- *   cupsdStartBrowsing()       - Start sending and receiving broadcast
- *                                information.
- *   cupsdStartPolling()        - Start polling servers as needed.
- *   cupsdStopBrowsing()        - Stop sending and receiving broadcast
- *                                information.
- *   cupsdStopPolling()         - Stop polling servers as needed.
- *   cupsdUpdateDNSSDName()     - Update the computer name we use for
- *                                browsing...
- *   cupsdUpdateLDAPBrowse()    - Scan for new printers via LDAP...
- *   cupsdUpdateSLPBrowse()     - Get browsing information via SLP.
- *   dequote()                  - Remote quotes from a string.
- *   dnssdAddAlias()            - Add a DNS-SD alias name.
- *   dnssdBuildTxtRecord()      - Build a TXT record from printer info.
- *   dnssdComparePrinters()     - Compare the registered names of two printers.
- *   dnssdDeregisterPrinter()   - Stop sending broadcast information for a
- *                                printer.
- *   dnssdPackTxtRecord()       - Pack an array of key/value pairs into the TXT
- *                                record format.
- *   avahiPackTxtRecord()       - Pack an array of key/value pairs into an
- *                                AvahiStringList.
- *   dnssdRegisterCallback()    - DNSServiceRegister callback.
- *   dnssdRegisterPrinter()     - Start sending broadcast information for a
- *                                printer or update the broadcast contents.
- *   dnssdStop()                - Stop all DNS-SD registrations.
- *   dnssdUpdate()              - Handle DNS-SD queries.
- *   get_auth_info_required()   - Get the auth-info-required value to advertise.
- *   get_hostconfig()           - Get an /etc/hostconfig service setting.
- *   is_local_queue()           - Determine whether the URI points at a local
- *                                queue.
- *   process_browse_data()      - Process new browse data.
- *   process_implicit_classes() - Create/update implicit classes as needed.
- *   send_cups_browse()         - Send new browsing information using the CUPS
- *                                protocol.
- *   ldap_search_rec()          - LDAP Search with reconnect
- *   ldap_freeres()             - Free LDAPMessage
- *   ldap_getval_char()         - Get first LDAP value and convert to string
- *   send_ldap_ou()             - Send LDAP ou registrations.
- *   send_ldap_browse()         - Send LDAP printer registrations.
- *   ldap_dereg_printer()       - Delete printer from directory
- *   ldap_dereg_ou()            - Remove the organizational unit.
- *   send_slp_browse()          - Register the specified printer with SLP.
- *   slp_attr_callback()        - SLP attribute callback
- *   slp_dereg_printer()        - SLPDereg() the specified printer
- *   slp_get_attr()             - Get an attribute from an SLP registration.
- *   slp_reg_callback()         - Empty SLPRegReport.
- *   slp_url_callback()         - SLP service url callback
- *   update_cups_browse()       - Update the browse lists using the CUPS
- *                                protocol.
- *   update_lpd()               - Update the LPD configuration as needed.
- *   update_polling()           - Read status messages from the poll daemons.
- *   update_smb()               - Update the SMB configuration as needed.
-=======
  *   cupsdDeregisterPrinter()  - Stop sending broadcast information for a local
  *				 printer and remove any pending references to
  *				 remote printers.
@@ -108,7 +41,6 @@
  *   get_hostconfig()	       - Get an /etc/hostconfig service setting.
  *   update_lpd()	       - Update the LPD configuration as needed.
  *   update_smb()	       - Update the SMB configuration as needed.
->>>>>>> d99ac549
  */
 
 /*
@@ -116,40 +48,13 @@
  */
 
 #include "cupsd.h"
-#include <assert.h>
 #include <grp.h>
 
-<<<<<<< HEAD
-#ifdef HAVE_DNSSD
-#  include <dns_sd.h>
-#  ifdef __APPLE__
-#    include <nameser.h>
-#    ifdef HAVE_COREFOUNDATION
-#      include <CoreFoundation/CoreFoundation.h>
-#    endif /* HAVE_COREFOUNDATION */
-#    ifdef HAVE_SYSTEMCONFIGURATION
-#      include <SystemConfiguration/SystemConfiguration.h>
-#    endif /* HAVE_SYSTEMCONFIGURATION */
-#  endif /* __APPLE__ */
-#endif /* HAVE_DNSSD */
-#ifdef HAVE_AVAHI
-#  include <avahi-common/domain.h>
-#endif /* HAVE_AVAHI */
-
-
-#ifdef HAVE_DNSSD
-typedef char *cupsd_txt_record_t;
-#endif /* HAVE_DNSSD */
-#ifdef HAVE_AVAHI
-typedef AvahiStringList *cupsd_txt_record_t;
-#endif /* HAVE_AVAHI */
-=======
 #if defined(HAVE_DNSSD) && defined(__APPLE__)
 #  include <nameser.h>
 #  include <CoreFoundation/CoreFoundation.h>
 #  include <SystemConfiguration/SystemConfiguration.h>
 #endif /* HAVE_DNSSD && __APPLE__ */
->>>>>>> d99ac549
 
 
 /*
@@ -163,117 +68,8 @@
 #ifdef __APPLE__
 static int		get_hostconfig(const char *name);
 #endif /* __APPLE__ */
-<<<<<<< HEAD
-static int	is_local_queue(const char *uri, char *host, int hostlen,
-		               char *resource, int resourcelen);
-static void	process_browse_data(const char *uri, const char *host,
-		                    const char *resource, cups_ptype_t type,
-				    ipp_pstate_t state, const char *location,
-				    const char *info, const char *make_model,
-				    int num_attrs, cups_option_t *attrs);
-static void	process_implicit_classes(void);
-static void	send_cups_browse(cupsd_printer_t *p);
-#ifdef HAVE_LDAP
-static LDAP	*ldap_connect(void);
-static LDAP	*ldap_reconnect(void);
-static void	ldap_disconnect(LDAP *ld);
-static int	ldap_search_rec(LDAP *ld, char *base, int scope,
-                                char *filter, char *attrs[],
-                                int attrsonly, LDAPMessage **res);
-static int	ldap_getval_firststring(LDAP *ld, LDAPMessage *entry,
-                                        char *attr, char *retval,
-                                        unsigned long maxsize);
-static void	ldap_freeres(LDAPMessage *entry);
-static void	send_ldap_ou(char *ou, char *basedn, char *descstring);
-static void	send_ldap_browse(cupsd_printer_t *p);
-static void	ldap_dereg_printer(cupsd_printer_t *p);
-static void	ldap_dereg_ou(char *ou, char *basedn);
-#  ifdef HAVE_LDAP_REBIND_PROC
-#    if defined(LDAP_API_FEATURE_X_OPENLDAP) && (LDAP_API_VERSION > 2000)
-static int	ldap_rebind_proc(LDAP *RebindLDAPHandle,
-                                 LDAP_CONST char *refsp,
-                                 ber_tag_t request,
-                                 ber_int_t msgid,
-                                 void *params);
-#    else
-static int	ldap_rebind_proc(LDAP *RebindLDAPHandle,
-                                 char **dnp,
-                                 char **passwdp,
-                                 int *authmethodp,
-                                 int freeit,
-                                 void *arg);
-#    endif /* defined(LDAP_API_FEATURE_X_OPENLDAP) && (LDAP_API_VERSION > 2000) */
-#  endif /* HAVE_LDAP_REBIND_PROC */
-#endif /* HAVE_LDAP */
-#ifdef HAVE_LIBSLP
-static void	send_slp_browse(cupsd_printer_t *p);
-#endif /* HAVE_LIBSLP */
-static void	update_cups_browse(void);
-static void	update_lpd(int onoff);
-static void	update_polling(void);
-static void	update_smb(int onoff);
-
-
-#if defined(HAVE_DNSSD) || defined(HAVE_AVAHI)
-static cupsd_txt_record_t dnssdBuildTxtRecord(int *txt_len, cupsd_printer_t *p,
-					      int for_lpd);
-static int	dnssdComparePrinters(cupsd_printer_t *a, cupsd_printer_t *b);
-static void	dnssdDeregisterPrinter(cupsd_printer_t *p);
-static void	dnssdRegisterPrinter(cupsd_printer_t *p);
-static void	dnssdStop(void);
-#endif /* defined(HAVE_DNSSD) || defined(HAVE_AVAHI) */
-
-#ifdef HAVE_DNSSD
-#  ifdef HAVE_COREFOUNDATION
-static void	dnssdAddAlias(const void *key, const void *value,
-		              void *context);
-#  endif /* HAVE_COREFOUNDATION */
-static void	dnssdRegisterCallback(DNSServiceRef sdRef,
-		                      DNSServiceFlags flags,
-				      DNSServiceErrorType errorCode,
-				      const char *name, const char *regtype,
-				      const char *domain, void *context);
-static void	dnssdUpdate(void);
-#endif /* HAVE_DNSSD */
-
-#ifdef HAVE_AVAHI
-static AvahiStringList *avahiPackTxtRecord(char *keyvalue[][2],
-					   int count);
-static void	avahi_entry_group_cb (AvahiEntryGroup *group,
-				      AvahiEntryGroupState state,
-				      void *userdata);
-static void	avahi_client_cb (AvahiClient *client,
-				 AvahiClientState state,
-				 void *userdata);
-#endif /* HAVE_AVAHI */
-
-#ifdef HAVE_LDAP
-static const char * const ldap_attrs[] =/* CUPS LDAP attributes */
-		{
-		  "printerDescription",
-		  "printerLocation",
-		  "printerMakeAndModel",
-		  "printerType",
-		  "printerURI",
-		  NULL
-		};
-#endif /* HAVE_LDAP */
-
-#ifdef HAVE_LIBSLP
-/*
- * SLP definitions...
- */
-
-/*
- * SLP service name for CUPS...
- */
-
-#  define SLP_CUPS_SRVTYPE	"service:printer"
-#  define SLP_CUPS_SRVLEN	15
-=======
 static void		update_lpd(int onoff);
 static void		update_smb(int onoff);
->>>>>>> d99ac549
 
 
 #if defined(HAVE_DNSSD) || defined(HAVE_AVAHI)
@@ -363,15 +159,9 @@
     return;
 
 #if defined(HAVE_DNSSD) || defined(HAVE_AVAHI)
-<<<<<<< HEAD
-  if (removeit && (BrowseLocalProtocols & BROWSE_DNSSD))
-    dnssdDeregisterPrinter(p);
-#endif /* defined(HAVE_DNSSD) || defined(HAVE_AVAHI) */
-=======
   if ((BrowseLocalProtocols & BROWSE_DNSSD) && DNSSDMaster)
     dnssdRegisterPrinter(p);
 #endif /* HAVE_DNSSD || HAVE_AVAHI */
->>>>>>> d99ac549
 }
 
 
@@ -519,19 +309,11 @@
   * De-register the individual printers
   */
 
-<<<<<<< HEAD
-#if defined(HAVE_DNSSD) || defined(HAVE_AVAHI)
-  if ((BrowseLocalProtocols & BROWSE_DNSSD))
-    dnssdRegisterPrinter(p);
-#endif /* defined(HAVE_DNSSD) || defined(HAVE_AVAHI) */
-}
-=======
   for (p = (cupsd_printer_t *)cupsArrayFirst(Printers);
        p;
        p = (cupsd_printer_t *)cupsArrayNext(Printers))
     if (!(p->type & (CUPS_PRINTER_REMOTE | CUPS_PRINTER_SCANNER)))
       cupsdDeregisterPrinter(p, 1);
->>>>>>> d99ac549
 
  /*
   * Shut down browsing sockets...
@@ -584,3619 +366,8 @@
   * Get the computer name as a c-string...
   */
 
-<<<<<<< HEAD
-  curtime = time(NULL);
-  curdate = localtime(&curtime);
-  strftime(temp, sizeof(temp) - 1, "%Y-%m-%d %H:%M", curdate);
-
-  cupsFilePuts(fp, "# Remote cache file for " CUPS_SVERSION "\n");
-  cupsFilePrintf(fp, "# Written by cupsd\n");
-
- /*
-  * Write each local printer known to the system...
-  */
-
-  for (printer = (cupsd_printer_t *)cupsArrayFirst(Printers);
-       printer;
-       printer = (cupsd_printer_t *)cupsArrayNext(Printers))
-  {
-   /*
-    * Skip local destinations...
-    */
-
-    if (!(printer->type & CUPS_PRINTER_DISCOVERED))
-      continue;
-
-   /*
-    * Write printers as needed...
-    */
-
-    if (printer == DefaultPrinter)
-      cupsFilePuts(fp, "<Default");
-    else
-      cupsFilePutChar(fp, '<');
-
-    if (printer->type & CUPS_PRINTER_CLASS)
-      cupsFilePrintf(fp, "Class %s>\n", printer->name);
-    else
-      cupsFilePrintf(fp, "Printer %s>\n", printer->name);
-
-    cupsFilePrintf(fp, "BrowseTime %d\n", (int)printer->browse_expire);
-
-    cupsFilePrintf(fp, "UUID %s\n", printer->uuid);
-
-    if (printer->info)
-      cupsFilePutConf(fp, "Info", printer->info);
-
-    if (printer->location)
-      cupsFilePutConf(fp, "Location", printer->location);
-
-    if (printer->make_model)
-      cupsFilePutConf(fp, "MakeModel", printer->make_model);
-
-    cupsFilePutConf(fp, "DeviceURI", printer->device_uri);
-
-    if (printer->state == IPP_PRINTER_STOPPED)
-      cupsFilePuts(fp, "State Stopped\n");
-    else
-      cupsFilePuts(fp, "State Idle\n");
-
-    for (i = 0; i < printer->num_reasons; i ++)
-      cupsFilePutConf(fp, "Reason", printer->reasons[i]);
-
-    cupsFilePrintf(fp, "Type %d\n", printer->type);
-
-    if (printer->accepting)
-      cupsFilePuts(fp, "Accepting Yes\n");
-    else
-      cupsFilePuts(fp, "Accepting No\n");
-
-    snprintf(value, sizeof(value), "%s %s", printer->job_sheets[0],
-             printer->job_sheets[1]);
-    cupsFilePutConf(fp, "JobSheets", value);
-
-    for (name = (char *)cupsArrayFirst(printer->users);
-	 name;
-	 name = (char *)cupsArrayNext(printer->users))
-      cupsFilePutConf(fp, printer->deny_users ? "DenyUser" : "AllowUser", name);
-
-    for (i = printer->num_options, option = printer->options;
-         i > 0;
-	 i --, option ++)
-    {
-      snprintf(value, sizeof(value), "%s %s", option->name, option->value);
-      cupsFilePutConf(fp, "Option", value);
-    }
-
-    if (printer->type & CUPS_PRINTER_CLASS)
-      cupsFilePuts(fp, "</Class>\n");
-    else
-      cupsFilePuts(fp, "</Printer>\n");
-  }
-
-  cupsdCloseCreatedConfFile(fp, filename);
-}
-
-
-/*
- * 'cupsdSendBrowseList()' - Send new browsing information as necessary.
- */
-
-void
-cupsdSendBrowseList(void)
-{
-  int			count;		/* Number of dests to update */
-  cupsd_printer_t	*p;		/* Current printer */
-  time_t		ut,		/* Minimum update time */
-			to;		/* Timeout time */
-
-
-  if (!Browsing || !Printers)
-    return;
-
- /*
-  * Compute the update and timeout times...
-  */
-
-  to = time(NULL);
-  ut = to - BrowseInterval;
-
- /*
-  * Figure out how many printers need an update...
-  */
-
-  if (BrowseInterval > 0 && BrowseLocalProtocols)
-  {
-    int	max_count;			/* Maximum number to update */
-
-
-   /*
-    * Throttle the number of printers we'll be updating this time
-    * around based on the number of queues that need updating and
-    * the maximum number of queues to update each second...
-    */
-
-    max_count = 2 * cupsArrayCount(Printers) / BrowseInterval + 1;
-
-    for (count = 0, p = (cupsd_printer_t *)cupsArrayFirst(Printers);
-         count < max_count && p != NULL;
-	 p = (cupsd_printer_t *)cupsArrayNext(Printers))
-      if (!(p->type & (CUPS_PRINTER_REMOTE | CUPS_PRINTER_IMPLICIT |
-                       CUPS_PRINTER_SCANNER)) &&
-          p->shared && p->browse_time < ut)
-        count ++;
-
-   /*
-    * Loop through all of the printers and send local updates as needed...
-    */
-
-    if (BrowseNext)
-      p = (cupsd_printer_t *)cupsArrayFind(Printers, BrowseNext);
-    else
-      p = (cupsd_printer_t *)cupsArrayFirst(Printers);
-
-    for (;
-         count > 0;
-	 p = (cupsd_printer_t *)cupsArrayNext(Printers))
-    {
-     /*
-      * Check for wraparound...
-      */
-
-      if (!p)
-        p = (cupsd_printer_t *)cupsArrayFirst(Printers);
-
-      if (!p)
-        break;
-      else if ((p->type & (CUPS_PRINTER_REMOTE | CUPS_PRINTER_IMPLICIT |
-                           CUPS_PRINTER_SCANNER)) ||
-               !p->shared)
-        continue;
-      else if (p->browse_time < ut)
-      {
-       /*
-	* Need to send an update...
-	*/
-
-	count --;
-
-	p->browse_time = time(NULL);
-
-	if ((BrowseLocalProtocols & BROWSE_CUPS) && BrowseSocket >= 0)
-          send_cups_browse(p);
-
-#ifdef HAVE_LIBSLP
-	if (BrowseLocalProtocols & BROWSE_SLP)
-          send_slp_browse(p);
-#endif /* HAVE_LIBSLP */
-
-#ifdef HAVE_LDAP
-	if (BrowseLocalProtocols & BROWSE_LDAP)
-          send_ldap_browse(p);
-#endif /* HAVE_LDAP */
-      }
-    }
-
-   /*
-    * Save where we left off so that all printers get updated...
-    */
-
-    BrowseNext = p;
-  }
-
- /*
-  * Loop through all of the printers and timeout old printers as needed...
-  */
-
-  for (p = (cupsd_printer_t *)cupsArrayFirst(Printers);
-       p;
-       p = (cupsd_printer_t *)cupsArrayNext(Printers))
-  {
-   /*
-    * If this is a remote queue, see if it needs to be timed out...
-    */
-
-    if ((p->type & CUPS_PRINTER_DISCOVERED) &&
-        !(p->type & CUPS_PRINTER_IMPLICIT) &&
-	p->browse_expire < to)
-    {
-      cupsdAddEvent(CUPSD_EVENT_PRINTER_DELETED, p, NULL,
-		    "%s \'%s\' deleted by directory services (timeout).",
-		    (p->type & CUPS_PRINTER_CLASS) ? "Class" : "Printer",
-		    p->name);
-
-      cupsdLogMessage(CUPSD_LOG_DEBUG,
-		      "Remote destination \"%s\" has timed out; "
-		      "deleting it...",
-		      p->name);
-
-      cupsArraySave(Printers);
-      cupsdDeletePrinter(p, 1);
-      cupsArrayRestore(Printers);
-      cupsdMarkDirty(CUPSD_DIRTY_PRINTCAP | CUPSD_DIRTY_REMOTE);
-    }
-  }
-}
-
-
-#ifdef HAVE_LDAP_REBIND_PROC
-#  if defined(LDAP_API_FEATURE_X_OPENLDAP) && (LDAP_API_VERSION > 2000)
-/*
- * 'ldap_rebind_proc()' - Callback function for LDAP rebind
- */
-
-static int				/* O - Result code */
-ldap_rebind_proc(
-    LDAP            *RebindLDAPHandle,	/* I - LDAP handle */
-    LDAP_CONST char *refsp,		/* I - ??? */
-    ber_tag_t       request,		/* I - ??? */
-    ber_int_t       msgid,		/* I - ??? */
-    void            *params)		/* I - ??? */
-{
-  int		rc;			/* Result code */
-#    if LDAP_API_VERSION > 3000
-  struct berval	bval;			/* Bind value */
-#    endif /* LDAP_API_VERSION > 3000 */
-
-
-  (void)request;
-  (void)msgid;
-  (void)params;
-
- /*
-  * Bind to new LDAP server...
-  */
-
-  cupsdLogMessage(CUPSD_LOG_DEBUG2, "ldap_rebind_proc: Rebind to %s", refsp);
-
-#    if LDAP_API_VERSION > 3000
-  bval.bv_val = BrowseLDAPPassword;
-  bval.bv_len = (BrowseLDAPPassword == NULL) ? 0 : strlen(BrowseLDAPPassword);
-
-  rc = ldap_sasl_bind_s(RebindLDAPHandle, BrowseLDAPBindDN, LDAP_SASL_SIMPLE,
-                        &bval, NULL, NULL, NULL);
-#    else
-  rc = ldap_bind_s(RebindLDAPHandle, BrowseLDAPBindDN, BrowseLDAPPassword,
-                   LDAP_AUTH_SIMPLE);
-#    endif /* LDAP_API_VERSION > 3000 */
-
-  return (rc);
-}
-
-
-#  else /* defined(LDAP_API_FEATURE_X_OPENLDAP) && (LDAP_API_VERSION > 2000) */
-/*
- * 'ldap_rebind_proc()' - Callback function for LDAP rebind
- */
-
-static int				/* O - Result code */
-ldap_rebind_proc(
-    LDAP *RebindLDAPHandle,		/* I - LDAP handle */
-    char **dnp,				/* I - ??? */
-    char **passwdp,			/* I - ??? */
-    int  *authmethodp,			/* I - ??? */
-    int  freeit,			/* I - ??? */
-    void *arg)				/* I - ??? */
-{
-  switch (freeit)
-  {
-    case 1:
-       /*
-        * Free current values...
-        */
-
-        cupsdLogMessage(CUPSD_LOG_DEBUG2, "ldap_rebind_proc: Free values...");
-
-        if (dnp && *dnp)
-          free(*dnp);
-
-        if (passwdp && *passwdp)
-          free(*passwdp);
-        break;
-
-    case 0:
-       /*
-        * Return credentials for LDAP referal...
-        */
-
-        cupsdLogMessage(CUPSD_LOG_DEBUG2,
-                        "ldap_rebind_proc: Return necessary values...");
-
-        *dnp         = strdup(BrowseLDAPBindDN);
-        *passwdp     = strdup(BrowseLDAPPassword);
-        *authmethodp = LDAP_AUTH_SIMPLE;
-        break;
-
-    default:
-       /*
-        * Should never happen...
-        */
-
-        cupsdLogMessage(CUPSD_LOG_ERROR,
-                        "LDAP rebind has been called with wrong freeit value!");
-        break;
-  }
-
-  return (LDAP_SUCCESS);
-}
-#  endif /* defined(LDAP_API_FEATURE_X_OPENLDAP) && (LDAP_API_VERSION > 2000) */
-#endif /* HAVE_LDAP_REBIND_PROC */
-
-
-#ifdef HAVE_LDAP
-/*
- * 'ldap_connect()' - Start new LDAP connection
- */
-
-static LDAP *				/* O - LDAP handle */
-ldap_connect(void)
-{
-  int		rc;			/* LDAP API status */
-  int		version = 3;		/* LDAP version */
-  struct berval	bv = {0, ""};		/* SASL bind value */
-  LDAP		*TempBrowseLDAPHandle=NULL;
-					/* Temporary LDAP Handle */
-#  if defined(HAVE_LDAP_SSL) && defined (HAVE_MOZILLA_LDAP)
-  int		ldap_ssl = 0;		/* LDAP SSL indicator */
-  int		ssl_err = 0;		/* LDAP SSL error value */
-#  endif /* defined(HAVE_LDAP_SSL) && defined (HAVE_MOZILLA_LDAP) */
-
-
-#  ifdef HAVE_OPENLDAP
-#    ifdef HAVE_LDAP_SSL
- /*
-  * Set the certificate file to use for encrypted LDAP sessions...
-  */
-
-  if (BrowseLDAPCACertFile)
-  {
-    cupsdLogMessage(CUPSD_LOG_DEBUG,
-	            "ldap_connect: Setting CA certificate file \"%s\"",
-                    BrowseLDAPCACertFile);
-
-    if ((rc = ldap_set_option(NULL, LDAP_OPT_X_TLS_CACERTFILE,
-	                      (void *)BrowseLDAPCACertFile)) != LDAP_SUCCESS)
-      cupsdLogMessage(CUPSD_LOG_ERROR,
-                      "Unable to set CA certificate file for LDAP "
-                      "connections: %d - %s", rc, ldap_err2string(rc));
-  }
-#    endif /* HAVE_LDAP_SSL */
-
- /*
-  * Initialize OPENLDAP connection...
-  * LDAP stuff currently only supports ldapi EXTERNAL SASL binds...
-  */
-
-  if (!BrowseLDAPServer || !_cups_strcasecmp(BrowseLDAPServer, "localhost"))
-    rc = ldap_initialize(&TempBrowseLDAPHandle, "ldapi:///");
-  else
-    rc = ldap_initialize(&TempBrowseLDAPHandle, BrowseLDAPServer);
-
-#  else /* HAVE_OPENLDAP */
-
-  int		ldap_port = 0;			/* LDAP port */
-  char		ldap_protocol[11],		/* LDAP protocol */
-		ldap_host[255];			/* LDAP host */
-
- /*
-  * Split LDAP URI into its components...
-  */
-
-  if (!BrowseLDAPServer)
-  {
-    cupsdLogMessage(CUPSD_LOG_ERROR, "BrowseLDAPServer not configured!");
-    cupsdLogMessage(CUPSD_LOG_ERROR, "Disabling LDAP browsing!");
-    BrowseLocalProtocols  &= ~BROWSE_LDAP;
-    BrowseRemoteProtocols &= ~BROWSE_LDAP;
-    return (NULL);
-  }
-
-  sscanf(BrowseLDAPServer, "%10[^:]://%254[^:/]:%d", ldap_protocol, ldap_host,
-         &ldap_port);
-
-  if (!strcmp(ldap_protocol, "ldap"))
-    ldap_ssl = 0;
-  else if (!strcmp(ldap_protocol, "ldaps"))
-    ldap_ssl = 1;
-  else
-  {
-    cupsdLogMessage(CUPSD_LOG_ERROR, "Unrecognized LDAP protocol (%s)!",
-                    ldap_protocol);
-    cupsdLogMessage(CUPSD_LOG_ERROR, "Disabling LDAP browsing!");
-    BrowseLocalProtocols &= ~BROWSE_LDAP;
-    BrowseRemoteProtocols &= ~BROWSE_LDAP;
-    return (NULL);
-  }
-
-  if (ldap_port == 0)
-  {
-    if (ldap_ssl)
-      ldap_port = LDAPS_PORT;
-    else
-      ldap_port = LDAP_PORT;
-  }
-
-  cupsdLogMessage(CUPSD_LOG_DEBUG, "ldap_connect: PROT:%s HOST:%s PORT:%d",
-                  ldap_protocol, ldap_host, ldap_port);
-
- /*
-  * Initialize LDAP connection...
-  */
-
-  if (!ldap_ssl)
-  {
-    if ((TempBrowseLDAPHandle = ldap_init(ldap_host, ldap_port)) == NULL)
-      rc = LDAP_OPERATIONS_ERROR;
-    else
-      rc = LDAP_SUCCESS;
-
-#    ifdef HAVE_LDAP_SSL
-  }
-  else
-  {
-   /*
-    * Initialize SSL LDAP connection...
-    */
-
-    if (BrowseLDAPCACertFile)
-    {
-      rc = ldapssl_client_init(BrowseLDAPCACertFile, (void *)NULL);
-      if (rc != LDAP_SUCCESS)
-      {
-        cupsdLogMessage(CUPSD_LOG_ERROR,
-                        "Failed to initialize LDAP SSL client!");
-        rc = LDAP_OPERATIONS_ERROR;
-      }
-      else
-      {
-        if ((TempBrowseLDAPHandle = ldapssl_init(ldap_host, ldap_port,
-                                                 1)) == NULL)
-          rc = LDAP_OPERATIONS_ERROR;
-        else
-          rc = LDAP_SUCCESS;
-      }
-    }
-    else
-    {
-      cupsdLogMessage(CUPSD_LOG_ERROR,
-                      "LDAP SSL certificate file/database not configured!");
-      rc = LDAP_OPERATIONS_ERROR;
-    }
-
-#    else /* HAVE_LDAP_SSL */
-
-   /*
-    * Return error, because client libraries doesn't support SSL
-    */
-
-    cupsdLogMessage(CUPSD_LOG_ERROR,
-                    "LDAP client libraries do not support SSL");
-    rc = LDAP_OPERATIONS_ERROR;
-
-#    endif /* HAVE_LDAP_SSL */
-  }
-#  endif /* HAVE_OPENLDAP */
-
- /*
-  * Check return code from LDAP initialize...
-  */
-
-  if (rc != LDAP_SUCCESS)
-  {
-    cupsdLogMessage(CUPSD_LOG_ERROR, "Unable to initialize LDAP!");
-
-    if (rc == LDAP_SERVER_DOWN || rc == LDAP_CONNECT_ERROR)
-      cupsdLogMessage(CUPSD_LOG_ERROR, "Temporarily disabling LDAP browsing...");
-    else
-    {
-      cupsdLogMessage(CUPSD_LOG_ERROR, "Disabling LDAP browsing!");
-
-      BrowseLocalProtocols  &= ~BROWSE_LDAP;
-      BrowseRemoteProtocols &= ~BROWSE_LDAP;
-    }
-
-    ldap_disconnect(TempBrowseLDAPHandle);
-
-    return (NULL);
-  }
-
- /*
-  * Upgrade LDAP version...
-  */
-
-  if (ldap_set_option(TempBrowseLDAPHandle, LDAP_OPT_PROTOCOL_VERSION,
-                           (const void *)&version) != LDAP_SUCCESS)
-  {
-    cupsdLogMessage(CUPSD_LOG_ERROR, "Unable to set LDAP protocol version %d!",
-                   version);
-    cupsdLogMessage(CUPSD_LOG_ERROR, "Disabling LDAP browsing!");
-
-    BrowseLocalProtocols  &= ~BROWSE_LDAP;
-    BrowseRemoteProtocols &= ~BROWSE_LDAP;
-    ldap_disconnect(TempBrowseLDAPHandle);
-
-    return (NULL);
-  }
-
- /*
-  * Register LDAP rebind procedure...
-  */
-
-#  ifdef HAVE_LDAP_REBIND_PROC
-#    if defined(LDAP_API_FEATURE_X_OPENLDAP) && (LDAP_API_VERSION > 2000)
-
-  rc = ldap_set_rebind_proc(TempBrowseLDAPHandle, &ldap_rebind_proc,
-                            (void *)NULL);
-  if (rc != LDAP_SUCCESS)
-    cupsdLogMessage(CUPSD_LOG_ERROR,
-                    "Setting LDAP rebind function failed with status %d: %s",
-                    rc, ldap_err2string(rc));
-
-#    else
-
-  ldap_set_rebind_proc(TempBrowseLDAPHandle, &ldap_rebind_proc, (void *)NULL);
-
-#    endif /* defined(LDAP_API_FEATURE_X_OPENLDAP) && (LDAP_API_VERSION > 2000) */
-#  endif /* HAVE_LDAP_REBIND_PROC */
-
- /*
-  * Start LDAP bind...
-  */
-
-#  if LDAP_API_VERSION > 3000
-  struct berval bval;
-  bval.bv_val = BrowseLDAPPassword;
-  bval.bv_len = (BrowseLDAPPassword == NULL) ? 0 : strlen(BrowseLDAPPassword);
-
-  if (!BrowseLDAPServer || !_cups_strcasecmp(BrowseLDAPServer, "localhost"))
-    rc = ldap_sasl_bind_s(TempBrowseLDAPHandle, NULL, "EXTERNAL", &bv, NULL,
-                          NULL, NULL);
-  else
-    rc = ldap_sasl_bind_s(TempBrowseLDAPHandle, BrowseLDAPBindDN, LDAP_SASL_SIMPLE, &bval, NULL, NULL, NULL);
-
-#  else
-    rc = ldap_bind_s(TempBrowseLDAPHandle, BrowseLDAPBindDN,
-                     BrowseLDAPPassword, LDAP_AUTH_SIMPLE);
-#  endif /* LDAP_API_VERSION > 3000 */
-
-  if (rc != LDAP_SUCCESS)
-  {
-    cupsdLogMessage(CUPSD_LOG_ERROR, "LDAP bind failed with error %d: %s",
-                    rc, ldap_err2string(rc));
-
-#  if defined(HAVE_LDAP_SSL) && defined (HAVE_MOZILLA_LDAP)
-    if (ldap_ssl && (rc == LDAP_SERVER_DOWN || rc == LDAP_CONNECT_ERROR))
-    {
-      ssl_err = PORT_GetError();
-      if (ssl_err != 0)
-        cupsdLogMessage(CUPSD_LOG_ERROR, "LDAP SSL error %d: %s", ssl_err,
-                        ldapssl_err2string(ssl_err));
-    }
-#  endif /* defined(HAVE_LDAP_SSL) && defined (HAVE_MOZILLA_LDAP) */
-
-    ldap_disconnect(TempBrowseLDAPHandle);
-
-    return (NULL);
-  }
-
-  cupsdLogMessage(CUPSD_LOG_INFO, "LDAP connection established");
-
-  return (TempBrowseLDAPHandle);
-}
-
-
-/*
- * 'ldap_reconnect()' - Reconnect to LDAP Server
- */
-
-static LDAP *				/* O - New LDAP handle */
-ldap_reconnect(void)
-{
-  LDAP	*TempBrowseLDAPHandle = NULL;	/* Temp Handle to LDAP server */
-
-
- /*
-  * Get a new LDAP Handle and replace the global Handle
-  * if the new connection was successful.
-  */
-
-  cupsdLogMessage(CUPSD_LOG_INFO, "Try LDAP reconnect...");
-
-  TempBrowseLDAPHandle = ldap_connect();
-
-  if (TempBrowseLDAPHandle != NULL)
-  {
-    if (BrowseLDAPHandle != NULL)
-      ldap_disconnect(BrowseLDAPHandle);
-
-    BrowseLDAPHandle = TempBrowseLDAPHandle;
-  }
-
-  return (BrowseLDAPHandle);
-}
-
-
-/*
- * 'ldap_disconnect()' - Disconnect from LDAP Server
- */
-
-static void
-ldap_disconnect(LDAP *ld)		/* I - LDAP handle */
-{
-  int	rc;				/* Return code */
-
-
- /*
-  * Close LDAP handle...
-  */
-
-#  if defined(HAVE_OPENLDAP) && LDAP_API_VERSION > 3000
-  rc = ldap_unbind_ext_s(ld, NULL, NULL);
-#  else
-  rc = ldap_unbind_s(ld);
-#  endif /* defined(HAVE_OPENLDAP) && LDAP_API_VERSION > 3000 */
-
-  if (rc != LDAP_SUCCESS)
-    cupsdLogMessage(CUPSD_LOG_ERROR,
-                    "Unbind from LDAP server failed with status %d: %s",
-                    rc, ldap_err2string(rc));
-}
-#endif /* HAVE_LDAP */
-
-
-#ifdef HAVE_AVAHI
-/*
- * 'cupsdStartAvahiClient()' - Start an Avahi client if needed
- */
-
-void
-cupsdStartAvahiClient(void)
-{
-  int error = 0;
-
-  if (!AvahiCupsClient && !AvahiCupsClientConnecting)
-  {
-    if (!AvahiCupsPollHandle)
-      AvahiCupsPollHandle = avahi_cups_poll_new ();
-
-    if (AvahiCupsPollHandle)
-    {
-      if (avahi_client_new (avahi_cups_poll_get (AvahiCupsPollHandle),
-			    AVAHI_CLIENT_NO_FAIL,
-			    avahi_client_cb, NULL,
-			    &error) != NULL)
-	AvahiCupsClientConnecting = 1;
-      else
-	cupsdLogMessage (CUPSD_LOG_WARN, "Avahi client failed: %d", error);
-    }
-  }
-}
-#endif /* HAVE_AVAHI */
-
-
-/*
- * 'cupsdStartBrowsing()' - Start sending and receiving broadcast information.
- */
-
-void
-cupsdStartBrowsing(void)
-{
-  int			val;		/* Socket option value */
-  struct sockaddr_in	addr;		/* Broadcast address */
-  cupsd_printer_t	*p;		/* Current printer */
-
-
-  BrowseNext = NULL;
-
-  if (!Browsing || !(BrowseLocalProtocols | BrowseRemoteProtocols))
-    return;
-
-  if ((BrowseLocalProtocols | BrowseRemoteProtocols) & BROWSE_CUPS)
-  {
-    if (BrowseSocket < 0)
-    {
-     /*
-      * Create the broadcast socket...
-      */
-
-      if ((BrowseSocket = socket(AF_INET, SOCK_DGRAM, 0)) < 0)
-      {
-	cupsdLogMessage(CUPSD_LOG_ERROR,
-			"Unable to create broadcast socket - %s.",
-			strerror(errno));
-	BrowseLocalProtocols &= ~BROWSE_CUPS;
-	BrowseRemoteProtocols &= ~BROWSE_CUPS;
-
-	if (FatalErrors & CUPSD_FATAL_BROWSE)
-	  cupsdEndProcess(getpid(), 0);
-      }
-    }
-
-    if (BrowseSocket >= 0)
-    {
-     /*
-      * Bind the socket to browse port...
-      */
-
-      memset(&addr, 0, sizeof(addr));
-      addr.sin_addr.s_addr = htonl(INADDR_ANY);
-      addr.sin_family      = AF_INET;
-      addr.sin_port        = htons(BrowsePort);
-
-      if (bind(BrowseSocket, (struct sockaddr *)&addr, sizeof(addr)))
-      {
-	cupsdLogMessage(CUPSD_LOG_ERROR,
-			"Unable to bind broadcast socket - %s.",
-			strerror(errno));
-
-#ifdef WIN32
-	closesocket(BrowseSocket);
-#else
-	close(BrowseSocket);
-#endif /* WIN32 */
-
-	BrowseSocket = -1;
-	BrowseLocalProtocols &= ~BROWSE_CUPS;
-	BrowseRemoteProtocols &= ~BROWSE_CUPS;
-
-	if (FatalErrors & CUPSD_FATAL_BROWSE)
-	  cupsdEndProcess(getpid(), 0);
-      }
-    }
-
-    if (BrowseSocket >= 0)
-    {
-     /*
-      * Set the "broadcast" flag...
-      */
-
-      val = 1;
-      if (setsockopt(BrowseSocket, SOL_SOCKET, SO_BROADCAST, &val, sizeof(val)))
-      {
-	cupsdLogMessage(CUPSD_LOG_ERROR, "Unable to set broadcast mode - %s.",
-			strerror(errno));
-
-#ifdef WIN32
-	closesocket(BrowseSocket);
-#else
-	close(BrowseSocket);
-#endif /* WIN32 */
-
-	BrowseSocket = -1;
-	BrowseLocalProtocols &= ~BROWSE_CUPS;
-	BrowseRemoteProtocols &= ~BROWSE_CUPS;
-
-	if (FatalErrors & CUPSD_FATAL_BROWSE)
-	  cupsdEndProcess(getpid(), 0);
-      }
-    }
-
-    if (BrowseSocket >= 0)
-    {
-     /*
-      * Close the socket on exec...
-      */
-
-      fcntl(BrowseSocket, F_SETFD, fcntl(BrowseSocket, F_GETFD) | FD_CLOEXEC);
-
-     /*
-      * Finally, add the socket to the input selection set as needed...
-      */
-
-      if (BrowseRemoteProtocols & BROWSE_CUPS)
-      {
-       /*
-	* We only listen if we want remote printers...
-	*/
-
-	cupsdAddSelect(BrowseSocket, (cupsd_selfunc_t)update_cups_browse,
-		       NULL, NULL);
-      }
-    }
-  }
-  else
-    BrowseSocket = -1;
-
-#if defined(HAVE_DNSSD) || defined(HAVE_AVAHI)
-  if ((BrowseLocalProtocols | BrowseRemoteProtocols) & BROWSE_DNSSD)
-  {
-#ifdef HAVE_DNSSD
-    DNSServiceErrorType error;		/* Error from service creation */
-#endif /* HAVE_DNSSD */
-    cupsd_listener_t	*lis;		/* Current listening socket */
-
-
-#ifdef HAVE_DNSSD
-   /*
-    * First create a "master" connection for all registrations...
-    */
-
-    if ((error = DNSServiceCreateConnection(&DNSSDRef))
-	    != kDNSServiceErr_NoError)
-    {
-      cupsdLogMessage(CUPSD_LOG_ERROR,
-		      "Unable to create master DNS-SD reference: %d", error);
-
-      if (FatalErrors & CUPSD_FATAL_BROWSE)
-	cupsdEndProcess(getpid(), 0);
-    }
-    else
-    {
-     /*
-      * Add the master connection to the select list...
-      */
-
-      int fd = DNSServiceRefSockFD(DNSSDRef);
-
-      fcntl(fd, F_SETFD, fcntl(fd, F_GETFD) | FD_CLOEXEC);
-
-      cupsdAddSelect(fd, (cupsd_selfunc_t)dnssdUpdate, NULL, NULL);
-#endif /* HAVE_DNSSD */
-
-     /*
-      * Then get the port we use for registrations.  If we are not listening
-      * on any non-local ports, there is no sense sharing local printers via
-      * Bonjour...
-      */
-
-      DNSSDPort = 0;
-
-      for (lis = (cupsd_listener_t *)cupsArrayFirst(Listeners);
-	   lis;
-	   lis = (cupsd_listener_t *)cupsArrayNext(Listeners))
-      {
-	if (httpAddrLocalhost(&(lis->address)))
-	  continue;
-
-        DNSSDPort = _httpAddrPort(&(lis->address));
-	break;
-      }
-
-     /*
-      * Create an array to track the printers we share...
-      */
-
-      if (BrowseRemoteProtocols & BROWSE_DNSSD)
-        DNSSDPrinters = cupsArrayNew(NULL, NULL);
-
-     /*
-      * Set the computer name and register the web interface...
-      */
-
-      cupsdUpdateDNSSDName();
-
-#ifdef HAVE_AVAHI
-      cupsdStartAvahiClient ();
-#endif /* HAVE_AVAHI */
-
-#ifdef HAVE_DNSSD
-    }
-#endif /* HAVE_DNSSD */
-  }
-#endif /* defined(HAVE_DNSSD) || defined(HAVE_AVAHI) */
-
-#ifdef HAVE_LIBSLP
-  if ((BrowseLocalProtocols | BrowseRemoteProtocols) & BROWSE_SLP)
-  {
-   /*
-    * Open SLP handle...
-    */
-
-    if (SLPOpen("en", SLP_FALSE, &BrowseSLPHandle) != SLP_OK)
-    {
-      cupsdLogMessage(CUPSD_LOG_ERROR,
-                      "Unable to open an SLP handle; disabling SLP browsing!");
-      BrowseLocalProtocols &= ~BROWSE_SLP;
-      BrowseRemoteProtocols &= ~BROWSE_SLP;
-      BrowseSLPHandle = NULL;
-
-      if (FatalErrors & CUPSD_FATAL_BROWSE)
-	cupsdEndProcess(getpid(), 0);
-    }
-
-    BrowseSLPRefresh = 0;
-  }
-  else
-    BrowseSLPHandle = NULL;
-#endif /* HAVE_LIBSLP */
-
-#ifdef HAVE_LDAP
-  if ((BrowseLocalProtocols | BrowseRemoteProtocols) & BROWSE_LDAP)
-  {
-    if (!BrowseLDAPDN)
-    {
-      cupsdLogMessage(CUPSD_LOG_ERROR,
-                      "Need to set BrowseLDAPDN to use LDAP browsing!");
-      BrowseLocalProtocols &= ~BROWSE_LDAP;
-      BrowseRemoteProtocols &= ~BROWSE_LDAP;
-
-      if (FatalErrors & CUPSD_FATAL_BROWSE)
-	cupsdEndProcess(getpid(), 0);
-    }
-    else
-    {
-     /*
-      * Open LDAP handle...
-      */
-
-      if ((BrowseLDAPHandle = ldap_connect()) == NULL &&
-          (FatalErrors & CUPSD_FATAL_BROWSE))
-	cupsdEndProcess(getpid(), 0);
-    }
-
-    BrowseLDAPRefresh = 0;
-  }
-#endif /* HAVE_LDAP */
-
- /*
-  * Enable LPD and SMB printer sharing as needed through external programs...
-  */
-
-  if (BrowseLocalProtocols & BROWSE_LPD)
-    update_lpd(1);
-
-  if (BrowseLocalProtocols & BROWSE_SMB)
-    update_smb(1);
-
- /*
-  * Register the individual printers
-  */
-
-  for (p = (cupsd_printer_t *)cupsArrayFirst(Printers);
-       p;
-       p = (cupsd_printer_t *)cupsArrayNext(Printers))
-    if (!(p->type & (CUPS_PRINTER_REMOTE | CUPS_PRINTER_IMPLICIT |
-                     CUPS_PRINTER_SCANNER)))
-      cupsdRegisterPrinter(p);
-}
-
-
-/*
- * 'cupsdStartPolling()' - Start polling servers as needed.
- */
-
-void
-cupsdStartPolling(void)
-{
-  int			i;		/* Looping var */
-  cupsd_dirsvc_poll_t	*pollp;		/* Current polling server */
-  char			polld[1024];	/* Poll daemon path */
-  char			sport[255];	/* Server port */
-  char			bport[255];	/* Browser port */
-  char			interval[255];	/* Poll interval */
-  int			statusfds[2];	/* Status pipe */
-  char			*argv[6];	/* Arguments */
-  char			*envp[100];	/* Environment */
-
-
- /*
-  * Don't do anything if we aren't polling...
-  */
-
-  if (NumPolled == 0 || BrowseSocket < 0)
-  {
-    PollPipe         = -1;
-    PollStatusBuffer = NULL;
-    return;
-  }
-
- /*
-  * Setup string arguments for polld, port and interval options.
-  */
-
-  snprintf(polld, sizeof(polld), "%s/daemon/cups-polld", ServerBin);
-
-  sprintf(bport, "%d", BrowsePort);
-
-  if (BrowseInterval)
-    sprintf(interval, "%d", BrowseInterval);
-  else
-    strcpy(interval, "30");
-
-  argv[0] = "cups-polld";
-  argv[2] = sport;
-  argv[3] = interval;
-  argv[4] = bport;
-  argv[5] = NULL;
-
-  cupsdLoadEnv(envp, (int)(sizeof(envp) / sizeof(envp[0])));
-
- /*
-  * Create a pipe that receives the status messages from each
-  * polling daemon...
-  */
-
-  if (cupsdOpenPipe(statusfds))
-  {
-    cupsdLogMessage(CUPSD_LOG_ERROR,
-                    "Unable to create polling status pipes - %s.",
-	            strerror(errno));
-    PollPipe         = -1;
-    PollStatusBuffer = NULL;
-    return;
-  }
-
-  PollPipe         = statusfds[0];
-  PollStatusBuffer = cupsdStatBufNew(PollPipe, "[Poll]");
-
- /*
-  * Run each polling daemon, redirecting stderr to the polling pipe...
-  */
-
-  for (i = 0, pollp = Polled; i < NumPolled; i ++, pollp ++)
-  {
-    sprintf(sport, "%d", pollp->port);
-
-    argv[1] = pollp->hostname;
-
-    if (cupsdStartProcess(polld, argv, envp, -1, -1, statusfds[1], -1, -1,
-                          0, DefaultProfile, NULL, &(pollp->pid)) < 0)
-    {
-      cupsdLogMessage(CUPSD_LOG_ERROR,
-                      "cupsdStartPolling: Unable to fork polling daemon - %s",
-                      strerror(errno));
-      pollp->pid = 0;
-      break;
-    }
-    else
-      cupsdLogMessage(CUPSD_LOG_DEBUG,
-                      "cupsdStartPolling: Started polling daemon for %s:%d, pid = %d",
-                      pollp->hostname, pollp->port, pollp->pid);
-  }
-
-  close(statusfds[1]);
-
- /*
-  * Finally, add the pipe to the input selection set...
-  */
-
-  cupsdAddSelect(PollPipe, (cupsd_selfunc_t)update_polling, NULL, NULL);
-}
-
-
-/*
- * 'cupsdStopBrowsing()' - Stop sending and receiving broadcast information.
- */
-
-void
-cupsdStopBrowsing(void)
-{
-  cupsd_printer_t	*p;		/* Current printer */
-
-
-  if (!Browsing || !(BrowseLocalProtocols | BrowseRemoteProtocols))
-    return;
-
- /*
-  * De-register the individual printers
-  */
-
-  for (p = (cupsd_printer_t *)cupsArrayFirst(Printers);
-       p;
-       p = (cupsd_printer_t *)cupsArrayNext(Printers))
-    if (!(p->type & (CUPS_PRINTER_REMOTE | CUPS_PRINTER_IMPLICIT |
-                     CUPS_PRINTER_SCANNER)))
-      cupsdDeregisterPrinter(p, 1);
-
- /*
-  * Shut down browsing sockets...
-  */
-
-  if (((BrowseLocalProtocols | BrowseRemoteProtocols) & BROWSE_CUPS) &&
-      BrowseSocket >= 0)
-  {
-   /*
-    * Close the socket and remove it from the input selection set.
-    */
-
-#ifdef WIN32
-    closesocket(BrowseSocket);
-#else
-    close(BrowseSocket);
-#endif /* WIN32 */
-
-    cupsdRemoveSelect(BrowseSocket);
-    BrowseSocket = -1;
-  }
-
-#if defined(HAVE_DNSSD) || defined(HAVE_AVAHI)
-  if ((BrowseLocalProtocols & BROWSE_DNSSD))
-    dnssdStop();
-#endif /* defined(HAVE_DNSSD) || defined(HAVE_AVAHI) */
-
-#ifdef HAVE_LIBSLP
-  if (((BrowseLocalProtocols | BrowseRemoteProtocols) & BROWSE_SLP) &&
-      BrowseSLPHandle)
-  {
-   /*
-    * Close SLP handle...
-    */
-
-    SLPClose(BrowseSLPHandle);
-    BrowseSLPHandle = NULL;
-  }
-#endif /* HAVE_LIBSLP */
-
-#ifdef HAVE_LDAP
-  if (((BrowseLocalProtocols | BrowseRemoteProtocols) & BROWSE_LDAP) &&
-      BrowseLDAPHandle)
-  {
-    ldap_dereg_ou(ServerName, BrowseLDAPDN);
-    ldap_disconnect(BrowseLDAPHandle);
-    BrowseLDAPHandle = NULL;
-  }
-#endif /* HAVE_OPENLDAP */
-
- /*
-  * Disable LPD and SMB printer sharing as needed through external programs...
-  */
-
-  if (BrowseLocalProtocols & BROWSE_LPD)
-    update_lpd(0);
-
-  if (BrowseLocalProtocols & BROWSE_SMB)
-    update_smb(0);
-}
-
-
-/*
- * 'cupsdStopPolling()' - Stop polling servers as needed.
- */
-
-void
-cupsdStopPolling(void)
-{
-  int			i;		/* Looping var */
-  cupsd_dirsvc_poll_t	*pollp;		/* Current polling server */
-
-
-  if (PollPipe >= 0)
-  {
-    cupsdStatBufDelete(PollStatusBuffer);
-    close(PollPipe);
-
-    cupsdRemoveSelect(PollPipe);
-
-    PollPipe         = -1;
-    PollStatusBuffer = NULL;
-  }
-
-  for (i = 0, pollp = Polled; i < NumPolled; i ++, pollp ++)
-    if (pollp->pid)
-      cupsdEndProcess(pollp->pid, 0);
-}
-
-
-#if defined(HAVE_DNSSD) || defined(HAVE_AVAHI)
-/*
- * 'cupsdUpdateDNSSDName()' - Update the computer name we use for browsing...
- */
-
-void
-cupsdUpdateDNSSDName(void)
-{
-#ifdef HAVE_DNSSD
-  DNSServiceErrorType error;		/* Error from service creation */
-  char		webif[1024];		/* Web interface share name */
-#endif /* HAVE_DNSSD */
-#ifdef HAVE_AVAHI
-  int		ret;			/* Error from service creation */
-  char		webif[AVAHI_LABEL_MAX];	/* Web interface share name */
-#endif /* HAVE_AVAHI */
-#  ifdef HAVE_SYSTEMCONFIGURATION
-  SCDynamicStoreRef sc;			/* Context for dynamic store */
-  CFDictionaryRef btmm;			/* Back-to-My-Mac domains */
-  CFStringEncoding nameEncoding;	/* Encoding of computer name */
-  CFStringRef	nameRef;		/* Host name CFString */
-  char		nameBuffer[1024];	/* C-string buffer */
-#  endif /* HAVE_SYSTEMCONFIGURATION */
-
-
- /*
-  * Only share the web interface and printers when non-local listening is
-  * enabled...
-  */
-
-
-  if (!DNSSDPort)
-    return;
-
- /*
-  * Get the computer name as a c-string...
-  */
-
-#  ifdef HAVE_SYSTEMCONFIGURATION
-  sc = SCDynamicStoreCreate(kCFAllocatorDefault, CFSTR("cupsd"), NULL, NULL);
-
-  if (sc)
-  {
-   /*
-    * Get the computer name from the dynamic store...
-    */
-
-    cupsdClearString(&DNSSDComputerName);
-
-    if ((nameRef = SCDynamicStoreCopyComputerName(sc, &nameEncoding)) != NULL)
-    {
-      if (CFStringGetCString(nameRef, nameBuffer, sizeof(nameBuffer),
-			     kCFStringEncodingUTF8))
-      {
-        cupsdLogMessage(CUPSD_LOG_DEBUG,
-	                "Dynamic store computer name is \"%s\".", nameBuffer);
-	cupsdSetString(&DNSSDComputerName, nameBuffer);
-      }
-
-      CFRelease(nameRef);
-    }
-
-    if (!DNSSDComputerName)
-    {
-     /*
-      * Use the ServerName instead...
-      */
-
-      cupsdLogMessage(CUPSD_LOG_DEBUG,
-                      "Using ServerName \"%s\" as computer name.", ServerName);
-      cupsdSetString(&DNSSDComputerName, ServerName);
-    }
-
-   /*
-    * Get the local hostname from the dynamic store...
-    */
-
-    cupsdClearString(&DNSSDHostName);
-
-    if ((nameRef = SCDynamicStoreCopyLocalHostName(sc)) != NULL)
-    {
-      if (CFStringGetCString(nameRef, nameBuffer, sizeof(nameBuffer),
-			     kCFStringEncodingUTF8))
-      {
-        cupsdLogMessage(CUPSD_LOG_DEBUG,
-	                "Dynamic store host name is \"%s\".", nameBuffer);
-	cupsdSetString(&DNSSDHostName, nameBuffer);
-      }
-
-      CFRelease(nameRef);
-    }
-
-    if (!DNSSDHostName)
-    {
-     /*
-      * Use the ServerName instead...
-      */
-
-      cupsdLogMessage(CUPSD_LOG_DEBUG,
-                      "Using ServerName \"%s\" as host name.", ServerName);
-      cupsdSetString(&DNSSDHostName, ServerName);
-    }
-
-   /*
-    * Get any Back-to-My-Mac domains and add them as aliases...
-    */
-
-    cupsdFreeAliases(DNSSDAlias);
-    DNSSDAlias = NULL;
-
-    btmm = SCDynamicStoreCopyValue(sc, CFSTR("Setup:/Network/BackToMyMac"));
-    if (btmm && CFGetTypeID(btmm) == CFDictionaryGetTypeID())
-    {
-      cupsdLogMessage(CUPSD_LOG_DEBUG, "%d Back to My Mac aliases to add.",
-		      (int)CFDictionaryGetCount(btmm));
-      CFDictionaryApplyFunction(btmm, dnssdAddAlias, NULL);
-    }
-    else if (btmm)
-      cupsdLogMessage(CUPSD_LOG_ERROR,
-		      "Bad Back to My Mac data in dynamic store!");
-    else
-      cupsdLogMessage(CUPSD_LOG_DEBUG, "No Back to My Mac aliases to add.");
-
-    if (btmm)
-      CFRelease(btmm);
-
-    CFRelease(sc);
-  }
-  else
-#  endif /* HAVE_SYSTEMCONFIGURATION */
-  {
-    cupsdSetString(&DNSSDComputerName, ServerName);
-    cupsdSetString(&DNSSDHostName, ServerName);
-  }
-
- /*
-  * Then (re)register the web interface if enabled...
-  */
-
-  if (BrowseWebIF)
-  {
-    if (DNSSDComputerName)
-      snprintf(webif, sizeof(webif), "CUPS @ %s", DNSSDComputerName);
-    else
-      strlcpy(webif, "CUPS Web Interface", sizeof(webif));
-
-#ifdef HAVE_DNSSD
-    if (WebIFRef)
-      DNSServiceRefDeallocate(WebIFRef);
-
-    WebIFRef = DNSSDRef;
-    if ((error = DNSServiceRegister(&WebIFRef,
-				    kDNSServiceFlagsShareConnection,
-				    0, webif, "_http._tcp", NULL,
-				    NULL, htons(DNSSDPort), 7,
-				    "\006path=/", dnssdRegisterCallback,
-				    NULL)) != kDNSServiceErr_NoError)
-      cupsdLogMessage(CUPSD_LOG_ERROR,
-		      "DNS-SD web interface registration failed: %d", error);
-#endif /* HAVE_DNSSD */
-
-#ifdef HAVE_AVAHI
-    if (!AvahiCupsClient)
-     /*
-      * Client not yet running.
-      */
-      return;
-
-    if (AvahiWebIFGroup)
-      avahi_entry_group_reset (AvahiWebIFGroup);
-    else
-      AvahiWebIFGroup = avahi_entry_group_new (AvahiCupsClient,
-					       avahi_entry_group_cb,
-					       NULL);
-
-    if (AvahiWebIFGroup)
-    {
-      ret = avahi_entry_group_add_service (AvahiWebIFGroup,
-					   AVAHI_IF_UNSPEC,
-					   AVAHI_PROTO_UNSPEC,
-					   0, /* flags */
-					   webif, /* name */
-					   "_http._tcp", /* type */
-					   NULL, /* domain */
-					   NULL, /* host */
-					   DNSSDPort, /* port */
-					   "path=/", NULL);
-      if (ret == 0)
-	ret = avahi_entry_group_commit (AvahiWebIFGroup);
-
-      if (ret != 0)
-	cupsdLogMessage (CUPSD_LOG_ERROR,
-			 "Avahi web interface registration failed: %d", ret);
-    }
-#endif /* HAVE_AVAHI */
-  }
-}
-#endif /* defined(HAVE_DNSSD) || defined(HAVE_AVAHI) */
-
-
-#ifdef HAVE_LDAP
-/*
- * 'cupsdUpdateLDAPBrowse()' - Scan for new printers via LDAP...
- */
-
-void
-cupsdUpdateLDAPBrowse(void)
-{
-  char		uri[HTTP_MAX_URI],	/* Printer URI */
-		host[HTTP_MAX_URI],	/* Hostname */
-		resource[HTTP_MAX_URI],	/* Resource path */
-		location[1024],		/* Printer location */
-		info[1024],		/* Printer information */
-		make_model[1024],	/* Printer make and model */
-		type_num[30];		/* Printer type number */
-  int		type;			/* Printer type */
-  int		rc;			/* LDAP status */
-  int		limit;			/* Size limit */
-  LDAPMessage	*res,			/* LDAP search results */
-		  *e;			/* Current entry from search */
-
-  cupsdLogMessage(CUPSD_LOG_DEBUG2, "UpdateLDAPBrowse: %s", ServerName);
-
-  BrowseLDAPRefresh = time(NULL) + BrowseInterval;
-
- /*
-  * Reconnect if LDAP Handle is invalid...
-  */
-
-  if (! BrowseLDAPHandle)
-  {
-    ldap_reconnect();
-    return;
-  }
-
- /*
-  * Search for cups printers in LDAP directory...
-  */
-
-  rc = ldap_search_rec(BrowseLDAPHandle, BrowseLDAPDN, LDAP_SCOPE_SUBTREE,
-                       "(objectclass=cupsPrinter)", (char **)ldap_attrs, 0, &res);
-
- /*
-  * If ldap search was successfull then exit function
-  * and temporary disable LDAP updates...
-  */
-
-  if (rc != LDAP_SUCCESS)
-  {
-    if (BrowseLDAPUpdate && ((rc == LDAP_SERVER_DOWN) || (rc == LDAP_CONNECT_ERROR)))
-    {
-      BrowseLDAPUpdate = FALSE;
-      cupsdLogMessage(CUPSD_LOG_INFO,
-                      "LDAP update temporary disabled");
-    }
-    return;
-  }
-
- /*
-  * If LDAP updates were disabled, we will reenable them...
-  */
-
-  if (! BrowseLDAPUpdate)
-  {
-    BrowseLDAPUpdate = TRUE;
-    cupsdLogMessage(CUPSD_LOG_INFO,
-                    "LDAP update enabled");
-  }
-
- /*
-  * Count LDAP entries and return if no entry exist...
-  */
-
-  limit = ldap_count_entries(BrowseLDAPHandle, res);
-  cupsdLogMessage(CUPSD_LOG_DEBUG2, "LDAP search returned %d entries", limit);
-  if (limit < 1)
-  {
-    ldap_freeres(res);
-    return;
-  }
-
- /*
-  * Loop through the available printers...
-  */
-
-  for (e = ldap_first_entry(BrowseLDAPHandle, res);
-       e;
-       e = ldap_next_entry(BrowseLDAPHandle, e))
-  {
-   /*
-    * Get the required values from this entry...
-    */
-
-    if (ldap_getval_firststring(BrowseLDAPHandle, e,
-                                "printerDescription", info, sizeof(info)) == -1)
-      continue;
-
-    if (ldap_getval_firststring(BrowseLDAPHandle, e,
-                                "printerLocation", location, sizeof(location)) == -1)
-      continue;
-
-    if (ldap_getval_firststring(BrowseLDAPHandle, e,
-                                "printerMakeAndModel", make_model, sizeof(make_model)) == -1)
-      continue;
-
-    if (ldap_getval_firststring(BrowseLDAPHandle, e,
-                                "printerType", type_num, sizeof(type_num)) == -1)
-      continue;
-
-    type = atoi(type_num);
-
-    if (ldap_getval_firststring(BrowseLDAPHandle, e,
-                                "printerURI", uri, sizeof(uri)) == -1)
-      continue;
-
-   /*
-    * Process the entry as browse data...
-    */
-
-    if (!is_local_queue(uri, host, sizeof(host), resource, sizeof(resource)))
-      process_browse_data(uri, host, resource, type, IPP_PRINTER_IDLE,
-                          location, info, make_model, 0, NULL);
-
-  }
-
-  ldap_freeres(res);
-}
-#endif /* HAVE_LDAP */
-
-
-#ifdef HAVE_LIBSLP
-/*
- * 'cupsdUpdateSLPBrowse()' - Get browsing information via SLP.
- */
-
-void
-cupsdUpdateSLPBrowse(void)
-{
-  slpsrvurl_t	*s,			/* Temporary list of service URLs */
-		*next;			/* Next service in list */
-  cupsd_printer_t p;			/* Printer information */
-  const char	*uri;			/* Pointer to printer URI */
-  char		host[HTTP_MAX_URI],	/* Host portion of URI */
-		resource[HTTP_MAX_URI];	/* Resource portion of URI */
-
-
- /*
-  * Reset the refresh time...
-  */
-
-  BrowseSLPRefresh = time(NULL) + BrowseInterval;
-
- /*
-  * Poll for remote printers using SLP...
-  */
-
-  s = NULL;
-
-  SLPFindSrvs(BrowseSLPHandle, SLP_CUPS_SRVTYPE, "", "",
-	      slp_url_callback, &s);
-
- /*
-  * Loop through the list of available printers...
-  */
-
-  for (; s; s = next)
-  {
-   /*
-    * Save the "next" pointer...
-    */
-
-    next = s->next;
-
-   /*
-    * Load a cupsd_printer_t structure with the SLP service attributes...
-    */
-
-    SLPFindAttrs(BrowseSLPHandle, s->url, "", "", slp_attr_callback, &p);
-
-   /*
-    * Process this printer entry...
-    */
-
-    uri = s->url + SLP_CUPS_SRVLEN + 1;
-
-    if (!strncmp(uri, "http://", 7) || !strncmp(uri, "ipp://", 6))
-    {
-     /*
-      * Pull the URI apart to see if this is a local or remote printer...
-      */
-
-      if (!is_local_queue(uri, host, sizeof(host), resource, sizeof(resource)))
-        process_browse_data(uri, host, resource, p.type, IPP_PRINTER_IDLE,
-	                    p.location,  p.info, p.make_model, 0, NULL);
-    }
-
-   /*
-    * Free this listing...
-    */
-
-    cupsdClearString(&p.info);
-    cupsdClearString(&p.location);
-    cupsdClearString(&p.make_model);
-
-    free(s);
-  }
-}
-#endif /* HAVE_LIBSLP */
-
-
-/*
- * 'dequote()' - Remote quotes from a string.
- */
-
-static char *				/* O - Dequoted string */
-dequote(char       *d,			/* I - Destination string */
-        const char *s,			/* I - Source string */
-	int        dlen)		/* I - Destination length */
-{
-  char	*dptr;				/* Pointer into destination */
-
-
-  if (s)
-  {
-    for (dptr = d, dlen --; *s && dlen > 0; s ++)
-      if (*s != '\"')
-      {
-	*dptr++ = *s;
-	dlen --;
-      }
-
-    *dptr = '\0';
-  }
-  else
-    *d = '\0';
-
-  return (d);
-}
-
-
-#ifdef HAVE_DNSSD
-#  ifdef HAVE_COREFOUNDATION
-/*
- * 'dnssdAddAlias()' - Add a DNS-SD alias name.
- */
-
-static void
-dnssdAddAlias(const void *key,		/* I - Key */
-              const void *value,	/* I - Value (domain) */
-	      void       *context)	/* I - Unused */
-{
-  char	valueStr[1024],			/* Domain string */
-	hostname[1024],			/* Complete hostname */
-	*hostptr;			/* Pointer into hostname */
-
-
-  (void)key;
-  (void)context;
-
-  if (CFGetTypeID((CFStringRef)value) == CFStringGetTypeID() &&
-      CFStringGetCString((CFStringRef)value, valueStr, sizeof(valueStr),
-                         kCFStringEncodingUTF8))
-  {
-    snprintf(hostname, sizeof(hostname), "%s.%s", DNSSDHostName, valueStr);
-    hostptr = hostname + strlen(hostname) - 1;
-    if (*hostptr == '.')
-      *hostptr = '\0';			/* Strip trailing dot */
-
-    if (!DNSSDAlias)
-      DNSSDAlias = cupsArrayNew(NULL, NULL);
-
-    cupsdAddAlias(DNSSDAlias, hostname);
-    cupsdLogMessage(CUPSD_LOG_DEBUG, "Added Back to My Mac ServerAlias %s",
-		    hostname);
-  }
-  else
-    cupsdLogMessage(CUPSD_LOG_ERROR,
-                    "Bad Back to My Mac domain in dynamic store!");
-}
-#  endif /* HAVE_COREFOUNDATION */
-#endif /* HAVE_DNSSD */
-
-
-#if defined(HAVE_DNSSD) || defined(HAVE_AVAHI)
-/*
- * 'dnssdBuildTxtRecord()' - Build a TXT record from printer info.
- */
-
-static cupsd_txt_record_t		/* O - TXT record */
-dnssdBuildTxtRecord(
-    int             *txt_len,		/* O - TXT record length */
-    cupsd_printer_t *p,			/* I - Printer information */
-    int             for_lpd)		/* I - 1 = LPD, 0 = IPP */
-{
-  int		i;			/* Looping var */
-  char		admin_hostname[256],	/* .local hostname for admin page */
-		adminurl_str[256],	/* URL for the admin page */
-		type_str[32],		/* Type to string buffer */
-		state_str[32],		/* State to string buffer */
-		rp_str[1024],		/* Queue name string buffer */
-		air_str[1024],		/* auth-info-required string buffer */
-		*keyvalue[32][2];	/* Table of key/value pairs */
-
-
- /*
-  * Load up the key value pairs...
-  */
-
-  i = 0;
-
-  keyvalue[i  ][0] = "txtvers";
-  keyvalue[i++][1] = "1";
-
-  keyvalue[i  ][0] = "qtotal";
-  keyvalue[i++][1] = "1";
-
-  keyvalue[i  ][0] = "rp";
-  keyvalue[i++][1] = rp_str;
-  if (for_lpd)
-    strlcpy(rp_str, p->name, sizeof(rp_str));
-  else
-    snprintf(rp_str, sizeof(rp_str), "%s/%s",
-	     (p->type & CUPS_PRINTER_CLASS) ? "classes" : "printers", p->name);
-
-  keyvalue[i  ][0] = "ty";
-  keyvalue[i++][1] = p->make_model ? p->make_model : "Unknown";
-
-  snprintf(admin_hostname, sizeof(admin_hostname),
-	   "%s.local"
-#ifdef HAVE_DNSSD
-	   "." /* terminating dot no good for Avahi */
-#endif /* HAVE_DNSSD */
-	   , DNSSDHostName);
-  httpAssembleURIf(HTTP_URI_CODING_ALL, adminurl_str, sizeof(adminurl_str),
-                   "http", NULL, admin_hostname, DNSSDPort, "/%s/%s",
-		   (p->type & CUPS_PRINTER_CLASS) ? "classes" : "printers",
-		   p->name);
-  keyvalue[i  ][0] = "adminurl";
-  keyvalue[i++][1] = adminurl_str;
-
-  keyvalue[i  ][0] = "note";
-  keyvalue[i++][1] = p->location ? p->location : "";
-
-  keyvalue[i  ][0] = "priority";
-  keyvalue[i++][1] = for_lpd ? "100" : "0";
-
-  keyvalue[i  ][0] = "product";
-  keyvalue[i++][1] = p->pc && p->pc->product ? p->pc->product : "Unknown";
-
-  keyvalue[i  ][0] = "pdl";
-  keyvalue[i++][1] = p->pdl ? p->pdl : "application/postscript";
-
-  keyvalue[i  ][0] = "URF";
-  keyvalue[i++][1] = "none";
-
-  if (get_auth_info_required(p, air_str, sizeof(air_str)))
-  {
-    keyvalue[i  ][0] = "air";
-    keyvalue[i++][1] = air_str;
-  }
-
-  keyvalue[i  ][0] = "UUID";
-  keyvalue[i++][1] = p->uuid + 9;
-
-#ifdef HAVE_SSL
-  keyvalue[i  ][0] = "TLS";
-  keyvalue[i++][1] = "1.2";
-#endif /* HAVE_SSL */
-
-  keyvalue[i  ][0] = "Transparent";
-  keyvalue[i++][1] = "F";
-
-  keyvalue[i  ][0] = "Binary";
-  keyvalue[i++][1] = "F";
-
-  keyvalue[i  ][0] = "Fax";
-  keyvalue[i++][1] = (p->type & CUPS_PRINTER_FAX) ? "T" : "F";
-
-  keyvalue[i  ][0] = "Color";
-  keyvalue[i++][1] = (p->type & CUPS_PRINTER_COLOR) ? "T" : "F";
-
-  keyvalue[i  ][0] = "Duplex";
-  keyvalue[i++][1] = (p->type & CUPS_PRINTER_DUPLEX) ? "T" : "F";
-
-  keyvalue[i  ][0] = "Staple";
-  keyvalue[i++][1] = (p->type & CUPS_PRINTER_STAPLE) ? "T" : "F";
-
-  keyvalue[i  ][0] = "Copies";
-  keyvalue[i++][1] = (p->type & CUPS_PRINTER_COPIES) ? "T" : "F";
-
-  keyvalue[i  ][0] = "Collate";
-  keyvalue[i++][1] = (p->type & CUPS_PRINTER_COLLATE) ? "T" : "F";
-
-  keyvalue[i  ][0] = "Punch";
-  keyvalue[i++][1] = (p->type & CUPS_PRINTER_PUNCH) ? "T" : "F";
-
-  keyvalue[i  ][0] = "Bind";
-  keyvalue[i++][1] = (p->type & CUPS_PRINTER_BIND) ? "T" : "F";
-
-  keyvalue[i  ][0] = "Sort";
-  keyvalue[i++][1] = (p->type & CUPS_PRINTER_SORT) ? "T" : "F";
-
-  keyvalue[i  ][0] = "Scan";
-  keyvalue[i++][1] = (p->type & CUPS_PRINTER_MFP) ? "T" : "F";
-
-  snprintf(type_str, sizeof(type_str), "0x%X", p->type | CUPS_PRINTER_REMOTE);
-  snprintf(state_str, sizeof(state_str), "%d", p->state);
-
-  keyvalue[i  ][0] = "printer-state";
-  keyvalue[i++][1] = state_str;
-
-  keyvalue[i  ][0] = "printer-type";
-  keyvalue[i++][1] = type_str;
-
- /*
-  * Then pack them into a proper txt record...
-  */
-
-#ifdef HAVE_DNSSD
-  return (dnssdPackTxtRecord(txt_len, keyvalue, i));
-#endif /* HAVE_DNSSD */
-#ifdef HAVE_AVAHI
-  return (avahiPackTxtRecord(keyvalue, i));
-#endif /* HAVE_AVAHI */
-}
-
-
-/*
- * 'dnssdComparePrinters()' - Compare the registered names of two printers.
- */
-
-static int				/* O - Result of comparison */
-dnssdComparePrinters(cupsd_printer_t *a,/* I - First printer */
-                     cupsd_printer_t *b)/* I - Second printer */
-{
-  if (!a->reg_name)
-    if (!b->reg_name)
-      return 0;
-    else
-      return -1;
-  else
-    if (!b->reg_name)
-      return 1;
-    else
-      return (_cups_strcasecmp(a->reg_name, b->reg_name));
-}
-
-
-/*
- * 'dnssdDeregisterPrinter()' - Stop sending broadcast information for a
- *                              printer.
- */
-
-static void
-dnssdDeregisterPrinter(
-    cupsd_printer_t *p)			/* I - Printer */
-{
-  cupsdLogMessage(CUPSD_LOG_DEBUG2, "dnssdDeregisterPrinter(%s)", p->name);
-
-#ifdef HAVE_DNSSD
-  if (!DNSSDRef)
-    return;
-
- /*
-  * Closing the socket deregisters the service
-  */
-
-  if (p->ipp_ref)
-  {
-    DNSServiceRefDeallocate(p->ipp_ref);
-    p->ipp_ref = NULL;
-  }
-
-  if (p->ipp_txt)
-  {
-   /*
-    * p->ipp_txt is malloc'd, not _cupsStrAlloc'd...
-    */
-
-    free(p->ipp_txt);
-    p->ipp_txt = NULL;
-  }
-
-  if (p->printer_ref)
-  {
-    DNSServiceRefDeallocate(p->printer_ref);
-    p->printer_ref = NULL;
-  }
-
-  if (p->printer_txt)
-  {
-   /*
-    * p->printer_txt is malloc'd, not _cupsStrAlloc'd...
-    */
-
-    free(p->printer_txt);
-    p->printer_txt = NULL;
-  }
-#endif /* HAVE_DNSSD */
-
-#ifdef HAVE_AVAHI
-  if (p->avahi_group)
-    {
-      avahi_entry_group_reset (p->avahi_group);
-      avahi_entry_group_free (p->avahi_group);
-      p->avahi_group = NULL;
-
-      if (p->ipp_txt)
-	avahi_string_list_free (p->ipp_txt);
-
-      if (p->printer_txt)
-	avahi_string_list_free (p->printer_txt);
-
-      p->ipp_txt = p->printer_txt = NULL;
-    }
-#endif /* HAVE_AVAHI */
-
- /*
-  * Remove the printer from the array of DNS-SD printers, then clear the
-  * registered name...
-  */
-
-  cupsArrayRemove(DNSSDPrinters, p);
-  cupsdClearString(&p->reg_name);
-}
-#endif /* defined(HAVE_DNSSD) || defined(HAVE_AVAHI) */
-
-
-#ifdef HAVE_DNSSD
-/*
- * 'dnssdPackTxtRecord()' - Pack an array of key/value pairs into the
- *                          TXT record format.
- */
-
-static char *				/* O - TXT record */
-dnssdPackTxtRecord(int  *txt_len,	/* O - TXT record length */
-		   char *keyvalue[][2],	/* I - Table of key value pairs */
-		   int  count)		/* I - Items in table */
-{
-  int  i;				/* Looping var */
-  int  length;				/* Length of TXT record */
-  int  length2;				/* Length of value */
-  char *txtRecord;			/* TXT record buffer */
-  char *cursor;				/* Looping pointer */
-
-
- /*
-  * Calculate the buffer size
-  */
-
-  if (count <= 0)
-    return (NULL);
-
-  for (length = i = 0; i < count; i++)
-    length += 1 + strlen(keyvalue[i][0]) +
-	      (keyvalue[i][1] ? 1 + strlen(keyvalue[i][1]) : 0);
-
- /*
-  * Allocate and fill it
-  */
-
-  txtRecord = malloc(length);
-  if (txtRecord)
-  {
-    *txt_len = length;
-
-    for (cursor = txtRecord, i = 0; i < count; i++)
-    {
-     /*
-      * Drop in the p-string style length byte followed by the data
-      */
-
-      length  = strlen(keyvalue[i][0]);
-      length2 = keyvalue[i][1] ? 1 + strlen(keyvalue[i][1]) : 0;
-
-      *cursor++ = (unsigned char)(length + length2);
-
-      memcpy(cursor, keyvalue[i][0], length);
-      cursor += length;
-
-      if (length2)
-      {
-        length2 --;
-	*cursor++ = '=';
-	memcpy(cursor, keyvalue[i][1], length2);
-	cursor += length2;
-      }
-    }
-  }
-
-  return (txtRecord);
-}
-
-
-/*
- * 'dnssdRegisterCallback()' - DNSServiceRegister callback.
- */
-
-static void
-dnssdRegisterCallback(
-    DNSServiceRef	sdRef,		/* I - DNS Service reference */
-    DNSServiceFlags	flags,		/* I - Reserved for future use */
-    DNSServiceErrorType	errorCode,	/* I - Error code */
-    const char		*name,     	/* I - Service name */
-    const char		*regtype,  	/* I - Service type */
-    const char		*domain,   	/* I - Domain. ".local" for now */
-    void		*context)	/* I - User-defined context */
-{
-  cupsd_printer_t *p = (cupsd_printer_t *)context;
-					/* Current printer */
-
-
-  (void)sdRef;
-  (void)flags;
-  (void)domain;
-
-  cupsdLogMessage(CUPSD_LOG_DEBUG2, "dnssdRegisterCallback(%s, %s) for %s (%s)",
-                  name, regtype, p ? p->name : "Web Interface",
-		  p ? (p->reg_name ? p->reg_name : "(null)") : "NA");
-
-  if (errorCode)
-  {
-    cupsdLogMessage(CUPSD_LOG_ERROR,
-		    "DNSServiceRegister failed with error %d", (int)errorCode);
-    return;
-  }
-  else if (p && (!p->reg_name || _cups_strcasecmp(name, p->reg_name)))
-  {
-    cupsdLogMessage(CUPSD_LOG_INFO, "Using service name \"%s\" for \"%s\"",
-                    name, p->name);
-
-    cupsArrayRemove(DNSSDPrinters, p);
-    cupsdSetString(&p->reg_name, name);
-    cupsArrayAdd(DNSSDPrinters, p);
-
-    LastEvent |= CUPSD_EVENT_PRINTER_MODIFIED;
-  }
-}
-#endif /* HAVE_DNSSD */
-
-
-#if defined(HAVE_DNSSD) || defined(HAVE_AVAHI)
-/*
- * 'dnssdRegisterPrinter()' - Start sending broadcast information for a printer
- *		              or update the broadcast contents.
- */
-
-static void
-dnssdRegisterPrinter(cupsd_printer_t *p)/* I - Printer */
-{
-#ifdef HAVE_DNSSD
-  DNSServiceErrorType	se;		/* dnssd errors */
-  char			*ipp_txt,	/* IPP TXT record buffer */
-			*printer_txt,	/* LPD TXT record buffer */
-			name[1024];	/* Service name */
-  int			ipp_len,	/* IPP TXT record length */
-			printer_len,	/* LPD TXT record length */
-			printer_port;	/* LPD port number */
-#endif /* HAVE_DNSSD */
-#ifdef HAVE_AVAHI
-  int			ret;		/* Error code */
-  AvahiStringList	*ipp_txt,	/* IPP TXT record */
-			*printer_txt;	/* LPD TXT record */
-  char			name[AVAHI_LABEL_MAX],	/* Service name */
-			fullsubtype[AVAHI_LABEL_MAX]; /* Full subtype */
-  char			*regtype_copy,	/* Writeable copy of reg type */
-			*subtype,	/* Current service sub type */
-			*nextsubtype;	/* Next service sub type */
-#endif /* HAVE_AVAHI */
-  char			*nameptr;	/* Pointer into name */
-  const char		*regtype;	/* Registration type */
-
-
-#ifdef HAVE_DNSSD
-  if (!DNSSDRef)
-    return;
-
-  cupsdLogMessage(CUPSD_LOG_DEBUG2, "dnssdRegisterPrinter(%s) %s", p->name,
-                  !p->ipp_ref ? "new" : "update");
-#endif /* HAVE_DNSSD */
-#ifdef HAVE_AVAHI
-  cupsdLogMessage(CUPSD_LOG_DEBUG2, "dnssdRegisterPrinter(%s) %s", p->name,
-		  !p->avahi_group ? "new" : "update");
-#endif /* HAVE_AVAHI */
- /*
-  * If per-printer sharing was just disabled make sure we're not
-  * registered before returning.
-  */
-
-  if (!p->shared)
-  {
-    dnssdDeregisterPrinter(p);
-    return;
-  }
-
- /*
-  * The registered name takes the form of "<printer-info> @ <computer name>"...
-  */
-
-  if (p->info && strlen(p->info) > 0)
-  {
-    if (DNSSDComputerName)
-    {
-     /*
-      * Make sure there is room for at least 15 characters of
-      * DNSSDComputerName.
-      */
-
-      assert(sizeof(name) >= 15 + 4);
-      nameptr = name + strlcpy(name, p->info,
-			       sizeof(name) - 4 -
-			       strnlen(DNSSDComputerName, 15));
-      nameptr += strlcpy(nameptr, " @ ", sizeof(name) - (nameptr - name));
-      strlcpy(nameptr, DNSSDComputerName, sizeof(name) - (nameptr - name));
-    }
-    else
-      strlcpy(name, p->info, sizeof(name));
-  }
-  else if (DNSSDComputerName)
-  {
-   /*
-    * Make sure there is room for at least 15 characters of
-    * DNSSDComputerName.
-    */
-
-    assert(sizeof(name) >= 15 + 4);
-    nameptr = name + strlcpy(name, p->info,
-			     sizeof(name) - 4 -
-			     strnlen(DNSSDComputerName, 15));
-    nameptr += strlcpy(nameptr, " @ ", sizeof(name) - (nameptr - name));
-    strlcpy(nameptr, DNSSDComputerName, sizeof(name) - (nameptr - name));
-  }
-  else
-    strlcpy(name, p->name, sizeof(name));
-
- /*
-  * If an existing printer was renamed, unregister it and start over...
-  */
-
-  if (p->reg_name && strcmp(p->reg_name, name))
-    dnssdDeregisterPrinter(p);
-
-  if (!p->reg_name)
-  {
-    cupsdSetString(&p->reg_name, name);
-    cupsArrayAdd(DNSSDPrinters, p);
-  }
-
- /*
-  * Register IPP and (optionally) LPD...
-  */
-
-#ifdef HAVE_DNSSD
-  ipp_len = 0;				/* anti-compiler-warning-code */
-  ipp_txt = dnssdBuildTxtRecord(&ipp_len, p, 0);
-
-  if (p->ipp_ref &&
-      (ipp_len != p->ipp_len || memcmp(ipp_txt, p->ipp_txt, ipp_len)))
-  {
-   /*
-    * Update the existing registration...
-    */
-
-    /* A TTL of 0 means use record's original value (Radar 3176248) */
-    if ((se = DNSServiceUpdateRecord(p->ipp_ref, NULL, 0, ipp_len, ipp_txt,
-				     0)) == kDNSServiceErr_NoError)
-    {
-      if (p->ipp_txt)
-	free(p->ipp_txt);
-
-      p->ipp_txt = ipp_txt;
-      p->ipp_len = ipp_len;
-      ipp_txt    = NULL;
-    }
-    else
-    {
-     /*
-      * Failed to update record, lets close this reference and move on...
-      */
-
-      cupsdLogMessage(CUPSD_LOG_ERROR,
-		      "Unable to update IPP DNS-SD record for %s - %d", p->name,
-		      se);
-
-      DNSServiceRefDeallocate(p->ipp_ref);
-      p->ipp_ref = NULL;
-    }
-  }
-
-  if (!p->ipp_ref)
-  {
-   /*
-    * Initial registration.  Use the _fax-ipp regtype for fax queues...
-    */
-
-    regtype = (p->type & CUPS_PRINTER_FAX) ? "_fax-ipp._tcp" : DNSSDRegType;
-
-    cupsdLogMessage(CUPSD_LOG_DEBUG,
-		    "Registering DNS-SD printer %s with name \"%s\" and "
-		    "type \"%s\"", p->name, name, regtype);
-
-   /*
-    * Register the queue, dropping characters as needed until we succeed...
-    */
-
-    nameptr = name + strlen(name);
-
-    do
-    {
-      p->ipp_ref = DNSSDRef;
-      if ((se = DNSServiceRegister(&p->ipp_ref, kDNSServiceFlagsShareConnection,
-                                   0, name, regtype, NULL, NULL,
-				   htons(DNSSDPort), ipp_len, ipp_txt,
-				   dnssdRegisterCallback,
-				   p)) == kDNSServiceErr_BadParam)
-      {
-       /*
-        * Name is too long, drop trailing characters, taking into account
-	* UTF-8 encoding...
-	*/
-
-        nameptr --;
-
-        while (nameptr > name && (*nameptr & 0xc0) == 0x80)
-	  nameptr --;
-
-        if (nameptr > name)
-          *nameptr = '\0';
-      }
-    }
-    while (se == kDNSServiceErr_BadParam && nameptr > name);
-
-    if (se == kDNSServiceErr_NoError)
-    {
-      p->ipp_txt = ipp_txt;
-      p->ipp_len = ipp_len;
-      ipp_txt    = NULL;
-    }
-    else
-      cupsdLogMessage(CUPSD_LOG_WARN,
-                      "DNS-SD IPP registration of \"%s\" failed: %d",
-		      p->name, se);
-  }
-
-  if (ipp_txt)
-    free(ipp_txt);
-
-  if (BrowseLocalProtocols & BROWSE_LPD)
-  {
-    printer_len  = 0;			/* anti-compiler-warning-code */
-    printer_port = 515;
-    printer_txt  = dnssdBuildTxtRecord(&printer_len, p, 1);
-  }
-  else
-  {
-    printer_len  = 0;
-    printer_port = 0;
-    printer_txt  = NULL;
-  }
-
-  if (p->printer_ref &&
-      (printer_len != p->printer_len ||
-       memcmp(printer_txt, p->printer_txt, printer_len)))
-  {
-   /*
-    * Update the existing registration...
-    */
-
-    /* A TTL of 0 means use record's original value (Radar 3176248) */
-    if ((se = DNSServiceUpdateRecord(p->printer_ref, NULL, 0, printer_len,
-				     printer_txt,
-				     0)) == kDNSServiceErr_NoError)
-    {
-      if (p->printer_txt)
-	free(p->printer_txt);
-
-      p->printer_txt = printer_txt;
-      p->printer_len = printer_len;
-      printer_txt    = NULL;
-    }
-    else
-    {
-     /*
-      * Failed to update record, lets close this reference and move on...
-      */
-
-      cupsdLogMessage(CUPSD_LOG_ERROR,
-		      "Unable to update LPD DNS-SD record for %s - %d",
-		      p->name, se);
-
-      DNSServiceRefDeallocate(p->printer_ref);
-      p->printer_ref = NULL;
-    }
-  }
-
-  if (!p->printer_ref)
-  {
-   /*
-    * Initial registration...
-    */
-
-    cupsdLogMessage(CUPSD_LOG_DEBUG,
-		    "Registering DNS-SD printer %s with name \"%s\" and "
-		    "type \"_printer._tcp\"", p->name, name);
-
-    p->printer_ref = DNSSDRef;
-    if ((se = DNSServiceRegister(&p->printer_ref,
-				 kDNSServiceFlagsShareConnection,
-				 0, name, "_printer._tcp", NULL, NULL,
-				 htons(printer_port), printer_len, printer_txt,
-				 dnssdRegisterCallback,
-				 p)) == kDNSServiceErr_NoError)
-    {
-      p->printer_txt = printer_txt;
-      p->printer_len = printer_len;
-      printer_txt    = NULL;
-    }
-    else
-      cupsdLogMessage(CUPSD_LOG_WARN,
-		      "DNS-SD LPD registration of \"%s\" failed: %d",
-		      p->name, se);
-  }
-
-  if (printer_txt)
-    free(printer_txt);
-#endif /* HAVE_DNSSD */
-#ifdef HAVE_AVAHI
-  if (!AvahiCupsClient)
-   /*
-    * Client not running yet.  The client callback will call us again later.
-    */
-    return;
-
-  ipp_txt = dnssdBuildTxtRecord(NULL, p, 0);
-  printer_txt = dnssdBuildTxtRecord(NULL, p, 1);
-  regtype = (p->type & CUPS_PRINTER_FAX) ? "_fax-ipp._tcp" : DNSSDRegType;
-
-  if (p->avahi_group && p->ipp_txt && ipp_txt &&
-      !avahi_string_list_equal (p->ipp_txt, ipp_txt))
-  {
-   /*
-    * Update the existing registration...
-    */
-
-    avahi_string_list_free (p->ipp_txt);
-
-    if (p->printer_txt)
-      avahi_string_list_free (p->printer_txt);
-
-   /*
-    * Update the service group entry.
-    */
-
-    regtype_copy = strdup (regtype);
-    subtype = strchr (regtype_copy, ',');
-    if (subtype)
-      *subtype = '\0';
-
-    cupsdLogMessage (CUPSD_LOG_DEBUG,
-		     "Updating TXT record for %s (%s)", name, regtype_copy);
-    ret = avahi_entry_group_update_service_txt_strlst (p->avahi_group,
-						       AVAHI_IF_UNSPEC,
-						       AVAHI_PROTO_UNSPEC,
-						       0, name,
-						       regtype_copy,
-						       NULL, ipp_txt);
-    free (regtype_copy);
-
-    if (ret < 0)
-      goto update_failed;
-
-    p->ipp_txt = ipp_txt;
-    ipp_txt = NULL;
-
-    if (BrowseLocalProtocols & BROWSE_LPD)
-    {
-      ret = avahi_entry_group_update_service_txt_strlst (p->avahi_group,
-							 AVAHI_IF_UNSPEC,
-							 AVAHI_PROTO_UNSPEC,
-							 0, name,
-							 "_printer._tcp", NULL,
-							 printer_txt);
-      if (ret < 0)
-	goto update_failed;
-
-      p->printer_txt = printer_txt;
-      printer_txt = NULL;
-    }
-
-    ret = avahi_entry_group_commit (p->avahi_group);
-    if (ret < 0)
-    {
-    update_failed:
-      cupsdLogMessage (CUPSD_LOG_ERROR,
-		       "Failed to update TXT record for %s: %d",
-		       name, ret);
-      avahi_entry_group_reset (p->avahi_group);
-      avahi_entry_group_free (p->avahi_group);
-      p->avahi_group = NULL;
-      ipp_txt = p->ipp_txt;
-      p->ipp_txt = NULL;
-    }
-  }
-
-  if (!p->avahi_group)
-  {
-   /*
-    * Initial registration.  Use the _fax subtype for fax queues...
-    */
-
-    p->avahi_group = avahi_entry_group_new (AvahiCupsClient,
-					    avahi_entry_group_cb,
-					    p);
-
-    cupsdLogMessage(CUPSD_LOG_DEBUG,
-		    "Registering Avahi printer %s with name \"%s\" and "
-		    "type \"%s\"", p->name, name, regtype);
-
-    if (!p->avahi_group)
-    {
-      ret = 0;
-      goto add_failed;
-    }
-
-   /*
-    * Add each service type (DNSSDRegType may contain several,
-    * separated by commas).
-    */
-
-    subtype = regtype_copy = strdup (regtype);
-    while (subtype && *subtype)
-    {
-      nextsubtype = strchr (subtype, ',');
-      if (nextsubtype)
-	*nextsubtype++ = '\0';
-
-      if (subtype == regtype_copy)
-      {
-       /*
-	* Main type entry.
-	*/
-
-	cupsdLogMessage (CUPSD_LOG_DEBUG,
-			 "Adding TXT record for %s (%s)", name, regtype_copy);
-	ret = avahi_entry_group_add_service_strlst (p->avahi_group,
-						    AVAHI_IF_UNSPEC,
-						    AVAHI_PROTO_UNSPEC,
-						    0, name, regtype_copy,
-						    NULL, NULL,
-						    DNSSDPort,
-						    ipp_txt);
-      }
-      else
-      {
-       /*
-	* Sub-type entry.
-	*/
-
-	snprintf (fullsubtype, sizeof(fullsubtype),
-		  "%s._sub.%s", subtype, regtype_copy);
-	cupsdLogMessage (CUPSD_LOG_DEBUG,
-			 "Adding TXT record for %s (%s)", name, fullsubtype);
-	ret = avahi_entry_group_add_service_subtype (p->avahi_group,
-						     AVAHI_IF_UNSPEC,
-						     AVAHI_PROTO_UNSPEC,
-						     0, name,
-						     regtype_copy,
-						     NULL, fullsubtype);
-      }
-
-      if (ret < 0)
-      {
-	free (regtype_copy);
-	goto add_failed;
-      }
-
-      subtype = nextsubtype;
-    }
-
-    free (regtype_copy);
-    p->ipp_txt = ipp_txt;
-    ipp_txt = NULL;
-
-    if (BrowseLocalProtocols & BROWSE_LPD)
-    {
-      cupsdLogMessage(CUPSD_LOG_DEBUG,
-		      "Registering Avahi printer %s with name \"%s\" and "
-		      "type \"_printer._tcp\"", p->name, name);
-
-      ret = avahi_entry_group_add_service_strlst (p->avahi_group,
-						  AVAHI_IF_UNSPEC,
-						  AVAHI_PROTO_UNSPEC,
-						  0, name,
-						  "_printer._tcp", NULL, NULL,
-						  515,
-						  printer_txt);
-      if (ret < 0)
-	goto add_failed;
-
-      p->printer_txt = printer_txt;
-      printer_txt = NULL;
-    }
-
-    ret = avahi_entry_group_commit (p->avahi_group);
-
-    if (ret < 0)
-    {
-    add_failed:
-      cupsdLogMessage (CUPSD_LOG_ERROR,
-		       "Failed to add Avahi entry for %s: %d",
-		       name, ret);
-      if (p->avahi_group)
-      {
-	avahi_entry_group_reset (p->avahi_group);
-	avahi_entry_group_free (p->avahi_group);
-	p->avahi_group = NULL;
-      }
-      ipp_txt = p->ipp_txt;
-      p->ipp_txt = NULL;
-    }
-  }
-
-  if (ipp_txt)
-    avahi_string_list_free (ipp_txt);
-
-  if (printer_txt)
-    avahi_string_list_free (printer_txt);
-#endif /* HAVE_AVAHI */
-}
-
-
-/*
- * 'dnssdStop()' - Stop all DNS-SD registrations.
- */
-
-static void
-dnssdStop(void)
-{
-  cupsd_printer_t	*p;		/* Current printer */
-
-#ifdef HAVE_DNSSD
-  if (!DNSSDRef)
-    return;
-#endif /* HAVE_DNSSD */
-
- /*
-  * De-register the individual printers
-  */
-
-  for (p = (cupsd_printer_t *)cupsArrayFirst(Printers);
-       p;
-       p = (cupsd_printer_t *)cupsArrayNext(Printers))
-    dnssdDeregisterPrinter(p);
-
-#ifdef HAVE_DNSSD
- /*
-  * Shutdown the rest of the service refs...
-  */
-
-  if (WebIFRef)
-  {
-    DNSServiceRefDeallocate(WebIFRef);
-    WebIFRef = NULL;
-  }
-
-  if (RemoteRef)
-  {
-    DNSServiceRefDeallocate(RemoteRef);
-    RemoteRef = NULL;
-  }
-
-  cupsdRemoveSelect(DNSServiceRefSockFD(DNSSDRef));
-
-  DNSServiceRefDeallocate(DNSSDRef);
-  DNSSDRef = NULL;
-#endif /* HAVE_DNSSD */
-
-  cupsArrayDelete(DNSSDPrinters);
-  DNSSDPrinters = NULL;
-
-  DNSSDPort = 0;
-}
-#endif /* defined(HAVE_DNSSD) || defined(HAVE_AVAHI) */
-
-
-#ifdef HAVE_DNSSD
-/*
- * 'dnssdUpdate()' - Handle DNS-SD queries.
- */
-
-static void
-dnssdUpdate(void)
-{
-  DNSServiceErrorType	sdErr;		/* Service discovery error */
-
-
-  if ((sdErr = DNSServiceProcessResult(DNSSDRef)) != kDNSServiceErr_NoError)
-  {
-    cupsdLogMessage(CUPSD_LOG_ERROR,
-                    "DNS Service Discovery registration error %d!",
-	            sdErr);
-    dnssdStop();
-  }
-}
-#endif /* HAVE_DNSSD */
-
-
-#ifdef HAVE_AVAHI
-/*
- * 'avahiPackTxtRecord()' - Pack an array of key/value pairs into an
- *                          AvahiStringList.
- */
-
-static AvahiStringList *		/* O - new string list */
-avahiPackTxtRecord(char *keyvalue[][2],	/* I - Table of key value pairs */
-		   int count)		/* I - Number of items in table */
-{
-  AvahiStringList *strlst = NULL;
-  char **elements;
-  size_t len;
-  int i = 0;
-
-  elements = malloc ((1 + count) * sizeof (char *));
-  if (!elements)
-    goto cleanup;
-
-  for (i = 0; i < count; i++)
-    {
-      len = (1 + strlen (keyvalue[i][0]) +
-	     (keyvalue[i][1] ? 1 + strlen (keyvalue[i][1]) : 1));
-      elements[i] = malloc (len * sizeof (char));
-      if (!elements[i])
-	goto cleanup;
-
-      snprintf (elements[i], len, "%s=%s", keyvalue[i][0], keyvalue[i][1]);
-    }
-
-  strlst = avahi_string_list_new_from_array ((const char **) elements, count);
-
-cleanup:
-  while (--i >= 0)
-    free (elements[i]);
-
-  free (elements);
-  return (strlst);
-}
-
-
-/*
- * 'avahi_entry_group_cb()' - Avahi entry group callback function.
- */
-static void
-avahi_entry_group_cb (AvahiEntryGroup *group,
-		      AvahiEntryGroupState state,
-		      void *userdata)
-{
-  char *name;
-
-  if (userdata)
-    name = ((cupsd_printer_t *) userdata)->reg_name;
-  else
-    name = "CUPS web interface";
-
-  switch (state)
-  {
-  case AVAHI_ENTRY_GROUP_UNCOMMITED:
-  case AVAHI_ENTRY_GROUP_REGISTERING:
-    break;
-
-  case AVAHI_ENTRY_GROUP_ESTABLISHED:
-    cupsdLogMessage (CUPSD_LOG_DEBUG,
-		     "Avahi entry group established for %s", name);
-    break;
-
-  default:
-    cupsdLogMessage (CUPSD_LOG_DEBUG,
-		     "Avahi entry group %s has state %d",
-		     name, state);
-    break;
-  }
-}
-
-
-/*
- * 'avahi_client_cb()' - Avahi client callback function.
- */
-static void
-avahi_client_cb (AvahiClient *client,
-		 AvahiClientState state,
-		 void *userdata)
-{
-  cupsd_printer_t *printer;
-  switch (state)
-  {
-  case AVAHI_CLIENT_S_RUNNING:
-   /*
-    * Avahi client started successfully.
-    */
-    AvahiCupsClient = client;
-    AvahiCupsClientConnecting = 0;
-    cupsdLogMessage (CUPSD_LOG_DEBUG, "Avahi client started");
-
-    cupsdUpdateDNSSDName ();
-
-    for (printer = (cupsd_printer_t *)cupsArrayFirst(Printers);
-	 printer;
-	 printer = (cupsd_printer_t *)cupsArrayNext(Printers))
-      if (Browsing && (BrowseLocalProtocols & BROWSE_DNSSD) &&
-	  (!(printer->type & (CUPS_PRINTER_REMOTE | CUPS_PRINTER_IMPLICIT |
-			      CUPS_PRINTER_SCANNER))) && printer->shared)
-	dnssdRegisterPrinter (printer);
-
-    break;
-
-  case AVAHI_CLIENT_CONNECTING:
-   /*
-    * No Avahi daemon, client is waiting.
-    */
-    cupsdLogMessage (CUPSD_LOG_DEBUG, "Avahi client connecting");
-    break;
-
-  case AVAHI_CLIENT_S_REGISTERING:
-    /*
-     * Not yet registered.
-     */
-    cupsdLogMessage (CUPSD_LOG_DEBUG, "Avahi client registering");
-    break;
-
-  case AVAHI_CLIENT_FAILURE:
-   /*
-    * Avahi client failed, close it to allow a clean restart.
-    */
-    cupsdLogMessage (CUPSD_LOG_ERROR,
-		     "Avahi client failed, "
-		     "closing client to allow a clean restart");
-
-    for (printer = (cupsd_printer_t *)cupsArrayFirst(Printers);
-	 printer;
-	 printer = (cupsd_printer_t *)cupsArrayNext(Printers))
-      dnssdDeregisterPrinter (printer);
-
-    avahi_client_free(client);
-    AvahiCupsClientConnecting = 0;
-    AvahiCupsClient = NULL;
-
-    break;
-
-  default:
-    cupsdLogMessage (CUPSD_LOG_DEBUG, "Avahi client state: %d", state);
-  }
-}
-#endif /* HAVE_AVAHI */
-
-
-/*
- * 'get_auth_info_required()' - Get the auth-info-required value to advertise.
- */
-
-static char *				/* O - String or NULL if none */
-get_auth_info_required(
-    cupsd_printer_t *p,			/* I - Printer */
-    char            *buffer,		/* I - Value buffer */
-    size_t          bufsize)		/* I - Size of value buffer */
-{
-  cupsd_location_t *auth;		/* Pointer to authentication element */
-  char		resource[1024];		/* Printer/class resource path */
-
-
- /*
-  * If auth-info-required is set for this printer, return that...
-  */
-
-  if (p->num_auth_info_required > 0 && strcmp(p->auth_info_required[0], "none"))
-  {
-    int		i;			/* Looping var */
-    char	*bufptr;		/* Pointer into buffer */
-
-    for (i = 0, bufptr = buffer; i < p->num_auth_info_required; i ++)
-    {
-      if (bufptr >= (buffer + bufsize - 2))
-	break;
-
-      if (i)
-	*bufptr++ = ',';
-
-      strlcpy(bufptr, p->auth_info_required[i], bufsize - (bufptr - buffer));
-      bufptr += strlen(bufptr);
-    }
-
-    return (buffer);
-  }
-
- /*
-  * Figure out the authentication data requirements to advertise...
-  */
-
-  if (p->type & CUPS_PRINTER_CLASS)
-    snprintf(resource, sizeof(resource), "/classes/%s", p->name);
-  else
-    snprintf(resource, sizeof(resource), "/printers/%s", p->name);
-
-  if ((auth = cupsdFindBest(resource, HTTP_POST)) == NULL ||
-      auth->type == CUPSD_AUTH_NONE)
-    auth = cupsdFindPolicyOp(p->op_policy_ptr, IPP_PRINT_JOB);
-
-  if (auth)
-  {
-    int	auth_type;			/* Authentication type */
-
-    if ((auth_type = auth->type) == CUPSD_AUTH_DEFAULT)
-      auth_type = DefaultAuthType;
-
-    switch (auth_type)
-    {
-      case CUPSD_AUTH_NONE :
-          return (NULL);
-
-      case CUPSD_AUTH_NEGOTIATE :
-	  strlcpy(buffer, "negotiate", bufsize);
-	  break;
-
-      default :
-	  strlcpy(buffer, "username,password", bufsize);
-	  break;
-    }
-
-    return (buffer);
-  }
-
-  return ("none");
-}
-
-
-#ifdef __APPLE__
-/*
- * 'get_hostconfig()' - Get an /etc/hostconfig service setting.
- */
-
-static int				/* O - 1 for YES or AUTOMATIC, 0 for NO */
-get_hostconfig(const char *name)	/* I - Name of service */
-{
-  cups_file_t	*fp;			/* Hostconfig file */
-  char		line[1024],		/* Line from file */
-		*ptr;			/* Pointer to value */
-  int		state = 1;		/* State of service */
-
-
- /*
-  * Try opening the /etc/hostconfig file; if we can't open it, assume that
-  * the service is enabled/auto.
-  */
-
-  if ((fp = cupsFileOpen("/etc/hostconfig", "r")) != NULL)
-  {
-   /*
-    * Read lines from the file until we find the service...
-    */
-
-    while (cupsFileGets(fp, line, sizeof(line)))
-    {
-      if (line[0] == '#' || (ptr = strchr(line, '=')) == NULL)
-        continue;
-
-      *ptr++ = '\0';
-
-      if (!_cups_strcasecmp(line, name))
-      {
-       /*
-        * Found the service, see if it is set to "-NO-"...
-	*/
-
-	if (!_cups_strncasecmp(ptr, "-NO-", 4))
-	  state = 0;
-        break;
-      }
-    }
-
-    cupsFileClose(fp);
-  }
-
-  return (state);
-}
-#endif /* __APPLE__ */
-
-
-/*
- * 'is_local_queue()' - Determine whether the URI points at a local queue.
- */
-
-static int				/* O - 1 = local, 0 = remote, -1 = bad URI */
-is_local_queue(const char *uri,		/* I - Printer URI */
-               char       *host,	/* O - Host string */
-	       int        hostlen,	/* I - Length of host buffer */
-               char       *resource,	/* O - Resource string */
-	       int        resourcelen)	/* I - Length of resource buffer */
-{
-  char		scheme[32],		/* Scheme portion of URI */
-		username[HTTP_MAX_URI];	/* Username portion of URI */
-  int		port;			/* Port portion of URI */
-  cupsd_netif_t	*iface;			/* Network interface */
-
-
- /*
-  * Pull the URI apart to see if this is a local or remote printer...
-  */
-
-  if (httpSeparateURI(HTTP_URI_CODING_ALL, uri, scheme, sizeof(scheme),
-                      username, sizeof(username), host, hostlen, &port,
-		      resource, resourcelen) < HTTP_URI_OK)
-    return (-1);
-
-  DEBUG_printf(("host=\"%s\", ServerName=\"%s\"\n", host, ServerName));
-
- /*
-  * Check for local server addresses...
-  */
-
-  if (!_cups_strcasecmp(host, ServerName) && port == LocalPort)
-    return (1);
-
-  cupsdNetIFUpdate();
-
-  for (iface = (cupsd_netif_t *)cupsArrayFirst(NetIFList);
-       iface;
-       iface = (cupsd_netif_t *)cupsArrayNext(NetIFList))
-    if (!_cups_strcasecmp(host, iface->hostname) && port == iface->port)
-      return (1);
-
- /*
-  * If we get here, the printer is remote...
-  */
-
-  return (0);
-}
-
-
-/*
- * 'process_browse_data()' - Process new browse data.
- */
-
-static void
-process_browse_data(
-    const char    *uri,			/* I - URI of printer/class */
-    const char    *host,		/* I - Hostname */
-    const char    *resource,		/* I - Resource path */
-    cups_ptype_t  type,			/* I - Printer type */
-    ipp_pstate_t  state,		/* I - Printer state */
-    const char    *location,		/* I - Printer location */
-    const char    *info,		/* I - Printer information */
-    const char    *make_model,		/* I - Printer make and model */
-    int		  num_attrs,		/* I - Number of attributes */
-    cups_option_t *attrs)		/* I - Attributes */
-{
-  int		i;			/* Looping var */
-  int		update;			/* Update printer attributes? */
-  char		finaluri[HTTP_MAX_URI],	/* Final URI for printer */
-		name[IPP_MAX_NAME],	/* Name of printer */
-		newname[IPP_MAX_NAME],	/* New name of printer */
-		*hptr,			/* Pointer into hostname */
-		*sptr;			/* Pointer into ServerName */
-  const char	*shortname;		/* Short queue name (queue) */
-  char		local_make_model[IPP_MAX_NAME];
-					/* Local make and model */
-  cupsd_printer_t *p;			/* Printer information */
-  const char	*ipp_options,		/* ipp-options value */
-		*lease_duration,	/* lease-duration value */
-		*uuid;			/* uuid value */
-  int		is_class;		/* Is this queue a class? */
-
-
-  cupsdLogMessage(CUPSD_LOG_DEBUG2,
-                  "process_browse_data(uri=\"%s\", host=\"%s\", "
-		  "resource=\"%s\", type=%x, state=%d, location=\"%s\", "
-		  "info=\"%s\", make_model=\"%s\", num_attrs=%d, attrs=%p)",
-		  uri, host, resource, type, state,
-		  location ? location : "(nil)", info ? info : "(nil)",
-		  make_model ? make_model : "(nil)", num_attrs, attrs);
-
- /*
-  * Determine if the URI contains any illegal characters in it...
-  */
-
-  if (strncmp(uri, "ipp://", 6) || !host[0] ||
-      (strncmp(resource, "/printers/", 10) &&
-       strncmp(resource, "/classes/", 9)))
-  {
-    cupsdLogMessage(CUPSD_LOG_ERROR, "Bad printer URI in browse data: %s", uri);
-    return;
-  }
-
-  if (strchr(resource, '?') ||
-      (!strncmp(resource, "/printers/", 10) && strchr(resource + 10, '/')) ||
-      (!strncmp(resource, "/classes/", 9) && strchr(resource + 9, '/')))
-  {
-    cupsdLogMessage(CUPSD_LOG_ERROR, "Bad resource in browse data: %s",
-                    resource);
-    return;
-  }
-
- /*
-  * OK, this isn't a local printer; add any remote options...
-  */
-
-  ipp_options = cupsGetOption("ipp-options", num_attrs, attrs);
-
-  if (BrowseRemoteOptions)
-  {
-    if (BrowseRemoteOptions[0] == '?')
-    {
-     /*
-      * Override server-supplied options...
-      */
-
-      snprintf(finaluri, sizeof(finaluri), "%s%s", uri, BrowseRemoteOptions);
-    }
-    else if (ipp_options)
-    {
-     /*
-      * Combine the server and local options...
-      */
-
-      snprintf(finaluri, sizeof(finaluri), "%s?%s+%s", uri, ipp_options,
-               BrowseRemoteOptions);
-    }
-    else
-    {
-     /*
-      * Just use the local options...
-      */
-
-      snprintf(finaluri, sizeof(finaluri), "%s?%s", uri, BrowseRemoteOptions);
-    }
-
-    uri = finaluri;
-  }
-  else if (ipp_options)
-  {
-   /*
-    * Just use the server-supplied options...
-    */
-
-    snprintf(finaluri, sizeof(finaluri), "%s?%s", uri, ipp_options);
-    uri = finaluri;
-  }
-
- /*
-  * See if we already have it listed in the Printers list, and add it if not...
-  */
-
-  type     |= CUPS_PRINTER_REMOTE | CUPS_PRINTER_DISCOVERED;
-  type     &= ~CUPS_PRINTER_IMPLICIT;
-  update   = 0;
-  hptr     = strchr(host, '.');
-  sptr     = strchr(ServerName, '.');
-  is_class = type & CUPS_PRINTER_CLASS;
-  uuid     = cupsGetOption("uuid", num_attrs, attrs);
-
-  if (!ServerNameIsIP && sptr != NULL && hptr != NULL)
-  {
-   /*
-    * Strip the common domain name components...
-    */
-
-    while (hptr != NULL)
-    {
-      if (!_cups_strcasecmp(hptr, sptr))
-      {
-        *hptr = '\0';
-	break;
-      }
-      else
-        hptr = strchr(hptr + 1, '.');
-    }
-  }
-
-  if (is_class)
-  {
-   /*
-    * Remote destination is a class...
-    */
-
-    if (!strncmp(resource, "/classes/", 9))
-      snprintf(name, sizeof(name), "%s@%s", resource + 9, host);
-    else
-      return;
-
-    shortname = resource + 9;
-  }
-  else
-  {
-   /*
-    * Remote destination is a printer...
-    */
-
-    if (!strncmp(resource, "/printers/", 10))
-      snprintf(name, sizeof(name), "%s@%s", resource + 10, host);
-    else
-      return;
-
-    shortname = resource + 10;
-  }
-
-  if (hptr && !*hptr)
-    *hptr = '.';			/* Resource FQDN */
-
-  if ((p = cupsdFindDest(name)) == NULL && BrowseShortNames)
-  {
-   /*
-    * Long name doesn't exist, try short name...
-    */
-
-    cupsdLogMessage(CUPSD_LOG_DEBUG, "process_browse_data: %s not found...",
-                    name);
-
-    if ((p = cupsdFindDest(shortname)) == NULL)
-    {
-     /*
-      * Short name doesn't exist, use it for this shared queue.
-      */
-
-      cupsdLogMessage(CUPSD_LOG_DEBUG2, "process_browse_data: %s not found...",
-		      shortname);
-      strlcpy(name, shortname, sizeof(name));
-    }
-    else
-    {
-     /*
-      * Short name exists...
-      */
-
-      cupsdLogMessage(CUPSD_LOG_DEBUG2,
-                      "process_browse_data: %s found, type=%x, hostname=%s...",
-		      shortname, p->type, p->hostname ? p->hostname : "(nil)");
-
-      if (p->type & CUPS_PRINTER_IMPLICIT)
-        p = NULL;			/* Don't replace implicit classes */
-      else if (p->hostname && _cups_strcasecmp(p->hostname, host))
-      {
-       /*
-	* Short name exists but is for a different host.  If this is a remote
-	* queue, rename it and use the long name...
-	*/
-
-	if (p->type & CUPS_PRINTER_REMOTE)
-	{
-	  cupsdLogMessage(CUPSD_LOG_DEBUG,
-			  "Renamed remote %s \"%s\" to \"%s@%s\"...",
-			  is_class ? "class" : "printer", p->name, p->name,
-			  p->hostname);
-	  cupsdAddEvent(CUPSD_EVENT_PRINTER_DELETED, p, NULL,
-			"%s \'%s\' deleted by directory services.",
-			is_class ? "Class" : "Printer", p->name);
-
-	  snprintf(newname, sizeof(newname), "%s@%s", p->name, p->hostname);
-	  cupsdRenamePrinter(p, newname);
-
-	  cupsdAddEvent(CUPSD_EVENT_PRINTER_ADDED, p, NULL,
-			"%s \'%s\' added by directory services.",
-			is_class ? "Class" : "Printer", p->name);
-	}
-
-       /*
-        * Force creation with long name...
-	*/
-
-	p = NULL;
-      }
-    }
-  }
-  else if (p)
-    cupsdLogMessage(CUPSD_LOG_DEBUG2,
-		    "process_browse_data: %s found, type=%x, hostname=%s...",
-		    name, p->type, p->hostname ? p->hostname : "(nil)");
-
-  if (!p)
-  {
-   /*
-    * Queue doesn't exist; add it...
-    */
-
-    if (is_class)
-      p = cupsdAddClass(name);
-    else
-      p = cupsdAddPrinter(name);
-
-    if (!p)
-      return;
-
-    cupsdClearString(&(p->hostname));
-
-    cupsdLogMessage(CUPSD_LOG_DEBUG, "Added remote %s \"%s\"...",
-                    is_class ? "class" : "printer", name);
-
-    cupsdAddEvent(CUPSD_EVENT_PRINTER_ADDED, p, NULL,
-		  "%s \'%s\' added by directory services.",
-		  is_class ? "Class" : "Printer", name);
-
-   /*
-    * Force the URI to point to the real server...
-    */
-
-    p->type      = type & ~CUPS_PRINTER_REJECTING;
-    p->accepting = 1;
-
-    cupsdMarkDirty(CUPSD_DIRTY_PRINTCAP);
-  }
-
-  if (!p->hostname)
-  {
-   /*
-    * Hostname not set, so this must be a cached remote printer
-    * that was created for a pending print job...
-    */
-
-    cupsdSetString(&p->hostname, host);
-    cupsdSetString(&p->uri, uri);
-    cupsdSetString(&p->device_uri, uri);
-    update = 1;
-
-    cupsdMarkDirty(CUPSD_DIRTY_REMOTE);
-  }
-
- /*
-  * Update the state...
-  */
-
-  p->state       = state;
-  p->browse_time = time(NULL);
-
-  if ((lease_duration = cupsGetOption("lease-duration", num_attrs,
-                                      attrs)) != NULL)
-  {
-   /*
-    * Grab the lease-duration for the browse data; anything less then 1
-    * second or more than 1 week gets the default BrowseTimeout...
-    */
-
-    i = atoi(lease_duration);
-    if (i < 1 || i > 604800)
-      i = BrowseTimeout;
-
-    p->browse_expire = p->browse_time + i;
-  }
-  else
-    p->browse_expire = p->browse_time + BrowseTimeout;
-
-  if (type & CUPS_PRINTER_REJECTING)
-  {
-    type &= ~CUPS_PRINTER_REJECTING;
-
-    if (p->accepting)
-    {
-      update       = 1;
-      p->accepting = 0;
-    }
-  }
-  else if (!p->accepting)
-  {
-    update       = 1;
-    p->accepting = 1;
-  }
-
-  if (p->type != type)
-  {
-    p->type = type;
-    update  = 1;
-  }
-
-  if (uuid && strcmp(p->uuid, uuid))
-  {
-    cupsdSetString(&p->uuid, uuid);
-    update = 1;
-  }
-
-  if (location && (!p->location || strcmp(p->location, location)))
-  {
-    cupsdSetString(&p->location, location);
-    update = 1;
-  }
-
-  if (info && (!p->info || strcmp(p->info, info)))
-  {
-    cupsdSetString(&p->info, info);
-    update = 1;
-
-    cupsdMarkDirty(CUPSD_DIRTY_PRINTCAP | CUPSD_DIRTY_REMOTE);
-  }
-
-  if (!make_model || !make_model[0])
-  {
-    if (is_class)
-      snprintf(local_make_model, sizeof(local_make_model),
-               "Remote Class on %s", host);
-    else
-      snprintf(local_make_model, sizeof(local_make_model),
-               "Remote Printer on %s", host);
-  }
-  else
-    snprintf(local_make_model, sizeof(local_make_model),
-             "%s on %s", make_model, host);
-
-  if (!p->make_model || strcmp(p->make_model, local_make_model))
-  {
-    cupsdSetString(&p->make_model, local_make_model);
-    update = 1;
-  }
-
-  if (p->num_options)
-  {
-    if (!update && !(type & CUPS_PRINTER_DELETE))
-    {
-     /*
-      * See if we need to update the attributes...
-      */
-
-      if (p->num_options != num_attrs)
-	update = 1;
-      else
-      {
-	for (i = 0; i < num_attrs; i ++)
-          if (strcmp(attrs[i].name, p->options[i].name) ||
-	      (!attrs[i].value != !p->options[i].value) ||
-	      (attrs[i].value && strcmp(attrs[i].value, p->options[i].value)))
-          {
-	    update = 1;
-	    break;
-          }
-      }
-    }
-
-   /*
-    * Free the old options...
-    */
-
-    cupsFreeOptions(p->num_options, p->options);
-  }
-
-  p->num_options = num_attrs;
-  p->options     = attrs;
-
-  if (type & CUPS_PRINTER_DELETE)
-  {
-    cupsdAddEvent(CUPSD_EVENT_PRINTER_DELETED, p, NULL,
-                  "%s \'%s\' deleted by directory services.",
-		  is_class ? "Class" : "Printer", p->name);
-
-    cupsdExpireSubscriptions(p, NULL);
-
-    cupsdDeletePrinter(p, 1);
-    cupsdUpdateImplicitClasses();
-    cupsdMarkDirty(CUPSD_DIRTY_PRINTCAP | CUPSD_DIRTY_REMOTE);
-  }
-  else if (update)
-  {
-    cupsdSetPrinterAttrs(p);
-    cupsdUpdateImplicitClasses();
-  }
-
- /*
-  * See if we have a default printer...  If not, make the first network
-  * default printer the default.
-  */
-
-  if (DefaultPrinter == NULL && Printers != NULL && UseNetworkDefault)
-  {
-   /*
-    * Find the first network default printer and use it...
-    */
-
-    for (p = (cupsd_printer_t *)cupsArrayFirst(Printers);
-         p;
-	 p = (cupsd_printer_t *)cupsArrayNext(Printers))
-      if (p->type & CUPS_PRINTER_DEFAULT)
-      {
-        DefaultPrinter = p;
-        cupsdMarkDirty(CUPSD_DIRTY_PRINTCAP | CUPSD_DIRTY_REMOTE);
-	break;
-      }
-  }
-
- /*
-  * Do auto-classing if needed...
-  */
-
-  process_implicit_classes();
-}
-
-
-/*
- * 'process_implicit_classes()' - Create/update implicit classes as needed.
- */
-
-static void
-process_implicit_classes(void)
-{
-  int		i;			/* Looping var */
-  int		update;			/* Update printer attributes? */
-  char		name[IPP_MAX_NAME],	/* Name of printer */
-		*hptr;			/* Pointer into hostname */
-  cupsd_printer_t *p,			/* Printer information */
-		*pclass,		/* Printer class */
-		*first;			/* First printer in class */
-  int		offset,			/* Offset of name */
-		len;			/* Length of name */
-
-
-  if (!ImplicitClasses || !Printers)
-    return;
-
- /*
-  * Loop through all available printers and create classes as needed...
-  */
-
-  for (p = (cupsd_printer_t *)cupsArrayFirst(Printers), len = 0, offset = 0,
-           update = 0, pclass = NULL, first = NULL;
-       p != NULL;
-       p = (cupsd_printer_t *)cupsArrayNext(Printers))
-  {
-   /*
-    * Skip implicit classes...
-    */
-
-    if (p->type & CUPS_PRINTER_IMPLICIT)
-    {
-      len = 0;
-      continue;
-    }
-
-   /*
-    * If len == 0, get the length of this printer name up to the "@"
-    * sign (if any).
-    */
-
-    cupsArraySave(Printers);
-
-    if (len > 0 &&
-	!_cups_strncasecmp(p->name, name + offset, len) &&
-	(p->name[len] == '\0' || p->name[len] == '@'))
-    {
-     /*
-      * We have more than one printer with the same name; see if
-      * we have a class, and if this printer is a member...
-      */
-
-      if (pclass && _cups_strcasecmp(pclass->name, name))
-      {
-	if (update)
-	  cupsdSetPrinterAttrs(pclass);
-
-	update = 0;
-	pclass = NULL;
-      }
-
-      if (!pclass && (pclass = cupsdFindDest(name)) == NULL)
-      {
-       /*
-	* Need to add the class...
-	*/
-
-	pclass = cupsdAddPrinter(name);
-	cupsArrayAdd(ImplicitPrinters, pclass);
-
-	pclass->type      |= CUPS_PRINTER_IMPLICIT;
-	pclass->accepting = 1;
-	pclass->state     = IPP_PRINTER_IDLE;
-
-        cupsdSetString(&pclass->location, p->location);
-        cupsdSetString(&pclass->info, p->info);
-
-        cupsdSetString(&pclass->job_sheets[0], p->job_sheets[0]);
-        cupsdSetString(&pclass->job_sheets[1], p->job_sheets[1]);
-
-        update = 1;
-
-	cupsdMarkDirty(CUPSD_DIRTY_PRINTCAP | CUPSD_DIRTY_REMOTE);
-
-        cupsdLogMessage(CUPSD_LOG_DEBUG, "Added implicit class \"%s\"...",
-	                name);
-	cupsdAddEvent(CUPSD_EVENT_PRINTER_ADDED, p, NULL,
-                      "Implicit class \'%s\' added by directory services.",
-		      name);
-      }
-
-      if (first != NULL)
-      {
-        for (i = 0; i < pclass->num_printers; i ++)
-	  if (pclass->printers[i] == first)
-	    break;
-
-        if (i >= pclass->num_printers)
-	{
-	  first->in_implicit_class = 1;
-	  cupsdAddPrinterToClass(pclass, first);
-        }
-
-	first = NULL;
-      }
-
-      for (i = 0; i < pclass->num_printers; i ++)
-	if (pclass->printers[i] == p)
-	  break;
-
-      if (i >= pclass->num_printers)
-      {
-	p->in_implicit_class = 1;
-	cupsdAddPrinterToClass(pclass, p);
-	update = 1;
-      }
-    }
-    else
-    {
-     /*
-      * First time around; just get name length and mark it as first
-      * in the list...
-      */
-
-      if ((hptr = strchr(p->name, '@')) != NULL)
-	len = hptr - p->name;
-      else
-	len = strlen(p->name);
-
-      if (len >= sizeof(name))
-      {
-       /*
-	* If the printer name length somehow is greater than we normally allow,
-	* skip this printer...
-	*/
-
-	len = 0;
-	cupsArrayRestore(Printers);
-	continue;
-      }
-
-      strncpy(name, p->name, len);
-      name[len] = '\0';
-      offset    = 0;
-
-      if ((first = (hptr ? cupsdFindDest(name) : p)) != NULL &&
-	  !(first->type & CUPS_PRINTER_IMPLICIT))
-      {
-       /*
-	* Can't use same name as a local printer; add "Any" to the
-	* front of the name, unless we have explicitly disabled
-	* the "ImplicitAnyClasses"...
-	*/
-
-        if (ImplicitAnyClasses && len < (sizeof(name) - 4))
-	{
-	 /*
-	  * Add "Any" to the class name...
-	  */
-
-          strcpy(name, "Any");
-          strncpy(name + 3, p->name, len);
-	  name[len + 3] = '\0';
-	  offset        = 3;
-	}
-	else
-	{
-	 /*
-	  * Don't create an implicit class if we have a local printer
-	  * with the same name...
-	  */
-
-	  len = 0;
-          cupsArrayRestore(Printers);
-	  continue;
-	}
-      }
-
-      first = p;
-    }
-
-    cupsArrayRestore(Printers);
-  }
-
- /*
-  * Update the last printer class as needed...
-  */
-
-  if (pclass && update)
-    cupsdSetPrinterAttrs(pclass);
-}
-
-
-/*
- * 'send_cups_browse()' - Send new browsing information using the CUPS
- *                        protocol.
- */
-
-static void
-send_cups_browse(cupsd_printer_t *p)	/* I - Printer to send */
-{
-  int			i;		/* Looping var */
-  cups_ptype_t		type;		/* Printer type */
-  cupsd_dirsvc_addr_t	*b;		/* Browse address */
-  int			bytes;		/* Length of packet */
-  char			packet[1453],	/* Browse data packet */
-			uri[1024],	/* Printer URI */
-			location[1024],	/* printer-location */
-			info[1024],	/* printer-info */
-			make_model[1024],
-					/* printer-make-and-model */
-			air[1024];	/* auth-info-required */
-  cupsd_netif_t		*iface;		/* Network interface */
-
-
- /*
-  * Figure out the printer type value...
-  */
-
-  type = p->type | CUPS_PRINTER_REMOTE;
-
-  if (!p->accepting)
-    type |= CUPS_PRINTER_REJECTING;
-
-  if (p == DefaultPrinter)
-    type |= CUPS_PRINTER_DEFAULT;
-
- /*
-  * Remove quotes from printer-info, printer-location, and
-  * printer-make-and-model attributes...
-  */
-
-  dequote(location, p->location, sizeof(location));
-  dequote(info, p->info, sizeof(info));
-=======
 #  ifdef __APPLE__
   sc = SCDynamicStoreCreate(kCFAllocatorDefault, CFSTR("cupsd"), NULL, NULL);
->>>>>>> d99ac549
 
   if (sc)
   {
