/*
 * "$Id: dirsvc.c 10243 2012-02-11 02:05:21Z mike $"
 *
 *   Directory services routines for the CUPS scheduler.
 *
 *   Copyright 2007-2011 by Apple Inc.
 *   Copyright 1997-2007 by Easy Software Products, all rights reserved.
 *
 *   These coded instructions, statements, and computer programs are the
 *   property of Apple Inc. and are protected by Federal copyright
 *   law.  Distribution and use rights are outlined in the file "LICENSE.txt"
 *   which should have been included with this file.  If this file is
 *   file is missing or damaged, see the license at "http://www.cups.org/".
 *
 * Contents:
 *
 *   cupsdDeregisterPrinter()   - Stop sending broadcast information for a local
 *                                printer and remove any pending references to
 *                                remote printers.
 *   cupsdLoadRemoteCache()     - Load the remote printer cache.
 *   cupsdRegisterPrinter()     - Start sending broadcast information for a
 *                                printer or update the broadcast contents.
 *   cupsdRestartPolling()      - Restart polling servers as needed.
 *   cupsdSaveRemoteCache()     - Save the remote printer cache.
 *   cupsdSendBrowseList()      - Send new browsing information as necessary.
 *   ldap_rebind_proc()         - Callback function for LDAP rebind
 *   ldap_connect()             - Start new LDAP connection
 *   ldap_reconnect()           - Reconnect to LDAP Server
 *   ldap_disconnect()          - Disconnect from LDAP Server
 *   cupsdStartAvahiClient()    - Start an Avahi client if needed
 *   cupsdStartBrowsing()       - Start sending and receiving broadcast
 *                                information.
 *   cupsdStartPolling()        - Start polling servers as needed.
 *   cupsdStopBrowsing()        - Stop sending and receiving broadcast
 *                                information.
 *   cupsdStopPolling()         - Stop polling servers as needed.
 *   cupsdUpdateDNSSDName()     - Update the computer name we use for
 *                                browsing...
 *   cupsdUpdateLDAPBrowse()    - Scan for new printers via LDAP...
 *   cupsdUpdateSLPBrowse()     - Get browsing information via SLP.
 *   dequote()                  - Remote quotes from a string.
 *   dnssdAddAlias()            - Add a DNS-SD alias name.
 *   dnssdBuildTxtRecord()      - Build a TXT record from printer info.
 *   dnssdComparePrinters()     - Compare the registered names of two printers.
 *   dnssdDeregisterPrinter()   - Stop sending broadcast information for a
 *                                printer.
 *   dnssdPackTxtRecord()       - Pack an array of key/value pairs into the TXT
 *                                record format.
 *   avahiPackTxtRecord()       - Pack an array of key/value pairs into an
 *                                AvahiStringList.
 *   dnssdRegisterCallback()    - DNSServiceRegister callback.
 *   dnssdRegisterPrinter()     - Start sending broadcast information for a
 *                                printer or update the broadcast contents.
 *   dnssdStop()                - Stop all DNS-SD registrations.
 *   dnssdUpdate()              - Handle DNS-SD queries.
 *   get_auth_info_required()   - Get the auth-info-required value to advertise.
 *   get_hostconfig()           - Get an /etc/hostconfig service setting.
 *   is_local_queue()           - Determine whether the URI points at a local
 *                                queue.
 *   process_browse_data()      - Process new browse data.
 *   process_implicit_classes() - Create/update implicit classes as needed.
 *   send_cups_browse()         - Send new browsing information using the CUPS
 *                                protocol.
 *   ldap_search_rec()          - LDAP Search with reconnect
 *   ldap_freeres()             - Free LDAPMessage
 *   ldap_getval_char()         - Get first LDAP value and convert to string
 *   send_ldap_ou()             - Send LDAP ou registrations.
 *   send_ldap_browse()         - Send LDAP printer registrations.
 *   ldap_dereg_printer()       - Delete printer from directory
 *   ldap_dereg_ou()            - Remove the organizational unit.
 *   send_slp_browse()          - Register the specified printer with SLP.
 *   slp_attr_callback()        - SLP attribute callback
 *   slp_dereg_printer()        - SLPDereg() the specified printer
 *   slp_get_attr()             - Get an attribute from an SLP registration.
 *   slp_reg_callback()         - Empty SLPRegReport.
 *   slp_url_callback()         - SLP service url callback
 *   update_cups_browse()       - Update the browse lists using the CUPS
 *                                protocol.
 *   update_lpd()               - Update the LPD configuration as needed.
 *   update_polling()           - Read status messages from the poll daemons.
 *   update_smb()               - Update the SMB configuration as needed.
 */

/*
 * Include necessary headers...
 */

#include "cupsd.h"
#include <assert.h>
#include <grp.h>

#ifdef HAVE_DNSSD
#  include <dns_sd.h>
#  ifdef __APPLE__
#    include <nameser.h>
#    ifdef HAVE_COREFOUNDATION
#      include <CoreFoundation/CoreFoundation.h>
#    endif /* HAVE_COREFOUNDATION */
#    ifdef HAVE_SYSTEMCONFIGURATION
#      include <SystemConfiguration/SystemConfiguration.h>
#    endif /* HAVE_SYSTEMCONFIGURATION */
#  endif /* __APPLE__ */
#endif /* HAVE_DNSSD */
#ifdef HAVE_AVAHI
#  include <avahi-common/domain.h>
#endif /* HAVE_AVAHI */


#ifdef HAVE_DNSSD
typedef char *cupsd_txt_record_t;
#endif /* HAVE_DNSSD */
#ifdef HAVE_AVAHI
typedef AvahiStringList *cupsd_txt_record_t;
#endif /* HAVE_AVAHI */


/*
 * Local functions...
 */

static char	*dequote(char *d, const char *s, int dlen);
static char	*get_auth_info_required(cupsd_printer_t *p, char *buffer,
		                        size_t bufsize);
#ifdef __APPLE__
static int	get_hostconfig(const char *name);
#endif /* __APPLE__ */
static int	is_local_queue(const char *uri, char *host, int hostlen,
		               char *resource, int resourcelen);
static void	process_browse_data(const char *uri, const char *host,
		                    const char *resource, cups_ptype_t type,
				    ipp_pstate_t state, const char *location,
				    const char *info, const char *make_model,
				    int num_attrs, cups_option_t *attrs);
static void	process_implicit_classes(void);
static void	send_cups_browse(cupsd_printer_t *p);
#ifdef HAVE_LDAP
static LDAP	*ldap_connect(void);
static LDAP	*ldap_reconnect(void);
static void	ldap_disconnect(LDAP *ld);
static int	ldap_search_rec(LDAP *ld, char *base, int scope,
                                char *filter, char *attrs[],
                                int attrsonly, LDAPMessage **res);
static int	ldap_getval_firststring(LDAP *ld, LDAPMessage *entry,
                                        char *attr, char *retval,
                                        unsigned long maxsize);
static void	ldap_freeres(LDAPMessage *entry);
static void	send_ldap_ou(char *ou, char *basedn, char *descstring);
static void	send_ldap_browse(cupsd_printer_t *p);
static void	ldap_dereg_printer(cupsd_printer_t *p);
static void	ldap_dereg_ou(char *ou, char *basedn);
#  ifdef HAVE_LDAP_REBIND_PROC
#    if defined(LDAP_API_FEATURE_X_OPENLDAP) && (LDAP_API_VERSION > 2000)
static int	ldap_rebind_proc(LDAP *RebindLDAPHandle,
                                 LDAP_CONST char *refsp,
                                 ber_tag_t request,
                                 ber_int_t msgid,
                                 void *params);
#    else
static int	ldap_rebind_proc(LDAP *RebindLDAPHandle,
                                 char **dnp,
                                 char **passwdp,
                                 int *authmethodp,
                                 int freeit,
                                 void *arg);
#    endif /* defined(LDAP_API_FEATURE_X_OPENLDAP) && (LDAP_API_VERSION > 2000) */
#  endif /* HAVE_LDAP_REBIND_PROC */
#endif /* HAVE_LDAP */
#ifdef HAVE_LIBSLP
static void	send_slp_browse(cupsd_printer_t *p);
#endif /* HAVE_LIBSLP */
static void	update_cups_browse(void);
static void	update_lpd(int onoff);
static void	update_polling(void);
static void	update_smb(int onoff);


#if defined(HAVE_DNSSD) || defined(HAVE_AVAHI)
static cupsd_txt_record_t dnssdBuildTxtRecord(int *txt_len, cupsd_printer_t *p,
					      int for_lpd);
static int	dnssdComparePrinters(cupsd_printer_t *a, cupsd_printer_t *b);
static void	dnssdDeregisterPrinter(cupsd_printer_t *p);
static void	dnssdRegisterPrinter(cupsd_printer_t *p);
static void	dnssdStop(void);
#endif /* defined(HAVE_DNSSD) || defined(HAVE_AVAHI) */

#ifdef HAVE_DNSSD
#  ifdef HAVE_COREFOUNDATION
static void	dnssdAddAlias(const void *key, const void *value,
		              void *context);
#  endif /* HAVE_COREFOUNDATION */
static void	dnssdRegisterCallback(DNSServiceRef sdRef,
		                      DNSServiceFlags flags,
				      DNSServiceErrorType errorCode,
				      const char *name, const char *regtype,
				      const char *domain, void *context);
static void	dnssdUpdate(void);
#endif /* HAVE_DNSSD */

#ifdef HAVE_AVAHI
static AvahiStringList *avahiPackTxtRecord(char *keyvalue[][2],
					   int count);
static void	avahi_entry_group_cb (AvahiEntryGroup *group,
				      AvahiEntryGroupState state,
				      void *userdata);
static void	avahi_client_cb (AvahiClient *client,
				 AvahiClientState state,
				 void *userdata);
#endif /* HAVE_AVAHI */

#ifdef HAVE_LDAP
static const char * const ldap_attrs[] =/* CUPS LDAP attributes */
		{
		  "printerDescription",
		  "printerLocation",
		  "printerMakeAndModel",
		  "printerType",
		  "printerURI",
		  NULL
		};
#endif /* HAVE_LDAP */

#ifdef HAVE_LIBSLP
/*
 * SLP definitions...
 */

/*
 * SLP service name for CUPS...
 */

#  define SLP_CUPS_SRVTYPE	"service:printer"
#  define SLP_CUPS_SRVLEN	15


/*
 * Printer service URL structure
 */

typedef struct _slpsrvurl_s		/**** SLP URL list ****/
{
  struct _slpsrvurl_s	*next;		/* Next URL in list */
  char			url[HTTP_MAX_URI];
					/* URL */
} slpsrvurl_t;


/*
 * Local functions...
 */

static SLPBoolean	slp_attr_callback(SLPHandle hslp, const char *attrlist,
			                  SLPError errcode, void *cookie);
static void		slp_dereg_printer(cupsd_printer_t *p);
static int 		slp_get_attr(const char *attrlist, const char *tag,
			             char **valbuf);
static void		slp_reg_callback(SLPHandle hslp, SLPError errcode,
					 void *cookie);
static SLPBoolean	slp_url_callback(SLPHandle hslp, const char *srvurl,
			                 unsigned short lifetime,
			                 SLPError errcode, void *cookie);
#endif /* HAVE_LIBSLP */


/*
 * 'cupsdDeregisterPrinter()' - Stop sending broadcast information for a
 *				local printer and remove any pending
 *                              references to remote printers.
 */

void
cupsdDeregisterPrinter(
    cupsd_printer_t *p,			/* I - Printer to register */
    int             removeit)		/* I - Printer being permanently removed */
{
 /*
  * Only deregister if browsing is enabled and it's a local printer...
  */

  cupsdLogMessage(CUPSD_LOG_DEBUG,
                  "cupsdDeregisterPrinter(p=%p(%s), removeit=%d)", p, p->name,
		  removeit);

  if (!Browsing || !p->shared ||
      (p->type & (CUPS_PRINTER_REMOTE | CUPS_PRINTER_IMPLICIT |
                  CUPS_PRINTER_SCANNER)))
    return;

 /*
  * Announce the deletion...
  */

  if ((BrowseLocalProtocols & BROWSE_CUPS) && BrowseSocket >= 0)
  {
    cups_ptype_t savedtype = p->type;	/* Saved printer type */

    p->type |= CUPS_PRINTER_DELETE;

    send_cups_browse(p);

    p->type = savedtype;
  }

#ifdef HAVE_LIBSLP
  if (BrowseLocalProtocols & BROWSE_SLP)
    slp_dereg_printer(p);
#endif /* HAVE_LIBSLP */

#ifdef HAVE_LDAP
  if (BrowseLocalProtocols & BROWSE_LDAP)
    ldap_dereg_printer(p);
#endif /* HAVE_LDAP */

#if defined(HAVE_DNSSD) || defined(HAVE_AVAHI)
  if (removeit && (BrowseLocalProtocols & BROWSE_DNSSD))
    dnssdDeregisterPrinter(p);
#endif /* defined(HAVE_DNSSD) || defined(HAVE_AVAHI) */
}


/*
 * 'cupsdLoadRemoteCache()' - Load the remote printer cache.
 */

void
cupsdLoadRemoteCache(void)
{
  int			i;		/* Looping var */
  cups_file_t		*fp;		/* remote.cache file */
  int			linenum;	/* Current line number */
  char			line[4096],	/* Line from file */
			*value,		/* Pointer to value */
			*valueptr,	/* Pointer into value */
			scheme[32],	/* Scheme portion of URI */
			username[64],	/* Username portion of URI */
			host[HTTP_MAX_HOST],
					/* Hostname portion of URI */
			resource[HTTP_MAX_URI];
					/* Resource portion of URI */
  int			port;		/* Port number */
  cupsd_printer_t	*p;		/* Current printer */
  time_t		now;		/* Current time */


 /*
  * Don't load the cache if the remote protocols are disabled...
  */

  if (!Browsing)
  {
    cupsdLogMessage(CUPSD_LOG_DEBUG,
                    "cupsdLoadRemoteCache: Not loading remote cache.");
    return;
  }

 /*
  * Open the remote.cache file...
  */

  snprintf(line, sizeof(line), "%s/remote.cache", CacheDir);
  if ((fp = cupsdOpenConfFile(line)) == NULL)
    return;

 /*
  * Read printer configurations until we hit EOF...
  */

  linenum = 0;
  p       = NULL;
  now     = time(NULL);

  while (cupsFileGetConf(fp, line, sizeof(line), &value, &linenum))
  {
   /*
    * Decode the directive...
    */

    if (!_cups_strcasecmp(line, "<Printer") ||
        !_cups_strcasecmp(line, "<DefaultPrinter"))
    {
     /*
      * <Printer name> or <DefaultPrinter name>
      */

      if (p == NULL && value)
      {
       /*
        * Add the printer and a base file type...
	*/

        cupsdLogMessage(CUPSD_LOG_DEBUG,
	                "cupsdLoadRemoteCache: Loading printer %s...", value);

        if ((p = cupsdFindDest(value)) != NULL)
	{
	  if (p->type & CUPS_PRINTER_CLASS)
	  {
	    cupsdLogMessage(CUPSD_LOG_WARN,
	                    "Cached remote printer \"%s\" conflicts with "
			    "existing class!",
	                    value);
	    p = NULL;
	    continue;
	  }
	}
	else
          p = cupsdAddPrinter(value);

	p->accepting     = 1;
	p->state         = IPP_PRINTER_IDLE;
	p->type          |= CUPS_PRINTER_REMOTE | CUPS_PRINTER_DISCOVERED;
	p->browse_time   = now;
	p->browse_expire = now + BrowseTimeout;

       /*
        * Set the default printer as needed...
	*/

        if (!_cups_strcasecmp(line, "<DefaultPrinter"))
	  DefaultPrinter = p;
      }
      else
      {
        cupsdLogMessage(CUPSD_LOG_ERROR,
	                "Syntax error on line %d of remote.cache.", linenum);
        break;
      }
    }
    else if (!_cups_strcasecmp(line, "<Class") ||
             !_cups_strcasecmp(line, "<DefaultClass"))
    {
     /*
      * <Class name> or <DefaultClass name>
      */

      if (p == NULL && value)
      {
       /*
        * Add the printer and a base file type...
	*/

        cupsdLogMessage(CUPSD_LOG_DEBUG,
	                "cupsdLoadRemoteCache: Loading class %s...", value);

        if ((p = cupsdFindDest(value)) != NULL)
	  p->type = CUPS_PRINTER_CLASS;
	else
          p = cupsdAddClass(value);

	p->accepting     = 1;
	p->state         = IPP_PRINTER_IDLE;
	p->type          |= CUPS_PRINTER_REMOTE | CUPS_PRINTER_DISCOVERED;
	p->browse_time   = now;
	p->browse_expire = now + BrowseTimeout;

       /*
        * Set the default printer as needed...
	*/

        if (!_cups_strcasecmp(line, "<DefaultClass"))
	  DefaultPrinter = p;
      }
      else
      {
        cupsdLogMessage(CUPSD_LOG_ERROR,
	                "Syntax error on line %d of remote.cache.", linenum);
        break;
      }
    }
    else if (!_cups_strcasecmp(line, "</Printer>") ||
             !_cups_strcasecmp(line, "</Class>"))
    {
      if (p != NULL)
      {
       /*
        * Close out the current printer...
	*/

        cupsdSetPrinterAttrs(p);

        p = NULL;
      }
      else
        cupsdLogMessage(CUPSD_LOG_ERROR,
	                "Syntax error on line %d of remote.cache.", linenum);
    }
    else if (!p)
    {
      cupsdLogMessage(CUPSD_LOG_ERROR,
                      "Syntax error on line %d of remote.cache.", linenum);
    }
    else if (!_cups_strcasecmp(line, "UUID"))
    {
      if (value && !strncmp(value, "urn:uuid:", 9))
        cupsdSetString(&(p->uuid), value);
      else
        cupsdLogMessage(CUPSD_LOG_ERROR,
	                "Bad UUID on line %d of remote.cache.", linenum);
    }
    else if (!_cups_strcasecmp(line, "Info"))
    {
      if (value)
	cupsdSetString(&p->info, value);
    }
    else if (!_cups_strcasecmp(line, "MakeModel"))
    {
      if (value)
	cupsdSetString(&p->make_model, value);
    }
    else if (!_cups_strcasecmp(line, "Location"))
    {
      if (value)
	cupsdSetString(&p->location, value);
    }
    else if (!_cups_strcasecmp(line, "DeviceURI"))
    {
      if (value)
      {
	httpSeparateURI(HTTP_URI_CODING_ALL, value, scheme, sizeof(scheme),
	                username, sizeof(username), host, sizeof(host), &port,
			resource, sizeof(resource));

	cupsdSetString(&p->hostname, host);
	cupsdSetString(&p->uri, value);
	cupsdSetDeviceURI(p, value);
      }
      else
	cupsdLogMessage(CUPSD_LOG_ERROR,
	                "Syntax error on line %d of remote.cache.", linenum);
    }
    else if (!_cups_strcasecmp(line, "Option") && value)
    {
     /*
      * Option name value
      */

      for (valueptr = value; *valueptr && !isspace(*valueptr & 255); valueptr ++);

      if (!*valueptr)
        cupsdLogMessage(CUPSD_LOG_ERROR,
	                "Syntax error on line %d of remote.cache.", linenum);
      else
      {
        for (; *valueptr && isspace(*valueptr & 255); *valueptr++ = '\0');

        p->num_options = cupsAddOption(value, valueptr, p->num_options,
	                               &(p->options));
      }
    }
    else if (!_cups_strcasecmp(line, "Reason"))
    {
      if (value)
      {
        for (i = 0 ; i < p->num_reasons; i ++)
	  if (!strcmp(value, p->reasons[i]))
	    break;

        if (i >= p->num_reasons &&
	    p->num_reasons < (int)(sizeof(p->reasons) / sizeof(p->reasons[0])))
	{
	  p->reasons[p->num_reasons] = _cupsStrAlloc(value);
	  p->num_reasons ++;
	}
      }
      else
	cupsdLogMessage(CUPSD_LOG_ERROR,
	                "Syntax error on line %d of remote.cache.", linenum);
    }
    else if (!_cups_strcasecmp(line, "State"))
    {
     /*
      * Set the initial queue state...
      */

      if (value && !_cups_strcasecmp(value, "idle"))
        p->state = IPP_PRINTER_IDLE;
      else if (value && !_cups_strcasecmp(value, "stopped"))
      {
        p->state = IPP_PRINTER_STOPPED;
	cupsdSetPrinterReasons(p, "+paused");
      }
      else
	cupsdLogMessage(CUPSD_LOG_ERROR,
	                "Syntax error on line %d of remote.cache.", linenum);
    }
    else if (!_cups_strcasecmp(line, "StateMessage"))
    {
     /*
      * Set the initial queue state message...
      */

      if (value)
	strlcpy(p->state_message, value, sizeof(p->state_message));
    }
    else if (!_cups_strcasecmp(line, "Accepting"))
    {
     /*
      * Set the initial accepting state...
      */

      if (value &&
          (!_cups_strcasecmp(value, "yes") ||
           !_cups_strcasecmp(value, "on") ||
           !_cups_strcasecmp(value, "true")))
        p->accepting = 1;
      else if (value &&
               (!_cups_strcasecmp(value, "no") ||
        	!_cups_strcasecmp(value, "off") ||
        	!_cups_strcasecmp(value, "false")))
        p->accepting = 0;
      else
	cupsdLogMessage(CUPSD_LOG_ERROR,
	                "Syntax error on line %d of remote.cache.", linenum);
    }
    else if (!_cups_strcasecmp(line, "Type"))
    {
      if (value)
        p->type = atoi(value);
      else
	cupsdLogMessage(CUPSD_LOG_ERROR,
	                "Syntax error on line %d of remote.cache.", linenum);
    }
    else if (!_cups_strcasecmp(line, "BrowseTime"))
    {
      if (value)
      {
        time_t t = atoi(value);

	if (t > p->browse_expire)
          p->browse_expire = t;
      }
      else
	cupsdLogMessage(CUPSD_LOG_ERROR,
	                "Syntax error on line %d of remote.cache.", linenum);
    }
    else if (!_cups_strcasecmp(line, "JobSheets"))
    {
     /*
      * Set the initial job sheets...
      */

      if (value)
      {
	for (valueptr = value; *valueptr && !isspace(*valueptr & 255); valueptr ++);

	if (*valueptr)
          *valueptr++ = '\0';

	cupsdSetString(&p->job_sheets[0], value);

	while (isspace(*valueptr & 255))
          valueptr ++;

	if (*valueptr)
	{
          for (value = valueptr; *valueptr && !isspace(*valueptr & 255); valueptr ++);

	  if (*valueptr)
            *valueptr = '\0';

	  cupsdSetString(&p->job_sheets[1], value);
	}
      }
      else
	cupsdLogMessage(CUPSD_LOG_ERROR,
	                "Syntax error on line %d of remote.cache.", linenum);
    }
    else if (!_cups_strcasecmp(line, "AllowUser"))
    {
      if (value)
      {
        p->deny_users = 0;
        cupsdAddString(&(p->users), value);
      }
      else
	cupsdLogMessage(CUPSD_LOG_ERROR,
	                "Syntax error on line %d of remote.cache.", linenum);
    }
    else if (!_cups_strcasecmp(line, "DenyUser"))
    {
      if (value)
      {
        p->deny_users = 1;
        cupsdAddString(&(p->users), value);
      }
      else
	cupsdLogMessage(CUPSD_LOG_ERROR,
	                "Syntax error on line %d of remote.cache.", linenum);
    }
    else
    {
     /*
      * Something else we don't understand...
      */

      cupsdLogMessage(CUPSD_LOG_ERROR,
                      "Unknown configuration directive %s on line %d of remote.cache.",
	              line, linenum);
    }
  }

  cupsFileClose(fp);

 /*
  * Do auto-classing if needed...
  */

  process_implicit_classes();
}


/*
 * 'cupsdRegisterPrinter()' - Start sending broadcast information for a
 *                            printer or update the broadcast contents.
 */

void
cupsdRegisterPrinter(cupsd_printer_t *p)/* I - Printer */
{
  cupsdLogMessage(CUPSD_LOG_DEBUG, "cupsdRegisterPrinter(p=%p(%s))", p,
                  p->name);

  if (!Browsing || !BrowseLocalProtocols ||
      (p->type & (CUPS_PRINTER_REMOTE | CUPS_PRINTER_IMPLICIT |
                  CUPS_PRINTER_SCANNER)))
    return;

#ifdef HAVE_LIBSLP
/*  if (BrowseLocalProtocols & BROWSE_SLP)
    slpRegisterPrinter(p); */
#endif /* HAVE_LIBSLP */

#if defined(HAVE_DNSSD) || defined(HAVE_AVAHI)
  if ((BrowseLocalProtocols & BROWSE_DNSSD))
    dnssdRegisterPrinter(p);
#endif /* defined(HAVE_DNSSD) || defined(HAVE_AVAHI) */
}


/*
 * 'cupsdRestartPolling()' - Restart polling servers as needed.
 */

void
cupsdRestartPolling(void)
{
  int			i;		/* Looping var */
  cupsd_dirsvc_poll_t	*pollp;		/* Current polling server */


  for (i = 0, pollp = Polled; i < NumPolled; i ++, pollp ++)
    if (pollp->pid)
      kill(pollp->pid, SIGHUP);
}


/*
 * 'cupsdSaveRemoteCache()' - Save the remote printer cache.
 */

void
cupsdSaveRemoteCache(void)
{
  int			i;		/* Looping var */
  cups_file_t		*fp;		/* remote.cache file */
  char			filename[1024],	/* remote.cache filename */
			temp[1024],	/* Temporary string */
			value[2048],	/* Value string */
			*name;		/* Current user name */
  cupsd_printer_t	*printer;	/* Current printer class */
  time_t		curtime;	/* Current time */
  struct tm		*curdate;	/* Current date */
  cups_option_t		*option;	/* Current option */


 /*
  * Create the remote.cache file...
  */

  snprintf(filename, sizeof(filename), "%s/remote.cache", CacheDir);

  if ((fp = cupsdCreateConfFile(filename, ConfigFilePerm)) == NULL)
    return;

  cupsdLogMessage(CUPSD_LOG_DEBUG, "Saving remote.cache...");

 /*
  * Write a small header to the file...
  */

  curtime = time(NULL);
  curdate = localtime(&curtime);
  strftime(temp, sizeof(temp) - 1, "%Y-%m-%d %H:%M", curdate);

  cupsFilePuts(fp, "# Remote cache file for " CUPS_SVERSION "\n");
  cupsFilePrintf(fp, "# Written by cupsd\n");

 /*
  * Write each local printer known to the system...
  */

  for (printer = (cupsd_printer_t *)cupsArrayFirst(Printers);
       printer;
       printer = (cupsd_printer_t *)cupsArrayNext(Printers))
  {
   /*
    * Skip local destinations...
    */

    if (!(printer->type & CUPS_PRINTER_DISCOVERED))
      continue;

   /*
    * Write printers as needed...
    */

    if (printer == DefaultPrinter)
      cupsFilePuts(fp, "<Default");
    else
      cupsFilePutChar(fp, '<');

    if (printer->type & CUPS_PRINTER_CLASS)
      cupsFilePrintf(fp, "Class %s>\n", printer->name);
    else
      cupsFilePrintf(fp, "Printer %s>\n", printer->name);

    cupsFilePrintf(fp, "BrowseTime %d\n", (int)printer->browse_expire);

    cupsFilePrintf(fp, "UUID %s\n", printer->uuid);

    if (printer->info)
      cupsFilePutConf(fp, "Info", printer->info);

    if (printer->location)
      cupsFilePutConf(fp, "Location", printer->location);

    if (printer->make_model)
      cupsFilePutConf(fp, "MakeModel", printer->make_model);

    cupsFilePutConf(fp, "DeviceURI", printer->device_uri);

    if (printer->state == IPP_PRINTER_STOPPED)
      cupsFilePuts(fp, "State Stopped\n");
    else
      cupsFilePuts(fp, "State Idle\n");

    for (i = 0; i < printer->num_reasons; i ++)
      cupsFilePutConf(fp, "Reason", printer->reasons[i]);

    cupsFilePrintf(fp, "Type %d\n", printer->type);

    if (printer->accepting)
      cupsFilePuts(fp, "Accepting Yes\n");
    else
      cupsFilePuts(fp, "Accepting No\n");

    snprintf(value, sizeof(value), "%s %s", printer->job_sheets[0],
             printer->job_sheets[1]);
    cupsFilePutConf(fp, "JobSheets", value);

    for (name = (char *)cupsArrayFirst(printer->users);
	 name;
	 name = (char *)cupsArrayNext(printer->users))
      cupsFilePutConf(fp, printer->deny_users ? "DenyUser" : "AllowUser", name);

    for (i = printer->num_options, option = printer->options;
         i > 0;
	 i --, option ++)
    {
      snprintf(value, sizeof(value), "%s %s", option->name, option->value);
      cupsFilePutConf(fp, "Option", value);
    }

    if (printer->type & CUPS_PRINTER_CLASS)
      cupsFilePuts(fp, "</Class>\n");
    else
      cupsFilePuts(fp, "</Printer>\n");
  }

  cupsdCloseCreatedConfFile(fp, filename);
}


/*
 * 'cupsdSendBrowseList()' - Send new browsing information as necessary.
 */

void
cupsdSendBrowseList(void)
{
  int			count;		/* Number of dests to update */
  cupsd_printer_t	*p;		/* Current printer */
  time_t		ut,		/* Minimum update time */
			to;		/* Timeout time */


  if (!Browsing || !Printers)
    return;

 /*
  * Compute the update and timeout times...
  */

  to = time(NULL);
  ut = to - BrowseInterval;

 /*
  * Figure out how many printers need an update...
  */

  if (BrowseInterval > 0 && BrowseLocalProtocols)
  {
    int	max_count;			/* Maximum number to update */


   /*
    * Throttle the number of printers we'll be updating this time
    * around based on the number of queues that need updating and
    * the maximum number of queues to update each second...
    */

    max_count = 2 * cupsArrayCount(Printers) / BrowseInterval + 1;

    for (count = 0, p = (cupsd_printer_t *)cupsArrayFirst(Printers);
         count < max_count && p != NULL;
	 p = (cupsd_printer_t *)cupsArrayNext(Printers))
      if (!(p->type & (CUPS_PRINTER_REMOTE | CUPS_PRINTER_IMPLICIT |
                       CUPS_PRINTER_SCANNER)) &&
          p->shared && p->browse_time < ut)
        count ++;

   /*
    * Loop through all of the printers and send local updates as needed...
    */

    if (BrowseNext)
      p = (cupsd_printer_t *)cupsArrayFind(Printers, BrowseNext);
    else
      p = (cupsd_printer_t *)cupsArrayFirst(Printers);

    for (;
         count > 0;
	 p = (cupsd_printer_t *)cupsArrayNext(Printers))
    {
     /*
      * Check for wraparound...
      */

      if (!p)
        p = (cupsd_printer_t *)cupsArrayFirst(Printers);

      if (!p)
        break;
      else if ((p->type & (CUPS_PRINTER_REMOTE | CUPS_PRINTER_IMPLICIT |
                           CUPS_PRINTER_SCANNER)) ||
               !p->shared)
        continue;
      else if (p->browse_time < ut)
      {
       /*
	* Need to send an update...
	*/

	count --;

	p->browse_time = time(NULL);

	if ((BrowseLocalProtocols & BROWSE_CUPS) && BrowseSocket >= 0)
          send_cups_browse(p);

#ifdef HAVE_LIBSLP
	if (BrowseLocalProtocols & BROWSE_SLP)
          send_slp_browse(p);
#endif /* HAVE_LIBSLP */

#ifdef HAVE_LDAP
	if (BrowseLocalProtocols & BROWSE_LDAP)
          send_ldap_browse(p);
#endif /* HAVE_LDAP */
      }
    }

   /*
    * Save where we left off so that all printers get updated...
    */

    BrowseNext = p;
  }

 /*
  * Loop through all of the printers and timeout old printers as needed...
  */

  for (p = (cupsd_printer_t *)cupsArrayFirst(Printers);
       p;
       p = (cupsd_printer_t *)cupsArrayNext(Printers))
  {
   /*
    * If this is a remote queue, see if it needs to be timed out...
    */

    if ((p->type & CUPS_PRINTER_DISCOVERED) &&
        !(p->type & CUPS_PRINTER_IMPLICIT) &&
	p->browse_expire < to)
    {
      cupsdAddEvent(CUPSD_EVENT_PRINTER_DELETED, p, NULL,
		    "%s \'%s\' deleted by directory services (timeout).",
		    (p->type & CUPS_PRINTER_CLASS) ? "Class" : "Printer",
		    p->name);

      cupsdLogMessage(CUPSD_LOG_DEBUG,
		      "Remote destination \"%s\" has timed out; "
		      "deleting it...",
		      p->name);

      cupsArraySave(Printers);
      cupsdDeletePrinter(p, 1);
      cupsArrayRestore(Printers);
      cupsdMarkDirty(CUPSD_DIRTY_PRINTCAP | CUPSD_DIRTY_REMOTE);
    }
  }
}


#ifdef HAVE_LDAP_REBIND_PROC
#  if defined(LDAP_API_FEATURE_X_OPENLDAP) && (LDAP_API_VERSION > 2000)
/*
 * 'ldap_rebind_proc()' - Callback function for LDAP rebind
 */

static int				/* O - Result code */
ldap_rebind_proc(
    LDAP            *RebindLDAPHandle,	/* I - LDAP handle */
    LDAP_CONST char *refsp,		/* I - ??? */
    ber_tag_t       request,		/* I - ??? */
    ber_int_t       msgid,		/* I - ??? */
    void            *params)		/* I - ??? */
{
  int		rc;			/* Result code */
#    if LDAP_API_VERSION > 3000
  struct berval	bval;			/* Bind value */
#    endif /* LDAP_API_VERSION > 3000 */


  (void)request;
  (void)msgid;
  (void)params;

 /*
  * Bind to new LDAP server...
  */

  cupsdLogMessage(CUPSD_LOG_DEBUG2, "ldap_rebind_proc: Rebind to %s", refsp);

#    if LDAP_API_VERSION > 3000
  bval.bv_val = BrowseLDAPPassword;
  bval.bv_len = (BrowseLDAPPassword == NULL) ? 0 : strlen(BrowseLDAPPassword);

  rc = ldap_sasl_bind_s(RebindLDAPHandle, BrowseLDAPBindDN, LDAP_SASL_SIMPLE,
                        &bval, NULL, NULL, NULL);
#    else
  rc = ldap_bind_s(RebindLDAPHandle, BrowseLDAPBindDN, BrowseLDAPPassword,
                   LDAP_AUTH_SIMPLE);
#    endif /* LDAP_API_VERSION > 3000 */

  return (rc);
}


#  else /* defined(LDAP_API_FEATURE_X_OPENLDAP) && (LDAP_API_VERSION > 2000) */
/*
 * 'ldap_rebind_proc()' - Callback function for LDAP rebind
 */

static int				/* O - Result code */
ldap_rebind_proc(
    LDAP *RebindLDAPHandle,		/* I - LDAP handle */
    char **dnp,				/* I - ??? */
    char **passwdp,			/* I - ??? */
    int  *authmethodp,			/* I - ??? */
    int  freeit,			/* I - ??? */
    void *arg)				/* I - ??? */
{
  switch (freeit)
  {
    case 1:
       /*
        * Free current values...
        */

        cupsdLogMessage(CUPSD_LOG_DEBUG2, "ldap_rebind_proc: Free values...");

        if (dnp && *dnp)
          free(*dnp);

        if (passwdp && *passwdp)
          free(*passwdp);
        break;

    case 0:
       /*
        * Return credentials for LDAP referal...
        */

        cupsdLogMessage(CUPSD_LOG_DEBUG2,
                        "ldap_rebind_proc: Return necessary values...");

        *dnp         = strdup(BrowseLDAPBindDN);
        *passwdp     = strdup(BrowseLDAPPassword);
        *authmethodp = LDAP_AUTH_SIMPLE;
        break;

    default:
       /*
        * Should never happen...
        */

        cupsdLogMessage(CUPSD_LOG_ERROR,
                        "LDAP rebind has been called with wrong freeit value!");
        break;
  }

  return (LDAP_SUCCESS);
}
#  endif /* defined(LDAP_API_FEATURE_X_OPENLDAP) && (LDAP_API_VERSION > 2000) */
#endif /* HAVE_LDAP_REBIND_PROC */


#ifdef HAVE_LDAP
/*
 * 'ldap_connect()' - Start new LDAP connection
 */

static LDAP *				/* O - LDAP handle */
ldap_connect(void)
{
  int		rc;			/* LDAP API status */
  int		version = 3;		/* LDAP version */
  struct berval	bv = {0, ""};		/* SASL bind value */
  LDAP		*TempBrowseLDAPHandle=NULL;
					/* Temporary LDAP Handle */
#  if defined(HAVE_LDAP_SSL) && defined (HAVE_MOZILLA_LDAP)
  int		ldap_ssl = 0;		/* LDAP SSL indicator */
  int		ssl_err = 0;		/* LDAP SSL error value */
#  endif /* defined(HAVE_LDAP_SSL) && defined (HAVE_MOZILLA_LDAP) */


#  ifdef HAVE_OPENLDAP
#    ifdef HAVE_LDAP_SSL
 /*
  * Set the certificate file to use for encrypted LDAP sessions...
  */

  if (BrowseLDAPCACertFile)
  {
    cupsdLogMessage(CUPSD_LOG_DEBUG,
	            "ldap_connect: Setting CA certificate file \"%s\"",
                    BrowseLDAPCACertFile);

    if ((rc = ldap_set_option(NULL, LDAP_OPT_X_TLS_CACERTFILE,
	                      (void *)BrowseLDAPCACertFile)) != LDAP_SUCCESS)
      cupsdLogMessage(CUPSD_LOG_ERROR,
                      "Unable to set CA certificate file for LDAP "
                      "connections: %d - %s", rc, ldap_err2string(rc));
  }
#    endif /* HAVE_LDAP_SSL */

 /*
  * Initialize OPENLDAP connection...
  * LDAP stuff currently only supports ldapi EXTERNAL SASL binds...
  */

  if (!BrowseLDAPServer || !_cups_strcasecmp(BrowseLDAPServer, "localhost"))
    rc = ldap_initialize(&TempBrowseLDAPHandle, "ldapi:///");
  else
    rc = ldap_initialize(&TempBrowseLDAPHandle, BrowseLDAPServer);

#  else /* HAVE_OPENLDAP */

  int		ldap_port = 0;			/* LDAP port */
  char		ldap_protocol[11],		/* LDAP protocol */
		ldap_host[255];			/* LDAP host */

 /*
  * Split LDAP URI into its components...
  */

  if (!BrowseLDAPServer)
  {
    cupsdLogMessage(CUPSD_LOG_ERROR, "BrowseLDAPServer not configured!");
    cupsdLogMessage(CUPSD_LOG_ERROR, "Disabling LDAP browsing!");
    BrowseLocalProtocols  &= ~BROWSE_LDAP;
    BrowseRemoteProtocols &= ~BROWSE_LDAP;
    return (NULL);
  }

  sscanf(BrowseLDAPServer, "%10[^:]://%254[^:/]:%d", ldap_protocol, ldap_host,
         &ldap_port);

  if (!strcmp(ldap_protocol, "ldap"))
    ldap_ssl = 0;
  else if (!strcmp(ldap_protocol, "ldaps"))
    ldap_ssl = 1;
  else
  {
    cupsdLogMessage(CUPSD_LOG_ERROR, "Unrecognized LDAP protocol (%s)!",
                    ldap_protocol);
    cupsdLogMessage(CUPSD_LOG_ERROR, "Disabling LDAP browsing!");
    BrowseLocalProtocols &= ~BROWSE_LDAP;
    BrowseRemoteProtocols &= ~BROWSE_LDAP;
    return (NULL);
  }

  if (ldap_port == 0)
  {
    if (ldap_ssl)
      ldap_port = LDAPS_PORT;
    else
      ldap_port = LDAP_PORT;
  }

  cupsdLogMessage(CUPSD_LOG_DEBUG, "ldap_connect: PROT:%s HOST:%s PORT:%d",
                  ldap_protocol, ldap_host, ldap_port);

 /*
  * Initialize LDAP connection...
  */

  if (!ldap_ssl)
  {
    if ((TempBrowseLDAPHandle = ldap_init(ldap_host, ldap_port)) == NULL)
      rc = LDAP_OPERATIONS_ERROR;
    else
      rc = LDAP_SUCCESS;

#    ifdef HAVE_LDAP_SSL
  }
  else
  {
   /*
    * Initialize SSL LDAP connection...
    */

    if (BrowseLDAPCACertFile)
    {
      rc = ldapssl_client_init(BrowseLDAPCACertFile, (void *)NULL);
      if (rc != LDAP_SUCCESS)
      {
        cupsdLogMessage(CUPSD_LOG_ERROR,
                        "Failed to initialize LDAP SSL client!");
        rc = LDAP_OPERATIONS_ERROR;
      }
      else
      {
        if ((TempBrowseLDAPHandle = ldapssl_init(ldap_host, ldap_port,
                                                 1)) == NULL)
          rc = LDAP_OPERATIONS_ERROR;
        else
          rc = LDAP_SUCCESS;
      }
    }
    else
    {
      cupsdLogMessage(CUPSD_LOG_ERROR,
                      "LDAP SSL certificate file/database not configured!");
      rc = LDAP_OPERATIONS_ERROR;
    }

#    else /* HAVE_LDAP_SSL */

   /*
    * Return error, because client libraries doesn't support SSL
    */

    cupsdLogMessage(CUPSD_LOG_ERROR,
                    "LDAP client libraries do not support SSL");
    rc = LDAP_OPERATIONS_ERROR;

#    endif /* HAVE_LDAP_SSL */
  }
#  endif /* HAVE_OPENLDAP */

 /*
  * Check return code from LDAP initialize...
  */

  if (rc != LDAP_SUCCESS)
  {
    cupsdLogMessage(CUPSD_LOG_ERROR, "Unable to initialize LDAP!");

    if (rc == LDAP_SERVER_DOWN || rc == LDAP_CONNECT_ERROR)
      cupsdLogMessage(CUPSD_LOG_ERROR, "Temporarily disabling LDAP browsing...");
    else
    {
      cupsdLogMessage(CUPSD_LOG_ERROR, "Disabling LDAP browsing!");

      BrowseLocalProtocols  &= ~BROWSE_LDAP;
      BrowseRemoteProtocols &= ~BROWSE_LDAP;
    }

    ldap_disconnect(TempBrowseLDAPHandle);

    return (NULL);
  }

 /*
  * Upgrade LDAP version...
  */

  if (ldap_set_option(TempBrowseLDAPHandle, LDAP_OPT_PROTOCOL_VERSION,
                           (const void *)&version) != LDAP_SUCCESS)
  {
    cupsdLogMessage(CUPSD_LOG_ERROR, "Unable to set LDAP protocol version %d!",
                   version);
    cupsdLogMessage(CUPSD_LOG_ERROR, "Disabling LDAP browsing!");

    BrowseLocalProtocols  &= ~BROWSE_LDAP;
    BrowseRemoteProtocols &= ~BROWSE_LDAP;
    ldap_disconnect(TempBrowseLDAPHandle);

    return (NULL);
  }

 /*
  * Register LDAP rebind procedure...
  */

#  ifdef HAVE_LDAP_REBIND_PROC
#    if defined(LDAP_API_FEATURE_X_OPENLDAP) && (LDAP_API_VERSION > 2000)

  rc = ldap_set_rebind_proc(TempBrowseLDAPHandle, &ldap_rebind_proc,
                            (void *)NULL);
  if (rc != LDAP_SUCCESS)
    cupsdLogMessage(CUPSD_LOG_ERROR,
                    "Setting LDAP rebind function failed with status %d: %s",
                    rc, ldap_err2string(rc));

#    else

  ldap_set_rebind_proc(TempBrowseLDAPHandle, &ldap_rebind_proc, (void *)NULL);

#    endif /* defined(LDAP_API_FEATURE_X_OPENLDAP) && (LDAP_API_VERSION > 2000) */
#  endif /* HAVE_LDAP_REBIND_PROC */

 /*
  * Start LDAP bind...
  */

#  if LDAP_API_VERSION > 3000
  struct berval bval;
  bval.bv_val = BrowseLDAPPassword;
  bval.bv_len = (BrowseLDAPPassword == NULL) ? 0 : strlen(BrowseLDAPPassword);

  if (!BrowseLDAPServer || !_cups_strcasecmp(BrowseLDAPServer, "localhost"))
    rc = ldap_sasl_bind_s(TempBrowseLDAPHandle, NULL, "EXTERNAL", &bv, NULL,
                          NULL, NULL);
  else
    rc = ldap_sasl_bind_s(TempBrowseLDAPHandle, BrowseLDAPBindDN, LDAP_SASL_SIMPLE, &bval, NULL, NULL, NULL);

#  else
    rc = ldap_bind_s(TempBrowseLDAPHandle, BrowseLDAPBindDN,
                     BrowseLDAPPassword, LDAP_AUTH_SIMPLE);
#  endif /* LDAP_API_VERSION > 3000 */

  if (rc != LDAP_SUCCESS)
  {
    cupsdLogMessage(CUPSD_LOG_ERROR, "LDAP bind failed with error %d: %s",
                    rc, ldap_err2string(rc));

#  if defined(HAVE_LDAP_SSL) && defined (HAVE_MOZILLA_LDAP)
    if (ldap_ssl && (rc == LDAP_SERVER_DOWN || rc == LDAP_CONNECT_ERROR))
    {
      ssl_err = PORT_GetError();
      if (ssl_err != 0)
        cupsdLogMessage(CUPSD_LOG_ERROR, "LDAP SSL error %d: %s", ssl_err,
                        ldapssl_err2string(ssl_err));
    }
#  endif /* defined(HAVE_LDAP_SSL) && defined (HAVE_MOZILLA_LDAP) */

    ldap_disconnect(TempBrowseLDAPHandle);

    return (NULL);
  }

  cupsdLogMessage(CUPSD_LOG_INFO, "LDAP connection established");

  return (TempBrowseLDAPHandle);
}


/*
 * 'ldap_reconnect()' - Reconnect to LDAP Server
 */

static LDAP *				/* O - New LDAP handle */
ldap_reconnect(void)
{
  LDAP	*TempBrowseLDAPHandle = NULL;	/* Temp Handle to LDAP server */


 /*
  * Get a new LDAP Handle and replace the global Handle
  * if the new connection was successful.
  */

  cupsdLogMessage(CUPSD_LOG_INFO, "Try LDAP reconnect...");

  TempBrowseLDAPHandle = ldap_connect();

  if (TempBrowseLDAPHandle != NULL)
  {
    if (BrowseLDAPHandle != NULL)
      ldap_disconnect(BrowseLDAPHandle);

    BrowseLDAPHandle = TempBrowseLDAPHandle;
  }

  return (BrowseLDAPHandle);
}


/*
 * 'ldap_disconnect()' - Disconnect from LDAP Server
 */

static void
ldap_disconnect(LDAP *ld)		/* I - LDAP handle */
{
  int	rc;				/* Return code */


 /*
  * Close LDAP handle...
  */

#  if defined(HAVE_OPENLDAP) && LDAP_API_VERSION > 3000
  rc = ldap_unbind_ext_s(ld, NULL, NULL);
#  else
  rc = ldap_unbind_s(ld);
#  endif /* defined(HAVE_OPENLDAP) && LDAP_API_VERSION > 3000 */

  if (rc != LDAP_SUCCESS)
    cupsdLogMessage(CUPSD_LOG_ERROR,
                    "Unbind from LDAP server failed with status %d: %s",
                    rc, ldap_err2string(rc));
}
#endif /* HAVE_LDAP */


#ifdef HAVE_AVAHI
/*
 * 'cupsdStartAvahiClient()' - Start an Avahi client if needed
 */

void
cupsdStartAvahiClient(void)
{
  int error = 0;

  if (!AvahiCupsClient && !AvahiCupsClientConnecting)
  {
    if (!AvahiCupsPollHandle)
      AvahiCupsPollHandle = avahi_cups_poll_new ();

    if (AvahiCupsPollHandle)
    {
      if (avahi_client_new (avahi_cups_poll_get (AvahiCupsPollHandle),
			    AVAHI_CLIENT_NO_FAIL,
			    avahi_client_cb, NULL,
			    &error) != NULL)
	AvahiCupsClientConnecting = 1;
      else
	cupsdLogMessage (CUPSD_LOG_WARN, "Avahi client failed: %d", error);
    }
  }
}
#endif /* HAVE_AVAHI */


/*
 * 'cupsdStartBrowsing()' - Start sending and receiving broadcast information.
 */

void
cupsdStartBrowsing(void)
{
  int			val;		/* Socket option value */
  struct sockaddr_in	addr;		/* Broadcast address */
  cupsd_printer_t	*p;		/* Current printer */


  BrowseNext = NULL;

  if (!Browsing || !(BrowseLocalProtocols | BrowseRemoteProtocols))
    return;

  if ((BrowseLocalProtocols | BrowseRemoteProtocols) & BROWSE_CUPS)
  {
    if (BrowseSocket < 0)
    {
     /*
      * Create the broadcast socket...
      */

      if ((BrowseSocket = socket(AF_INET, SOCK_DGRAM, 0)) < 0)
      {
	cupsdLogMessage(CUPSD_LOG_ERROR,
			"Unable to create broadcast socket - %s.",
			strerror(errno));
	BrowseLocalProtocols &= ~BROWSE_CUPS;
	BrowseRemoteProtocols &= ~BROWSE_CUPS;

	if (FatalErrors & CUPSD_FATAL_BROWSE)
	  cupsdEndProcess(getpid(), 0);
      }
    }

    if (BrowseSocket >= 0)
    {
     /*
      * Bind the socket to browse port...
      */

      memset(&addr, 0, sizeof(addr));
      addr.sin_addr.s_addr = htonl(INADDR_ANY);
      addr.sin_family      = AF_INET;
      addr.sin_port        = htons(BrowsePort);

      if (bind(BrowseSocket, (struct sockaddr *)&addr, sizeof(addr)))
      {
	cupsdLogMessage(CUPSD_LOG_ERROR,
			"Unable to bind broadcast socket - %s.",
			strerror(errno));

#ifdef WIN32
	closesocket(BrowseSocket);
#else
	close(BrowseSocket);
#endif /* WIN32 */

	BrowseSocket = -1;
	BrowseLocalProtocols &= ~BROWSE_CUPS;
	BrowseRemoteProtocols &= ~BROWSE_CUPS;

	if (FatalErrors & CUPSD_FATAL_BROWSE)
	  cupsdEndProcess(getpid(), 0);
      }
    }

    if (BrowseSocket >= 0)
    {
     /*
      * Set the "broadcast" flag...
      */

      val = 1;
      if (setsockopt(BrowseSocket, SOL_SOCKET, SO_BROADCAST, &val, sizeof(val)))
      {
	cupsdLogMessage(CUPSD_LOG_ERROR, "Unable to set broadcast mode - %s.",
			strerror(errno));

#ifdef WIN32
	closesocket(BrowseSocket);
#else
	close(BrowseSocket);
#endif /* WIN32 */

	BrowseSocket = -1;
	BrowseLocalProtocols &= ~BROWSE_CUPS;
	BrowseRemoteProtocols &= ~BROWSE_CUPS;

	if (FatalErrors & CUPSD_FATAL_BROWSE)
	  cupsdEndProcess(getpid(), 0);
      }
    }

    if (BrowseSocket >= 0)
    {
     /*
      * Close the socket on exec...
      */

      fcntl(BrowseSocket, F_SETFD, fcntl(BrowseSocket, F_GETFD) | FD_CLOEXEC);

     /*
      * Finally, add the socket to the input selection set as needed...
      */

      if (BrowseRemoteProtocols & BROWSE_CUPS)
      {
       /*
	* We only listen if we want remote printers...
	*/

	cupsdAddSelect(BrowseSocket, (cupsd_selfunc_t)update_cups_browse,
		       NULL, NULL);
      }
    }
  }
  else
    BrowseSocket = -1;

#if defined(HAVE_DNSSD) || defined(HAVE_AVAHI)
  if ((BrowseLocalProtocols | BrowseRemoteProtocols) & BROWSE_DNSSD)
  {
#ifdef HAVE_DNSSD
    DNSServiceErrorType error;		/* Error from service creation */
#endif /* HAVE_DNSSD */
    cupsd_listener_t	*lis;		/* Current listening socket */


#ifdef HAVE_DNSSD
   /*
    * First create a "master" connection for all registrations...
    */

    if ((error = DNSServiceCreateConnection(&DNSSDRef))
	    != kDNSServiceErr_NoError)
    {
      cupsdLogMessage(CUPSD_LOG_ERROR,
		      "Unable to create master DNS-SD reference: %d", error);

      if (FatalErrors & CUPSD_FATAL_BROWSE)
	cupsdEndProcess(getpid(), 0);
    }
    else
    {
     /*
      * Add the master connection to the select list...
      */

      int fd = DNSServiceRefSockFD(DNSSDRef);

      fcntl(fd, F_SETFD, fcntl(fd, F_GETFD) | FD_CLOEXEC);

      cupsdAddSelect(fd, (cupsd_selfunc_t)dnssdUpdate, NULL, NULL);
#endif /* HAVE_DNSSD */

     /*
      * Then get the port we use for registrations.  If we are not listening
      * on any non-local ports, there is no sense sharing local printers via
      * Bonjour...
      */

      DNSSDPort = 0;

      for (lis = (cupsd_listener_t *)cupsArrayFirst(Listeners);
	   lis;
	   lis = (cupsd_listener_t *)cupsArrayNext(Listeners))
      {
	if (httpAddrLocalhost(&(lis->address)))
	  continue;

        DNSSDPort = _httpAddrPort(&(lis->address));
	break;
      }

     /*
      * Create an array to track the printers we share...
      */

      if (BrowseRemoteProtocols & BROWSE_DNSSD)
        DNSSDPrinters = cupsArrayNew(NULL, NULL);

     /*
      * Set the computer name and register the web interface...
      */

      cupsdUpdateDNSSDName();

#ifdef HAVE_AVAHI
      cupsdStartAvahiClient ();
#endif /* HAVE_AVAHI */

#ifdef HAVE_DNSSD
    }
#endif /* HAVE_DNSSD */
  }
#endif /* defined(HAVE_DNSSD) || defined(HAVE_AVAHI) */

#ifdef HAVE_LIBSLP
  if ((BrowseLocalProtocols | BrowseRemoteProtocols) & BROWSE_SLP)
  {
   /*
    * Open SLP handle...
    */

    if (SLPOpen("en", SLP_FALSE, &BrowseSLPHandle) != SLP_OK)
    {
      cupsdLogMessage(CUPSD_LOG_ERROR,
                      "Unable to open an SLP handle; disabling SLP browsing!");
      BrowseLocalProtocols &= ~BROWSE_SLP;
      BrowseRemoteProtocols &= ~BROWSE_SLP;
      BrowseSLPHandle = NULL;

      if (FatalErrors & CUPSD_FATAL_BROWSE)
	cupsdEndProcess(getpid(), 0);
    }

    BrowseSLPRefresh = 0;
  }
  else
    BrowseSLPHandle = NULL;
#endif /* HAVE_LIBSLP */

#ifdef HAVE_LDAP
  if ((BrowseLocalProtocols | BrowseRemoteProtocols) & BROWSE_LDAP)
  {
    if (!BrowseLDAPDN)
    {
      cupsdLogMessage(CUPSD_LOG_ERROR,
                      "Need to set BrowseLDAPDN to use LDAP browsing!");
      BrowseLocalProtocols &= ~BROWSE_LDAP;
      BrowseRemoteProtocols &= ~BROWSE_LDAP;

      if (FatalErrors & CUPSD_FATAL_BROWSE)
	cupsdEndProcess(getpid(), 0);
    }
    else
    {
     /*
      * Open LDAP handle...
      */

      if ((BrowseLDAPHandle = ldap_connect()) == NULL &&
          (FatalErrors & CUPSD_FATAL_BROWSE))
	cupsdEndProcess(getpid(), 0);
    }

    BrowseLDAPRefresh = 0;
  }
#endif /* HAVE_LDAP */

 /*
  * Enable LPD and SMB printer sharing as needed through external programs...
  */

  if (BrowseLocalProtocols & BROWSE_LPD)
    update_lpd(1);

  if (BrowseLocalProtocols & BROWSE_SMB)
    update_smb(1);

 /*
  * Register the individual printers
  */

  for (p = (cupsd_printer_t *)cupsArrayFirst(Printers);
       p;
       p = (cupsd_printer_t *)cupsArrayNext(Printers))
    if (!(p->type & (CUPS_PRINTER_REMOTE | CUPS_PRINTER_IMPLICIT |
                     CUPS_PRINTER_SCANNER)))
      cupsdRegisterPrinter(p);
}


/*
 * 'cupsdStartPolling()' - Start polling servers as needed.
 */

void
cupsdStartPolling(void)
{
  int			i;		/* Looping var */
  cupsd_dirsvc_poll_t	*pollp;		/* Current polling server */
  char			polld[1024];	/* Poll daemon path */
  char			sport[255];	/* Server port */
  char			bport[255];	/* Browser port */
  char			interval[255];	/* Poll interval */
  int			statusfds[2];	/* Status pipe */
  char			*argv[6];	/* Arguments */
  char			*envp[100];	/* Environment */


 /*
  * Don't do anything if we aren't polling...
  */

  if (NumPolled == 0 || BrowseSocket < 0)
  {
    PollPipe         = -1;
    PollStatusBuffer = NULL;
    return;
  }

 /*
  * Setup string arguments for polld, port and interval options.
  */

  snprintf(polld, sizeof(polld), "%s/daemon/cups-polld", ServerBin);

  sprintf(bport, "%d", BrowsePort);

  if (BrowseInterval)
    sprintf(interval, "%d", BrowseInterval);
  else
    strcpy(interval, "30");

  argv[0] = "cups-polld";
  argv[2] = sport;
  argv[3] = interval;
  argv[4] = bport;
  argv[5] = NULL;

  cupsdLoadEnv(envp, (int)(sizeof(envp) / sizeof(envp[0])));

 /*
  * Create a pipe that receives the status messages from each
  * polling daemon...
  */

  if (cupsdOpenPipe(statusfds))
  {
    cupsdLogMessage(CUPSD_LOG_ERROR,
                    "Unable to create polling status pipes - %s.",
	            strerror(errno));
    PollPipe         = -1;
    PollStatusBuffer = NULL;
    return;
  }

  PollPipe         = statusfds[0];
  PollStatusBuffer = cupsdStatBufNew(PollPipe, "[Poll]");

 /*
  * Run each polling daemon, redirecting stderr to the polling pipe...
  */

  for (i = 0, pollp = Polled; i < NumPolled; i ++, pollp ++)
  {
    sprintf(sport, "%d", pollp->port);

    argv[1] = pollp->hostname;

    if (cupsdStartProcess(polld, argv, envp, -1, -1, statusfds[1], -1, -1,
                          0, DefaultProfile, NULL, &(pollp->pid)) < 0)
    {
      cupsdLogMessage(CUPSD_LOG_ERROR,
                      "cupsdStartPolling: Unable to fork polling daemon - %s",
                      strerror(errno));
      pollp->pid = 0;
      break;
    }
    else
      cupsdLogMessage(CUPSD_LOG_DEBUG,
                      "cupsdStartPolling: Started polling daemon for %s:%d, pid = %d",
                      pollp->hostname, pollp->port, pollp->pid);
  }

  close(statusfds[1]);

 /*
  * Finally, add the pipe to the input selection set...
  */

  cupsdAddSelect(PollPipe, (cupsd_selfunc_t)update_polling, NULL, NULL);
}


/*
 * 'cupsdStopBrowsing()' - Stop sending and receiving broadcast information.
 */

void
cupsdStopBrowsing(void)
{
  cupsd_printer_t	*p;		/* Current printer */


  if (!Browsing || !(BrowseLocalProtocols | BrowseRemoteProtocols))
    return;

 /*
  * De-register the individual printers
  */

  for (p = (cupsd_printer_t *)cupsArrayFirst(Printers);
       p;
       p = (cupsd_printer_t *)cupsArrayNext(Printers))
    if (!(p->type & (CUPS_PRINTER_REMOTE | CUPS_PRINTER_IMPLICIT |
                     CUPS_PRINTER_SCANNER)))
      cupsdDeregisterPrinter(p, 1);

 /*
  * Shut down browsing sockets...
  */

  if (((BrowseLocalProtocols | BrowseRemoteProtocols) & BROWSE_CUPS) &&
      BrowseSocket >= 0)
  {
   /*
    * Close the socket and remove it from the input selection set.
    */

#ifdef WIN32
    closesocket(BrowseSocket);
#else
    close(BrowseSocket);
#endif /* WIN32 */

    cupsdRemoveSelect(BrowseSocket);
    BrowseSocket = -1;
  }

#if defined(HAVE_DNSSD) || defined(HAVE_AVAHI)
  if ((BrowseLocalProtocols & BROWSE_DNSSD))
    dnssdStop();
#endif /* defined(HAVE_DNSSD) || defined(HAVE_AVAHI) */

#ifdef HAVE_LIBSLP
  if (((BrowseLocalProtocols | BrowseRemoteProtocols) & BROWSE_SLP) &&
      BrowseSLPHandle)
  {
   /*
    * Close SLP handle...
    */

    SLPClose(BrowseSLPHandle);
    BrowseSLPHandle = NULL;
  }
#endif /* HAVE_LIBSLP */

#ifdef HAVE_LDAP
  if (((BrowseLocalProtocols | BrowseRemoteProtocols) & BROWSE_LDAP) &&
      BrowseLDAPHandle)
  {
    ldap_dereg_ou(ServerName, BrowseLDAPDN);
    ldap_disconnect(BrowseLDAPHandle);
    BrowseLDAPHandle = NULL;
  }
#endif /* HAVE_OPENLDAP */

 /*
  * Disable LPD and SMB printer sharing as needed through external programs...
  */

  if (BrowseLocalProtocols & BROWSE_LPD)
    update_lpd(0);

  if (BrowseLocalProtocols & BROWSE_SMB)
    update_smb(0);
}


/*
 * 'cupsdStopPolling()' - Stop polling servers as needed.
 */

void
cupsdStopPolling(void)
{
  int			i;		/* Looping var */
  cupsd_dirsvc_poll_t	*pollp;		/* Current polling server */


  if (PollPipe >= 0)
  {
    cupsdStatBufDelete(PollStatusBuffer);
    close(PollPipe);

    cupsdRemoveSelect(PollPipe);

    PollPipe         = -1;
    PollStatusBuffer = NULL;
  }

  for (i = 0, pollp = Polled; i < NumPolled; i ++, pollp ++)
    if (pollp->pid)
      cupsdEndProcess(pollp->pid, 0);
}


#if defined(HAVE_DNSSD) || defined(HAVE_AVAHI)
/*
 * 'cupsdUpdateDNSSDName()' - Update the computer name we use for browsing...
 */

void
cupsdUpdateDNSSDName(void)
{
#ifdef HAVE_DNSSD
  DNSServiceErrorType error;		/* Error from service creation */
  char		webif[1024];		/* Web interface share name */
#endif /* HAVE_DNSSD */
#ifdef HAVE_AVAHI
  int		ret;			/* Error from service creation */
  char		webif[AVAHI_LABEL_MAX];	/* Web interface share name */
#endif /* HAVE_AVAHI */
#  ifdef HAVE_SYSTEMCONFIGURATION
  SCDynamicStoreRef sc;			/* Context for dynamic store */
  CFDictionaryRef btmm;			/* Back-to-My-Mac domains */
  CFStringEncoding nameEncoding;	/* Encoding of computer name */
  CFStringRef	nameRef;		/* Host name CFString */
  char		nameBuffer[1024];	/* C-string buffer */
#  endif /* HAVE_SYSTEMCONFIGURATION */


 /*
  * Only share the web interface and printers when non-local listening is
  * enabled...
  */


  if (!DNSSDPort)
    return;

 /*
  * Get the computer name as a c-string...
  */

#  ifdef HAVE_SYSTEMCONFIGURATION
  sc = SCDynamicStoreCreate(kCFAllocatorDefault, CFSTR("cupsd"), NULL, NULL);

  if (sc)
  {
   /*
    * Get the computer name from the dynamic store...
    */

    cupsdClearString(&DNSSDComputerName);

    if ((nameRef = SCDynamicStoreCopyComputerName(sc, &nameEncoding)) != NULL)
    {
      if (CFStringGetCString(nameRef, nameBuffer, sizeof(nameBuffer),
			     kCFStringEncodingUTF8))
      {
        cupsdLogMessage(CUPSD_LOG_DEBUG,
	                "Dynamic store computer name is \"%s\".", nameBuffer);
	cupsdSetString(&DNSSDComputerName, nameBuffer);
      }

      CFRelease(nameRef);
    }

    if (!DNSSDComputerName)
    {
     /*
      * Use the ServerName instead...
      */

      cupsdLogMessage(CUPSD_LOG_DEBUG,
                      "Using ServerName \"%s\" as computer name.", ServerName);
      cupsdSetString(&DNSSDComputerName, ServerName);
    }

   /*
    * Get the local hostname from the dynamic store...
    */

    cupsdClearString(&DNSSDHostName);

    if ((nameRef = SCDynamicStoreCopyLocalHostName(sc)) != NULL)
    {
      if (CFStringGetCString(nameRef, nameBuffer, sizeof(nameBuffer),
			     kCFStringEncodingUTF8))
      {
        cupsdLogMessage(CUPSD_LOG_DEBUG,
	                "Dynamic store host name is \"%s\".", nameBuffer);
	cupsdSetString(&DNSSDHostName, nameBuffer);
      }

      CFRelease(nameRef);
    }

    if (!DNSSDHostName)
    {
     /*
      * Use the ServerName instead...
      */

      cupsdLogMessage(CUPSD_LOG_DEBUG,
                      "Using ServerName \"%s\" as host name.", ServerName);
      cupsdSetString(&DNSSDHostName, ServerName);
    }

   /*
    * Get any Back-to-My-Mac domains and add them as aliases...
    */

    cupsdFreeAliases(DNSSDAlias);
    DNSSDAlias = NULL;

    btmm = SCDynamicStoreCopyValue(sc, CFSTR("Setup:/Network/BackToMyMac"));
    if (btmm && CFGetTypeID(btmm) == CFDictionaryGetTypeID())
    {
      cupsdLogMessage(CUPSD_LOG_DEBUG, "%d Back to My Mac aliases to add.",
		      (int)CFDictionaryGetCount(btmm));
      CFDictionaryApplyFunction(btmm, dnssdAddAlias, NULL);
    }
    else if (btmm)
      cupsdLogMessage(CUPSD_LOG_ERROR,
		      "Bad Back to My Mac data in dynamic store!");
    else
      cupsdLogMessage(CUPSD_LOG_DEBUG, "No Back to My Mac aliases to add.");

    if (btmm)
      CFRelease(btmm);

    CFRelease(sc);
  }
  else
#  endif /* HAVE_SYSTEMCONFIGURATION */
  {
    cupsdSetString(&DNSSDComputerName, ServerName);
    cupsdSetString(&DNSSDHostName, ServerName);
  }

 /*
  * Then (re)register the web interface if enabled...
  */

  if (BrowseWebIF)
  {
    if (DNSSDComputerName)
      snprintf(webif, sizeof(webif), "CUPS @ %s", DNSSDComputerName);
    else
      strlcpy(webif, "CUPS Web Interface", sizeof(webif));

#ifdef HAVE_DNSSD
    if (WebIFRef)
      DNSServiceRefDeallocate(WebIFRef);

    WebIFRef = DNSSDRef;
    if ((error = DNSServiceRegister(&WebIFRef,
				    kDNSServiceFlagsShareConnection,
				    0, webif, "_http._tcp", NULL,
				    NULL, htons(DNSSDPort), 7,
				    "\006path=/", dnssdRegisterCallback,
				    NULL)) != kDNSServiceErr_NoError)
      cupsdLogMessage(CUPSD_LOG_ERROR,
		      "DNS-SD web interface registration failed: %d", error);
#endif /* HAVE_DNSSD */

#ifdef HAVE_AVAHI
    if (!AvahiCupsClient)
     /*
      * Client not yet running.
      */
      return;

    if (AvahiWebIFGroup)
      avahi_entry_group_reset (AvahiWebIFGroup);
    else
      AvahiWebIFGroup = avahi_entry_group_new (AvahiCupsClient,
					       avahi_entry_group_cb,
					       NULL);

    if (AvahiWebIFGroup)
    {
      ret = avahi_entry_group_add_service (AvahiWebIFGroup,
					   AVAHI_IF_UNSPEC,
					   AVAHI_PROTO_UNSPEC,
					   0, /* flags */
					   webif, /* name */
					   "_http._tcp", /* type */
					   NULL, /* domain */
					   NULL, /* host */
					   DNSSDPort, /* port */
					   "path=/", NULL);
      if (ret == 0)
	ret = avahi_entry_group_commit (AvahiWebIFGroup);

      if (ret != 0)
	cupsdLogMessage (CUPSD_LOG_ERROR,
			 "Avahi web interface registration failed: %d", ret);
    }
#endif /* HAVE_AVAHI */
  }
}
#endif /* defined(HAVE_DNSSD) || defined(HAVE_AVAHI) */


#ifdef HAVE_LDAP
/*
 * 'cupsdUpdateLDAPBrowse()' - Scan for new printers via LDAP...
 */

void
cupsdUpdateLDAPBrowse(void)
{
  char		uri[HTTP_MAX_URI],	/* Printer URI */
		host[HTTP_MAX_URI],	/* Hostname */
		resource[HTTP_MAX_URI],	/* Resource path */
		location[1024],		/* Printer location */
		info[1024],		/* Printer information */
		make_model[1024],	/* Printer make and model */
		type_num[30];		/* Printer type number */
  int		type;			/* Printer type */
  int		rc;			/* LDAP status */
  int		limit;			/* Size limit */
  LDAPMessage	*res,			/* LDAP search results */
		  *e;			/* Current entry from search */

  cupsdLogMessage(CUPSD_LOG_DEBUG2, "UpdateLDAPBrowse: %s", ServerName);

  BrowseLDAPRefresh = time(NULL) + BrowseInterval;

 /*
  * Reconnect if LDAP Handle is invalid...
  */

  if (! BrowseLDAPHandle)
  {
    ldap_reconnect();
    return;
  }

 /*
  * Search for cups printers in LDAP directory...
  */

  rc = ldap_search_rec(BrowseLDAPHandle, BrowseLDAPDN, LDAP_SCOPE_SUBTREE,
                       "(objectclass=cupsPrinter)", (char **)ldap_attrs, 0, &res);

 /*
  * If ldap search was successfull then exit function
  * and temporary disable LDAP updates...
  */

  if (rc != LDAP_SUCCESS)
  {
    if (BrowseLDAPUpdate && ((rc == LDAP_SERVER_DOWN) || (rc == LDAP_CONNECT_ERROR)))
    {
      BrowseLDAPUpdate = FALSE;
      cupsdLogMessage(CUPSD_LOG_INFO,
                      "LDAP update temporary disabled");
    }
    return;
  }

 /*
  * If LDAP updates were disabled, we will reenable them...
  */

  if (! BrowseLDAPUpdate)
  {
    BrowseLDAPUpdate = TRUE;
    cupsdLogMessage(CUPSD_LOG_INFO,
                    "LDAP update enabled");
  }

 /*
  * Count LDAP entries and return if no entry exist...
  */

  limit = ldap_count_entries(BrowseLDAPHandle, res);
  cupsdLogMessage(CUPSD_LOG_DEBUG2, "LDAP search returned %d entries", limit);
  if (limit < 1)
  {
    ldap_freeres(res);
    return;
  }

 /*
  * Loop through the available printers...
  */

  for (e = ldap_first_entry(BrowseLDAPHandle, res);
       e;
       e = ldap_next_entry(BrowseLDAPHandle, e))
  {
   /*
    * Get the required values from this entry...
    */

    if (ldap_getval_firststring(BrowseLDAPHandle, e,
                                "printerDescription", info, sizeof(info)) == -1)
      continue;

    if (ldap_getval_firststring(BrowseLDAPHandle, e,
                                "printerLocation", location, sizeof(location)) == -1)
      continue;

    if (ldap_getval_firststring(BrowseLDAPHandle, e,
                                "printerMakeAndModel", make_model, sizeof(make_model)) == -1)
      continue;

    if (ldap_getval_firststring(BrowseLDAPHandle, e,
                                "printerType", type_num, sizeof(type_num)) == -1)
      continue;

    type = atoi(type_num);

    if (ldap_getval_firststring(BrowseLDAPHandle, e,
                                "printerURI", uri, sizeof(uri)) == -1)
      continue;

   /*
    * Process the entry as browse data...
    */

    if (!is_local_queue(uri, host, sizeof(host), resource, sizeof(resource)))
      process_browse_data(uri, host, resource, type, IPP_PRINTER_IDLE,
                          location, info, make_model, 0, NULL);

  }

  ldap_freeres(res);
}
#endif /* HAVE_LDAP */


#ifdef HAVE_LIBSLP
/*
 * 'cupsdUpdateSLPBrowse()' - Get browsing information via SLP.
 */

void
cupsdUpdateSLPBrowse(void)
{
  slpsrvurl_t	*s,			/* Temporary list of service URLs */
		*next;			/* Next service in list */
  cupsd_printer_t p;			/* Printer information */
  const char	*uri;			/* Pointer to printer URI */
  char		host[HTTP_MAX_URI],	/* Host portion of URI */
		resource[HTTP_MAX_URI];	/* Resource portion of URI */


 /*
  * Reset the refresh time...
  */

  BrowseSLPRefresh = time(NULL) + BrowseInterval;

 /*
  * Poll for remote printers using SLP...
  */

  s = NULL;

  SLPFindSrvs(BrowseSLPHandle, SLP_CUPS_SRVTYPE, "", "",
	      slp_url_callback, &s);

 /*
  * Loop through the list of available printers...
  */

  for (; s; s = next)
  {
   /*
    * Save the "next" pointer...
    */

    next = s->next;

   /*
    * Load a cupsd_printer_t structure with the SLP service attributes...
    */

    SLPFindAttrs(BrowseSLPHandle, s->url, "", "", slp_attr_callback, &p);

   /*
    * Process this printer entry...
    */

    uri = s->url + SLP_CUPS_SRVLEN + 1;

    if (!strncmp(uri, "http://", 7) || !strncmp(uri, "ipp://", 6))
    {
     /*
      * Pull the URI apart to see if this is a local or remote printer...
      */

      if (!is_local_queue(uri, host, sizeof(host), resource, sizeof(resource)))
        process_browse_data(uri, host, resource, p.type, IPP_PRINTER_IDLE,
	                    p.location,  p.info, p.make_model, 0, NULL);
    }

   /*
    * Free this listing...
    */

    cupsdClearString(&p.info);
    cupsdClearString(&p.location);
    cupsdClearString(&p.make_model);

    free(s);
  }
}
#endif /* HAVE_LIBSLP */


/*
 * 'dequote()' - Remote quotes from a string.
 */

static char *				/* O - Dequoted string */
dequote(char       *d,			/* I - Destination string */
        const char *s,			/* I - Source string */
	int        dlen)		/* I - Destination length */
{
  char	*dptr;				/* Pointer into destination */


  if (s)
  {
    for (dptr = d, dlen --; *s && dlen > 0; s ++)
      if (*s != '\"')
      {
	*dptr++ = *s;
	dlen --;
      }

    *dptr = '\0';
  }
  else
    *d = '\0';

  return (d);
}


#ifdef HAVE_DNSSD
#  ifdef HAVE_COREFOUNDATION
/*
 * 'dnssdAddAlias()' - Add a DNS-SD alias name.
 */

static void
dnssdAddAlias(const void *key,		/* I - Key */
              const void *value,	/* I - Value (domain) */
	      void       *context)	/* I - Unused */
{
  char	valueStr[1024],			/* Domain string */
	hostname[1024],			/* Complete hostname */
	*hostptr;			/* Pointer into hostname */


  (void)key;
  (void)context;

  if (CFGetTypeID((CFStringRef)value) == CFStringGetTypeID() &&
      CFStringGetCString((CFStringRef)value, valueStr, sizeof(valueStr),
                         kCFStringEncodingUTF8))
  {
    snprintf(hostname, sizeof(hostname), "%s.%s", DNSSDHostName, valueStr);
    hostptr = hostname + strlen(hostname) - 1;
    if (*hostptr == '.')
      *hostptr = '\0';			/* Strip trailing dot */

    if (!DNSSDAlias)
      DNSSDAlias = cupsArrayNew(NULL, NULL);

    cupsdAddAlias(DNSSDAlias, hostname);
    cupsdLogMessage(CUPSD_LOG_DEBUG, "Added Back to My Mac ServerAlias %s",
		    hostname);
  }
  else
    cupsdLogMessage(CUPSD_LOG_ERROR,
                    "Bad Back to My Mac domain in dynamic store!");
}
#  endif /* HAVE_COREFOUNDATION */
#endif /* HAVE_DNSSD */


#if defined(HAVE_DNSSD) || defined(HAVE_AVAHI)
/*
 * 'dnssdBuildTxtRecord()' - Build a TXT record from printer info.
 */

static cupsd_txt_record_t		/* O - TXT record */
dnssdBuildTxtRecord(
    int             *txt_len,		/* O - TXT record length */
    cupsd_printer_t *p,			/* I - Printer information */
    int             for_lpd)		/* I - 1 = LPD, 0 = IPP */
{
  int		i;			/* Looping var */
  char		admin_hostname[256],	/* .local hostname for admin page */
		adminurl_str[256],	/* URL for the admin page */
		type_str[32],		/* Type to string buffer */
		state_str[32],		/* State to string buffer */
		rp_str[1024],		/* Queue name string buffer */
		air_str[1024],		/* auth-info-required string buffer */
		*keyvalue[32][2];	/* Table of key/value pairs */


 /*
  * Load up the key value pairs...
  */

  i = 0;

  keyvalue[i  ][0] = "txtvers";
  keyvalue[i++][1] = "1";

  keyvalue[i  ][0] = "qtotal";
  keyvalue[i++][1] = "1";

  keyvalue[i  ][0] = "rp";
  keyvalue[i++][1] = rp_str;
  if (for_lpd)
    strlcpy(rp_str, p->name, sizeof(rp_str));
  else
    snprintf(rp_str, sizeof(rp_str), "%s/%s",
	     (p->type & CUPS_PRINTER_CLASS) ? "classes" : "printers", p->name);

  keyvalue[i  ][0] = "ty";
  keyvalue[i++][1] = p->make_model ? p->make_model : "Unknown";

  snprintf(admin_hostname, sizeof(admin_hostname),
	   "%s.local"
#ifdef HAVE_DNSSD
	   "." /* terminating dot no good for Avahi */
#endif /* HAVE_DNSSD */
	   , DNSSDHostName);
  httpAssembleURIf(HTTP_URI_CODING_ALL, adminurl_str, sizeof(adminurl_str),
                   "http", NULL, admin_hostname, DNSSDPort, "/%s/%s",
		   (p->type & CUPS_PRINTER_CLASS) ? "classes" : "printers",
		   p->name);
  keyvalue[i  ][0] = "adminurl";
  keyvalue[i++][1] = adminurl_str;

  keyvalue[i  ][0] = "note";
  keyvalue[i++][1] = p->location ? p->location : "";

  keyvalue[i  ][0] = "priority";
  keyvalue[i++][1] = for_lpd ? "100" : "0";

  keyvalue[i  ][0] = "product";
  keyvalue[i++][1] = p->pc && p->pc->product ? p->pc->product : "Unknown";

  keyvalue[i  ][0] = "pdl";
  keyvalue[i++][1] = p->pdl ? p->pdl : "application/postscript";

<<<<<<< HEAD
  keyvalue[i  ][0] = "URF";
  keyvalue[i++][1] = "none";
=======
  /* iOS 6 does not accept this printer as AirPrint printer if there is
     no URF txt record or "URF=none", "DM3" is the minimum needed found
     by try and error */
  keyvalue[i  ][0] = "URF";
  keyvalue[i++][1] = "DM3";
>>>>>>> 02e377c2

  if (get_auth_info_required(p, air_str, sizeof(air_str)))
  {
    keyvalue[i  ][0] = "air";
    keyvalue[i++][1] = air_str;
  }

  keyvalue[i  ][0] = "UUID";
  keyvalue[i++][1] = p->uuid + 9;

#ifdef HAVE_SSL
  keyvalue[i  ][0] = "TLS";
  keyvalue[i++][1] = "1.2";
#endif /* HAVE_SSL */

  keyvalue[i  ][0] = "Transparent";
  keyvalue[i++][1] = "F";

  keyvalue[i  ][0] = "Binary";
  keyvalue[i++][1] = "F";

  keyvalue[i  ][0] = "Fax";
  keyvalue[i++][1] = (p->type & CUPS_PRINTER_FAX) ? "T" : "F";

  keyvalue[i  ][0] = "Color";
  keyvalue[i++][1] = (p->type & CUPS_PRINTER_COLOR) ? "T" : "F";

  keyvalue[i  ][0] = "Duplex";
  keyvalue[i++][1] = (p->type & CUPS_PRINTER_DUPLEX) ? "T" : "F";

  keyvalue[i  ][0] = "Staple";
  keyvalue[i++][1] = (p->type & CUPS_PRINTER_STAPLE) ? "T" : "F";

  keyvalue[i  ][0] = "Copies";
  keyvalue[i++][1] = (p->type & CUPS_PRINTER_COPIES) ? "T" : "F";

  keyvalue[i  ][0] = "Collate";
  keyvalue[i++][1] = (p->type & CUPS_PRINTER_COLLATE) ? "T" : "F";

  keyvalue[i  ][0] = "Punch";
  keyvalue[i++][1] = (p->type & CUPS_PRINTER_PUNCH) ? "T" : "F";

  keyvalue[i  ][0] = "Bind";
  keyvalue[i++][1] = (p->type & CUPS_PRINTER_BIND) ? "T" : "F";

  keyvalue[i  ][0] = "Sort";
  keyvalue[i++][1] = (p->type & CUPS_PRINTER_SORT) ? "T" : "F";

  keyvalue[i  ][0] = "Scan";
  keyvalue[i++][1] = (p->type & CUPS_PRINTER_MFP) ? "T" : "F";

  snprintf(type_str, sizeof(type_str), "0x%X", p->type | CUPS_PRINTER_REMOTE);
  snprintf(state_str, sizeof(state_str), "%d", p->state);

  keyvalue[i  ][0] = "printer-state";
  keyvalue[i++][1] = state_str;

  keyvalue[i  ][0] = "printer-type";
  keyvalue[i++][1] = type_str;

 /*
  * Then pack them into a proper txt record...
  */

#ifdef HAVE_DNSSD
  return (dnssdPackTxtRecord(txt_len, keyvalue, i));
#endif /* HAVE_DNSSD */
#ifdef HAVE_AVAHI
  return (avahiPackTxtRecord(keyvalue, i));
#endif /* HAVE_AVAHI */
}


/*
 * 'dnssdComparePrinters()' - Compare the registered names of two printers.
 */

static int				/* O - Result of comparison */
dnssdComparePrinters(cupsd_printer_t *a,/* I - First printer */
                     cupsd_printer_t *b)/* I - Second printer */
{
  if (!a->reg_name)
    if (!b->reg_name)
      return 0;
    else
      return -1;
  else
    if (!b->reg_name)
      return 1;
    else
      return (_cups_strcasecmp(a->reg_name, b->reg_name));
}


/*
 * 'dnssdDeregisterPrinter()' - Stop sending broadcast information for a
 *                              printer.
 */

static void
dnssdDeregisterPrinter(
    cupsd_printer_t *p)			/* I - Printer */
{
  cupsdLogMessage(CUPSD_LOG_DEBUG2, "dnssdDeregisterPrinter(%s)", p->name);

#ifdef HAVE_DNSSD
  if (!DNSSDRef)
    return;

 /*
  * Closing the socket deregisters the service
  */

  if (p->ipp_ref)
  {
    DNSServiceRefDeallocate(p->ipp_ref);
    p->ipp_ref = NULL;
  }

  if (p->ipp_txt)
  {
   /*
    * p->ipp_txt is malloc'd, not _cupsStrAlloc'd...
    */

    free(p->ipp_txt);
    p->ipp_txt = NULL;
  }

  if (p->printer_ref)
  {
    DNSServiceRefDeallocate(p->printer_ref);
    p->printer_ref = NULL;
  }

  if (p->printer_txt)
  {
   /*
    * p->printer_txt is malloc'd, not _cupsStrAlloc'd...
    */

    free(p->printer_txt);
    p->printer_txt = NULL;
  }
#endif /* HAVE_DNSSD */

#ifdef HAVE_AVAHI
  if (p->avahi_group)
    {
      avahi_entry_group_reset (p->avahi_group);
      avahi_entry_group_free (p->avahi_group);
      p->avahi_group = NULL;

      if (p->ipp_txt)
	avahi_string_list_free (p->ipp_txt);

      if (p->printer_txt)
	avahi_string_list_free (p->printer_txt);

      p->ipp_txt = p->printer_txt = NULL;
    }
#endif /* HAVE_AVAHI */

 /*
  * Remove the printer from the array of DNS-SD printers, then clear the
  * registered name...
  */

  cupsArrayRemove(DNSSDPrinters, p);
  cupsdClearString(&p->reg_name);
}
#endif /* defined(HAVE_DNSSD) || defined(HAVE_AVAHI) */


#ifdef HAVE_DNSSD
/*
 * 'dnssdPackTxtRecord()' - Pack an array of key/value pairs into the
 *                          TXT record format.
 */

static char *				/* O - TXT record */
dnssdPackTxtRecord(int  *txt_len,	/* O - TXT record length */
		   char *keyvalue[][2],	/* I - Table of key value pairs */
		   int  count)		/* I - Items in table */
{
  int  i;				/* Looping var */
  int  length;				/* Length of TXT record */
  int  length2;				/* Length of value */
  char *txtRecord;			/* TXT record buffer */
  char *cursor;				/* Looping pointer */


 /*
  * Calculate the buffer size
  */

  if (count <= 0)
    return (NULL);

  for (length = i = 0; i < count; i++)
    length += 1 + strlen(keyvalue[i][0]) +
	      (keyvalue[i][1] ? 1 + strlen(keyvalue[i][1]) : 0);

 /*
  * Allocate and fill it
  */

  txtRecord = malloc(length);
  if (txtRecord)
  {
    *txt_len = length;

    for (cursor = txtRecord, i = 0; i < count; i++)
    {
     /*
      * Drop in the p-string style length byte followed by the data
      */

      length  = strlen(keyvalue[i][0]);
      length2 = keyvalue[i][1] ? 1 + strlen(keyvalue[i][1]) : 0;

      *cursor++ = (unsigned char)(length + length2);

      memcpy(cursor, keyvalue[i][0], length);
      cursor += length;

      if (length2)
      {
        length2 --;
	*cursor++ = '=';
	memcpy(cursor, keyvalue[i][1], length2);
	cursor += length2;
      }
    }
  }

  return (txtRecord);
}


/*
 * 'dnssdRegisterCallback()' - DNSServiceRegister callback.
 */

static void
dnssdRegisterCallback(
    DNSServiceRef	sdRef,		/* I - DNS Service reference */
    DNSServiceFlags	flags,		/* I - Reserved for future use */
    DNSServiceErrorType	errorCode,	/* I - Error code */
    const char		*name,     	/* I - Service name */
    const char		*regtype,  	/* I - Service type */
    const char		*domain,   	/* I - Domain. ".local" for now */
    void		*context)	/* I - User-defined context */
{
  cupsd_printer_t *p = (cupsd_printer_t *)context;
					/* Current printer */


  (void)sdRef;
  (void)flags;
  (void)domain;

  cupsdLogMessage(CUPSD_LOG_DEBUG2, "dnssdRegisterCallback(%s, %s) for %s (%s)",
                  name, regtype, p ? p->name : "Web Interface",
		  p ? (p->reg_name ? p->reg_name : "(null)") : "NA");

  if (errorCode)
  {
    cupsdLogMessage(CUPSD_LOG_ERROR,
		    "DNSServiceRegister failed with error %d", (int)errorCode);
    return;
  }
  else if (p && (!p->reg_name || _cups_strcasecmp(name, p->reg_name)))
  {
    cupsdLogMessage(CUPSD_LOG_INFO, "Using service name \"%s\" for \"%s\"",
                    name, p->name);

    cupsArrayRemove(DNSSDPrinters, p);
    cupsdSetString(&p->reg_name, name);
    cupsArrayAdd(DNSSDPrinters, p);

    LastEvent |= CUPSD_EVENT_PRINTER_MODIFIED;
  }
}
#endif /* HAVE_DNSSD */


#if defined(HAVE_DNSSD) || defined(HAVE_AVAHI)
/*
 * 'dnssdRegisterPrinter()' - Start sending broadcast information for a printer
 *		              or update the broadcast contents.
 */

static void
dnssdRegisterPrinter(cupsd_printer_t *p)/* I - Printer */
{
#ifdef HAVE_DNSSD
  DNSServiceErrorType	se;		/* dnssd errors */
  char			*ipp_txt,	/* IPP TXT record buffer */
			*printer_txt,	/* LPD TXT record buffer */
			name[1024];	/* Service name */
  int			ipp_len,	/* IPP TXT record length */
			printer_len,	/* LPD TXT record length */
			printer_port;	/* LPD port number */
#endif /* HAVE_DNSSD */
#ifdef HAVE_AVAHI
  int			ret;		/* Error code */
  AvahiStringList	*ipp_txt,	/* IPP TXT record */
			*printer_txt;	/* LPD TXT record */
  char			name[AVAHI_LABEL_MAX],	/* Service name */
			fullsubtype[AVAHI_LABEL_MAX]; /* Full subtype */
  char			*regtype_copy,	/* Writeable copy of reg type */
			*subtype,	/* Current service sub type */
			*nextsubtype;	/* Next service sub type */
#endif /* HAVE_AVAHI */
  char			*nameptr;	/* Pointer into name */
  const char		*regtype;	/* Registration type */


#ifdef HAVE_DNSSD
  if (!DNSSDRef)
    return;

  cupsdLogMessage(CUPSD_LOG_DEBUG2, "dnssdRegisterPrinter(%s) %s", p->name,
                  !p->ipp_ref ? "new" : "update");
#endif /* HAVE_DNSSD */
#ifdef HAVE_AVAHI
  cupsdLogMessage(CUPSD_LOG_DEBUG2, "dnssdRegisterPrinter(%s) %s", p->name,
		  !p->avahi_group ? "new" : "update");
#endif /* HAVE_AVAHI */
 /*
  * If per-printer sharing was just disabled make sure we're not
  * registered before returning.
  */

  if (!p->shared)
  {
    dnssdDeregisterPrinter(p);
    return;
  }

 /*
  * The registered name takes the form of "<printer-info> @ <computer name>"...
  */

  if (p->info && strlen(p->info) > 0)
  {
    if (DNSSDComputerName)
    {
     /*
      * Make sure there is room for at least 15 characters of
      * DNSSDComputerName.
      */

      assert(sizeof(name) >= 15 + 4);
      nameptr = name + strlcpy(name, p->info,
			       sizeof(name) - 4 -
			       strnlen(DNSSDComputerName, 15));
      nameptr += strlcpy(nameptr, " @ ", sizeof(name) - (nameptr - name));
      strlcpy(nameptr, DNSSDComputerName, sizeof(name) - (nameptr - name));
    }
    else
      strlcpy(name, p->info, sizeof(name));
  }
  else if (DNSSDComputerName)
  {
   /*
    * Make sure there is room for at least 15 characters of
    * DNSSDComputerName.
    */

    assert(sizeof(name) >= 15 + 4);
    nameptr = name + strlcpy(name, p->info,
			     sizeof(name) - 4 -
			     strnlen(DNSSDComputerName, 15));
    nameptr += strlcpy(nameptr, " @ ", sizeof(name) - (nameptr - name));
    strlcpy(nameptr, DNSSDComputerName, sizeof(name) - (nameptr - name));
  }
  else
    strlcpy(name, p->name, sizeof(name));

 /*
  * If an existing printer was renamed, unregister it and start over...
  */

  if (p->reg_name && strcmp(p->reg_name, name))
    dnssdDeregisterPrinter(p);

  if (!p->reg_name)
  {
    cupsdSetString(&p->reg_name, name);
    cupsArrayAdd(DNSSDPrinters, p);
  }

 /*
  * Register IPP and (optionally) LPD...
  */

#ifdef HAVE_DNSSD
  ipp_len = 0;				/* anti-compiler-warning-code */
  ipp_txt = dnssdBuildTxtRecord(&ipp_len, p, 0);

  if (p->ipp_ref &&
      (ipp_len != p->ipp_len || memcmp(ipp_txt, p->ipp_txt, ipp_len)))
  {
   /*
    * Update the existing registration...
    */

    /* A TTL of 0 means use record's original value (Radar 3176248) */
    if ((se = DNSServiceUpdateRecord(p->ipp_ref, NULL, 0, ipp_len, ipp_txt,
				     0)) == kDNSServiceErr_NoError)
    {
      if (p->ipp_txt)
	free(p->ipp_txt);

      p->ipp_txt = ipp_txt;
      p->ipp_len = ipp_len;
      ipp_txt    = NULL;
    }
    else
    {
     /*
      * Failed to update record, lets close this reference and move on...
      */

      cupsdLogMessage(CUPSD_LOG_ERROR,
		      "Unable to update IPP DNS-SD record for %s - %d", p->name,
		      se);

      DNSServiceRefDeallocate(p->ipp_ref);
      p->ipp_ref = NULL;
    }
  }

  if (!p->ipp_ref)
  {
   /*
    * Initial registration.  Use the _fax-ipp regtype for fax queues...
    */

    regtype = (p->type & CUPS_PRINTER_FAX) ? "_fax-ipp._tcp" : DNSSDRegType;

    cupsdLogMessage(CUPSD_LOG_DEBUG,
		    "Registering DNS-SD printer %s with name \"%s\" and "
		    "type \"%s\"", p->name, name, regtype);

   /*
    * Register the queue, dropping characters as needed until we succeed...
    */

    nameptr = name + strlen(name);

    do
    {
      p->ipp_ref = DNSSDRef;
      if ((se = DNSServiceRegister(&p->ipp_ref, kDNSServiceFlagsShareConnection,
                                   0, name, regtype, NULL, NULL,
				   htons(DNSSDPort), ipp_len, ipp_txt,
				   dnssdRegisterCallback,
				   p)) == kDNSServiceErr_BadParam)
      {
       /*
        * Name is too long, drop trailing characters, taking into account
	* UTF-8 encoding...
	*/

        nameptr --;

        while (nameptr > name && (*nameptr & 0xc0) == 0x80)
	  nameptr --;

        if (nameptr > name)
          *nameptr = '\0';
      }
    }
    while (se == kDNSServiceErr_BadParam && nameptr > name);

    if (se == kDNSServiceErr_NoError)
    {
      p->ipp_txt = ipp_txt;
      p->ipp_len = ipp_len;
      ipp_txt    = NULL;
    }
    else
      cupsdLogMessage(CUPSD_LOG_WARN,
                      "DNS-SD IPP registration of \"%s\" failed: %d",
		      p->name, se);
  }

  if (ipp_txt)
    free(ipp_txt);

  if (BrowseLocalProtocols & BROWSE_LPD)
  {
    printer_len  = 0;			/* anti-compiler-warning-code */
    printer_port = 515;
    printer_txt  = dnssdBuildTxtRecord(&printer_len, p, 1);
  }
  else
  {
    printer_len  = 0;
    printer_port = 0;
    printer_txt  = NULL;
  }

  if (p->printer_ref &&
      (printer_len != p->printer_len ||
       memcmp(printer_txt, p->printer_txt, printer_len)))
  {
   /*
    * Update the existing registration...
    */

    /* A TTL of 0 means use record's original value (Radar 3176248) */
    if ((se = DNSServiceUpdateRecord(p->printer_ref, NULL, 0, printer_len,
				     printer_txt,
				     0)) == kDNSServiceErr_NoError)
    {
      if (p->printer_txt)
	free(p->printer_txt);

      p->printer_txt = printer_txt;
      p->printer_len = printer_len;
      printer_txt    = NULL;
    }
    else
    {
     /*
      * Failed to update record, lets close this reference and move on...
      */

      cupsdLogMessage(CUPSD_LOG_ERROR,
		      "Unable to update LPD DNS-SD record for %s - %d",
		      p->name, se);

      DNSServiceRefDeallocate(p->printer_ref);
      p->printer_ref = NULL;
    }
  }

  if (!p->printer_ref)
  {
   /*
    * Initial registration...
    */

    cupsdLogMessage(CUPSD_LOG_DEBUG,
		    "Registering DNS-SD printer %s with name \"%s\" and "
		    "type \"_printer._tcp\"", p->name, name);

    p->printer_ref = DNSSDRef;
    if ((se = DNSServiceRegister(&p->printer_ref,
				 kDNSServiceFlagsShareConnection,
				 0, name, "_printer._tcp", NULL, NULL,
				 htons(printer_port), printer_len, printer_txt,
				 dnssdRegisterCallback,
				 p)) == kDNSServiceErr_NoError)
    {
      p->printer_txt = printer_txt;
      p->printer_len = printer_len;
      printer_txt    = NULL;
    }
    else
      cupsdLogMessage(CUPSD_LOG_WARN,
		      "DNS-SD LPD registration of \"%s\" failed: %d",
		      p->name, se);
  }

  if (printer_txt)
    free(printer_txt);
#endif /* HAVE_DNSSD */
#ifdef HAVE_AVAHI
  if (!AvahiCupsClient)
   /*
    * Client not running yet.  The client callback will call us again later.
    */
    return;

  ipp_txt = dnssdBuildTxtRecord(NULL, p, 0);
  printer_txt = dnssdBuildTxtRecord(NULL, p, 1);
  regtype = (p->type & CUPS_PRINTER_FAX) ? "_fax-ipp._tcp" : DNSSDRegType;

  if (p->avahi_group && p->ipp_txt && ipp_txt &&
      !avahi_string_list_equal (p->ipp_txt, ipp_txt))
  {
   /*
    * Update the existing registration...
    */

    avahi_string_list_free (p->ipp_txt);

    if (p->printer_txt)
      avahi_string_list_free (p->printer_txt);

   /*
    * Update the service group entry.
    */

    regtype_copy = strdup (regtype);
    subtype = strchr (regtype_copy, ',');
    if (subtype)
      *subtype = '\0';

    cupsdLogMessage (CUPSD_LOG_DEBUG,
		     "Updating TXT record for %s (%s)", name, regtype_copy);
    ret = avahi_entry_group_update_service_txt_strlst (p->avahi_group,
						       AVAHI_IF_UNSPEC,
						       AVAHI_PROTO_UNSPEC,
						       0, name,
						       regtype_copy,
						       NULL, ipp_txt);
    free (regtype_copy);

    if (ret < 0)
      goto update_failed;

    p->ipp_txt = ipp_txt;
    ipp_txt = NULL;

    if (BrowseLocalProtocols & BROWSE_LPD)
    {
      ret = avahi_entry_group_update_service_txt_strlst (p->avahi_group,
							 AVAHI_IF_UNSPEC,
							 AVAHI_PROTO_UNSPEC,
							 0, name,
							 "_printer._tcp", NULL,
							 printer_txt);
      if (ret < 0)
	goto update_failed;

      p->printer_txt = printer_txt;
      printer_txt = NULL;
    }

    ret = avahi_entry_group_commit (p->avahi_group);
    if (ret < 0)
    {
    update_failed:
      cupsdLogMessage (CUPSD_LOG_ERROR,
		       "Failed to update TXT record for %s: %d",
		       name, ret);
      avahi_entry_group_reset (p->avahi_group);
      avahi_entry_group_free (p->avahi_group);
      p->avahi_group = NULL;
      ipp_txt = p->ipp_txt;
      p->ipp_txt = NULL;
    }
  }

  if (!p->avahi_group)
  {
   /*
    * Initial registration.  Use the _fax subtype for fax queues...
    */

    p->avahi_group = avahi_entry_group_new (AvahiCupsClient,
					    avahi_entry_group_cb,
					    p);

    cupsdLogMessage(CUPSD_LOG_DEBUG,
		    "Registering Avahi printer %s with name \"%s\" and "
		    "type \"%s\"", p->name, name, regtype);

    if (!p->avahi_group)
    {
      ret = 0;
      goto add_failed;
    }

   /*
    * Add each service type (DNSSDRegType may contain several,
    * separated by commas).
    */

    subtype = regtype_copy = strdup (regtype);
    while (subtype && *subtype)
    {
      nextsubtype = strchr (subtype, ',');
      if (nextsubtype)
	*nextsubtype++ = '\0';

      if (subtype == regtype_copy)
      {
       /*
	* Main type entry.
	*/

	cupsdLogMessage (CUPSD_LOG_DEBUG,
			 "Adding TXT record for %s (%s)", name, regtype_copy);
	ret = avahi_entry_group_add_service_strlst (p->avahi_group,
						    AVAHI_IF_UNSPEC,
						    AVAHI_PROTO_UNSPEC,
						    0, name, regtype_copy,
						    NULL, NULL,
						    DNSSDPort,
						    ipp_txt);
      }
      else
      {
       /*
	* Sub-type entry.
	*/

	snprintf (fullsubtype, sizeof(fullsubtype),
		  "%s._sub.%s", subtype, regtype_copy);
	cupsdLogMessage (CUPSD_LOG_DEBUG,
			 "Adding TXT record for %s (%s)", name, fullsubtype);
	ret = avahi_entry_group_add_service_subtype (p->avahi_group,
						     AVAHI_IF_UNSPEC,
						     AVAHI_PROTO_UNSPEC,
						     0, name,
						     regtype_copy,
						     NULL, fullsubtype);
      }

      if (ret < 0)
      {
	free (regtype_copy);
	goto add_failed;
      }

      subtype = nextsubtype;
    }

    free (regtype_copy);
    p->ipp_txt = ipp_txt;
    ipp_txt = NULL;

    if (BrowseLocalProtocols & BROWSE_LPD)
    {
      cupsdLogMessage(CUPSD_LOG_DEBUG,
		      "Registering Avahi printer %s with name \"%s\" and "
		      "type \"_printer._tcp\"", p->name, name);

      ret = avahi_entry_group_add_service_strlst (p->avahi_group,
						  AVAHI_IF_UNSPEC,
						  AVAHI_PROTO_UNSPEC,
						  0, name,
						  "_printer._tcp", NULL, NULL,
						  515,
						  printer_txt);
      if (ret < 0)
	goto add_failed;

      p->printer_txt = printer_txt;
      printer_txt = NULL;
    }

    ret = avahi_entry_group_commit (p->avahi_group);

    if (ret < 0)
    {
    add_failed:
      cupsdLogMessage (CUPSD_LOG_ERROR,
		       "Failed to add Avahi entry for %s: %d",
		       name, ret);
      if (p->avahi_group)
      {
	avahi_entry_group_reset (p->avahi_group);
	avahi_entry_group_free (p->avahi_group);
	p->avahi_group = NULL;
      }
      ipp_txt = p->ipp_txt;
      p->ipp_txt = NULL;
    }
  }

  if (ipp_txt)
    avahi_string_list_free (ipp_txt);

  if (printer_txt)
    avahi_string_list_free (printer_txt);
#endif /* HAVE_AVAHI */
}


/*
 * 'dnssdStop()' - Stop all DNS-SD registrations.
 */

static void
dnssdStop(void)
{
  cupsd_printer_t	*p;		/* Current printer */

#ifdef HAVE_DNSSD
  if (!DNSSDRef)
    return;
#endif /* HAVE_DNSSD */

 /*
  * De-register the individual printers
  */

  for (p = (cupsd_printer_t *)cupsArrayFirst(Printers);
       p;
       p = (cupsd_printer_t *)cupsArrayNext(Printers))
    dnssdDeregisterPrinter(p);

#ifdef HAVE_DNSSD
 /*
  * Shutdown the rest of the service refs...
  */

  if (WebIFRef)
  {
    DNSServiceRefDeallocate(WebIFRef);
    WebIFRef = NULL;
  }

  if (RemoteRef)
  {
    DNSServiceRefDeallocate(RemoteRef);
    RemoteRef = NULL;
  }

  cupsdRemoveSelect(DNSServiceRefSockFD(DNSSDRef));

  DNSServiceRefDeallocate(DNSSDRef);
  DNSSDRef = NULL;
#endif /* HAVE_DNSSD */

  cupsArrayDelete(DNSSDPrinters);
  DNSSDPrinters = NULL;

  DNSSDPort = 0;
}
#endif /* defined(HAVE_DNSSD) || defined(HAVE_AVAHI) */


#ifdef HAVE_DNSSD
/*
 * 'dnssdUpdate()' - Handle DNS-SD queries.
 */

static void
dnssdUpdate(void)
{
  DNSServiceErrorType	sdErr;		/* Service discovery error */


  if ((sdErr = DNSServiceProcessResult(DNSSDRef)) != kDNSServiceErr_NoError)
  {
    cupsdLogMessage(CUPSD_LOG_ERROR,
                    "DNS Service Discovery registration error %d!",
	            sdErr);
    dnssdStop();
  }
}
#endif /* HAVE_DNSSD */


#ifdef HAVE_AVAHI
/*
 * 'avahiPackTxtRecord()' - Pack an array of key/value pairs into an
 *                          AvahiStringList.
 */

static AvahiStringList *		/* O - new string list */
avahiPackTxtRecord(char *keyvalue[][2],	/* I - Table of key value pairs */
		   int count)		/* I - Number of items in table */
{
  AvahiStringList *strlst = NULL;
  char **elements;
  size_t len;
  int i = 0;

  elements = malloc ((1 + count) * sizeof (char *));
  if (!elements)
    goto cleanup;

  for (i = 0; i < count; i++)
    {
      len = (1 + strlen (keyvalue[i][0]) +
	     (keyvalue[i][1] ? 1 + strlen (keyvalue[i][1]) : 1));
      elements[i] = malloc (len * sizeof (char));
      if (!elements[i])
	goto cleanup;

      snprintf (elements[i], len, "%s=%s", keyvalue[i][0], keyvalue[i][1]);
    }

  strlst = avahi_string_list_new_from_array ((const char **) elements, count);

cleanup:
  while (--i >= 0)
    free (elements[i]);

  free (elements);
  return (strlst);
}


/*
 * 'avahi_entry_group_cb()' - Avahi entry group callback function.
 */
static void
avahi_entry_group_cb (AvahiEntryGroup *group,
		      AvahiEntryGroupState state,
		      void *userdata)
{
  char *name;

  if (userdata)
    name = ((cupsd_printer_t *) userdata)->reg_name;
  else
    name = "CUPS web interface";

  switch (state)
  {
  case AVAHI_ENTRY_GROUP_UNCOMMITED:
  case AVAHI_ENTRY_GROUP_REGISTERING:
    break;

  case AVAHI_ENTRY_GROUP_ESTABLISHED:
    cupsdLogMessage (CUPSD_LOG_DEBUG,
		     "Avahi entry group established for %s", name);
    break;

  default:
    cupsdLogMessage (CUPSD_LOG_DEBUG,
		     "Avahi entry group %s has state %d",
		     name, state);
    break;
  }
}


/*
 * 'avahi_client_cb()' - Avahi client callback function.
 */
static void
avahi_client_cb (AvahiClient *client,
		 AvahiClientState state,
		 void *userdata)
{
  cupsd_printer_t *printer;
  switch (state)
  {
  case AVAHI_CLIENT_S_RUNNING:
   /*
    * Avahi client started successfully.
    */
    AvahiCupsClient = client;
    AvahiCupsClientConnecting = 0;
    cupsdLogMessage (CUPSD_LOG_DEBUG, "Avahi client started");

    cupsdUpdateDNSSDName ();

    for (printer = (cupsd_printer_t *)cupsArrayFirst(Printers);
	 printer;
	 printer = (cupsd_printer_t *)cupsArrayNext(Printers))
      if (Browsing && (BrowseLocalProtocols & BROWSE_DNSSD) &&
	  (!(printer->type & (CUPS_PRINTER_REMOTE | CUPS_PRINTER_IMPLICIT |
			      CUPS_PRINTER_SCANNER))) && printer->shared)
	dnssdRegisterPrinter (printer);

    break;

  case AVAHI_CLIENT_CONNECTING:
   /*
    * No Avahi daemon, client is waiting.
    */
    cupsdLogMessage (CUPSD_LOG_DEBUG, "Avahi client connecting");
    break;

  case AVAHI_CLIENT_S_REGISTERING:
    /*
     * Not yet registered.
     */
    cupsdLogMessage (CUPSD_LOG_DEBUG, "Avahi client registering");
    break;

  case AVAHI_CLIENT_FAILURE:
   /*
    * Avahi client failed, close it to allow a clean restart.
    */
    cupsdLogMessage (CUPSD_LOG_ERROR,
		     "Avahi client failed, "
		     "closing client to allow a clean restart");

    for (printer = (cupsd_printer_t *)cupsArrayFirst(Printers);
	 printer;
	 printer = (cupsd_printer_t *)cupsArrayNext(Printers))
      dnssdDeregisterPrinter (printer);

    avahi_client_free(client);
    AvahiCupsClientConnecting = 0;
    AvahiCupsClient = NULL;

    break;

  default:
    cupsdLogMessage (CUPSD_LOG_DEBUG, "Avahi client state: %d", state);
  }
}
#endif /* HAVE_AVAHI */


/*
 * 'get_auth_info_required()' - Get the auth-info-required value to advertise.
 */

static char *				/* O - String or NULL if none */
get_auth_info_required(
    cupsd_printer_t *p,			/* I - Printer */
    char            *buffer,		/* I - Value buffer */
    size_t          bufsize)		/* I - Size of value buffer */
{
  cupsd_location_t *auth;		/* Pointer to authentication element */
  char		resource[1024];		/* Printer/class resource path */


 /*
  * If auth-info-required is set for this printer, return that...
  */

  if (p->num_auth_info_required > 0 && strcmp(p->auth_info_required[0], "none"))
  {
    int		i;			/* Looping var */
    char	*bufptr;		/* Pointer into buffer */

    for (i = 0, bufptr = buffer; i < p->num_auth_info_required; i ++)
    {
      if (bufptr >= (buffer + bufsize - 2))
	break;

      if (i)
	*bufptr++ = ',';

      strlcpy(bufptr, p->auth_info_required[i], bufsize - (bufptr - buffer));
      bufptr += strlen(bufptr);
    }

    return (buffer);
  }

 /*
  * Figure out the authentication data requirements to advertise...
  */

  if (p->type & CUPS_PRINTER_CLASS)
    snprintf(resource, sizeof(resource), "/classes/%s", p->name);
  else
    snprintf(resource, sizeof(resource), "/printers/%s", p->name);

  if ((auth = cupsdFindBest(resource, HTTP_POST)) == NULL ||
      auth->type == CUPSD_AUTH_NONE)
    auth = cupsdFindPolicyOp(p->op_policy_ptr, IPP_PRINT_JOB);

  if (auth)
  {
    int	auth_type;			/* Authentication type */

    if ((auth_type = auth->type) == CUPSD_AUTH_DEFAULT)
      auth_type = DefaultAuthType;

    switch (auth_type)
    {
      case CUPSD_AUTH_NONE :
          return (NULL);

      case CUPSD_AUTH_NEGOTIATE :
	  strlcpy(buffer, "negotiate", bufsize);
	  break;

      default :
	  strlcpy(buffer, "username,password", bufsize);
	  break;
    }

    return (buffer);
  }

  return ("none");
}


#ifdef __APPLE__
/*
 * 'get_hostconfig()' - Get an /etc/hostconfig service setting.
 */

static int				/* O - 1 for YES or AUTOMATIC, 0 for NO */
get_hostconfig(const char *name)	/* I - Name of service */
{
  cups_file_t	*fp;			/* Hostconfig file */
  char		line[1024],		/* Line from file */
		*ptr;			/* Pointer to value */
  int		state = 1;		/* State of service */


 /*
  * Try opening the /etc/hostconfig file; if we can't open it, assume that
  * the service is enabled/auto.
  */

  if ((fp = cupsFileOpen("/etc/hostconfig", "r")) != NULL)
  {
   /*
    * Read lines from the file until we find the service...
    */

    while (cupsFileGets(fp, line, sizeof(line)))
    {
      if (line[0] == '#' || (ptr = strchr(line, '=')) == NULL)
        continue;

      *ptr++ = '\0';

      if (!_cups_strcasecmp(line, name))
      {
       /*
        * Found the service, see if it is set to "-NO-"...
	*/

	if (!_cups_strncasecmp(ptr, "-NO-", 4))
	  state = 0;
        break;
      }
    }

    cupsFileClose(fp);
  }

  return (state);
}
#endif /* __APPLE__ */


/*
 * 'is_local_queue()' - Determine whether the URI points at a local queue.
 */

static int				/* O - 1 = local, 0 = remote, -1 = bad URI */
is_local_queue(const char *uri,		/* I - Printer URI */
               char       *host,	/* O - Host string */
	       int        hostlen,	/* I - Length of host buffer */
               char       *resource,	/* O - Resource string */
	       int        resourcelen)	/* I - Length of resource buffer */
{
  char		scheme[32],		/* Scheme portion of URI */
		username[HTTP_MAX_URI];	/* Username portion of URI */
  int		port;			/* Port portion of URI */
  cupsd_netif_t	*iface;			/* Network interface */


 /*
  * Pull the URI apart to see if this is a local or remote printer...
  */

  if (httpSeparateURI(HTTP_URI_CODING_ALL, uri, scheme, sizeof(scheme),
                      username, sizeof(username), host, hostlen, &port,
		      resource, resourcelen) < HTTP_URI_OK)
    return (-1);

  DEBUG_printf(("host=\"%s\", ServerName=\"%s\"\n", host, ServerName));

 /*
  * Check for local server addresses...
  */

  if (!_cups_strcasecmp(host, ServerName) && port == LocalPort)
    return (1);

  cupsdNetIFUpdate();

  for (iface = (cupsd_netif_t *)cupsArrayFirst(NetIFList);
       iface;
       iface = (cupsd_netif_t *)cupsArrayNext(NetIFList))
    if (!_cups_strcasecmp(host, iface->hostname) && port == iface->port)
      return (1);

 /*
  * If we get here, the printer is remote...
  */

  return (0);
}


/*
 * 'process_browse_data()' - Process new browse data.
 */

static void
process_browse_data(
    const char    *uri,			/* I - URI of printer/class */
    const char    *host,		/* I - Hostname */
    const char    *resource,		/* I - Resource path */
    cups_ptype_t  type,			/* I - Printer type */
    ipp_pstate_t  state,		/* I - Printer state */
    const char    *location,		/* I - Printer location */
    const char    *info,		/* I - Printer information */
    const char    *make_model,		/* I - Printer make and model */
    int		  num_attrs,		/* I - Number of attributes */
    cups_option_t *attrs)		/* I - Attributes */
{
  int		i;			/* Looping var */
  int		update;			/* Update printer attributes? */
  char		finaluri[HTTP_MAX_URI],	/* Final URI for printer */
		name[IPP_MAX_NAME],	/* Name of printer */
		newname[IPP_MAX_NAME],	/* New name of printer */
		*hptr,			/* Pointer into hostname */
		*sptr;			/* Pointer into ServerName */
  const char	*shortname;		/* Short queue name (queue) */
  char		local_make_model[IPP_MAX_NAME];
					/* Local make and model */
  cupsd_printer_t *p;			/* Printer information */
  const char	*ipp_options,		/* ipp-options value */
		*lease_duration,	/* lease-duration value */
		*uuid;			/* uuid value */
  int		is_class;		/* Is this queue a class? */


  cupsdLogMessage(CUPSD_LOG_DEBUG2,
                  "process_browse_data(uri=\"%s\", host=\"%s\", "
		  "resource=\"%s\", type=%x, state=%d, location=\"%s\", "
		  "info=\"%s\", make_model=\"%s\", num_attrs=%d, attrs=%p)",
		  uri, host, resource, type, state,
		  location ? location : "(nil)", info ? info : "(nil)",
		  make_model ? make_model : "(nil)", num_attrs, attrs);

 /*
  * Determine if the URI contains any illegal characters in it...
  */

  if (strncmp(uri, "ipp://", 6) || !host[0] ||
      (strncmp(resource, "/printers/", 10) &&
       strncmp(resource, "/classes/", 9)))
  {
    cupsdLogMessage(CUPSD_LOG_ERROR, "Bad printer URI in browse data: %s", uri);
    return;
  }

  if (strchr(resource, '?') ||
      (!strncmp(resource, "/printers/", 10) && strchr(resource + 10, '/')) ||
      (!strncmp(resource, "/classes/", 9) && strchr(resource + 9, '/')))
  {
    cupsdLogMessage(CUPSD_LOG_ERROR, "Bad resource in browse data: %s",
                    resource);
    return;
  }

 /*
  * OK, this isn't a local printer; add any remote options...
  */

  ipp_options = cupsGetOption("ipp-options", num_attrs, attrs);

  if (BrowseRemoteOptions)
  {
    if (BrowseRemoteOptions[0] == '?')
    {
     /*
      * Override server-supplied options...
      */

      snprintf(finaluri, sizeof(finaluri), "%s%s", uri, BrowseRemoteOptions);
    }
    else if (ipp_options)
    {
     /*
      * Combine the server and local options...
      */

      snprintf(finaluri, sizeof(finaluri), "%s?%s+%s", uri, ipp_options,
               BrowseRemoteOptions);
    }
    else
    {
     /*
      * Just use the local options...
      */

      snprintf(finaluri, sizeof(finaluri), "%s?%s", uri, BrowseRemoteOptions);
    }

    uri = finaluri;
  }
  else if (ipp_options)
  {
   /*
    * Just use the server-supplied options...
    */

    snprintf(finaluri, sizeof(finaluri), "%s?%s", uri, ipp_options);
    uri = finaluri;
  }

 /*
  * See if we already have it listed in the Printers list, and add it if not...
  */

  type     |= CUPS_PRINTER_REMOTE | CUPS_PRINTER_DISCOVERED;
  type     &= ~CUPS_PRINTER_IMPLICIT;
  update   = 0;
  hptr     = strchr(host, '.');
  sptr     = strchr(ServerName, '.');
  is_class = type & CUPS_PRINTER_CLASS;
  uuid     = cupsGetOption("uuid", num_attrs, attrs);

  if (!ServerNameIsIP && sptr != NULL && hptr != NULL)
  {
   /*
    * Strip the common domain name components...
    */

    while (hptr != NULL)
    {
      if (!_cups_strcasecmp(hptr, sptr))
      {
        *hptr = '\0';
	break;
      }
      else
        hptr = strchr(hptr + 1, '.');
    }
  }

  if (is_class)
  {
   /*
    * Remote destination is a class...
    */

    if (!strncmp(resource, "/classes/", 9))
      snprintf(name, sizeof(name), "%s@%s", resource + 9, host);
    else
      return;

    shortname = resource + 9;
  }
  else
  {
   /*
    * Remote destination is a printer...
    */

    if (!strncmp(resource, "/printers/", 10))
      snprintf(name, sizeof(name), "%s@%s", resource + 10, host);
    else
      return;

    shortname = resource + 10;
  }

  if (hptr && !*hptr)
    *hptr = '.';			/* Resource FQDN */

  if ((p = cupsdFindDest(name)) == NULL && BrowseShortNames)
  {
   /*
    * Long name doesn't exist, try short name...
    */

    cupsdLogMessage(CUPSD_LOG_DEBUG, "process_browse_data: %s not found...",
                    name);

    if ((p = cupsdFindDest(shortname)) == NULL)
    {
     /*
      * Short name doesn't exist, use it for this shared queue.
      */

      cupsdLogMessage(CUPSD_LOG_DEBUG2, "process_browse_data: %s not found...",
		      shortname);
      strlcpy(name, shortname, sizeof(name));
    }
    else
    {
     /*
      * Short name exists...
      */

      cupsdLogMessage(CUPSD_LOG_DEBUG2,
                      "process_browse_data: %s found, type=%x, hostname=%s...",
		      shortname, p->type, p->hostname ? p->hostname : "(nil)");

      if (p->type & CUPS_PRINTER_IMPLICIT)
        p = NULL;			/* Don't replace implicit classes */
      else if (p->hostname && _cups_strcasecmp(p->hostname, host))
      {
       /*
	* Short name exists but is for a different host.  If this is a remote
	* queue, rename it and use the long name...
	*/

	if (p->type & CUPS_PRINTER_REMOTE)
	{
	  cupsdLogMessage(CUPSD_LOG_DEBUG,
			  "Renamed remote %s \"%s\" to \"%s@%s\"...",
			  is_class ? "class" : "printer", p->name, p->name,
			  p->hostname);
	  cupsdAddEvent(CUPSD_EVENT_PRINTER_DELETED, p, NULL,
			"%s \'%s\' deleted by directory services.",
			is_class ? "Class" : "Printer", p->name);

	  snprintf(newname, sizeof(newname), "%s@%s", p->name, p->hostname);
	  cupsdRenamePrinter(p, newname);

	  cupsdAddEvent(CUPSD_EVENT_PRINTER_ADDED, p, NULL,
			"%s \'%s\' added by directory services.",
			is_class ? "Class" : "Printer", p->name);
	}

       /*
        * Force creation with long name...
	*/

	p = NULL;
      }
    }
  }
  else if (p)
    cupsdLogMessage(CUPSD_LOG_DEBUG2,
		    "process_browse_data: %s found, type=%x, hostname=%s...",
		    name, p->type, p->hostname ? p->hostname : "(nil)");

  if (!p)
  {
   /*
    * Queue doesn't exist; add it...
    */

    if (is_class)
      p = cupsdAddClass(name);
    else
      p = cupsdAddPrinter(name);

    if (!p)
      return;

    cupsdClearString(&(p->hostname));

    cupsdLogMessage(CUPSD_LOG_DEBUG, "Added remote %s \"%s\"...",
                    is_class ? "class" : "printer", name);

    cupsdAddEvent(CUPSD_EVENT_PRINTER_ADDED, p, NULL,
		  "%s \'%s\' added by directory services.",
		  is_class ? "Class" : "Printer", name);

   /*
    * Force the URI to point to the real server...
    */

    p->type      = type & ~CUPS_PRINTER_REJECTING;
    p->accepting = 1;

    cupsdMarkDirty(CUPSD_DIRTY_PRINTCAP);
  }

  if (!p->hostname)
  {
   /*
    * Hostname not set, so this must be a cached remote printer
    * that was created for a pending print job...
    */

    cupsdSetString(&p->hostname, host);
    cupsdSetString(&p->uri, uri);
    cupsdSetString(&p->device_uri, uri);
    update = 1;

    cupsdMarkDirty(CUPSD_DIRTY_REMOTE);
  }

 /*
  * Update the state...
  */

  p->state       = state;
  p->browse_time = time(NULL);

  if ((lease_duration = cupsGetOption("lease-duration", num_attrs,
                                      attrs)) != NULL)
  {
   /*
    * Grab the lease-duration for the browse data; anything less then 1
    * second or more than 1 week gets the default BrowseTimeout...
    */

    i = atoi(lease_duration);
    if (i < 1 || i > 604800)
      i = BrowseTimeout;

    p->browse_expire = p->browse_time + i;
  }
  else
    p->browse_expire = p->browse_time + BrowseTimeout;

  if (type & CUPS_PRINTER_REJECTING)
  {
    type &= ~CUPS_PRINTER_REJECTING;

    if (p->accepting)
    {
      update       = 1;
      p->accepting = 0;
    }
  }
  else if (!p->accepting)
  {
    update       = 1;
    p->accepting = 1;
  }

  if (p->type != type)
  {
    p->type = type;
    update  = 1;
  }

  if (uuid && strcmp(p->uuid, uuid))
  {
    cupsdSetString(&p->uuid, uuid);
    update = 1;
  }

  if (location && (!p->location || strcmp(p->location, location)))
  {
    cupsdSetString(&p->location, location);
    update = 1;
  }

  if (info && (!p->info || strcmp(p->info, info)))
  {
    cupsdSetString(&p->info, info);
    update = 1;

    cupsdMarkDirty(CUPSD_DIRTY_PRINTCAP | CUPSD_DIRTY_REMOTE);
  }

  if (!make_model || !make_model[0])
  {
    if (is_class)
      snprintf(local_make_model, sizeof(local_make_model),
               "Remote Class on %s", host);
    else
      snprintf(local_make_model, sizeof(local_make_model),
               "Remote Printer on %s", host);
  }
  else
    snprintf(local_make_model, sizeof(local_make_model),
             "%s on %s", make_model, host);

  if (!p->make_model || strcmp(p->make_model, local_make_model))
  {
    cupsdSetString(&p->make_model, local_make_model);
    update = 1;
  }

  if (p->num_options)
  {
    if (!update && !(type & CUPS_PRINTER_DELETE))
    {
     /*
      * See if we need to update the attributes...
      */

      if (p->num_options != num_attrs)
	update = 1;
      else
      {
	for (i = 0; i < num_attrs; i ++)
          if (strcmp(attrs[i].name, p->options[i].name) ||
	      (!attrs[i].value != !p->options[i].value) ||
	      (attrs[i].value && strcmp(attrs[i].value, p->options[i].value)))
          {
	    update = 1;
	    break;
          }
      }
    }

   /*
    * Free the old options...
    */

    cupsFreeOptions(p->num_options, p->options);
  }

  p->num_options = num_attrs;
  p->options     = attrs;

  if (type & CUPS_PRINTER_DELETE)
  {
    cupsdAddEvent(CUPSD_EVENT_PRINTER_DELETED, p, NULL,
                  "%s \'%s\' deleted by directory services.",
		  is_class ? "Class" : "Printer", p->name);

    cupsdExpireSubscriptions(p, NULL);

    cupsdDeletePrinter(p, 1);
    cupsdUpdateImplicitClasses();
    cupsdMarkDirty(CUPSD_DIRTY_PRINTCAP | CUPSD_DIRTY_REMOTE);
  }
  else if (update)
  {
    cupsdSetPrinterAttrs(p);
    cupsdUpdateImplicitClasses();
  }

 /*
  * See if we have a default printer...  If not, make the first network
  * default printer the default.
  */

  if (DefaultPrinter == NULL && Printers != NULL && UseNetworkDefault)
  {
   /*
    * Find the first network default printer and use it...
    */

    for (p = (cupsd_printer_t *)cupsArrayFirst(Printers);
         p;
	 p = (cupsd_printer_t *)cupsArrayNext(Printers))
      if (p->type & CUPS_PRINTER_DEFAULT)
      {
        DefaultPrinter = p;
        cupsdMarkDirty(CUPSD_DIRTY_PRINTCAP | CUPSD_DIRTY_REMOTE);
	break;
      }
  }

 /*
  * Do auto-classing if needed...
  */

  process_implicit_classes();
}


/*
 * 'process_implicit_classes()' - Create/update implicit classes as needed.
 */

static void
process_implicit_classes(void)
{
  int		i;			/* Looping var */
  int		update;			/* Update printer attributes? */
  char		name[IPP_MAX_NAME],	/* Name of printer */
		*hptr;			/* Pointer into hostname */
  cupsd_printer_t *p,			/* Printer information */
		*pclass,		/* Printer class */
		*first;			/* First printer in class */
  int		offset,			/* Offset of name */
		len;			/* Length of name */


  if (!ImplicitClasses || !Printers)
    return;

 /*
  * Loop through all available printers and create classes as needed...
  */

  for (p = (cupsd_printer_t *)cupsArrayFirst(Printers), len = 0, offset = 0,
           update = 0, pclass = NULL, first = NULL;
       p != NULL;
       p = (cupsd_printer_t *)cupsArrayNext(Printers))
  {
   /*
    * Skip implicit classes...
    */

    if (p->type & CUPS_PRINTER_IMPLICIT)
    {
      len = 0;
      continue;
    }

   /*
    * If len == 0, get the length of this printer name up to the "@"
    * sign (if any).
    */

    cupsArraySave(Printers);

    if (len > 0 &&
	!_cups_strncasecmp(p->name, name + offset, len) &&
	(p->name[len] == '\0' || p->name[len] == '@'))
    {
     /*
      * We have more than one printer with the same name; see if
      * we have a class, and if this printer is a member...
      */

      if (pclass && _cups_strcasecmp(pclass->name, name))
      {
	if (update)
	  cupsdSetPrinterAttrs(pclass);

	update = 0;
	pclass = NULL;
      }

      if (!pclass && (pclass = cupsdFindDest(name)) == NULL)
      {
       /*
	* Need to add the class...
	*/

	pclass = cupsdAddPrinter(name);
	cupsArrayAdd(ImplicitPrinters, pclass);

	pclass->type      |= CUPS_PRINTER_IMPLICIT;
	pclass->accepting = 1;
	pclass->state     = IPP_PRINTER_IDLE;

        cupsdSetString(&pclass->location, p->location);
        cupsdSetString(&pclass->info, p->info);

        cupsdSetString(&pclass->job_sheets[0], p->job_sheets[0]);
        cupsdSetString(&pclass->job_sheets[1], p->job_sheets[1]);

        update = 1;

	cupsdMarkDirty(CUPSD_DIRTY_PRINTCAP | CUPSD_DIRTY_REMOTE);

        cupsdLogMessage(CUPSD_LOG_DEBUG, "Added implicit class \"%s\"...",
	                name);
	cupsdAddEvent(CUPSD_EVENT_PRINTER_ADDED, p, NULL,
                      "Implicit class \'%s\' added by directory services.",
		      name);
      }

      if (first != NULL)
      {
        for (i = 0; i < pclass->num_printers; i ++)
	  if (pclass->printers[i] == first)
	    break;

        if (i >= pclass->num_printers)
	{
	  first->in_implicit_class = 1;
	  cupsdAddPrinterToClass(pclass, first);
        }

	first = NULL;
      }

      for (i = 0; i < pclass->num_printers; i ++)
	if (pclass->printers[i] == p)
	  break;

      if (i >= pclass->num_printers)
      {
	p->in_implicit_class = 1;
	cupsdAddPrinterToClass(pclass, p);
	update = 1;
      }
    }
    else
    {
     /*
      * First time around; just get name length and mark it as first
      * in the list...
      */

      if ((hptr = strchr(p->name, '@')) != NULL)
	len = hptr - p->name;
      else
	len = strlen(p->name);

      if (len >= sizeof(name))
      {
       /*
	* If the printer name length somehow is greater than we normally allow,
	* skip this printer...
	*/

	len = 0;
	cupsArrayRestore(Printers);
	continue;
      }

      strncpy(name, p->name, len);
      name[len] = '\0';
      offset    = 0;

      if ((first = (hptr ? cupsdFindDest(name) : p)) != NULL &&
	  !(first->type & CUPS_PRINTER_IMPLICIT))
      {
       /*
	* Can't use same name as a local printer; add "Any" to the
	* front of the name, unless we have explicitly disabled
	* the "ImplicitAnyClasses"...
	*/

        if (ImplicitAnyClasses && len < (sizeof(name) - 4))
	{
	 /*
	  * Add "Any" to the class name...
	  */

          strcpy(name, "Any");
          strncpy(name + 3, p->name, len);
	  name[len + 3] = '\0';
	  offset        = 3;
	}
	else
	{
	 /*
	  * Don't create an implicit class if we have a local printer
	  * with the same name...
	  */

	  len = 0;
          cupsArrayRestore(Printers);
	  continue;
	}
      }

      first = p;
    }

    cupsArrayRestore(Printers);
  }

 /*
  * Update the last printer class as needed...
  */

  if (pclass && update)
    cupsdSetPrinterAttrs(pclass);
}


/*
 * 'send_cups_browse()' - Send new browsing information using the CUPS
 *                        protocol.
 */

static void
send_cups_browse(cupsd_printer_t *p)	/* I - Printer to send */
{
  int			i;		/* Looping var */
  cups_ptype_t		type;		/* Printer type */
  cupsd_dirsvc_addr_t	*b;		/* Browse address */
  int			bytes;		/* Length of packet */
  char			packet[1453],	/* Browse data packet */
			uri[1024],	/* Printer URI */
			location[1024],	/* printer-location */
			info[1024],	/* printer-info */
			make_model[1024],
					/* printer-make-and-model */
			air[1024];	/* auth-info-required */
  cupsd_netif_t		*iface;		/* Network interface */


 /*
  * Figure out the printer type value...
  */

  type = p->type | CUPS_PRINTER_REMOTE;

  if (!p->accepting)
    type |= CUPS_PRINTER_REJECTING;

  if (p == DefaultPrinter)
    type |= CUPS_PRINTER_DEFAULT;

 /*
  * Remove quotes from printer-info, printer-location, and
  * printer-make-and-model attributes...
  */

  dequote(location, p->location, sizeof(location));
  dequote(info, p->info, sizeof(info));

  if (p->make_model)
    dequote(make_model, p->make_model, sizeof(make_model));
  else if (p->type & CUPS_PRINTER_CLASS)
  {
    if (p->num_printers > 0 && p->printers[0]->make_model)
      strlcpy(make_model, p->printers[0]->make_model, sizeof(make_model));
    else
      strlcpy(make_model, "Local Printer Class", sizeof(make_model));
  }
  else if (p->raw)
    strlcpy(make_model, "Local Raw Printer", sizeof(make_model));
  else
    strlcpy(make_model, "Local System V Printer", sizeof(make_model));

  if (get_auth_info_required(p, packet, sizeof(packet)))
    snprintf(air, sizeof(air), " auth-info-required=%s", packet);
  else
    air[0] = '\0';

 /*
  * Send a packet to each browse address...
  */

  for (i = NumBrowsers, b = Browsers; i > 0; i --, b ++)
    if (b->iface[0])
    {
     /*
      * Send the browse packet to one or more interfaces...
      */

      if (!strcmp(b->iface, "*"))
      {
       /*
        * Send to all local interfaces...
	*/

        cupsdNetIFUpdate();

	for (iface = (cupsd_netif_t *)cupsArrayFirst(NetIFList);
	     iface;
	     iface = (cupsd_netif_t *)cupsArrayNext(NetIFList))
	{
	 /*
	  * Only send to local, IPv4 interfaces...
	  */

	  if (!iface->is_local || !iface->port ||
	      iface->address.addr.sa_family != AF_INET)
	    continue;

	  httpAssembleURIf(HTTP_URI_CODING_ALL, uri, sizeof(uri), "ipp", NULL,
	                   iface->hostname, iface->port,
			   (p->type & CUPS_PRINTER_CLASS) ? "/classes/%s" :
			                                    "/printers/%s",
			   p->name);
	  snprintf(packet, sizeof(packet),
	           "%x %x %s \"%s\" \"%s\" \"%s\" %s%s uuid=%s\n",
        	   type, p->state, uri, location, info, make_model,
		   p->browse_attrs ? p->browse_attrs : "", air, p->uuid);

	  bytes = strlen(packet);

	  cupsdLogMessage(CUPSD_LOG_DEBUG2,
	                  "cupsdSendBrowseList: (%d bytes to \"%s\") %s", bytes,
        	          iface->name, packet);

          iface->broadcast.ipv4.sin_port = htons(BrowsePort);

	  sendto(BrowseSocket, packet, bytes, 0,
		 (struct sockaddr *)&(iface->broadcast),
		 httpAddrLength(&(iface->broadcast)));
        }
      }
      else if ((iface = cupsdNetIFFind(b->iface)) != NULL)
      {
       /*
        * Send to the named interface using the IPv4 address...
	*/

        while (iface)
	  if (strcmp(b->iface, iface->name))
	  {
	    iface = NULL;
	    break;
	  }
	  else if (iface->address.addr.sa_family == AF_INET && iface->port)
	    break;
	  else
            iface = (cupsd_netif_t *)cupsArrayNext(NetIFList);

        if (iface)
	{
	  httpAssembleURIf(HTTP_URI_CODING_ALL, uri, sizeof(uri), "ipp", NULL,
	                   iface->hostname, iface->port,
			   (p->type & CUPS_PRINTER_CLASS) ? "/classes/%s" :
			                                    "/printers/%s",
			   p->name);
	  snprintf(packet, sizeof(packet),
	           "%x %x %s \"%s\" \"%s\" \"%s\" %s%s uuid=%s\n",
        	   type, p->state, uri, location, info, make_model,
		   p->browse_attrs ? p->browse_attrs : "", air, p->uuid);

	  bytes = strlen(packet);

	  cupsdLogMessage(CUPSD_LOG_DEBUG2,
	                  "cupsdSendBrowseList: (%d bytes to \"%s\") %s", bytes,
        	          iface->name, packet);

          iface->broadcast.ipv4.sin_port = htons(BrowsePort);

	  sendto(BrowseSocket, packet, bytes, 0,
		 (struct sockaddr *)&(iface->broadcast),
		 httpAddrLength(&(iface->broadcast)));
        }
      }
    }
    else
    {
     /*
      * Send the browse packet to the indicated address using
      * the default server name...
      */

      snprintf(packet, sizeof(packet),
               "%x %x %s \"%s\" \"%s\" \"%s\" %s%s uuid=%s\n",
       	       type, p->state, p->uri, location, info, make_model,
	       p->browse_attrs ? p->browse_attrs : "", air, p->uuid);

      bytes = strlen(packet);
      cupsdLogMessage(CUPSD_LOG_DEBUG2,
                      "cupsdSendBrowseList: (%d bytes) %s", bytes, packet);

      if (sendto(BrowseSocket, packet, bytes, 0,
		 (struct sockaddr *)&(b->to),
		 httpAddrLength(&(b->to))) <= 0)
      {
       /*
        * Unable to send browse packet, so remove this address from the
	* list...
	*/

	cupsdLogMessage(CUPSD_LOG_ERROR,
	                "cupsdSendBrowseList: sendto failed for browser "
			"%d - %s.",
	                (int)(b - Browsers + 1), strerror(errno));

        if (i > 1)
	  memmove(b, b + 1, (i - 1) * sizeof(cupsd_dirsvc_addr_t));

	b --;
	NumBrowsers --;
      }
    }
}


#ifdef HAVE_LDAP
/*
 * 'ldap_search_rec()' - LDAP Search with reconnect
 */

static int				/* O - Return code */
ldap_search_rec(LDAP        *ld,	/* I - LDAP handler */
                char        *base,	/* I - Base dn */
                int         scope,	/* I - LDAP search scope */
                char        *filter,	/* I - Filter string */
                char        *attrs[],	/* I - Requested attributes */
                int         attrsonly,	/* I - Return only attributes? */
                LDAPMessage **res)	/* I - LDAP handler */
{
  int	rc;				/* Return code */
  LDAP  *ldr;				/* LDAP handler after reconnect */


#  if defined(HAVE_OPENLDAP) && LDAP_API_VERSION > 3000
  rc = ldap_search_ext_s(ld, base, scope, filter, attrs, attrsonly, NULL, NULL,
                         NULL, LDAP_NO_LIMIT, res);
#  else
  rc = ldap_search_s(ld, base, scope, filter, attrs, attrsonly, res);
#  endif /* defined(HAVE_OPENLDAP) && LDAP_API_VERSION > 3000 */

 /*
  * If we have a connection problem try again...
  */

  if (rc == LDAP_SERVER_DOWN || rc == LDAP_CONNECT_ERROR)
  {
    cupsdLogMessage(CUPSD_LOG_ERROR,
                    "LDAP search failed with status %d: %s",
                     rc, ldap_err2string(rc));
    cupsdLogMessage(CUPSD_LOG_INFO,
                    "We try the LDAP search once again after reconnecting to "
		    "the server");
    ldap_freeres(*res);
    ldr = ldap_reconnect();

#  if defined(HAVE_OPENLDAP) && LDAP_API_VERSION > 3000
    rc = ldap_search_ext_s(ldr, base, scope, filter, attrs, attrsonly, NULL,
                           NULL, NULL, LDAP_NO_LIMIT, res);
#  else
    rc = ldap_search_s(ldr, base, scope, filter, attrs, attrsonly, res);
#  endif /* defined(HAVE_OPENLDAP) && LDAP_API_VERSION > 3000 */
  }

  if (rc == LDAP_NO_SUCH_OBJECT)
    cupsdLogMessage(CUPSD_LOG_DEBUG,
                    "ldap_search_rec: LDAP entry/object not found");
  else if (rc != LDAP_SUCCESS)
    cupsdLogMessage(CUPSD_LOG_ERROR,
                    "ldap_search_rec: LDAP search failed with status %d: %s",
                     rc, ldap_err2string(rc));

  if (rc != LDAP_SUCCESS)
    ldap_freeres(*res);

  return (rc);
}


/*
 * 'ldap_freeres()' - Free LDAPMessage
 */

static void
ldap_freeres(LDAPMessage *entry)	/* I - LDAP handler */
{
  int	rc;				/* Return value */


  rc = ldap_msgfree(entry);
  if (rc == -1)
    cupsdLogMessage(CUPSD_LOG_WARN, "Can't free LDAPMessage!");
  else if (rc == 0)
    cupsdLogMessage(CUPSD_LOG_DEBUG2, "Freeing LDAPMessage was unnecessary");
}


/*
 * 'ldap_getval_char()' - Get first LDAP value and convert to string
 */

static int				/* O - Return code */
ldap_getval_firststring(
    LDAP          *ld,			/* I - LDAP handler */
    LDAPMessage   *entry,		/* I - LDAP message or search result */
    char          *attr,		/* I - the wanted attribute  */
    char          *retval,		/* O - String to return */
    unsigned long maxsize)		/* I - Max string size */
{
  char			*dn;		/* LDAP DN */
  int			rc = 0;		/* Return code */
#  if defined(HAVE_OPENLDAP) && LDAP_API_VERSION > 3000
  struct berval		**bval;		/* LDAP value array */
  unsigned long		size;		/* String size */


 /*
  * Get value from LDAPMessage...
  */

  if ((bval = ldap_get_values_len(ld, entry, attr)) == NULL)
  {
    rc = -1;
    dn = ldap_get_dn(ld, entry);
    cupsdLogMessage(CUPSD_LOG_WARN,
                    "Failed to get LDAP value %s for %s!",
                    attr, dn);
    ldap_memfree(dn);
  }
  else
  {
   /*
    * Check size and copy value into our string...
    */

    size = maxsize;
    if (size < (bval[0]->bv_len + 1))
    {
      rc = -1;
      dn = ldap_get_dn(ld, entry);
      cupsdLogMessage(CUPSD_LOG_WARN,
                      "Attribute %s is too big! (dn: %s)",
                      attr, dn);
      ldap_memfree(dn);
    }
    else
      size = bval[0]->bv_len + 1;

    strlcpy(retval, bval[0]->bv_val, size);
    ldap_value_free_len(bval);
  }
#  else
  char	**value;			/* LDAP value */

 /*
  * Get value from LDAPMessage...
  */

  if ((value = (char **)ldap_get_values(ld, entry, attr)) == NULL)
  {
    rc = -1;
    dn = ldap_get_dn(ld, entry);
    cupsdLogMessage(CUPSD_LOG_WARN, "Failed to get LDAP value %s for %s!",
                    attr, dn);
    ldap_memfree(dn);
  }
  else
  {
    strlcpy(retval, *value, maxsize);
    ldap_value_free(value);
  }
#  endif /* defined(HAVE_OPENLDAP) && LDAP_API_VERSION > 3000 */

  return (rc);
}


/*
 * 'send_ldap_ou()' - Send LDAP ou registrations.
 */

static void
send_ldap_ou(char *ou,			/* I - Servername/ou to register */
             char *basedn,		/* I - Our base dn */
             char *descstring)		/* I - Description for ou */
{
  int           i;                      /* Looping var... */
  LDAPMod       mods[3];                /* The 3 attributes we will be adding */
  LDAPMod       *pmods[4];              /* Pointers to the 3 attributes + NULL */
  LDAPMessage   *res,                   /* Search result token */
		*e;			/* Current entry from search */
  int           rc;                     /* LDAP status */
  int           rcmod;                  /* LDAP status for modifications */
  char          dn[1024],               /* DN of the organizational unit we are adding */
                *desc[2],               /* Change records */
                *ou_value[2];
  char		old_desc[1024];		/* Old description */
  static const char * const objectClass_values[] =
		{			/* The 2 objectClass's we use in */
		  "top",		/* our LDAP entries              */
		  "organizationalUnit",
		  NULL
		};
  static const char * const ou_attrs[] =/* CUPS LDAP attributes */
		{
		  "description",
		  NULL
		};


  cupsdLogMessage(CUPSD_LOG_DEBUG2, "send_ldap_ou: %s", ou);

 /*
  * Reconnect if LDAP Handle is invalid...
  */

  if (!BrowseLDAPHandle)
  {
    cupsdLogMessage(CUPSD_LOG_DEBUG2,
                    "send_ldap_ou: LDAP Handle is invalid. Try reconnecting...");
    ldap_reconnect();
    return;
  }

 /*
  * Prepare ldap search...
  */

  snprintf(dn, sizeof(dn), "ou=%s, %s", ou, basedn);
  cupsdLogMessage(CUPSD_LOG_DEBUG2, "send_ldap_ou: dn=\"%s\"", dn);

  ou_value[0] = ou;
  ou_value[1] = NULL;
  desc[0]     = descstring;
  desc[1]     = NULL;

  mods[0].mod_type   = "ou";
  mods[0].mod_values = ou_value;
  mods[1].mod_type   = "description";
  mods[1].mod_values = desc;
  mods[2].mod_type   = "objectClass";
  mods[2].mod_values = (char **)objectClass_values;

  rc = ldap_search_rec(BrowseLDAPHandle, dn, LDAP_SCOPE_BASE, NULL,
                       (char **)ou_attrs, 0, &res);

 /*
  * If ldap search was not successfull then exit function...
  */

  if (rc != LDAP_SUCCESS && rc != LDAP_NO_SUCH_OBJECT)
    return;

 /*
  * Check if we need to insert or update the LDAP entry...
  */

  if (ldap_count_entries(BrowseLDAPHandle, res) > 0 &&
      rc != LDAP_NO_SUCH_OBJECT)
  {
   /*
    * Printserver has already been registered, check if
    * modification is required...
    */

    e = ldap_first_entry(BrowseLDAPHandle, res);

   /*
    * Get the required values from this entry...
    */

    if (ldap_getval_firststring(BrowseLDAPHandle, e, "description", old_desc,
                                sizeof(old_desc)) == -1)
      old_desc[0] = '\0';

   /*
    * Check if modification is required...
    */

    if ( strcmp(desc[0], old_desc) == 0 )
    {
     /*
      * LDAP entry for the printer exists.
      * Printer has already been registered,
      * no modifications required...
      */
      cupsdLogMessage(CUPSD_LOG_DEBUG2,
                      "send_ldap_ou: No updates required for %s", ou);
    }
    else
    {

      cupsdLogMessage(CUPSD_LOG_DEBUG2,
                      "send_ldap_ou: Replace entry for %s", ou);

      for (i = 0; i < 3; i ++)
      {
        pmods[i]         = mods + i;
        pmods[i]->mod_op = LDAP_MOD_REPLACE;
      }
      pmods[i] = NULL;

#  if defined(HAVE_OPENLDAP) && LDAP_API_VERSION > 3000
      if ((rcmod = ldap_modify_ext_s(BrowseLDAPHandle, dn, pmods, NULL,
                                     NULL)) != LDAP_SUCCESS)
#  else
      if ((rcmod = ldap_modify_s(BrowseLDAPHandle, dn, pmods)) != LDAP_SUCCESS)
#  endif /* defined(HAVE_OPENLDAP) && LDAP_API_VERSION > 3000 */
      {
        cupsdLogMessage(CUPSD_LOG_ERROR,
                        "LDAP modify for %s failed with status %d: %s",
                        ou, rcmod, ldap_err2string(rcmod));
        if (rcmod == LDAP_SERVER_DOWN)
          ldap_reconnect();
      }
    }
  }
  else
  {
   /*
    * Printserver has never been registered,
    * add registration...
    */

    cupsdLogMessage(CUPSD_LOG_DEBUG2,
                    "send_ldap_ou: Add entry for %s", ou);

    for (i = 0; i < 3; i ++)
    {
      pmods[i]         = mods + i;
      pmods[i]->mod_op = LDAP_MOD_ADD;
    }
    pmods[i] = NULL;

#  if defined(HAVE_OPENLDAP) && LDAP_API_VERSION > 3000
    if ((rcmod = ldap_add_ext_s(BrowseLDAPHandle, dn, pmods, NULL,
                                NULL)) != LDAP_SUCCESS)
#  else
    if ((rcmod = ldap_add_s(BrowseLDAPHandle, dn, pmods)) != LDAP_SUCCESS)
#  endif /* defined(HAVE_OPENLDAP) && LDAP_API_VERSION > 3000 */
    {
      cupsdLogMessage(CUPSD_LOG_ERROR,
                      "LDAP add for %s failed with status %d: %s",
                      ou, rcmod, ldap_err2string(rcmod));
      if (rcmod == LDAP_SERVER_DOWN)
        ldap_reconnect();
    }
  }

  if (rc == LDAP_SUCCESS)
    ldap_freeres(res);
}


/*
 * 'send_ldap_browse()' - Send LDAP printer registrations.
 */

static void
send_ldap_browse(cupsd_printer_t *p)	/* I - Printer to register */
{
  int		i;			/* Looping var... */
  LDAPMod	mods[7];		/* The 7 attributes we will be adding */
  LDAPMod	*pmods[8];		/* Pointers to the 7 attributes + NULL */
  LDAPMessage	*res,			/* Search result token */
		*e;			/* Current entry from search */
  char		*cn_value[2],		/* Change records */
		*uri[2],
		*info[2],
		*location[2],
		*make_model[2],
		*type[2],
		typestring[255],	/* String to hold printer-type */
		dn[1024];		/* DN of the printer we are adding */
  int		rc;			/* LDAP status */
  int		rcmod;			/* LDAP status for modifications */
  char		old_uri[HTTP_MAX_URI],	/* Printer URI */
		old_location[1024],	/* Printer location */
		old_info[1024],		/* Printer information */
		old_make_model[1024],	/* Printer make and model */
		old_type_string[30];	/* Temporary type number */
  int		old_type;		/* Printer type */
  static const char * const objectClass_values[] =
		{			/* The 3 objectClass's we use in */
		  "top",		/* our LDAP entries              */
		  "device",
		  "cupsPrinter",
		  NULL
		};


  cupsdLogMessage(CUPSD_LOG_DEBUG2, "send_ldap_browse: %s", p->name);

 /*
  * Exit function if LDAP updates has been disabled...
  */

  if (!BrowseLDAPUpdate)
  {
    cupsdLogMessage(CUPSD_LOG_DEBUG2,
                    "send_ldap_browse: Updates temporary disabled; "
		    "skipping...");
    return;
  }

 /*
  * Reconnect if LDAP Handle is invalid...
  */

  if (!BrowseLDAPHandle)
  {
    cupsdLogMessage(CUPSD_LOG_DEBUG2,
                    "send_ldap_browse: LDAP Handle is invalid. Try "
		    "reconnecting...");
    ldap_reconnect();
    return;
  }

 /*
  * Everything in ldap is ** so we fudge around it...
  */

  sprintf(typestring, "%u", p->type);

  cn_value[0]   = p->name;
  cn_value[1]   = NULL;
  info[0]       = p->info ? p->info : "Unknown";
  info[1]       = NULL;
  location[0]   = p->location ? p->location : "Unknown";
  location[1]   = NULL;
  make_model[0] = p->make_model ? p->make_model : "Unknown";
  make_model[1] = NULL;
  type[0]       = typestring;
  type[1]       = NULL;
  uri[0]        = p->uri;
  uri[1]        = NULL;

 /*
  * Get ldap entry for printer ...
  */

  snprintf(dn, sizeof(dn), "cn=%s, ou=%s, %s", p->name, ServerName,
           BrowseLDAPDN);
  cupsdLogMessage(CUPSD_LOG_DEBUG2, "send_ldap_browse: dn=\"%s\"", dn);

  rc = ldap_search_rec(BrowseLDAPHandle, dn, LDAP_SCOPE_BASE, NULL,
                       (char **)ldap_attrs, 0, &res);

 /*
  * If ldap search was not successfull then exit function
  * and temporary disable LDAP updates...
  */

  if (rc != LDAP_SUCCESS && rc != LDAP_NO_SUCH_OBJECT)
  {
    if (BrowseLDAPUpdate &&
        (rc == LDAP_SERVER_DOWN || rc == LDAP_CONNECT_ERROR))
    {
      BrowseLDAPUpdate = FALSE;
      cupsdLogMessage(CUPSD_LOG_INFO,
                      "LDAP update temporary disabled");
    }

    return;
  }

 /*
  * Fill modification array...
  */

  mods[0].mod_type   = "cn";
  mods[0].mod_values = cn_value;
  mods[1].mod_type   = "printerDescription";
  mods[1].mod_values = info;
  mods[2].mod_type   = "printerURI";
  mods[2].mod_values = uri;
  mods[3].mod_type   = "printerLocation";
  mods[3].mod_values = location;
  mods[4].mod_type   = "printerMakeAndModel";
  mods[4].mod_values = make_model;
  mods[5].mod_type   = "printerType";
  mods[5].mod_values = type;
  mods[6].mod_type   = "objectClass";
  mods[6].mod_values = (char **)objectClass_values;

 /*
  * Check if we need to insert or update the LDAP entry...
  */

  if (ldap_count_entries(BrowseLDAPHandle, res) > 0 &&
      rc != LDAP_NO_SUCH_OBJECT)
  {
   /*
    * Printer has already been registered, check if
    * modification is required...
    */

    e = ldap_first_entry(BrowseLDAPHandle, res);

   /*
    * Get the required values from this entry...
    */

    if (ldap_getval_firststring(BrowseLDAPHandle, e, "printerDescription",
                                old_info, sizeof(old_info)) == -1)
      old_info[0] = '\0';

    if (ldap_getval_firststring(BrowseLDAPHandle, e, "printerLocation",
                                old_location, sizeof(old_location)) == -1)
      old_info[0] = '\0';

    if (ldap_getval_firststring(BrowseLDAPHandle, e, "printerMakeAndModel",
                                old_make_model, sizeof(old_make_model)) == -1)
      old_info[0] = '\0';

    if (ldap_getval_firststring(BrowseLDAPHandle, e, "printerType",
                                old_type_string, sizeof(old_type_string)) == -1)
      old_info[0] = '\0';

    old_type = atoi(old_type_string);

    if (ldap_getval_firststring(BrowseLDAPHandle, e, "printerURI", old_uri,
                                sizeof(old_uri)) == -1)
      old_info[0] = '\0';

   /*
    * Check if modification is required...
    */

    if (!strcmp(info[0], old_info) && !strcmp(uri[0], old_uri) &&
        !strcmp(location[0], old_location) &&
	!strcmp(make_model[0], old_make_model) && p->type == old_type)
    {
     /*
      * LDAP entry for the printer exists. Printer has already been registered,
      * no modifications required...
      */

      cupsdLogMessage(CUPSD_LOG_DEBUG2,
                       "send_ldap_browse: No updates required for %s", p->name);
    }
    else
    {
     /*
      * LDAP entry for the printer exists.  Printer has already been registered,
      * modify the current registration...
      */

      cupsdLogMessage(CUPSD_LOG_DEBUG2,
                      "send_ldap_browse: Replace entry for %s", p->name);

      for (i = 0; i < 7; i ++)
      {
        pmods[i]         = mods + i;
        pmods[i]->mod_op = LDAP_MOD_REPLACE;
      }
      pmods[i] = NULL;

#  if defined(HAVE_OPENLDAP) && LDAP_API_VERSION > 3000
      if ((rcmod = ldap_modify_ext_s(BrowseLDAPHandle, dn, pmods, NULL,
                                     NULL)) != LDAP_SUCCESS)
#  else
      if ((rcmod = ldap_modify_s(BrowseLDAPHandle, dn, pmods)) != LDAP_SUCCESS)
#  endif /* defined(HAVE_OPENLDAP) && LDAP_API_VERSION > 3000 */
      {
        cupsdLogMessage(CUPSD_LOG_ERROR,
                        "LDAP modify for %s failed with status %d: %s",
                        p->name, rcmod, ldap_err2string(rcmod));
        if (rcmod == LDAP_SERVER_DOWN)
          ldap_reconnect();
      }
    }
  }
  else
  {
   /*
    * No LDAP entry exists for the printer.  Printer has never been registered,
    * add the current registration...
    */

    send_ldap_ou(ServerName, BrowseLDAPDN, "CUPS Server");

    cupsdLogMessage(CUPSD_LOG_DEBUG2,
                    "send_ldap_browse: Add entry for %s", p->name);

    for (i = 0; i < 7; i ++)
    {
      pmods[i]         = mods + i;
      pmods[i]->mod_op = LDAP_MOD_ADD;
    }
    pmods[i] = NULL;

#  if defined(HAVE_OPENLDAP) && LDAP_API_VERSION > 3000
    if ((rcmod = ldap_add_ext_s(BrowseLDAPHandle, dn, pmods, NULL,
                                NULL)) != LDAP_SUCCESS)
#  else
    if ((rcmod = ldap_add_s(BrowseLDAPHandle, dn, pmods)) != LDAP_SUCCESS)
#  endif /* defined(HAVE_OPENLDAP) && LDAP_API_VERSION > 3000 */
    {
      cupsdLogMessage(CUPSD_LOG_ERROR,
                      "LDAP add for %s failed with status %d: %s",
                      p->name, rcmod, ldap_err2string(rcmod));
      if (rcmod == LDAP_SERVER_DOWN)
        ldap_reconnect();
    }
  }

  if (rc == LDAP_SUCCESS)
    ldap_freeres(res);
}


/*
 * 'ldap_dereg_printer()' - Delete printer from directory
 */

static void
ldap_dereg_printer(cupsd_printer_t *p)	/* I - Printer to deregister */
{
  char		dn[1024];		/* DN of the printer */
  int		rc;			/* LDAP status */


  cupsdLogMessage(CUPSD_LOG_DEBUG2, "ldap_dereg_printer: Remove entry for %s",
                  p->name);

 /*
  * Reconnect if LDAP Handle is invalid...
  */

  if (!BrowseLDAPHandle)
  {
    ldap_reconnect();
    return;
  }

 /*
  * Get dn for printer and delete LDAP entry...
  */

  snprintf(dn, sizeof(dn), "cn=%s, ou=%s, %s", p->name, ServerName,
           BrowseLDAPDN);
  cupsdLogMessage(CUPSD_LOG_DEBUG2, "ldap_dereg_printer: dn=\"%s\"", dn);

#  if defined(HAVE_OPENLDAP) && LDAP_API_VERSION > 3000
  if ((rc = ldap_delete_ext_s(BrowseLDAPHandle, dn, NULL,
                              NULL)) != LDAP_SUCCESS)
#  else
  if ((rc = ldap_delete_s(BrowseLDAPHandle, dn)) != LDAP_SUCCESS)
#  endif /* defined(HAVE_OPENLDAP) && LDAP_API_VERSION > 3000 */
  {
    cupsdLogMessage(CUPSD_LOG_WARN,
                    "LDAP delete for %s failed with status %d: %s",
                    p->name, rc, ldap_err2string(rc));

   /*
    * If we had a connection problem (connection timed out, etc.)
    * we should reconnect and try again to delete the entry...
    */

    if (rc == LDAP_SERVER_DOWN || rc == LDAP_CONNECT_ERROR)
    {
      cupsdLogMessage(CUPSD_LOG_INFO,
                      "Retry deleting LDAP entry for %s after a reconnect...", p->name);
      ldap_reconnect();

#  if defined(HAVE_OPENLDAP) && LDAP_API_VERSION > 3000
      if ((rc = ldap_delete_ext_s(BrowseLDAPHandle, dn, NULL,
                                  NULL)) != LDAP_SUCCESS)
#  else
      if ((rc = ldap_delete_s(BrowseLDAPHandle, dn)) != LDAP_SUCCESS)
#  endif /* defined(HAVE_OPENLDAP) && LDAP_API_VERSION > 3000 */
        cupsdLogMessage(CUPSD_LOG_WARN,
                        "LDAP delete for %s failed with status %d: %s",
                        p->name, rc, ldap_err2string(rc));
    }
  }
}


/*
 * 'ldap_dereg_ou()' - Remove the organizational unit.
 */

static void
ldap_dereg_ou(char *ou,			/* I - Organizational unit (servername) */
              char *basedn)		/* I - Dase dn */
{
  char		dn[1024];		/* DN of the printer */
  int		rc;			/* LDAP status */


  cupsdLogMessage(CUPSD_LOG_DEBUG2, "ldap_dereg_ou: Remove entry for %s", ou);

 /*
  * Reconnect if LDAP Handle is invalid...
  */

  if (!BrowseLDAPHandle)
  {
    ldap_reconnect();
    return;
  }

 /*
  * Get dn for printer and delete LDAP entry...
  */

  snprintf(dn, sizeof(dn), "ou=%s, %s", ou, basedn);
  cupsdLogMessage(CUPSD_LOG_DEBUG2, "ldap_dereg_ou: dn=\"%s\"", dn);

#  if defined(HAVE_OPENLDAP) && LDAP_API_VERSION > 3000
  if ((rc = ldap_delete_ext_s(BrowseLDAPHandle, dn, NULL,
                              NULL)) != LDAP_SUCCESS)
#  else
  if ((rc = ldap_delete_s(BrowseLDAPHandle, dn)) != LDAP_SUCCESS)
#  endif /* defined(HAVE_OPENLDAP) && LDAP_API_VERSION > 3000 */
  {
    cupsdLogMessage(CUPSD_LOG_WARN,
                    "LDAP delete for %s failed with status %d: %s",
                    ou, rc, ldap_err2string(rc));

   /*
    * If we had a connection problem (connection timed out, etc.)
    * we should reconnect and try again to delete the entry...
    */

    if (rc == LDAP_SERVER_DOWN || rc == LDAP_CONNECT_ERROR)
    {
      cupsdLogMessage(CUPSD_LOG_INFO,
                      "Retry deleting LDAP entry for %s after a reconnect...", ou);
      ldap_reconnect();
#  if defined(HAVE_OPENLDAP) && LDAP_API_VERSION > 3000
      if ((rc = ldap_delete_ext_s(BrowseLDAPHandle, dn, NULL,
                                  NULL)) != LDAP_SUCCESS)
#  else
      if ((rc = ldap_delete_s(BrowseLDAPHandle, dn)) != LDAP_SUCCESS)
#  endif /* defined(HAVE_OPENLDAP) && LDAP_API_VERSION > 3000 */
        cupsdLogMessage(CUPSD_LOG_WARN,
                        "LDAP delete for %s failed with status %d: %s",
                        ou, rc, ldap_err2string(rc));
    }
  }
}
#endif /* HAVE_LDAP */


#ifdef HAVE_LIBSLP
/*
 * 'send_slp_browse()' - Register the specified printer with SLP.
 */

static void
send_slp_browse(cupsd_printer_t *p)	/* I - Printer to register */
{
  char		srvurl[HTTP_MAX_URI],	/* Printer service URI */
		attrs[8192],		/* Printer attributes */
		finishings[1024],	/* Finishings to support */
		make_model[IPP_MAX_NAME * 2],
					/* Make and model, quoted */
		location[IPP_MAX_NAME * 2],
					/* Location, quoted */
		info[IPP_MAX_NAME * 2],	/* Info, quoted */
		*src,			/* Pointer to original string */
		*dst;			/* Pointer to destination string */
  ipp_attribute_t *authentication;	/* uri-authentication-supported value */
  SLPError	error;			/* SLP error, if any */


  cupsdLogMessage(CUPSD_LOG_DEBUG, "send_slp_browse(%p = \"%s\")", p,
                  p->name);

 /*
  * Make the SLP service URL that conforms to the IANA
  * 'printer:' template.
  */

  snprintf(srvurl, sizeof(srvurl), SLP_CUPS_SRVTYPE ":%s", p->uri);

  cupsdLogMessage(CUPSD_LOG_DEBUG2, "Service URL = \"%s\"", srvurl);

 /*
  * Figure out the finishings string...
  */

  if (p->type & CUPS_PRINTER_STAPLE)
    strcpy(finishings, "staple");
  else
    finishings[0] = '\0';

  if (p->type & CUPS_PRINTER_BIND)
  {
    if (finishings[0])
      strlcat(finishings, ",bind", sizeof(finishings));
    else
      strcpy(finishings, "bind");
  }

  if (p->type & CUPS_PRINTER_PUNCH)
  {
    if (finishings[0])
      strlcat(finishings, ",punch", sizeof(finishings));
    else
      strcpy(finishings, "punch");
  }

  if (p->type & CUPS_PRINTER_COVER)
  {
    if (finishings[0])
      strlcat(finishings, ",cover", sizeof(finishings));
    else
      strcpy(finishings, "cover");
  }

  if (p->type & CUPS_PRINTER_SORT)
  {
    if (finishings[0])
      strlcat(finishings, ",sort", sizeof(finishings));
    else
      strcpy(finishings, "sort");
  }

  if (!finishings[0])
    strcpy(finishings, "none");

 /*
  * Quote any commas in the make and model, location, and info strings...
  */

  for (src = p->make_model, dst = make_model;
       src && *src && dst < (make_model + sizeof(make_model) - 2);)
  {
    if (*src == ',' || *src == '\\' || *src == ')')
      *dst++ = '\\';

    *dst++ = *src++;
  }

  *dst = '\0';

  if (!make_model[0])
    strcpy(make_model, "Unknown");

  for (src = p->location, dst = location;
       src && *src && dst < (location + sizeof(location) - 2);)
  {
    if (*src == ',' || *src == '\\' || *src == ')')
      *dst++ = '\\';

    *dst++ = *src++;
  }

  *dst = '\0';

  if (!location[0])
    strcpy(location, "Unknown");

  for (src = p->info, dst = info;
       src && *src && dst < (info + sizeof(info) - 2);)
  {
    if (*src == ',' || *src == '\\' || *src == ')')
      *dst++ = '\\';

    *dst++ = *src++;
  }

  *dst = '\0';

  if (!info[0])
    strcpy(info, "Unknown");

 /*
  * Get the authentication value...
  */

  authentication = ippFindAttribute(p->attrs, "uri-authentication-supported",
                                    IPP_TAG_KEYWORD);

 /*
  * Make the SLP attribute string list that conforms to
  * the IANA 'printer:' template.
  */

  snprintf(attrs, sizeof(attrs),
           "(printer-uri-supported=%s),"
           "(uri-authentication-supported=%s>),"
#ifdef HAVE_SSL
           "(uri-security-supported=tls>),"
#else
           "(uri-security-supported=none>),"
#endif /* HAVE_SSL */
           "(printer-name=%s),"
           "(printer-location=%s),"
           "(printer-info=%s),"
           "(printer-more-info=%s),"
           "(printer-make-and-model=%s),"
	   "(printer-type=%d),"
	   "(charset-supported=utf-8),"
	   "(natural-language-configured=%s),"
	   "(natural-language-supported=de,en,es,fr,it),"
           "(color-supported=%s),"
           "(finishings-supported=%s),"
           "(sides-supported=one-sided%s),"
	   "(multiple-document-jobs-supported=true)"
	   "(ipp-versions-supported=1.0,1.1)",
	   p->uri, authentication->values[0].string.text, p->name, location,
	   info, p->uri, make_model, p->type, DefaultLanguage,
           p->type & CUPS_PRINTER_COLOR ? "true" : "false",
           finishings,
           p->type & CUPS_PRINTER_DUPLEX ?
	       ",two-sided-long-edge,two-sided-short-edge" : "");

  cupsdLogMessage(CUPSD_LOG_DEBUG2, "Attributes = \"%s\"", attrs);

 /*
  * Register the printer with the SLP server...
  */

  error = SLPReg(BrowseSLPHandle, srvurl, BrowseTimeout,
	         SLP_CUPS_SRVTYPE, attrs, SLP_TRUE, slp_reg_callback, 0);

  if (error != SLP_OK)
    cupsdLogMessage(CUPSD_LOG_ERROR, "SLPReg of \"%s\" failed with status %d!", p->name,
                    error);
}


/*
 * 'slp_attr_callback()' - SLP attribute callback
 */

static SLPBoolean			/* O - SLP_TRUE for success */
slp_attr_callback(
    SLPHandle  hslp,			/* I - SLP handle */
    const char *attrlist,		/* I - Attribute list */
    SLPError   errcode,			/* I - Parsing status for this attr */
    void       *cookie)			/* I - Current printer */
{
  char			*tmp = 0;	/* Temporary string */
  cupsd_printer_t	*p = (cupsd_printer_t*)cookie;
					/* Current printer */


  (void)hslp;				/* anti-compiler-warning-code */

 /*
  * Bail if there was an error
  */

  if (errcode != SLP_OK)
    return (SLP_TRUE);

 /*
  * Parse the attrlist to obtain things needed to build CUPS browse packet
  */

  memset(p, 0, sizeof(cupsd_printer_t));

  if (slp_get_attr(attrlist, "(printer-location=", &(p->location)))
    return (SLP_FALSE);
  if (slp_get_attr(attrlist, "(printer-info=", &(p->info)))
    return (SLP_FALSE);
  if (slp_get_attr(attrlist, "(printer-make-and-model=", &(p->make_model)))
    return (SLP_FALSE);
  if (!slp_get_attr(attrlist, "(printer-type=", &tmp))
    p->type = atoi(tmp);
  else
    p->type = CUPS_PRINTER_REMOTE;

  cupsdClearString(&tmp);

  return (SLP_TRUE);
}


/*
 * 'slp_dereg_printer()' - SLPDereg() the specified printer
 */

static void
slp_dereg_printer(cupsd_printer_t *p)	/* I - Printer */
{
  char	srvurl[HTTP_MAX_URI];		/* Printer service URI */


  cupsdLogMessage(CUPSD_LOG_DEBUG, "slp_dereg_printer: printer=\"%s\"", p->name);

  if (!(p->type & CUPS_PRINTER_REMOTE))
  {
   /*
    * Make the SLP service URL that conforms to the IANA
    * 'printer:' template.
    */

    snprintf(srvurl, sizeof(srvurl), SLP_CUPS_SRVTYPE ":%s", p->uri);

   /*
    * Deregister the printer...
    */

    SLPDereg(BrowseSLPHandle, srvurl, slp_reg_callback, 0);
  }
}


/*
 * 'slp_get_attr()' - Get an attribute from an SLP registration.
 */

static int 				/* O - 0 on success */
slp_get_attr(const char *attrlist,	/* I - Attribute list string */
             const char *tag,		/* I - Name of attribute */
             char       **valbuf)	/* O - Value */
{
  char	*ptr1,				/* Pointer into string */
	*ptr2;				/* ... */


  cupsdClearString(valbuf);

  if ((ptr1 = strstr(attrlist, tag)) != NULL)
  {
    ptr1 += strlen(tag);

    if ((ptr2 = strchr(ptr1,')')) != NULL)
    {
     /*
      * Copy the value...
      */

      *valbuf = calloc(ptr2 - ptr1 + 1, 1);
      strncpy(*valbuf, ptr1, ptr2 - ptr1);

     /*
      * Dequote the value...
      */

      for (ptr1 = *valbuf; *ptr1; ptr1 ++)
	if (*ptr1 == '\\' && ptr1[1])
	  _cups_strcpy(ptr1, ptr1 + 1);

      return (0);
    }
  }

  return (-1);
}


/*
 * 'slp_reg_callback()' - Empty SLPRegReport.
 */

static void
slp_reg_callback(SLPHandle hslp,	/* I - SLP handle */
                 SLPError  errcode,	/* I - Error code, if any */
		 void      *cookie)	/* I - App data */
{
  (void)hslp;
  (void)errcode;
  (void)cookie;

  return;
}


/*
 * 'slp_url_callback()' - SLP service url callback
 */

static SLPBoolean			/* O - TRUE = OK, FALSE = error */
slp_url_callback(
    SLPHandle      hslp,	 	/* I - SLP handle */
    const char     *srvurl, 		/* I - URL of service */
    unsigned short lifetime,		/* I - Life of service */
    SLPError       errcode, 		/* I - Existing error code */
    void           *cookie)		/* I - Pointer to service list */
{
  slpsrvurl_t	*s,			/* New service entry */
		**head;			/* Pointer to head of entry */


 /*
  * Let the compiler know we won't be using these vars...
  */

  (void)hslp;
  (void)lifetime;

 /*
  * Bail if there was an error
  */

  if (errcode != SLP_OK)
    return (SLP_TRUE);

 /*
  * Grab the head of the list...
  */

  head = (slpsrvurl_t**)cookie;

 /*
  * Allocate a *temporary* slpsrvurl_t to hold this entry.
  */

  if ((s = (slpsrvurl_t *)calloc(1, sizeof(slpsrvurl_t))) == NULL)
    return (SLP_FALSE);

 /*
  * Copy the SLP service URL...
  */

  strlcpy(s->url, srvurl, sizeof(s->url));

 /*
  * Link the SLP service URL into the head of the list
  */

  if (*head)
    s->next = *head;

  *head = s;

  return (SLP_TRUE);
}
#endif /* HAVE_LIBSLP */


/*
 * 'update_cups_browse()' - Update the browse lists using the CUPS protocol.
 */

static void
update_cups_browse(void)
{
  int		i;			/* Looping var */
  int		auth;			/* Authorization status */
  int		len;			/* Length of name string */
  int		bytes;			/* Number of bytes left */
  char		packet[1541],		/* Broadcast packet */
		*pptr;			/* Pointer into packet */
  socklen_t	srclen;			/* Length of source address */
  http_addr_t	srcaddr;		/* Source address */
  char		srcname[1024];		/* Source hostname */
  unsigned	address[4];		/* Source address */
  unsigned	type;			/* Printer type */
  unsigned	state;			/* Printer state */
  char		uri[HTTP_MAX_URI],	/* Printer URI */
		host[HTTP_MAX_URI],	/* Host portion of URI */
		resource[HTTP_MAX_URI],	/* Resource portion of URI */
		info[IPP_MAX_NAME],	/* Information string */
		location[IPP_MAX_NAME],	/* Location string */
		make_model[IPP_MAX_NAME];/* Make and model string */
  int		num_attrs;		/* Number of attributes */
  cups_option_t	*attrs;			/* Attributes */


 /*
  * Read a packet from the browse socket...
  */

  srclen = sizeof(srcaddr);
  if ((bytes = recvfrom(BrowseSocket, packet, sizeof(packet) - 1, 0,
                        (struct sockaddr *)&srcaddr, &srclen)) < 0)
  {
   /*
    * "Connection refused" is returned under Linux if the destination port
    * or address is unreachable from a previous sendto(); check for the
    * error here and ignore it for now...
    */

    if (errno != ECONNREFUSED && errno != EAGAIN)
    {
      cupsdLogMessage(CUPSD_LOG_ERROR, "Browse recv failed - %s.",
                      strerror(errno));
      cupsdLogMessage(CUPSD_LOG_ERROR, "CUPS browsing turned off.");

#ifdef WIN32
      closesocket(BrowseSocket);
#else
      close(BrowseSocket);
#endif /* WIN32 */

      cupsdRemoveSelect(BrowseSocket);
      BrowseSocket = -1;

      BrowseLocalProtocols  &= ~BROWSE_CUPS;
      BrowseRemoteProtocols &= ~BROWSE_CUPS;
    }

    return;
  }

  packet[bytes] = '\0';

 /*
  * If we're about to sleep, ignore incoming browse packets.
  */

  if (Sleeping)
    return;

 /*
  * Figure out where it came from...
  */

#ifdef AF_INET6
  if (srcaddr.addr.sa_family == AF_INET6)
  {
    address[0] = ntohl(srcaddr.ipv6.sin6_addr.s6_addr32[0]);
    address[1] = ntohl(srcaddr.ipv6.sin6_addr.s6_addr32[1]);
    address[2] = ntohl(srcaddr.ipv6.sin6_addr.s6_addr32[2]);
    address[3] = ntohl(srcaddr.ipv6.sin6_addr.s6_addr32[3]);
  }
  else
#endif /* AF_INET6 */
  {
    address[0] = 0;
    address[1] = 0;
    address[2] = 0;
    address[3] = ntohl(srcaddr.ipv4.sin_addr.s_addr);
  }

  if (HostNameLookups)
    httpAddrLookup(&srcaddr, srcname, sizeof(srcname));
  else
    httpAddrString(&srcaddr, srcname, sizeof(srcname));

  len = strlen(srcname);

 /*
  * Do ACL stuff...
  */

  if (BrowseACL)
  {
    if (httpAddrLocalhost(&srcaddr) || !_cups_strcasecmp(srcname, "localhost"))
    {
     /*
      * Access from localhost (127.0.0.1) is always allowed...
      */

      auth = CUPSD_AUTH_ALLOW;
    }
    else
    {
     /*
      * Do authorization checks on the domain/address...
      */

      switch (BrowseACL->order_type)
      {
        default :
	    auth = CUPSD_AUTH_DENY;	/* anti-compiler-warning-code */
	    break;

	case CUPSD_AUTH_ALLOW : /* Order Deny,Allow */
            auth = CUPSD_AUTH_ALLOW;

            if (cupsdCheckAuth(address, srcname, len, BrowseACL->deny))
	      auth = CUPSD_AUTH_DENY;

            if (cupsdCheckAuth(address, srcname, len, BrowseACL->allow))
	      auth = CUPSD_AUTH_ALLOW;
	    break;

	case CUPSD_AUTH_DENY : /* Order Allow,Deny */
            auth = CUPSD_AUTH_DENY;

            if (cupsdCheckAuth(address, srcname, len, BrowseACL->allow))
	      auth = CUPSD_AUTH_ALLOW;

            if (cupsdCheckAuth(address, srcname, len, BrowseACL->deny))
	      auth = CUPSD_AUTH_DENY;
	    break;
      }
    }
  }
  else
    auth = CUPSD_AUTH_ALLOW;

  if (auth == CUPSD_AUTH_DENY)
  {
    cupsdLogMessage(CUPSD_LOG_DEBUG,
                    "update_cups_browse: Refused %d bytes from %s", bytes,
                    srcname);
    return;
  }

  cupsdLogMessage(CUPSD_LOG_DEBUG2,
                  "update_cups_browse: (%d bytes from %s) %s", bytes,
		  srcname, packet);

 /*
  * Parse packet...
  */

  if (sscanf(packet, "%x%x%1023s", &type, &state, uri) < 3)
  {
    cupsdLogMessage(CUPSD_LOG_WARN,
                    "update_cups_browse: Garbled browse packet - %s", packet);
    return;
  }

  strcpy(location, "Location Unknown");
  strcpy(info, "No Information Available");
  make_model[0] = '\0';
  num_attrs     = 0;
  attrs         = NULL;

  if ((pptr = strchr(packet, '\"')) != NULL)
  {
   /*
    * Have extended information; can't use sscanf for it because not all
    * sscanf's allow empty strings with %[^\"]...
    */

    for (i = 0, pptr ++;
         i < (sizeof(location) - 1) && *pptr && *pptr != '\"';
         i ++, pptr ++)
      location[i] = *pptr;

    if (i)
      location[i] = '\0';

    if (*pptr == '\"')
      pptr ++;

    while (*pptr && isspace(*pptr & 255))
      pptr ++;

    if (*pptr == '\"')
    {
      for (i = 0, pptr ++;
           i < (sizeof(info) - 1) && *pptr && *pptr != '\"';
           i ++, pptr ++)
	info[i] = *pptr;

      info[i] = '\0';

      if (*pptr == '\"')
	pptr ++;

      while (*pptr && isspace(*pptr & 255))
	pptr ++;

      if (*pptr == '\"')
      {
	for (i = 0, pptr ++;
             i < (sizeof(make_model) - 1) && *pptr && *pptr != '\"';
             i ++, pptr ++)
	  make_model[i] = *pptr;

	if (*pptr == '\"')
	  pptr ++;

	make_model[i] = '\0';

        if (*pptr)
	  num_attrs = cupsParseOptions(pptr, num_attrs, &attrs);
      }
    }
  }

  DEBUG_puts(packet);
  DEBUG_printf(("type=%x, state=%x, uri=\"%s\"\n"
                "location=\"%s\", info=\"%s\", make_model=\"%s\"\n",
	        type, state, uri, location, info, make_model));

 /*
  * Pull the URI apart to see if this is a local or remote printer...
  */

  if (is_local_queue(uri, host, sizeof(host), resource, sizeof(resource)))
  {
    cupsFreeOptions(num_attrs, attrs);
    return;
  }

 /*
  * Do relaying...
  */

  for (i = 0; i < NumRelays; i ++)
    if (cupsdCheckAuth(address, srcname, len, Relays[i].from))
      if (sendto(BrowseSocket, packet, bytes, 0,
                 (struct sockaddr *)&(Relays[i].to),
		 httpAddrLength(&(Relays[i].to))) <= 0)
      {
	cupsdLogMessage(CUPSD_LOG_ERROR,
	                "update_cups_browse: sendto failed for relay %d - %s.",
	                i + 1, strerror(errno));
	cupsFreeOptions(num_attrs, attrs);
	return;
      }

 /*
  * Process the browse data...
  */

  process_browse_data(uri, host, resource, (cups_ptype_t)type,
                      (ipp_pstate_t)state, location, info, make_model,
		      num_attrs, attrs);
}


/*
 * 'update_lpd()' - Update the LPD configuration as needed.
 */

static void
update_lpd(int onoff)			/* - 1 = turn on, 0 = turn off */
{
  if (!LPDConfigFile)
    return;

#ifdef __APPLE__
 /*
  * Allow /etc/hostconfig CUPS_LPD service setting to override cupsd.conf
  * setting for backwards-compatibility.
  */

  if (onoff && !get_hostconfig("CUPS_LPD"))
    onoff = 0;
#endif /* __APPLE__ */

  if (!strncmp(LPDConfigFile, "xinetd:///", 10))
  {
   /*
    * Enable/disable LPD via the xinetd.d config file for cups-lpd...
    */

    char	newfile[1024];		/* New cups-lpd.N file */
    cups_file_t	*ofp,			/* Original file pointer */
		*nfp;			/* New file pointer */
    char	line[1024];		/* Line from file */


    snprintf(newfile, sizeof(newfile), "%s.N", LPDConfigFile + 9);

    if ((ofp = cupsFileOpen(LPDConfigFile + 9, "r")) == NULL)
    {
      cupsdLogMessage(CUPSD_LOG_ERROR, "Unable to open \"%s\" - %s",
                      LPDConfigFile + 9, strerror(errno));
      return;
    }

    if ((nfp = cupsFileOpen(newfile, "w")) == NULL)
    {
      cupsdLogMessage(CUPSD_LOG_ERROR, "Unable to create \"%s\" - %s",
                      newfile, strerror(errno));
      cupsFileClose(ofp);
      return;
    }

   /*
    * Copy all of the lines from the cups-lpd file...
    */

    while (cupsFileGets(ofp, line, sizeof(line)))
    {
      if (line[0] == '{')
      {
        cupsFilePrintf(nfp, "%s\n", line);
        snprintf(line, sizeof(line), "\tdisable = %s",
	         onoff ? "no" : "yes");
      }
      else if (!strstr(line, "disable ="))
        cupsFilePrintf(nfp, "%s\n", line);
    }

    cupsFileClose(nfp);
    cupsFileClose(ofp);
    rename(newfile, LPDConfigFile + 9);
  }
#ifdef __APPLE__
  else if (!strncmp(LPDConfigFile, "launchd:///", 11))
  {
   /*
    * Enable/disable LPD via the launchctl command...
    */

    char	*argv[5],		/* Arguments for command */
		*envp[MAX_ENV];		/* Environment for command */
    int		pid;			/* Process ID */


    cupsdLoadEnv(envp, (int)(sizeof(envp) / sizeof(envp[0])));
    argv[0] = (char *)"launchctl";
    argv[1] = (char *)(onoff ? "load" : "unload");
    argv[2] = (char *)"-w";
    argv[3] = LPDConfigFile + 10;
    argv[4] = NULL;

    cupsdStartProcess("/bin/launchctl", argv, envp, -1, -1, -1, -1, -1, 1,
                      NULL, NULL, &pid);
  }
#endif /* __APPLE__ */
  else
    cupsdLogMessage(CUPSD_LOG_INFO, "Unknown LPDConfigFile scheme!");
}


/*
 * 'update_polling()' - Read status messages from the poll daemons.
 */

static void
update_polling(void)
{
  char		*ptr,			/* Pointer to end of line in buffer */
		message[1024];		/* Pointer to message text */
  int		loglevel;		/* Log level for message */


  while ((ptr = cupsdStatBufUpdate(PollStatusBuffer, &loglevel,
                                   message, sizeof(message))) != NULL)
  {
    if (loglevel == CUPSD_LOG_INFO)
      cupsdLogMessage(CUPSD_LOG_INFO, "%s", message);

    if (!strchr(PollStatusBuffer->buffer, '\n'))
      break;
  }

  if (ptr == NULL && !PollStatusBuffer->bufused)
  {
   /*
    * All polling processes have died; stop polling...
    */

    cupsdLogMessage(CUPSD_LOG_ERROR,
                    "update_polling: all polling processes have exited!");
    cupsdStopPolling();
  }
}


/*
 * 'update_smb()' - Update the SMB configuration as needed.
 */

static void
update_smb(int onoff)			/* I - 1 = turn on, 0 = turn off */
{
  if (!SMBConfigFile)
    return;

  if (!strncmp(SMBConfigFile, "samba:///", 9))
  {
   /*
    * Enable/disable SMB via the specified smb.conf config file...
    */

    char	newfile[1024];		/* New smb.conf.N file */
    cups_file_t	*ofp,			/* Original file pointer */
		*nfp;			/* New file pointer */
    char	line[1024];		/* Line from file */
    int		in_printers;		/* In [printers] section? */


    snprintf(newfile, sizeof(newfile), "%s.N", SMBConfigFile + 8);

    if ((ofp = cupsFileOpen(SMBConfigFile + 8, "r")) == NULL)
    {
      cupsdLogMessage(CUPSD_LOG_ERROR, "Unable to open \"%s\" - %s",
                      SMBConfigFile + 8, strerror(errno));
      return;
    }

    if ((nfp = cupsFileOpen(newfile, "w")) == NULL)
    {
      cupsdLogMessage(CUPSD_LOG_ERROR, "Unable to create \"%s\" - %s",
                      newfile, strerror(errno));
      cupsFileClose(ofp);
      return;
    }

   /*
    * Copy all of the lines from the smb.conf file...
    */

    in_printers = 0;

    while (cupsFileGets(ofp, line, sizeof(line)))
    {
      if (in_printers && strstr(line, "printable ="))
        snprintf(line, sizeof(line), "    printable = %s",
	         onoff ? "yes" : "no");

      cupsFilePrintf(nfp, "%s\n", line);

      if (line[0] == '[')
        in_printers = !strcmp(line, "[printers]");
    }

    cupsFileClose(nfp);
    cupsFileClose(ofp);
    rename(newfile, SMBConfigFile + 8);
  }
  else
    cupsdLogMessage(CUPSD_LOG_INFO, "Unknown SMBConfigFile scheme!");
}


/*
 * End of "$Id: dirsvc.c 10243 2012-02-11 02:05:21Z mike $".
 */<|MERGE_RESOLUTION|>--- conflicted
+++ resolved
@@ -2521,16 +2521,11 @@
   keyvalue[i  ][0] = "pdl";
   keyvalue[i++][1] = p->pdl ? p->pdl : "application/postscript";
 
-<<<<<<< HEAD
-  keyvalue[i  ][0] = "URF";
-  keyvalue[i++][1] = "none";
-=======
   /* iOS 6 does not accept this printer as AirPrint printer if there is
      no URF txt record or "URF=none", "DM3" is the minimum needed found
      by try and error */
   keyvalue[i  ][0] = "URF";
   keyvalue[i++][1] = "DM3";
->>>>>>> 02e377c2
 
   if (get_auth_info_required(p, air_str, sizeof(air_str)))
   {
