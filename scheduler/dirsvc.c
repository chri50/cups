/*
 * "$Id: dirsvc.c 11688 2014-03-05 21:11:32Z msweet $"
 *
 * Directory services routines for the CUPS scheduler.
 *
 * Copyright 2007-2014 by Apple Inc.
 * Copyright 1997-2007 by Easy Software Products, all rights reserved.
 *
 * These coded instructions, statements, and computer programs are the
 * property of Apple Inc. and are protected by Federal copyright
 * law.  Distribution and use rights are outlined in the file "LICENSE.txt"
 * which should have been included with this file.  If this file is
 * file is missing or damaged, see the license at "http://www.cups.org/".
 */

/*
 * Include necessary headers...
 */

#include "cupsd.h"
#include <grp.h>

#if defined(HAVE_DNSSD) && defined(__APPLE__)
#  include <nameser.h>
#  include <CoreFoundation/CoreFoundation.h>
#  include <SystemConfiguration/SystemConfiguration.h>
#endif /* HAVE_DNSSD && __APPLE__ */


/*
 * Local globals...
 */

#ifdef HAVE_AVAHI
static int	avahi_running = 0;
#endif /* HAVE_AVAHI */


/*
 * Local functions...
 */

#if defined(HAVE_DNSSD) || defined(HAVE_AVAHI)
static char		*get_auth_info_required(cupsd_printer_t *p,
			                        char *buffer, size_t bufsize);
#endif /* HAVE_DNSSD || HAVE_AVAHI */
#ifdef __APPLE__
static int		get_hostconfig(const char *name);
#endif /* __APPLE__ */
static void		update_lpd(int onoff);
static void		update_smb(int onoff);


#if defined(HAVE_DNSSD) || defined(HAVE_AVAHI)
#  ifdef __APPLE__
static void		dnssdAddAlias(const void *key, const void *value,
			              void *context);
#  endif /* __APPLE__ */
static cupsd_txt_t	dnssdBuildTxtRecord(cupsd_printer_t *p, int for_lpd);
#  ifdef HAVE_AVAHI
static void		dnssdClientCallback(AvahiClient *c, AvahiClientState state, void *userdata);
#  endif /* HAVE_AVAHI */
static void		dnssdDeregisterAllPrinters(int from_callback);
static void		dnssdDeregisterInstance(cupsd_srv_t *srv, int from_callback);
static void		dnssdDeregisterPrinter(cupsd_printer_t *p, int clear_name, int from_callback);
static const char	*dnssdErrorString(int error);
static void		dnssdFreeTxtRecord(cupsd_txt_t *txt);
static void		dnssdRegisterAllPrinters(int from_callback);
#  ifdef HAVE_DNSSD
static void		dnssdRegisterCallback(DNSServiceRef sdRef,
					      DNSServiceFlags flags,
					      DNSServiceErrorType errorCode,
					      const char *name,
					      const char *regtype,
					      const char *domain,
					      void *context);
#  else
static void		dnssdRegisterCallback(AvahiEntryGroup *p,
					      AvahiEntryGroupState state,
					      void *context);
#  endif /* HAVE_DNSSD */
static int		dnssdRegisterInstance(cupsd_srv_t *srv, cupsd_printer_t *p, char *name, const char *type, const char *subtypes, int port, cupsd_txt_t *txt, int commit, int from_callback);
static void		dnssdRegisterPrinter(cupsd_printer_t *p, int from_callback);
static void		dnssdStop(void);
#  ifdef HAVE_DNSSD
static void		dnssdUpdate(void);
#  endif /* HAVE_DNSSD */
static void		dnssdUpdateDNSSDName(int from_callback);
#endif /* HAVE_DNSSD || HAVE_AVAHI */


/*
 * 'cupsdDeregisterPrinter()' - Stop sending broadcast information for a
 *				local printer and remove any pending
 *                              references to remote printers.
 */

void
cupsdDeregisterPrinter(
    cupsd_printer_t *p,			/* I - Printer to register */
    int             removeit)		/* I - Printer being permanently removed */
{
 /*
  * Only deregister if browsing is enabled and it's a local printer...
  */

  cupsdLogMessage(CUPSD_LOG_DEBUG,
                  "cupsdDeregisterPrinter(p=%p(%s), removeit=%d)", p, p->name,
		  removeit);

  if (!Browsing || !p->shared ||
      (p->type & (CUPS_PRINTER_REMOTE | CUPS_PRINTER_SCANNER)))
    return;

 /*
  * Announce the deletion...
  */

#if defined(HAVE_DNSSD) || defined(HAVE_AVAHI)
  if (removeit && (BrowseLocalProtocols & BROWSE_DNSSD) && DNSSDMaster)
    dnssdDeregisterPrinter(p, 1, 0);
#endif /* HAVE_DNSSD || HAVE_AVAHI */
}


/*
 * 'cupsdRegisterPrinter()' - Start sending broadcast information for a
 *                            printer or update the broadcast contents.
 */

void
cupsdRegisterPrinter(cupsd_printer_t *p)/* I - Printer */
{
  cupsdLogMessage(CUPSD_LOG_DEBUG, "cupsdRegisterPrinter(p=%p(%s))", p,
                  p->name);

  if (!Browsing || !BrowseLocalProtocols ||
      (p->type & (CUPS_PRINTER_REMOTE | CUPS_PRINTER_SCANNER)))
    return;

#if defined(HAVE_DNSSD) || defined(HAVE_AVAHI)
  if ((BrowseLocalProtocols & BROWSE_DNSSD) && DNSSDMaster)
    dnssdRegisterPrinter(p, 0);
#endif /* HAVE_DNSSD || HAVE_AVAHI */
}


/*
 * 'cupsdStartBrowsing()' - Start sending and receiving broadcast information.
 */

void
cupsdStartBrowsing(void)
{
  if (!Browsing || !BrowseLocalProtocols)
    return;

#if defined(HAVE_DNSSD) || defined(HAVE_AVAHI)
  if (BrowseLocalProtocols & BROWSE_DNSSD)
  {
#  ifdef HAVE_DNSSD
    DNSServiceErrorType error;		/* Error from service creation */

   /*
    * First create a "master" connection for all registrations...
    */

    if ((error = DNSServiceCreateConnection(&DNSSDMaster))
	    != kDNSServiceErr_NoError)
    {
      cupsdLogMessage(CUPSD_LOG_ERROR,
		      "Unable to create master DNS-SD reference: %d", error);

      if (FatalErrors & CUPSD_FATAL_BROWSE)
	cupsdEndProcess(getpid(), 0);
    }
    else
    {
     /*
      * Add the master connection to the select list...
      */

      int fd = DNSServiceRefSockFD(DNSSDMaster);

      fcntl(fd, F_SETFD, fcntl(fd, F_GETFD) | FD_CLOEXEC);

      cupsdAddSelect(fd, (cupsd_selfunc_t)dnssdUpdate, NULL, NULL);
    }

   /*
    * Set the computer name and register the web interface...
    */

    DNSSDPort = 0;
    cupsdUpdateDNSSDName();

#  else /* HAVE_AVAHI */
    if ((DNSSDMaster = avahi_threaded_poll_new()) == NULL)
    {
      cupsdLogMessage(CUPSD_LOG_ERROR, "Unable to create DNS-SD thread.");

      if (FatalErrors & CUPSD_FATAL_BROWSE)
	cupsdEndProcess(getpid(), 0);
    }
    else
    {
      int error;			/* Error code, if any */

<<<<<<< HEAD
      DNSSDClient = avahi_client_new(avahi_threaded_poll_get(DNSSDMaster), 0,
                                     dnssdClientCallback, NULL, &error);
=======
      DNSSDClient = avahi_client_new(avahi_threaded_poll_get(DNSSDMaster), AVAHI_CLIENT_NO_FAIL, dnssdClientCallback, NULL, &error);
>>>>>>> 756b675b

      if (DNSSDClient == NULL)
      {
        cupsdLogMessage(CUPSD_LOG_ERROR,
                        "Unable to communicate with avahi-daemon: %s",
                        dnssdErrorString(error));

        if (FatalErrors & CUPSD_FATAL_BROWSE)
	  cupsdEndProcess(getpid(), 0);

        avahi_threaded_poll_free(DNSSDMaster);
        DNSSDMaster = NULL;
      }
      else
	avahi_threaded_poll_start(DNSSDMaster);
    }
#  endif /* HAVE_DNSSD */
  }
#endif /* HAVE_DNSSD || HAVE_AVAHI */

 /*
  * Enable LPD and SMB printer sharing as needed through external programs...
  */

  if (BrowseLocalProtocols & BROWSE_LPD)
    update_lpd(1);

  if (BrowseLocalProtocols & BROWSE_SMB)
    update_smb(1);

 /*
  * Register the individual printers
  */

  dnssdRegisterAllPrinters(0);
}


/*
 * 'cupsdStopBrowsing()' - Stop sending and receiving broadcast information.
 */

void
cupsdStopBrowsing(void)
{
  if (!Browsing || !BrowseLocalProtocols)
    return;

 /*
  * De-register the individual printers
  */

  dnssdDeregisterAllPrinters(0);

 /*
  * Shut down browsing sockets...
  */

#if defined(HAVE_DNSSD) || defined(HAVE_AVAHI)
  if ((BrowseLocalProtocols & BROWSE_DNSSD) && DNSSDMaster)
    dnssdStop();
#endif /* HAVE_DNSSD || HAVE_AVAHI */

 /*
  * Disable LPD and SMB printer sharing as needed through external programs...
  */

  if (BrowseLocalProtocols & BROWSE_LPD)
    update_lpd(0);

  if (BrowseLocalProtocols & BROWSE_SMB)
    update_smb(0);
}


#if defined(HAVE_DNSSD) || defined(HAVE_AVAHI)
/*
 * 'cupsdUpdateDNSSDName()' - Update the computer name we use for browsing...
 */

void
cupsdUpdateDNSSDName(void)
{
  dnssdUpdateDNSSDName(0);
}


#  ifdef __APPLE__
/*
 * 'dnssdAddAlias()' - Add a DNS-SD alias name.
 */

static void
dnssdAddAlias(const void *key,		/* I - Key */
              const void *value,	/* I - Value (domain) */
	      void       *context)	/* I - Unused */
{
  char	valueStr[1024],			/* Domain string */
	hostname[1024],			/* Complete hostname */
	*hostptr;			/* Pointer into hostname */


  (void)key;
  (void)context;

  if (CFGetTypeID((CFStringRef)value) == CFStringGetTypeID() &&
      CFStringGetCString((CFStringRef)value, valueStr, sizeof(valueStr),
                         kCFStringEncodingUTF8))
  {
    snprintf(hostname, sizeof(hostname), "%s.%s", DNSSDHostName, valueStr);
    hostptr = hostname + strlen(hostname) - 1;
    if (*hostptr == '.')
      *hostptr = '\0';			/* Strip trailing dot */

    if (!DNSSDAlias)
      DNSSDAlias = cupsArrayNew(NULL, NULL);

    cupsdAddAlias(DNSSDAlias, hostname);
    cupsdLogMessage(CUPSD_LOG_DEBUG, "Added Back to My Mac ServerAlias %s",
		    hostname);
  }
  else
    cupsdLogMessage(CUPSD_LOG_ERROR,
                    "Bad Back to My Mac domain in dynamic store!");
}
#  endif /* __APPLE__ */


/*
 * 'dnssdBuildTxtRecord()' - Build a TXT record from printer info.
 */

static cupsd_txt_t			/* O - TXT record */
dnssdBuildTxtRecord(
    cupsd_printer_t *p,			/* I - Printer information */
    int             for_lpd)		/* I - 1 = LPD, 0 = IPP */
{
  int		i,			/* Looping var */
		count;			/* Count of key/value pairs */
  char		admin_hostname[256],	/* .local hostname for admin page */
		adminurl_str[256],	/* URL for the admin page */
		type_str[32],		/* Type to string buffer */
		state_str[32],		/* State to string buffer */
		rp_str[1024],		/* Queue name string buffer */
		air_str[1024],		/* auth-info-required string buffer */
		*keyvalue[32][2];	/* Table of key/value pairs */
  cupsd_txt_t	txt;			/* TXT record */


 /*
  * Load up the key value pairs...
  */

  count = 0;

  if (!for_lpd || (BrowseLocalProtocols & BROWSE_LPD))
  {
    keyvalue[count  ][0] = "txtvers";
    keyvalue[count++][1] = "1";

    keyvalue[count  ][0] = "qtotal";
    keyvalue[count++][1] = "1";

    keyvalue[count  ][0] = "rp";
    keyvalue[count++][1] = rp_str;
    if (for_lpd)
      strlcpy(rp_str, p->name, sizeof(rp_str));
    else
      snprintf(rp_str, sizeof(rp_str), "%s/%s",
	       (p->type & CUPS_PRINTER_CLASS) ? "classes" : "printers",
	       p->name);

    keyvalue[count  ][0] = "ty";
    keyvalue[count++][1] = p->make_model ? p->make_model : "Unknown";

    if (strstr(DNSSDHostName, ".local"))
      strlcpy(admin_hostname, DNSSDHostName, sizeof(admin_hostname));
    else
      snprintf(admin_hostname, sizeof(admin_hostname), "%s.local.",
               DNSSDHostName);
    httpAssembleURIf(HTTP_URI_CODING_ALL, adminurl_str, sizeof(adminurl_str),
#  ifdef HAVE_SSL
		     "https",
#  else
		     "http",
#  endif /* HAVE_SSL */
		     NULL, admin_hostname, DNSSDPort, "/%s/%s",
		     (p->type & CUPS_PRINTER_CLASS) ? "classes" : "printers",
		     p->name);
    keyvalue[count  ][0] = "adminurl";
    keyvalue[count++][1] = adminurl_str;

    if (p->location)
    {
      keyvalue[count  ][0] = "note";
      keyvalue[count++][1] = p->location;
    }

    keyvalue[count  ][0] = "priority";
    keyvalue[count++][1] = for_lpd ? "100" : "0";

    keyvalue[count  ][0] = "product";
    keyvalue[count++][1] = p->pc && p->pc->product ? p->pc->product : "Unknown";

    keyvalue[count  ][0] = "pdl";
    keyvalue[count++][1] = p->pdl ? p->pdl : "application/postscript";

    /* iOS 6 does not accept this printer as AirPrint printer if there is
       no URF txt record or "URF=none", "DM3" is the minimum needed found
       by try and error */
    keyvalue[count  ][0] = "URF";
    keyvalue[count++][1] = "DM3";

    if (get_auth_info_required(p, air_str, sizeof(air_str)))
    {
      keyvalue[count  ][0] = "air";
      keyvalue[count++][1] = air_str;
    }

    keyvalue[count  ][0] = "UUID";
    keyvalue[count++][1] = p->uuid + 9;

  #ifdef HAVE_SSL
    keyvalue[count  ][0] = "TLS";
    keyvalue[count++][1] = "1.2";
  #endif /* HAVE_SSL */

    if (p->type & CUPS_PRINTER_FAX)
    {
      keyvalue[count  ][0] = "Fax";
      keyvalue[count++][1] = "T";
      keyvalue[count  ][0] = "rfo";
      keyvalue[count++][1] = rp_str;
    }

    if (p->type & CUPS_PRINTER_COLOR)
    {
      keyvalue[count  ][0] = "Color";
      keyvalue[count++][1] = (p->type & CUPS_PRINTER_COLOR) ? "T" : "F";
    }

    if (p->type & CUPS_PRINTER_DUPLEX)
    {
      keyvalue[count  ][0] = "Duplex";
      keyvalue[count++][1] = (p->type & CUPS_PRINTER_DUPLEX) ? "T" : "F";
    }

    if (p->type & CUPS_PRINTER_STAPLE)
    {
      keyvalue[count  ][0] = "Staple";
      keyvalue[count++][1] = (p->type & CUPS_PRINTER_STAPLE) ? "T" : "F";
    }

    if (p->type & CUPS_PRINTER_COPIES)
    {
      keyvalue[count  ][0] = "Copies";
      keyvalue[count++][1] = (p->type & CUPS_PRINTER_COPIES) ? "T" : "F";
    }

    if (p->type & CUPS_PRINTER_COLLATE)
    {
      keyvalue[count  ][0] = "Collate";
      keyvalue[count++][1] = (p->type & CUPS_PRINTER_COLLATE) ? "T" : "F";
    }

    if (p->type & CUPS_PRINTER_PUNCH)
    {
      keyvalue[count  ][0] = "Punch";
      keyvalue[count++][1] = (p->type & CUPS_PRINTER_PUNCH) ? "T" : "F";
    }

    if (p->type & CUPS_PRINTER_BIND)
    {
      keyvalue[count  ][0] = "Bind";
      keyvalue[count++][1] = (p->type & CUPS_PRINTER_BIND) ? "T" : "F";
    }

    if (p->type & CUPS_PRINTER_SORT)
    {
      keyvalue[count  ][0] = "Sort";
      keyvalue[count++][1] = (p->type & CUPS_PRINTER_SORT) ? "T" : "F";
    }

    if (p->type & CUPS_PRINTER_MFP)
    {
      keyvalue[count  ][0] = "Scan";
      keyvalue[count++][1] = (p->type & CUPS_PRINTER_MFP) ? "T" : "F";
    }

    snprintf(type_str, sizeof(type_str), "0x%X", p->type | CUPS_PRINTER_REMOTE);
    snprintf(state_str, sizeof(state_str), "%d", p->state);

    keyvalue[count  ][0] = "printer-state";
    keyvalue[count++][1] = state_str;

    keyvalue[count  ][0] = "printer-type";
    keyvalue[count++][1] = type_str;
  }

 /*
  * Then pack them into a proper txt record...
  */

#  ifdef HAVE_DNSSD
  TXTRecordCreate(&txt, 0, NULL);

  for (i = 0; i < count; i ++)
  {
    size_t len = strlen(keyvalue[i][1]);

    if (len < 256)
      TXTRecordSetValue(&txt, keyvalue[i][0], (uint8_t)len, keyvalue[i][1]);
  }

#  else
  for (i = 0, txt = NULL; i < count; i ++)
    txt = avahi_string_list_add_printf(txt, "%s=%s", keyvalue[i][0],
                                       keyvalue[i][1]);
#  endif /* HAVE_DNSSD */

  return (txt);
}


#  ifdef HAVE_AVAHI
/*
 * 'dnssdClientCallback()' - Client callback for Avahi.
 *
 * Called whenever the client or server state changes...
 */

static void
dnssdClientCallback(
    AvahiClient      *c,		/* I - Client */
    AvahiClientState state,		/* I - Current state */
    void             *userdata)		/* I - User data (unused) */
{
  int	error;				/* Error code, if any */


  (void)userdata;

  if (!c)
    return;

 /*
  * Make sure DNSSDClient is already set also if this callback function is
  * already running before avahi_client_new() in dnssdStartBrowsing()
  * finishes.
  */

  if (!DNSSDClient)
    DNSSDClient = c;

  switch (state)
  {
    case AVAHI_CLIENT_S_REGISTERING:
    case AVAHI_CLIENT_S_RUNNING:
    case AVAHI_CLIENT_S_COLLISION:
	cupsdLogMessage(CUPSD_LOG_DEBUG, "Avahi server connection now available, registering printers for Bonjour broadcasting.");

       /*
	* Mark that Avahi server is running...
	*/

	avahi_running = 1;

       /*
	* Set the computer name and register the web interface...
	*/

	DNSSDPort = 0;
	dnssdUpdateDNSSDName(1);

       /*
	* Register the individual printers
	*/

	dnssdRegisterAllPrinters(1);
	break;

    case AVAHI_CLIENT_FAILURE:
	if (avahi_client_errno(c) == AVAHI_ERR_DISCONNECTED)
	{
	  cupsdLogMessage(CUPSD_LOG_DEBUG, "Avahi server disappeared, unregistering printers for Bonjour broadcasting.");

	 /*
	  * Unregister everything and close the client...
	  */

	  dnssdDeregisterAllPrinters(1);
	  dnssdDeregisterInstance(&WebIFSrv, 1);
	  avahi_client_free(DNSSDClient);
	  DNSSDClient = NULL;

	 /*
	  * Mark that Avahi server is not running...
	  */

	  avahi_running = 0;

	 /*
	  * Renew Avahi client...
	  */

	  DNSSDClient = avahi_client_new(avahi_threaded_poll_get(DNSSDMaster), AVAHI_CLIENT_NO_FAIL, dnssdClientCallback, NULL, &error);

	  if (!DNSSDClient)
	  {
	    cupsdLogMessage(CUPSD_LOG_ERROR, "Unable to communicate with avahi-daemon: %s", dnssdErrorString(error));
	    if (FatalErrors & CUPSD_FATAL_BROWSE)
	      cupsdEndProcess(getpid(), 0);
	  }
	}
	else
	{
	  cupsdLogMessage(CUPSD_LOG_ERROR, "Communication with avahi-daemon has failed: %s", avahi_strerror(avahi_client_errno(c)));
	  if (FatalErrors & CUPSD_FATAL_BROWSE)
	    cupsdEndProcess(getpid(), 0);
	}
	break;

    default:
        break;
  }
}
#  endif /* HAVE_AVAHI */


/*
 * 'dnssdDeregisterAllPrinters()' - Deregister all printers.
 */

static void
dnssdDeregisterAllPrinters(
    int             from_callback)	/* I - Deregistering because of callback? */
{
  cupsd_printer_t	*p;		/* Current printer */


  if (!DNSSDMaster)
    return;

  for (p = (cupsd_printer_t *)cupsArrayFirst(Printers);
       p;
       p = (cupsd_printer_t *)cupsArrayNext(Printers))
    if (!(p->type & (CUPS_PRINTER_REMOTE | CUPS_PRINTER_SCANNER)))
      dnssdDeregisterPrinter(p, 1, from_callback);
}


/*
 * 'dnssdDeregisterInstance()' - Deregister a DNS-SD service instance.
 */

static void
dnssdDeregisterInstance(
    cupsd_srv_t     *srv,		/* I - Service */
    int             from_callback)	/* I - Called from callback? */
{
  if (!srv || !*srv)
    return;

#  ifdef HAVE_DNSSD
  (void)from_callback;

  DNSServiceRefDeallocate(*srv);

#  else /* HAVE_AVAHI */
  if (!from_callback)
    avahi_threaded_poll_lock(DNSSDMaster);

  avahi_entry_group_free(*srv);

  if (!from_callback)
    avahi_threaded_poll_unlock(DNSSDMaster);
#  endif /* HAVE_DNSSD */

  *srv = NULL;
}


/*
 * 'dnssdDeregisterPrinter()' - Deregister all services for a printer.
 */

static void
dnssdDeregisterPrinter(
    cupsd_printer_t *p,			/* I - Printer */
    int             clear_name,		/* I - Clear the name? */
    int             from_callback)	/* I - Called from callback? */

{
  cupsdLogMessage(CUPSD_LOG_DEBUG2,
                  "dnssdDeregisterPrinter(p=%p(%s), clear_name=%d)", p, p->name,
                  clear_name);

  if (p->ipp_srv)
  {
    dnssdDeregisterInstance(&p->ipp_srv, from_callback);

#  ifdef HAVE_DNSSD
#    ifdef HAVE_SSL
    dnssdDeregisterInstance(&p->ipps_srv, from_callback);
#    endif /* HAVE_SSL */
    dnssdDeregisterInstance(&p->printer_srv, from_callback);
#  endif /* HAVE_DNSSD */
  }

 /*
  * Remove the printer from the array of DNS-SD printers but keep the
  * registered name...
  */

  cupsArrayRemove(DNSSDPrinters, p);

 /*
  * Optionally clear the service name...
  */

  if (clear_name)
    cupsdClearString(&p->reg_name);
}


/*
 * 'dnssdErrorString()' - Return an error string for an error code.
 */

static const char *			/* O - Error message */
dnssdErrorString(int error)		/* I - Error number */
{
#  ifdef HAVE_DNSSD
  switch (error)
  {
    case kDNSServiceErr_NoError :
        return ("OK.");

    default :
    case kDNSServiceErr_Unknown :
        return ("Unknown error.");

    case kDNSServiceErr_NoSuchName :
        return ("Service not found.");

    case kDNSServiceErr_NoMemory :
        return ("Out of memory.");

    case kDNSServiceErr_BadParam :
        return ("Bad parameter.");

    case kDNSServiceErr_BadReference :
        return ("Bad service reference.");

    case kDNSServiceErr_BadState :
        return ("Bad state.");

    case kDNSServiceErr_BadFlags :
        return ("Bad flags.");

    case kDNSServiceErr_Unsupported :
        return ("Unsupported.");

    case kDNSServiceErr_NotInitialized :
        return ("Not initialized.");

    case kDNSServiceErr_AlreadyRegistered :
        return ("Already registered.");

    case kDNSServiceErr_NameConflict :
        return ("Name conflict.");

    case kDNSServiceErr_Invalid :
        return ("Invalid name.");

    case kDNSServiceErr_Firewall :
        return ("Firewall prevents registration.");

    case kDNSServiceErr_Incompatible :
        return ("Client library incompatible.");

    case kDNSServiceErr_BadInterfaceIndex :
        return ("Bad interface index.");

    case kDNSServiceErr_Refused :
        return ("Server prevents registration.");

    case kDNSServiceErr_NoSuchRecord :
        return ("Record not found.");

    case kDNSServiceErr_NoAuth :
        return ("Authentication required.");

    case kDNSServiceErr_NoSuchKey :
        return ("Encryption key not found.");

    case kDNSServiceErr_NATTraversal :
        return ("Unable to traverse NAT boundary.");

    case kDNSServiceErr_DoubleNAT :
        return ("Unable to traverse double-NAT boundary.");

    case kDNSServiceErr_BadTime :
        return ("Bad system time.");

    case kDNSServiceErr_BadSig :
        return ("Bad signature.");

    case kDNSServiceErr_BadKey :
        return ("Bad encryption key.");

    case kDNSServiceErr_Transient :
        return ("Transient error occurred - please try again.");

    case kDNSServiceErr_ServiceNotRunning :
        return ("Server not running.");

    case kDNSServiceErr_NATPortMappingUnsupported :
        return ("NAT doesn't support NAT-PMP or UPnP.");

    case kDNSServiceErr_NATPortMappingDisabled :
        return ("NAT supports NAT-PNP or UPnP but it is disabled.");

    case kDNSServiceErr_NoRouter :
        return ("No Internet/default router configured.");

    case kDNSServiceErr_PollingMode :
        return ("Service polling mode error.");

    case kDNSServiceErr_Timeout :
        return ("Service timeout.");
  }

#  else /* HAVE_AVAHI */
  return (avahi_strerror(error));
#  endif /* HAVE_DNSSD */
}


/*
 * 'dnssdRegisterCallback()' - Free a TXT record.
 */

static void
dnssdFreeTxtRecord(cupsd_txt_t *txt)	/* I - TXT record */
{
#  ifdef HAVE_DNSSD
  TXTRecordDeallocate(txt);

#  else /* HAVE_AVAHI */
  avahi_string_list_free(*txt);
  *txt = NULL;
#  endif /* HAVE_DNSSD */
}


/*
 * 'dnssdRegisterAllPrinters()' - Register all printers.
 */

static void
dnssdRegisterAllPrinters(int from_callback)	/* I - Called from callback? */
{
  cupsd_printer_t	*p;			/* Current printer */


  if (!DNSSDMaster)
    return;

  for (p = (cupsd_printer_t *)cupsArrayFirst(Printers);
       p;
       p = (cupsd_printer_t *)cupsArrayNext(Printers))
    if (!(p->type & (CUPS_PRINTER_REMOTE | CUPS_PRINTER_SCANNER)))
      dnssdRegisterPrinter(p, from_callback);
}


/*
 * 'dnssdRegisterCallback()' - DNSServiceRegister callback.
 */

#  ifdef HAVE_DNSSD
static void
dnssdRegisterCallback(
    DNSServiceRef	sdRef,		/* I - DNS Service reference */
    DNSServiceFlags	flags,		/* I - Reserved for future use */
    DNSServiceErrorType	errorCode,	/* I - Error code */
    const char		*name,     	/* I - Service name */
    const char		*regtype,  	/* I - Service type */
    const char		*domain,   	/* I - Domain. ".local" for now */
    void		*context)	/* I - Printer */
{
  cupsd_printer_t *p = (cupsd_printer_t *)context;
					/* Current printer */


  (void)sdRef;
  (void)flags;
  (void)domain;

  cupsdLogMessage(CUPSD_LOG_DEBUG2, "dnssdRegisterCallback(%s, %s) for %s (%s)",
                  name, regtype, p ? p->name : "Web Interface",
		  p ? (p->reg_name ? p->reg_name : "(null)") : "NA");

  if (errorCode)
  {
    cupsdLogMessage(CUPSD_LOG_ERROR,
		    "DNSServiceRegister failed with error %d", (int)errorCode);
    return;
  }
  else if (p && (!p->reg_name || _cups_strcasecmp(name, p->reg_name)))
  {
    cupsdLogMessage(CUPSD_LOG_INFO, "Using service name \"%s\" for \"%s\"",
                    name, p->name);

    cupsArrayRemove(DNSSDPrinters, p);
    cupsdSetString(&p->reg_name, name);
    cupsArrayAdd(DNSSDPrinters, p);

    LastEvent |= CUPSD_EVENT_PRINTER_MODIFIED;
  }
}

#  else /* HAVE_AVAHI */
static void
dnssdRegisterCallback(
    AvahiEntryGroup      *srv,		/* I - Service */
    AvahiEntryGroupState state,		/* I - Registration state */
    void                 *context)	/* I - Printer */
{
  cupsd_printer_t *p = (cupsd_printer_t *)context;
					/* Current printer */

  cupsdLogMessage(CUPSD_LOG_DEBUG2,
                  "dnssdRegisterCallback(srv=%p, state=%d, context=%p) "
                  "for %s (%s)", srv, state, context,
                  p ? p->name : "Web Interface",
		  p ? (p->reg_name ? p->reg_name : "(null)") : "NA");

  /* TODO: Handle collisions with avahi_alternate_service_name(p->reg_name)? */
}
#  endif /* HAVE_DNSSD */


/*
 * 'dnssdRegisterInstance()' - Register an instance of a printer service.
 */

static int				/* O - 1 on success, 0 on failure */
dnssdRegisterInstance(
    cupsd_srv_t     *srv,		/* O - Service */
    cupsd_printer_t *p,			/* I - Printer */
    char            *name,		/* I - DNS-SD service name */
    const char      *type,		/* I - DNS-SD service type */
    const char      *subtypes,		/* I - Subtypes to register or NULL */
    int             port,		/* I - Port number or 0 */
    cupsd_txt_t     *txt,		/* I - TXT record */
    int             commit,		/* I - Commit registration? */
    int             from_callback)	/* I - Called from callback? */
{
  char	temp[256],			/* Temporary string */
	*ptr;				/* Pointer into string */
  int	error;				/* Any error */


#  ifdef HAVE_DNSSD
  (void)from_callback;
#  endif /* HAVE_DNSSD */

  cupsdLogMessage(CUPSD_LOG_DEBUG, "Registering \"%s\" with DNS-SD type \"%s\".", name, type);

  if (p && !srv)
  {
   /*
    * Assign the correct pointer for "srv"...
    */

#  ifdef HAVE_DNSSD
    if (!strcmp(type, "_printer._tcp"))
      srv = &p->printer_srv;		/* Target LPD service */
#    ifdef HAVE_SSL
    else if (!strcmp(type, "_ipps._tcp"))
      srv = &p->ipps_srv;		/* Target IPPS service */
#    endif /* HAVE_SSL */
    else
      srv = &p->ipp_srv;		/* Target IPP service */

#  else /* HAVE_AVAHI */
    srv = &p->ipp_srv;			/* Target service group */
#  endif /* HAVE_DNSSD */
  }

#  ifdef HAVE_DNSSD
  (void)commit;

#  else /* HAVE_AVAHI */
  if (!from_callback)
    avahi_threaded_poll_lock(DNSSDMaster);

  if (!*srv)
    *srv = avahi_entry_group_new(DNSSDClient, dnssdRegisterCallback, NULL);
  if (!*srv)
  {
    if (!from_callback)
      avahi_threaded_poll_unlock(DNSSDMaster);

    cupsdLogMessage(CUPSD_LOG_WARN, "DNS-SD registration of \"%s\" failed: %s",
                    name, dnssdErrorString(avahi_client_errno(DNSSDClient)));
    return (0);
  }
#  endif /* HAVE_DNSSD */

 /*
  * Make sure the name is <= 63 octets, and when we truncate be sure to
  * properly truncate any UTF-8 characters...
  */

  ptr = name + strlen(name);
  while ((ptr - name) > 63)
  {
    do
    {
      ptr --;
    }
    while (ptr > name && (*ptr & 0xc0) == 0x80);

    if (ptr > name)
      *ptr = '\0';
  }

 /*
  * Register the service...
  */

#  ifdef HAVE_DNSSD
  if (subtypes)
    snprintf(temp, sizeof(temp), "%s,%s", type, subtypes);
  else
    strlcpy(temp, type, sizeof(temp));

  *srv  = DNSSDMaster;
  error = DNSServiceRegister(srv, kDNSServiceFlagsShareConnection,
			     0, name, temp, NULL, NULL, htons(port),
			     txt ? TXTRecordGetLength(txt) : 0,
			     txt ? TXTRecordGetBytesPtr(txt) : NULL,
			     dnssdRegisterCallback, p);

#  else /* HAVE_AVAHI */
  if (txt)
  {
    AvahiStringList *temptxt;
    for (temptxt = *txt; temptxt; temptxt = temptxt->next)
      cupsdLogMessage(CUPSD_LOG_DEBUG, "DNS_SD \"%s\" %s", name, temptxt->text);
  }

  error = avahi_entry_group_add_service_strlst(*srv, AVAHI_IF_UNSPEC,
                                               AVAHI_PROTO_UNSPEC, 0, name,
                                               type, NULL, NULL, port,
                                               txt ? *txt : NULL);
  if (error)
    cupsdLogMessage(CUPSD_LOG_DEBUG, "DNS-SD service add for \"%s\" failed.",
                    name);

  if (!error && subtypes)
  {
   /*
    * Register all of the subtypes...
    */

    char	*start,			/* Start of subtype */
		subtype[256];		/* Subtype string */

    strlcpy(temp, subtypes, sizeof(temp));

    for (start = temp; *start; start = ptr)
    {
     /*
      * Skip leading whitespace...
      */

      while (*start && isspace(*start & 255))
        start ++;

     /*
      * Grab everything up to the next comma or the end of the string...
      */

      for (ptr = start; *ptr && *ptr != ','; ptr ++);

      if (*ptr)
        *ptr++ = '\0';

      if (!*start)
        break;

     /*
      * Register the subtype...
      */

      snprintf(subtype, sizeof(subtype), "%s._sub.%s", start, type);

      error = avahi_entry_group_add_service_subtype(*srv, AVAHI_IF_UNSPEC,
                                                    AVAHI_PROTO_UNSPEC, 0,
                                                    name, type, NULL, subtype);
      if (error)
      {
        cupsdLogMessage(CUPSD_LOG_DEBUG,
                        "DNS-SD subtype %s registration for \"%s\" failed." ,
                        subtype, name);
        break;
      }
    }
  }

  if (!error && commit)
  {
    if ((error = avahi_entry_group_commit(*srv)) != 0)
      cupsdLogMessage(CUPSD_LOG_DEBUG, "DNS-SD commit of \"%s\" failed.",
                      name);
  }

  if (!from_callback)
    avahi_threaded_poll_unlock(DNSSDMaster);
#  endif /* HAVE_DNSSD */

  if (error)
  {
    cupsdLogMessage(CUPSD_LOG_WARN, "DNS-SD registration of \"%s\" failed: %s",
                    name, dnssdErrorString(error));
    cupsdLogMessage(CUPSD_LOG_DEBUG, "DNS-SD type: %s", type);
    if (subtypes)
      cupsdLogMessage(CUPSD_LOG_DEBUG, "DNS-SD sub-types: %s", subtypes);
  }

  return (!error);
}


/*
 * 'dnssdRegisterPrinter()' - Start sending broadcast information for a printer
 *		              or update the broadcast contents.
 */

static void
dnssdRegisterPrinter(
    cupsd_printer_t *p,			/* I - Printer */
    int             from_callback)	/* I - Called from callback? */
{
  char		name[256];		/* Service name */
  int		printer_port;		/* LPD port number */
  int		status;			/* Registration status */
  cupsd_txt_t	ipp_txt,		/* IPP(S) TXT record */
 		printer_txt;		/* LPD TXT record */


  cupsdLogMessage(CUPSD_LOG_DEBUG2, "dnssdRegisterPrinter(%s) %s", p->name,
                  !p->ipp_srv ? "new" : "update");

#  ifdef HAVE_AVAHI
  if (!avahi_running)
    return;
#  endif /* HAVE_AVAHI */

 /*
  * Remove the current registrations if we have them and then return if
  * per-printer sharing was just disabled...
  */

  dnssdDeregisterPrinter(p, 0, from_callback);

  if (!p->shared)
    return;

 /*
  * Set the registered name as needed; the registered name takes the form of
  * "<printer-info> @ <computer name>"...
  */

  if (!p->reg_name)
  {
    if (p->info && strlen(p->info) > 0)
    {
      if (DNSSDComputerName)
	snprintf(name, sizeof(name), "%s @ %s", p->info, DNSSDComputerName);
      else
	strlcpy(name, p->info, sizeof(name));
    }
    else if (DNSSDComputerName)
      snprintf(name, sizeof(name), "%s @ %s", p->name, DNSSDComputerName);
    else
      strlcpy(name, p->name, sizeof(name));
  }
  else
    strlcpy(name, p->reg_name, sizeof(name));

 /*
  * Register IPP and LPD...
  *
  * We always must register the "_printer" service type in order to reserve
  * our name, but use port number 0 if we haven't actually configured cups-lpd
  * to share via LPD...
  */

  ipp_txt     = dnssdBuildTxtRecord(p, 0);
  printer_txt = dnssdBuildTxtRecord(p, 1);

  if (BrowseLocalProtocols & BROWSE_LPD)
    printer_port = 515;
  else
    printer_port = 0;

  status = dnssdRegisterInstance(NULL, p, name, "_printer._tcp", NULL, printer_port, &printer_txt, 0, from_callback);

#  ifdef HAVE_SSL
  if (status)
    dnssdRegisterInstance(NULL, p, name, "_ipps._tcp", DNSSDSubTypes, DNSSDPort, &ipp_txt, 0, from_callback);
#  endif /* HAVE_SSL */

  if (status)
  {
   /*
    * Use the "_fax-ipp" service type for fax queues, otherwise use "_ipp"...
    */

    if (p->type & CUPS_PRINTER_FAX)
      status = dnssdRegisterInstance(NULL, p, name, "_fax-ipp._tcp", DNSSDSubTypes, DNSSDPort, &ipp_txt, 1, from_callback);
    else
      status = dnssdRegisterInstance(NULL, p, name, "_ipp._tcp", DNSSDSubTypes, DNSSDPort, &ipp_txt, 1, from_callback);
  }

  dnssdFreeTxtRecord(&ipp_txt);
  dnssdFreeTxtRecord(&printer_txt);

  if (status)
  {
   /*
    * Save the registered name and add the printer to the array of DNS-SD
    * printers...
    */

    cupsdSetString(&p->reg_name, name);
    cupsArrayAdd(DNSSDPrinters, p);
  }
  else
  {
   /*
    * Registration failed for this printer...
    */

    dnssdDeregisterInstance(&p->ipp_srv, from_callback);

#  ifdef HAVE_DNSSD
#    ifdef HAVE_SSL
    dnssdDeregisterInstance(&p->ipps_srv, from_callback);
#    endif /* HAVE_SSL */
    dnssdDeregisterInstance(&p->printer_srv, from_callback);
#  endif /* HAVE_DNSSD */
  }
}


/*
 * 'dnssdStop()' - Stop all DNS-SD registrations.
 */

static void
dnssdStop(void)
{
  cupsd_printer_t	*p;		/* Current printer */


 /*
  * De-register the individual printers
  */

  for (p = (cupsd_printer_t *)cupsArrayFirst(Printers);
       p;
       p = (cupsd_printer_t *)cupsArrayNext(Printers))
    dnssdDeregisterPrinter(p, 1, 0);

 /*
  * Shutdown the rest of the service refs...
  */

  dnssdDeregisterInstance(&WebIFSrv, 0);

#  ifdef HAVE_DNSSD
  cupsdRemoveSelect(DNSServiceRefSockFD(DNSSDMaster));

  DNSServiceRefDeallocate(DNSSDMaster);
  DNSSDMaster = NULL;

#  else /* HAVE_AVAHI */
  avahi_threaded_poll_stop(DNSSDMaster);

  avahi_client_free(DNSSDClient);
  DNSSDClient = NULL;

  avahi_threaded_poll_free(DNSSDMaster);
  DNSSDMaster = NULL;
#  endif /* HAVE_DNSSD */

  cupsArrayDelete(DNSSDPrinters);
  DNSSDPrinters = NULL;

  DNSSDPort = 0;
}


#  ifdef HAVE_DNSSD
/*
 * 'dnssdUpdate()' - Handle DNS-SD queries.
 */

static void
dnssdUpdate(void)
{
  DNSServiceErrorType	sdErr;		/* Service discovery error */


  if ((sdErr = DNSServiceProcessResult(DNSSDMaster)) != kDNSServiceErr_NoError)
  {
    cupsdLogMessage(CUPSD_LOG_ERROR,
                    "DNS Service Discovery registration error %d!",
	            sdErr);
    dnssdStop();
  }
}
#  endif /* HAVE_DNSSD */


/*
 * 'dnssdUpdateDNSSDName()' - Update the listen port, computer name, and web interface registration.
 */

static void
dnssdUpdateDNSSDName(int from_callback)	/* I - Called from callback? */
{
  char		webif[1024];		/* Web interface share name */
#  ifdef __APPLE__
  SCDynamicStoreRef sc;			/* Context for dynamic store */
  CFDictionaryRef btmm;			/* Back-to-My-Mac domains */
  CFStringEncoding nameEncoding;	/* Encoding of computer name */
  CFStringRef	nameRef;		/* Host name CFString */
  char		nameBuffer[1024];	/* C-string buffer */
#  endif /* __APPLE__ */


 /*
  * Only share the web interface and printers when non-local listening is
  * enabled...
  */

  if (!DNSSDPort)
  {
   /*
    * Get the port we use for registrations.  If we are not listening on any
    * non-local ports, there is no sense sharing local printers via Bonjour...
    */

    cupsd_listener_t	*lis;		/* Current listening socket */

    for (lis = (cupsd_listener_t *)cupsArrayFirst(Listeners);
	 lis;
	 lis = (cupsd_listener_t *)cupsArrayNext(Listeners))
    {
      if (httpAddrLocalhost(&(lis->address)))
	continue;

      DNSSDPort = httpAddrPort(&(lis->address));
      break;
    }
  }

  if (!DNSSDPort)
    return;

 /*
  * Get the computer name as a c-string...
  */

#  ifdef __APPLE__
  sc = SCDynamicStoreCreate(kCFAllocatorDefault, CFSTR("cupsd"), NULL, NULL);

  if (sc)
  {
   /*
    * Get the computer name from the dynamic store...
    */

    cupsdClearString(&DNSSDComputerName);

    if ((nameRef = SCDynamicStoreCopyComputerName(sc, &nameEncoding)) != NULL)
    {
      if (CFStringGetCString(nameRef, nameBuffer, sizeof(nameBuffer),
			     kCFStringEncodingUTF8))
      {
        cupsdLogMessage(CUPSD_LOG_DEBUG,
	                "Dynamic store computer name is \"%s\".", nameBuffer);
	cupsdSetString(&DNSSDComputerName, nameBuffer);
      }

      CFRelease(nameRef);
    }

    if (!DNSSDComputerName)
    {
     /*
      * Use the ServerName instead...
      */

      cupsdLogMessage(CUPSD_LOG_DEBUG,
                      "Using ServerName \"%s\" as computer name.", ServerName);
      cupsdSetString(&DNSSDComputerName, ServerName);
    }

   /*
    * Get the local hostname from the dynamic store...
    */

    cupsdClearString(&DNSSDHostName);

    if ((nameRef = SCDynamicStoreCopyLocalHostName(sc)) != NULL)
    {
      if (CFStringGetCString(nameRef, nameBuffer, sizeof(nameBuffer),
			     kCFStringEncodingUTF8))
      {
        cupsdLogMessage(CUPSD_LOG_DEBUG,
	                "Dynamic store host name is \"%s\".", nameBuffer);
	cupsdSetString(&DNSSDHostName, nameBuffer);
      }

      CFRelease(nameRef);
    }

    if (!DNSSDHostName)
    {
     /*
      * Use the ServerName instead...
      */

      cupsdLogMessage(CUPSD_LOG_DEBUG,
                      "Using ServerName \"%s\" as host name.", ServerName);
      cupsdSetString(&DNSSDHostName, ServerName);
    }

   /*
    * Get any Back-to-My-Mac domains and add them as aliases...
    */

    cupsdFreeAliases(DNSSDAlias);
    DNSSDAlias = NULL;

    btmm = SCDynamicStoreCopyValue(sc, CFSTR("Setup:/Network/BackToMyMac"));
    if (btmm && CFGetTypeID(btmm) == CFDictionaryGetTypeID())
    {
      cupsdLogMessage(CUPSD_LOG_DEBUG, "%d Back to My Mac aliases to add.",
		      (int)CFDictionaryGetCount(btmm));
      CFDictionaryApplyFunction(btmm, dnssdAddAlias, NULL);
    }
    else if (btmm)
      cupsdLogMessage(CUPSD_LOG_ERROR,
		      "Bad Back to My Mac data in dynamic store!");
    else
      cupsdLogMessage(CUPSD_LOG_DEBUG, "No Back to My Mac aliases to add.");

    if (btmm)
      CFRelease(btmm);

    CFRelease(sc);
  }
  else
#  endif /* __APPLE__ */
#  ifdef HAVE_AVAHI
  if (DNSSDClient)
  {
    const char	*host_name = avahi_client_get_host_name(DNSSDClient);
    const char	*host_fqdn = avahi_client_get_host_name_fqdn(DNSSDClient);

    cupsdSetString(&DNSSDComputerName, host_name ? host_name : ServerName);

    if (host_fqdn)
      cupsdSetString(&DNSSDHostName, host_fqdn);
    else if (strchr(ServerName, '.'))
      cupsdSetString(&DNSSDHostName, ServerName);
    else
      cupsdSetStringf(&DNSSDHostName, "%s.local", ServerName);
  }
  else
#  endif /* HAVE_AVAHI */
  {
    cupsdSetString(&DNSSDComputerName, ServerName);

    if (strchr(ServerName, '.'))
      cupsdSetString(&DNSSDHostName, ServerName);
    else
      cupsdSetStringf(&DNSSDHostName, "%s.local", ServerName);
  }

 /*
  * Then (re)register the web interface if enabled...
  */

  if (BrowseWebIF)
  {
    if (DNSSDComputerName)
      snprintf(webif, sizeof(webif), "CUPS @ %s", DNSSDComputerName);
    else
      strlcpy(webif, "CUPS", sizeof(webif));

    dnssdDeregisterInstance(&WebIFSrv, from_callback);
    dnssdRegisterInstance(&WebIFSrv, NULL, webif, "_http._tcp", "_printer", DNSSDPort, NULL, 1, from_callback);
  }
}


/*
 * 'get_auth_info_required()' - Get the auth-info-required value to advertise.
 */

static char *				/* O - String or NULL if none */
get_auth_info_required(
    cupsd_printer_t *p,			/* I - Printer */
    char            *buffer,		/* I - Value buffer */
    size_t          bufsize)		/* I - Size of value buffer */
{
  cupsd_location_t *auth;		/* Pointer to authentication element */
  char		resource[1024];		/* Printer/class resource path */


 /*
  * If auth-info-required is set for this printer, return that...
  */

  if (p->num_auth_info_required > 0 && strcmp(p->auth_info_required[0], "none"))
  {
    int		i;			/* Looping var */
    char	*bufptr;		/* Pointer into buffer */

    for (i = 0, bufptr = buffer; i < p->num_auth_info_required; i ++)
    {
      if (bufptr >= (buffer + bufsize - 2))
	break;

      if (i)
	*bufptr++ = ',';

      strlcpy(bufptr, p->auth_info_required[i], bufsize - (bufptr - buffer));
      bufptr += strlen(bufptr);
    }

    return (buffer);
  }

 /*
  * Figure out the authentication data requirements to advertise...
  */

  if (p->type & CUPS_PRINTER_CLASS)
    snprintf(resource, sizeof(resource), "/classes/%s", p->name);
  else
    snprintf(resource, sizeof(resource), "/printers/%s", p->name);

  if ((auth = cupsdFindBest(resource, HTTP_POST)) == NULL ||
      auth->type == CUPSD_AUTH_NONE)
    auth = cupsdFindPolicyOp(p->op_policy_ptr, IPP_PRINT_JOB);

  if (auth)
  {
    int	auth_type;			/* Authentication type */

    if ((auth_type = auth->type) == CUPSD_AUTH_DEFAULT)
      auth_type = cupsdDefaultAuthType();

    switch (auth_type)
    {
      case CUPSD_AUTH_NONE :
          return (NULL);

      case CUPSD_AUTH_NEGOTIATE :
	  strlcpy(buffer, "negotiate", bufsize);
	  break;

      default :
	  strlcpy(buffer, "username,password", bufsize);
	  break;
    }

    return (buffer);
  }

  return ("none");
}
#endif /* HAVE_DNSSD || HAVE_AVAHI */


#ifdef __APPLE__
/*
 * 'get_hostconfig()' - Get an /etc/hostconfig service setting.
 */

static int				/* O - 1 for YES or AUTOMATIC, 0 for NO */
get_hostconfig(const char *name)	/* I - Name of service */
{
  cups_file_t	*fp;			/* Hostconfig file */
  char		line[1024],		/* Line from file */
		*ptr;			/* Pointer to value */
  int		state = 1;		/* State of service */


 /*
  * Try opening the /etc/hostconfig file; if we can't open it, assume that
  * the service is enabled/auto.
  */

  if ((fp = cupsFileOpen("/etc/hostconfig", "r")) != NULL)
  {
   /*
    * Read lines from the file until we find the service...
    */

    while (cupsFileGets(fp, line, sizeof(line)))
    {
      if (line[0] == '#' || (ptr = strchr(line, '=')) == NULL)
        continue;

      *ptr++ = '\0';

      if (!_cups_strcasecmp(line, name))
      {
       /*
        * Found the service, see if it is set to "-NO-"...
	*/

	if (!_cups_strncasecmp(ptr, "-NO-", 4))
	  state = 0;
        break;
      }
    }

    cupsFileClose(fp);
  }

  return (state);
}
#endif /* __APPLE__ */


/*
 * 'update_lpd()' - Update the LPD configuration as needed.
 */

static void
update_lpd(int onoff)			/* - 1 = turn on, 0 = turn off */
{
  if (!LPDConfigFile)
    return;

#ifdef __APPLE__
 /*
  * Allow /etc/hostconfig CUPS_LPD service setting to override cupsd.conf
  * setting for backwards-compatibility.
  */

  if (onoff && !get_hostconfig("CUPS_LPD"))
    onoff = 0;
#endif /* __APPLE__ */

  if (!strncmp(LPDConfigFile, "xinetd:///", 10))
  {
   /*
    * Enable/disable LPD via the xinetd.d config file for cups-lpd...
    */

    char	newfile[1024];		/* New cups-lpd.N file */
    cups_file_t	*ofp,			/* Original file pointer */
		*nfp;			/* New file pointer */
    char	line[1024];		/* Line from file */


    snprintf(newfile, sizeof(newfile), "%s.N", LPDConfigFile + 9);

    if ((ofp = cupsFileOpen(LPDConfigFile + 9, "r")) == NULL)
    {
      cupsdLogMessage(CUPSD_LOG_ERROR, "Unable to open \"%s\" - %s",
                      LPDConfigFile + 9, strerror(errno));
      return;
    }

    if ((nfp = cupsFileOpen(newfile, "w")) == NULL)
    {
      cupsdLogMessage(CUPSD_LOG_ERROR, "Unable to create \"%s\" - %s",
                      newfile, strerror(errno));
      cupsFileClose(ofp);
      return;
    }

   /*
    * Copy all of the lines from the cups-lpd file...
    */

    while (cupsFileGets(ofp, line, sizeof(line)))
    {
      if (line[0] == '{')
      {
        cupsFilePrintf(nfp, "%s\n", line);
        snprintf(line, sizeof(line), "\tdisable = %s",
	         onoff ? "no" : "yes");
      }
      else if (!strstr(line, "disable ="))
        cupsFilePrintf(nfp, "%s\n", line);
    }

    cupsFileClose(nfp);
    cupsFileClose(ofp);
    rename(newfile, LPDConfigFile + 9);
  }
#ifdef __APPLE__
  else if (!strncmp(LPDConfigFile, "launchd:///", 11))
  {
   /*
    * Enable/disable LPD via the launchctl command...
    */

    char	*argv[5],		/* Arguments for command */
		*envp[MAX_ENV];		/* Environment for command */
    int		pid;			/* Process ID */


    cupsdLoadEnv(envp, (int)(sizeof(envp) / sizeof(envp[0])));
    argv[0] = (char *)"launchctl";
    argv[1] = (char *)(onoff ? "load" : "unload");
    argv[2] = (char *)"-w";
    argv[3] = LPDConfigFile + 10;
    argv[4] = NULL;

    cupsdStartProcess("/bin/launchctl", argv, envp, -1, -1, -1, -1, -1, 1,
                      NULL, NULL, &pid);
  }
#endif /* __APPLE__ */
  else
    cupsdLogMessage(CUPSD_LOG_INFO, "Unknown LPDConfigFile scheme!");
}


/*
 * 'update_smb()' - Update the SMB configuration as needed.
 */

static void
update_smb(int onoff)			/* I - 1 = turn on, 0 = turn off */
{
  if (!SMBConfigFile)
    return;

  if (!strncmp(SMBConfigFile, "samba:///", 9))
  {
   /*
    * Enable/disable SMB via the specified smb.conf config file...
    */

    char	newfile[1024];		/* New smb.conf.N file */
    cups_file_t	*ofp,			/* Original file pointer */
		*nfp;			/* New file pointer */
    char	line[1024];		/* Line from file */
    int		in_printers;		/* In [printers] section? */


    snprintf(newfile, sizeof(newfile), "%s.N", SMBConfigFile + 8);

    if ((ofp = cupsFileOpen(SMBConfigFile + 8, "r")) == NULL)
    {
      cupsdLogMessage(CUPSD_LOG_ERROR, "Unable to open \"%s\" - %s",
                      SMBConfigFile + 8, strerror(errno));
      return;
    }

    if ((nfp = cupsFileOpen(newfile, "w")) == NULL)
    {
      cupsdLogMessage(CUPSD_LOG_ERROR, "Unable to create \"%s\" - %s",
                      newfile, strerror(errno));
      cupsFileClose(ofp);
      return;
    }

   /*
    * Copy all of the lines from the smb.conf file...
    */

    in_printers = 0;

    while (cupsFileGets(ofp, line, sizeof(line)))
    {
      if (in_printers && strstr(line, "printable ="))
        snprintf(line, sizeof(line), "    printable = %s",
	         onoff ? "yes" : "no");

      cupsFilePrintf(nfp, "%s\n", line);

      if (line[0] == '[')
        in_printers = !strcmp(line, "[printers]");
    }

    cupsFileClose(nfp);
    cupsFileClose(ofp);
    rename(newfile, SMBConfigFile + 8);
  }
  else
    cupsdLogMessage(CUPSD_LOG_INFO, "Unknown SMBConfigFile scheme!");
}


/*
 * End of "$Id: dirsvc.c 11688 2014-03-05 21:11:32Z msweet $".
 */<|MERGE_RESOLUTION|>--- conflicted
+++ resolved
@@ -206,12 +206,7 @@
     {
       int error;			/* Error code, if any */
 
-<<<<<<< HEAD
-      DNSSDClient = avahi_client_new(avahi_threaded_poll_get(DNSSDMaster), 0,
-                                     dnssdClientCallback, NULL, &error);
-=======
       DNSSDClient = avahi_client_new(avahi_threaded_poll_get(DNSSDMaster), AVAHI_CLIENT_NO_FAIL, dnssdClientCallback, NULL, &error);
->>>>>>> 756b675b
 
       if (DNSSDClient == NULL)
       {
