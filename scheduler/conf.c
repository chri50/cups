--- conflicted
+++ resolved
@@ -736,15 +736,11 @@
   RootCertDuration         = 300;
   Sandboxing               = CUPSD_SANDBOXING_STRICT;
   StrictConformance        = FALSE;
-<<<<<<< HEAD
-  SyncOnClose              = TRUE;
-=======
 #ifdef CUPS_DEFAULT_SYNC_ON_CLOSE
   SyncOnClose              = TRUE;
 #else
   SyncOnClose              = FALSE;
 #endif /* CUPS_DEFAULT_SYNC_ON_CLOSE */
->>>>>>> d08cf4dc
   Timeout                  = 900;
   WebInterface             = CUPS_DEFAULT_WEBIF;
 
@@ -761,11 +757,7 @@
   cupsdSetString(&LPDConfigFile, CUPS_DEFAULT_LPD_CONFIG_FILE);
   cupsdSetString(&SMBConfigFile, CUPS_DEFAULT_SMB_CONFIG_FILE);
 
-<<<<<<< HEAD
-  cupsdSetString(&ErrorPolicy, "retry-job");
-=======
   cupsdSetString(&ErrorPolicy, CUPS_DEFAULT_ERROR_POLICY);
->>>>>>> d08cf4dc
 
   JobHistory          = DEFAULT_HISTORY;
   JobFiles            = DEFAULT_FILES;
@@ -1246,8 +1238,8 @@
       strcmp(ErrorPolicy, "retry-job") &&
       strcmp(ErrorPolicy, "stop-printer"))
   {
-    cupsdLogMessage(CUPSD_LOG_ALERT, "Invalid ErrorPolicy \"%s\", resetting to \"retry-job\".", ErrorPolicy);
-    cupsdSetString(&ErrorPolicy, "retry-job");
+    cupsdLogMessage(CUPSD_LOG_ALERT, "Invalid ErrorPolicy \"%s\", resetting to \"stop-printer\".", ErrorPolicy);
+    cupsdSetString(&ErrorPolicy, "stop-printer");
   }
 
  /*
