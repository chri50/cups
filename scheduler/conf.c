--- conflicted
+++ resolved
@@ -746,11 +746,7 @@
   DefaultShared            = CUPS_DEFAULT_DEFAULT_SHARED;
 
 #if defined(HAVE_DNSSD) || defined(HAVE_AVAHI)
-<<<<<<< HEAD
-  cupsdSetString(&DNSSDSubTypes, "_cups,_print,_universal");
-=======
   cupsdSetString(&DNSSDSubTypes, "_cups,_print");
->>>>>>> 0bc036ed
 #endif /* HAVE_DNSSD || HAVE_AVAHI */
 
   cupsdSetString(&LPDConfigFile, CUPS_DEFAULT_LPD_CONFIG_FILE);
@@ -806,17 +802,11 @@
     if (!status)
     {
       if (TestConfigFile)
-<<<<<<< HEAD
-        printf("%s contains errors\n", CupsFilesFile);
-      else
-        cupsdLogMessage(CUPSD_LOG_CRIT, "Unable to read %s", CupsFilesFile);
-=======
         printf("\"%s\" contains errors.\n", CupsFilesFile);
       else
         syslog(LOG_LPR, "Unable to read \"%s\" due to errors.",
                CupsFilesFile);
 
->>>>>>> 0bc036ed
       return (0);
     }
   }
@@ -825,11 +815,7 @@
   else
   {
     syslog(LOG_LPR, "Unable to open \"%s\": %s", CupsFilesFile,
-<<<<<<< HEAD
-                    strerror(errno));
-=======
 	   strerror(errno));
->>>>>>> 0bc036ed
     return (0);
   }
 
@@ -854,18 +840,11 @@
   if (!status)
   {
     if (TestConfigFile)
-<<<<<<< HEAD
-      printf("%s contains errors\n", ConfigurationFile);
-    else
-      syslog(LOG_LPR, "Unable to read \"%s\" due to errors.",
-	     ConfigurationFile);
-=======
       printf("\"%s\" contains errors.\n", ConfigurationFile);
     else
       syslog(LOG_LPR, "Unable to read \"%s\" due to errors.",
 	     ConfigurationFile);
 
->>>>>>> 0bc036ed
     return (0);
   }
 
