/*
 * "$Id: conf.c 10482 2012-05-18 19:51:02Z mike $"
 *
 *   Configuration routines for the CUPS scheduler.
 *
 *   Copyright 2007-2012 by Apple Inc.
 *   Copyright 1997-2007 by Easy Software Products, all rights reserved.
 *
 *   These coded instructions, statements, and computer programs are the
 *   property of Apple Inc. and are protected by Federal copyright
 *   law.  Distribution and use rights are outlined in the file "LICENSE.txt"
 *   which should have been included with this file.  If this file is
 *   file is missing or damaged, see the license at "http://www.cups.org/".
 *
 * Contents:
 *
 *   cupsdAddAlias()	      - Add a host alias.
 *   cupsdCheckPermissions()  - Fix the mode and ownership of a file or
 *				directory.
 *   cupsdDefaultAuthType()   - Get the default AuthType.
 *   cupsdFreeAliases()       - Free all of the alias entries.
 *   cupsdReadConfiguration() - Read the cupsd.conf file.
 *   get_address()	      - Get an address + port number from a line.
 *   get_addr_and_mask()      - Get an IP address and netmask.
 *   mime_error_cb()	      - Log a MIME error.
 *   parse_aaa()	      - Parse authentication, authorization, and access
 *				control lines.
 *   parse_fatal_errors()     - Parse FatalErrors values in a string.
 *   parse_groups()	      - Parse system group names in a string.
 *   parse_protocols()	      - Parse browse protocols in a string.
 *   parse_variable()	      - Parse a variable line.
 *   read_cupsd_conf()	      - Read the cupsd.conf configuration file.
 *   read_cups_files_conf()   - Read the cups-files.conf configuration file.
 *   read_location()	      - Read a <Location path> definition.
 *   read_policy()	      - Read a <Policy name> definition.
 *   set_policy_defaults()    - Set default policy values as needed.
 */

/*
 * Include necessary headers...
 */

#include "cupsd.h"
#include <stdarg.h>
#include <grp.h>
#include <sys/utsname.h>
#include <syslog.h>

#ifdef HAVE_LIBPAPER
#  include <paper.h>
#endif /* HAVE_LIBPAPER */


/*
 * Possibly missing network definitions...
 */

#ifndef INADDR_NONE
#  define INADDR_NONE	0xffffffff
#endif /* !INADDR_NONE */


/*
 * Configuration variable structure...
 */

typedef enum
{
  CUPSD_VARTYPE_INTEGER,		/* Integer option */
  CUPSD_VARTYPE_TIME,			/* Time interval option */
  CUPSD_VARTYPE_STRING,			/* String option */
  CUPSD_VARTYPE_BOOLEAN,		/* Boolean option */
  CUPSD_VARTYPE_PATHNAME		/* File/directory name option */
} cupsd_vartype_t;

typedef struct
{
  const char		*name;		/* Name of variable */
  void			*ptr;		/* Pointer to variable */
  cupsd_vartype_t	type;		/* Type (int, string, address) */
} cupsd_var_t;


/*
 * Local globals...
 */

static const cupsd_var_t	cupsd_vars[] =
{
  { "AutoPurgeJobs", 		&JobAutoPurge,		CUPSD_VARTYPE_BOOLEAN },
#if defined(HAVE_DNSSD) || defined(HAVE_AVAHI)
  { "BrowseDNSSDSubTypes",	&DNSSDSubTypes,		CUPSD_VARTYPE_STRING },
#endif /* HAVE_DNSSD || HAVE_AVAHI */
  { "BrowseWebIF",		&BrowseWebIF,		CUPSD_VARTYPE_BOOLEAN },
  { "Browsing",			&Browsing,		CUPSD_VARTYPE_BOOLEAN },
  { "Classification",		&Classification,	CUPSD_VARTYPE_STRING },
  { "ClassifyOverride",		&ClassifyOverride,	CUPSD_VARTYPE_BOOLEAN },
  { "DefaultLanguage",		&DefaultLanguage,	CUPSD_VARTYPE_STRING },
  { "DefaultLeaseDuration",	&DefaultLeaseDuration,	CUPSD_VARTYPE_TIME },
  { "DefaultPaperSize",		&DefaultPaperSize,	CUPSD_VARTYPE_STRING },
  { "DefaultPolicy",		&DefaultPolicy,		CUPSD_VARTYPE_STRING },
  { "DefaultShared",		&DefaultShared,		CUPSD_VARTYPE_BOOLEAN },
  { "DirtyCleanInterval",	&DirtyCleanInterval,	CUPSD_VARTYPE_TIME },
  { "ErrorPolicy",		&ErrorPolicy,		CUPSD_VARTYPE_STRING },
  { "FilterLimit",		&FilterLimit,		CUPSD_VARTYPE_INTEGER },
  { "FilterNice",		&FilterNice,		CUPSD_VARTYPE_INTEGER },
#ifdef HAVE_GSSAPI
  { "GSSServiceName",		&GSSServiceName,	CUPSD_VARTYPE_STRING },
#endif /* HAVE_GSSAPI */
  { "JobKillDelay",		&JobKillDelay,		CUPSD_VARTYPE_TIME },
  { "JobRetryLimit",		&JobRetryLimit,		CUPSD_VARTYPE_INTEGER },
  { "JobRetryInterval",		&JobRetryInterval,	CUPSD_VARTYPE_TIME },
  { "KeepAliveTimeout",		&KeepAliveTimeout,	CUPSD_VARTYPE_TIME },
  { "KeepAlive",		&KeepAlive,		CUPSD_VARTYPE_BOOLEAN },
#ifdef HAVE_LAUNCHD
  { "LaunchdTimeout",		&LaunchdTimeout,	CUPSD_VARTYPE_TIME },
#endif /* HAVE_LAUNCHD */
  { "LimitRequestBody",		&MaxRequestSize,	CUPSD_VARTYPE_INTEGER },
  { "ListenBackLog",		&ListenBackLog,		CUPSD_VARTYPE_INTEGER },
  { "LogDebugHistory",		&LogDebugHistory,	CUPSD_VARTYPE_INTEGER },
  { "MaxActiveJobs",		&MaxActiveJobs,		CUPSD_VARTYPE_INTEGER },
  { "MaxClients",		&MaxClients,		CUPSD_VARTYPE_INTEGER },
  { "MaxClientsPerHost",	&MaxClientsPerHost,	CUPSD_VARTYPE_INTEGER },
  { "MaxCopies",		&MaxCopies,		CUPSD_VARTYPE_INTEGER },
  { "MaxEvents",		&MaxEvents,		CUPSD_VARTYPE_INTEGER },
  { "MaxHoldTime",		&MaxHoldTime,		CUPSD_VARTYPE_TIME },
  { "MaxJobs",			&MaxJobs,		CUPSD_VARTYPE_INTEGER },
  { "MaxJobsPerPrinter",	&MaxJobsPerPrinter,	CUPSD_VARTYPE_INTEGER },
  { "MaxJobsPerUser",		&MaxJobsPerUser,	CUPSD_VARTYPE_INTEGER },
  { "MaxJobTime",		&MaxJobTime,		CUPSD_VARTYPE_INTEGER },
  { "MaxLeaseDuration",		&MaxLeaseDuration,	CUPSD_VARTYPE_TIME },
  { "MaxLogSize",		&MaxLogSize,		CUPSD_VARTYPE_INTEGER },
  { "MaxRequestSize",		&MaxRequestSize,	CUPSD_VARTYPE_INTEGER },
  { "MaxSubscriptions",		&MaxSubscriptions,	CUPSD_VARTYPE_INTEGER },
  { "MaxSubscriptionsPerJob",	&MaxSubscriptionsPerJob,	CUPSD_VARTYPE_INTEGER },
  { "MaxSubscriptionsPerPrinter",&MaxSubscriptionsPerPrinter,	CUPSD_VARTYPE_INTEGER },
  { "MaxSubscriptionsPerUser",	&MaxSubscriptionsPerUser,	CUPSD_VARTYPE_INTEGER },
  { "MultipleOperationTimeout",	&MultipleOperationTimeout,	CUPSD_VARTYPE_TIME },
  { "PageLogFormat",		&PageLogFormat,		CUPSD_VARTYPE_STRING },
  { "PreserveJobFiles",		&JobFiles,		CUPSD_VARTYPE_TIME },
  { "PreserveJobHistory",	&JobHistory,		CUPSD_VARTYPE_TIME },
  { "ReloadTimeout",		&ReloadTimeout,		CUPSD_VARTYPE_TIME },
  { "RIPCache",			&RIPCache,		CUPSD_VARTYPE_STRING },
  { "RootCertDuration",		&RootCertDuration,	CUPSD_VARTYPE_TIME },
  { "ServerAdmin",		&ServerAdmin,		CUPSD_VARTYPE_STRING },
  { "ServerName",		&ServerName,		CUPSD_VARTYPE_STRING },
  { "StrictConformance",	&StrictConformance,	CUPSD_VARTYPE_BOOLEAN },
  { "Timeout",			&Timeout,		CUPSD_VARTYPE_TIME },
  { "WebInterface",		&WebInterface,		CUPSD_VARTYPE_BOOLEAN }
};
static const cupsd_var_t	cupsfiles_vars[] =
{
  { "AccessLog",		&AccessLog,		CUPSD_VARTYPE_STRING },
  { "CacheDir",			&CacheDir,		CUPSD_VARTYPE_STRING },
  { "ConfigFilePerm",		&ConfigFilePerm,	CUPSD_VARTYPE_INTEGER },
  { "DataDir",			&DataDir,		CUPSD_VARTYPE_STRING },
  { "DocumentRoot",		&DocumentRoot,		CUPSD_VARTYPE_STRING },
  { "ErrorLog",			&ErrorLog,		CUPSD_VARTYPE_STRING },
  { "FileDevice",		&FileDevice,		CUPSD_VARTYPE_BOOLEAN },
  { "FontPath",			&FontPath,		CUPSD_VARTYPE_STRING },
  { "LogFilePerm",		&LogFilePerm,		CUPSD_VARTYPE_INTEGER },
  { "LPDConfigFile",		&LPDConfigFile,		CUPSD_VARTYPE_STRING },
  { "PageLog",			&PageLog,		CUPSD_VARTYPE_STRING },
  { "Printcap",			&Printcap,		CUPSD_VARTYPE_STRING },
  { "RemoteRoot",		&RemoteRoot,		CUPSD_VARTYPE_STRING },
  { "RequestRoot",		&RequestRoot,		CUPSD_VARTYPE_STRING },
  { "ServerBin",		&ServerBin,		CUPSD_VARTYPE_PATHNAME },
#ifdef HAVE_SSL
  { "ServerCertificate",	&ServerCertificate,	CUPSD_VARTYPE_PATHNAME },
#  if defined(HAVE_LIBSSL) || defined(HAVE_GNUTLS)
  { "ServerKey",		&ServerKey,		CUPSD_VARTYPE_PATHNAME },
#  endif /* HAVE_LIBSSL || HAVE_GNUTLS */
#endif /* HAVE_SSL */
  { "ServerRoot",		&ServerRoot,		CUPSD_VARTYPE_PATHNAME },
  { "SMBConfigFile",		&SMBConfigFile,		CUPSD_VARTYPE_STRING },
  { "StateDir",			&StateDir,		CUPSD_VARTYPE_STRING },
#ifdef HAVE_AUTHORIZATION_H
  { "SystemGroupAuthKey",	&SystemGroupAuthKey,	CUPSD_VARTYPE_STRING },
#endif /* HAVE_AUTHORIZATION_H */
  { "TempDir",			&TempDir,		CUPSD_VARTYPE_PATHNAME },
<<<<<<< HEAD
  { "Timeout",			&Timeout,		CUPSD_VARTYPE_INTEGER },
  { "UseNetworkDefault",	&UseNetworkDefault,	CUPSD_VARTYPE_BOOLEAN },
  { "WebInterface",		&WebInterface,		CUPSD_VARTYPE_BOOLEAN },
=======
>>>>>>> d99ac549
  { "PidFile",			&PidFile,		CUPSD_VARTYPE_STRING }
};

static int		default_auth_type = CUPSD_AUTH_AUTO;
					/* Default AuthType, if not specified */

static const unsigned	ones[4] =
			{
			  0xffffffff, 0xffffffff, 0xffffffff, 0xffffffff
			};
static const unsigned	zeros[4] =
			{
			  0x00000000, 0x00000000, 0x00000000, 0x00000000
			};


/*
 * Local functions...
 */

static http_addrlist_t	*get_address(const char *value, int defport);
static int		get_addr_and_mask(const char *value, unsigned *ip,
			                  unsigned *mask);
static void		mime_error_cb(void *ctx, const char *message);
static int		parse_aaa(cupsd_location_t *loc, char *line,
			          char *value, int linenum);
static int		parse_fatal_errors(const char *s);
static int		parse_groups(const char *s);
static int		parse_protocols(const char *s);
static int		parse_variable(const char *filename, int linenum,
			               const char *line, const char *value,
			               size_t num_vars,
			               const cupsd_var_t *vars);
static int		read_cupsd_conf(cups_file_t *fp);
static int		read_cups_files_conf(cups_file_t *fp);
static int		read_location(cups_file_t *fp, char *name, int linenum);
static int		read_policy(cups_file_t *fp, char *name, int linenum);
static void		set_policy_defaults(cupsd_policy_t *pol);


/*
 * 'cupsdAddAlias()' - Add a host alias.
 */

void
cupsdAddAlias(cups_array_t *aliases,	/* I - Array of aliases */
              const char   *name)	/* I - Name to add */
{
  cupsd_alias_t	*a;			/*  New alias */
  size_t	namelen;		/* Length of name */


  namelen = strlen(name);

  if ((a = (cupsd_alias_t *)malloc(sizeof(cupsd_alias_t) + namelen)) == NULL)
    return;

  a->namelen = namelen;
  strcpy(a->name, name);		/* OK since a->name is allocated */

  cupsArrayAdd(aliases, a);
}


/*
 * 'cupsdCheckPermissions()' - Fix the mode and ownership of a file or directory.
 */

int					/* O - 0 on success, -1 on error, 1 on warning */
cupsdCheckPermissions(
    const char *filename,		/* I - File/directory name */
    const char *suffix,			/* I - Additional file/directory name */
    int        mode,			/* I - Permissions */
    int        user,			/* I - Owner */
    int        group,			/* I - Group */
    int        is_dir,			/* I - 1 = directory, 0 = file */
    int        create_dir)		/* I - 1 = create directory, -1 = create w/o logging, 0 = not */
{
  int		dir_created = 0;	/* Did we create a directory? */
  char		pathname[1024];		/* File name with prefix */
  struct stat	fileinfo;		/* Stat buffer */
  int		is_symlink;		/* Is "filename" a symlink? */


 /*
  * Prepend the given root to the filename before testing it...
  */

  if (suffix)
  {
    snprintf(pathname, sizeof(pathname), "%s/%s", filename, suffix);
    filename = pathname;
  }

 /*
  * See if we can stat the file/directory...
  */

  if (lstat(filename, &fileinfo))
  {
    if (errno == ENOENT && create_dir)
    {
      if (create_dir > 0)
	cupsdLogMessage(CUPSD_LOG_DEBUG, "Creating missing directory \"%s\"",
			filename);

      if (mkdir(filename, mode))
      {
        if (create_dir > 0)
	  cupsdLogMessage(CUPSD_LOG_ERROR,
			  "Unable to create directory \"%s\" - %s", filename,
			  strerror(errno));
        else
	  syslog(LOG_ERR, "Unable to create directory \"%s\" - %s", filename,
		 strerror(errno));

        return (-1);
      }

      dir_created      = 1;
      fileinfo.st_mode = mode | S_IFDIR;
    }
    else
      return (create_dir ? -1 : 1);
  }

  if ((is_symlink = S_ISLNK(fileinfo.st_mode)) != 0)
  {
    if (stat(filename, &fileinfo))
    {
      cupsdLogMessage(CUPSD_LOG_ERROR, "\"%s\" is a bad symlink - %s",
                      filename, strerror(errno));
      return (-1);
    }
  }

 /*
  * Make sure it's a regular file or a directory as needed...
  */

  if (!dir_created && !is_dir && !S_ISREG(fileinfo.st_mode))
  {
    cupsdLogMessage(CUPSD_LOG_ERROR, "\"%s\" is not a regular file.", filename);
    return (-1);
  }

  if (!dir_created && is_dir && !S_ISDIR(fileinfo.st_mode))
  {
    if (create_dir >= 0)
      cupsdLogMessage(CUPSD_LOG_ERROR, "\"%s\" is not a directory.", filename);
    else
      syslog(LOG_ERR, "\"%s\" is not a directory.", filename);

    return (-1);
  }

 /*
  * If the filename is a symlink, do not change permissions (STR #2937)...
  */

  if (is_symlink)
    return (0);

 /*
  * Fix owner, group, and mode as needed...
  */

  if (dir_created || fileinfo.st_uid != user || fileinfo.st_gid != group)
  {
    if (create_dir >= 0)
      cupsdLogMessage(CUPSD_LOG_DEBUG, "Repairing ownership of \"%s\"",
                      filename);

    if (chown(filename, user, group) && !getuid())
    {
      if (create_dir >= 0)
	cupsdLogMessage(CUPSD_LOG_ERROR,
			"Unable to change ownership of \"%s\" - %s", filename,
			strerror(errno));
      else
	syslog(LOG_ERR, "Unable to change ownership of \"%s\" - %s", filename,
	       strerror(errno));

      return (1);
    }
  }

  if (dir_created || (fileinfo.st_mode & 07777) != mode)
  {
    if (create_dir >= 0)
      cupsdLogMessage(CUPSD_LOG_DEBUG, "Repairing access permissions of \"%s\"",
		      filename);

    if (chmod(filename, mode))
    {
      if (create_dir >= 0)
	cupsdLogMessage(CUPSD_LOG_ERROR,
			"Unable to change permissions of \"%s\" - %s", filename,
			strerror(errno));
      else
	syslog(LOG_ERR, "Unable to change permissions of \"%s\" - %s", filename,
	       strerror(errno));

      return (1);
    }
  }

 /*
  * Everything is OK...
  */

  return (0);
}


/*
 * 'cupsdDefaultAuthType()' - Get the default AuthType.
 *
 * When the default_auth_type is "auto", this function tries to get the GSS
 * credentials for the server.  If that succeeds we use Kerberos authentication,
 * otherwise we do a fallback to Basic authentication against the local user
 * accounts.
 */

int					/* O - Default AuthType value */
cupsdDefaultAuthType(void)
{
#ifdef HAVE_GSSAPI
  OM_uint32	major_status,		/* Major status code */
		minor_status;		/* Minor status code */
  gss_name_t	server_name;		/* Server name */
  gss_buffer_desc token = GSS_C_EMPTY_BUFFER;
					/* Service name token */
  char		buf[1024];		/* Service name buffer */
#endif /* HAVE_GSSAPI */


 /*
  * If we have already determined the correct default AuthType, use it...
  */

  if (default_auth_type != CUPSD_AUTH_AUTO)
    return (default_auth_type);

#ifdef HAVE_GSSAPI
#  ifdef __APPLE__
 /*
  * If the weak-linked GSSAPI/Kerberos library is not present, don't try
  * to use it...
  */

  if (gss_init_sec_context == NULL)
    return (default_auth_type = CUPSD_AUTH_BASIC);
#  endif /* __APPLE__ */

 /*
  * Try to obtain the server's GSS credentials (GSSServiceName@servername).  If
  * that fails we must use Basic...
  */

  snprintf(buf, sizeof(buf), "%s@%s", GSSServiceName, ServerName);

  token.value  = buf;
  token.length = strlen(buf);
  server_name  = GSS_C_NO_NAME;
  major_status = gss_import_name(&minor_status, &token,
	 			 GSS_C_NT_HOSTBASED_SERVICE,
				 &server_name);

  memset(&token, 0, sizeof(token));

  if (GSS_ERROR(major_status))
  {
    cupsdLogGSSMessage(CUPSD_LOG_DEBUG, major_status, minor_status,
		       "cupsdDefaultAuthType: gss_import_name(%s) failed", buf);
    return (default_auth_type = CUPSD_AUTH_BASIC);
  }

  major_status = gss_display_name(&minor_status, server_name, &token, NULL);

  if (GSS_ERROR(major_status))
  {
    cupsdLogGSSMessage(CUPSD_LOG_DEBUG, major_status, minor_status,
                       "cupsdDefaultAuthType: gss_display_name(%s) failed",
                       buf);
    return (default_auth_type = CUPSD_AUTH_BASIC);
  }

  cupsdLogMessage(CUPSD_LOG_DEBUG,
                  "cupsdDefaultAuthType: Attempting to acquire Kerberos "
                  "credentials for %s...", (char *)token.value);

  ServerCreds  = GSS_C_NO_CREDENTIAL;
  major_status = gss_acquire_cred(&minor_status, server_name, GSS_C_INDEFINITE,
				  GSS_C_NO_OID_SET, GSS_C_ACCEPT,
				  &ServerCreds, NULL, NULL);
  if (GSS_ERROR(major_status))
  {
    cupsdLogGSSMessage(CUPSD_LOG_DEBUG, major_status, minor_status,
                       "cupsdDefaultAuthType: gss_acquire_cred(%s) failed",
                       (char *)token.value);
    gss_release_name(&minor_status, &server_name);
    gss_release_buffer(&minor_status, &token);
    return (default_auth_type = CUPSD_AUTH_BASIC);
  }

  cupsdLogMessage(CUPSD_LOG_DEBUG,
                  "cupsdDefaultAuthType: Kerberos credentials acquired "
                  "successfully for %s.", (char *)token.value);

  gss_release_name(&minor_status, &server_name);
  gss_release_buffer(&minor_status, &token);

  HaveServerCreds = 1;

  return (default_auth_type = CUPSD_AUTH_NEGOTIATE);

#else
 /*
  * No Kerberos support compiled in so just use Basic all the time...
  */

  return (default_auth_type = CUPSD_AUTH_BASIC);
#endif /* HAVE_GSSAPI */
}


/*
 * 'cupsdFreeAliases()' - Free all of the alias entries.
 */

void
cupsdFreeAliases(cups_array_t *aliases)	/* I - Array of aliases */
{
  cupsd_alias_t	*a;			/* Current alias */


  for (a = (cupsd_alias_t *)cupsArrayFirst(aliases);
       a;
       a = (cupsd_alias_t *)cupsArrayNext(aliases))
    free(a);

  cupsArrayDelete(aliases);
}


/*
 * 'cupsdReadConfiguration()' - Read the cupsd.conf file.
 */

int					/* O - 1 on success, 0 otherwise */
cupsdReadConfiguration(void)
{
  int		i;			/* Looping var */
  cups_file_t	*fp;			/* Configuration file */
  int		status;			/* Return status */
  char		temp[1024],		/* Temporary buffer */
		mimedir[1024],		/* MIME directory */
		*slash;			/* Directory separator */
  cups_lang_t	*language;		/* Language */
  struct passwd	*user;			/* Default user */
  struct group	*group;			/* Default group */
  char		*old_serverroot,	/* Old ServerRoot */
		*old_requestroot;	/* Old RequestRoot */
  int		old_remote_port;	/* Old RemotePort */
  const char	*tmpdir;		/* TMPDIR environment variable */
  struct stat	tmpinfo;		/* Temporary directory info */
  cupsd_policy_t *p;			/* Policy */


 /*
  * Save the old root paths...
  */

  old_serverroot = NULL;
  cupsdSetString(&old_serverroot, ServerRoot);
  old_requestroot = NULL;
  cupsdSetString(&old_requestroot, RequestRoot);

 /*
  * Reset the server configuration data...
  */

  cupsdDeleteAllLocations();

  cupsdDeleteAllListeners();

  old_remote_port = RemotePort;
  RemotePort      = 0;

 /*
  * String options...
  */

  cupsdFreeAliases(ServerAlias);
  ServerAlias = NULL;

  cupsdClearString(&ServerName);
  cupsdClearString(&ServerAdmin);
  cupsdSetString(&ServerBin, CUPS_SERVERBIN);
  cupsdSetString(&RequestRoot, CUPS_REQUESTS);
  cupsdSetString(&CacheDir, CUPS_CACHEDIR);
  cupsdSetString(&DataDir, CUPS_DATADIR);
  cupsdSetString(&DocumentRoot, CUPS_DOCROOT);
  cupsdSetString(&AccessLog, CUPS_LOGDIR "/access_log");
  cupsdClearString(&ErrorLog);
  cupsdSetString(&PageLog, CUPS_LOGDIR "/page_log");
  cupsdSetString(&PageLogFormat,
                 "%p %u %j %T %P %C %{job-billing} "
		 "%{job-originating-host-name} %{job-name} %{media} %{sides}");
  cupsdSetString(&Printcap, CUPS_DEFAULT_PRINTCAP);
  cupsdSetString(&PrintcapGUI, "/usr/bin/glpoptions");
  cupsdSetString(&FontPath, CUPS_FONTPATH);
  cupsdSetString(&RemoteRoot, "remroot");
  cupsdSetStringf(&ServerHeader, "CUPS/%d.%d", CUPS_VERSION_MAJOR,
                  CUPS_VERSION_MINOR);
  cupsdSetString(&StateDir, CUPS_STATEDIR);
  cupsdSetString(&PidFile, "/var/run/cups/cupsd.pid");

  if (!strcmp(CUPS_DEFAULT_PRINTCAP, "/etc/printers.conf"))
    PrintcapFormat = PRINTCAP_SOLARIS;
  else if (!strcmp(CUPS_DEFAULT_PRINTCAP,
                   "/Library/Preferences/org.cups.printers.plist"))
    PrintcapFormat = PRINTCAP_PLIST;
  else
    PrintcapFormat = PRINTCAP_BSD;

  strlcpy(temp, ConfigurationFile, sizeof(temp));
  if ((slash = strrchr(temp, '/')) != NULL)
    *slash = '\0';

  cupsdSetString(&ServerRoot, temp);

  cupsdClearString(&Classification);
  ClassifyOverride  = 0;

#ifdef HAVE_SSL
#  ifdef HAVE_CDSASSL
  cupsdSetString(&ServerCertificate, "/Library/Keychains/System.keychain");
#  else
  cupsdSetString(&ServerCertificate, "ssl/server.crt");
  cupsdSetString(&ServerKey, "ssl/server.key");
#  endif /* HAVE_CDSASSL */
#endif /* HAVE_SSL */

  language = cupsLangDefault();

  if (!strcmp(language->language, "C") || !strcmp(language->language, "POSIX"))
    cupsdSetString(&DefaultLanguage, "en");
  else
    cupsdSetString(&DefaultLanguage, language->language);

  cupsdClearString(&DefaultPaperSize);

  cupsdSetString(&RIPCache, "128m");

  cupsdSetString(&TempDir, NULL);

#ifdef HAVE_GSSAPI
  cupsdSetString(&GSSServiceName, CUPS_DEFAULT_GSSSERVICENAME);

  if (HaveServerCreds)
  {
    OM_uint32	minor_status;		/* Minor status code */

    gss_release_cred(&minor_status, &ServerCreds);

    HaveServerCreds = 0;
  }

  ServerCreds = GSS_C_NO_CREDENTIAL;
#endif /* HAVE_GSSAPI */

 /*
  * Find the default user...
  */

  if ((user = getpwnam(CUPS_DEFAULT_USER)) != NULL)
    User = user->pw_uid;
  else
  {
   /*
    * Use the (historical) NFS nobody user ID (-2 as a 16-bit twos-
    * complement number...)
    */

    User = 65534;
  }

  endpwent();

 /*
  * Find the default group...
  */

  group = getgrnam(CUPS_DEFAULT_GROUP);
  endgrent();

  if (group)
    Group = group->gr_gid;
  else
  {
   /*
    * Fallback to group "nobody"...
    */

    group = getgrnam("nobody");
    endgrent();

    if (group)
      Group = group->gr_gid;
    else
    {
     /*
      * Use the (historical) NFS nobody group ID (-2 as a 16-bit twos-
      * complement number...)
      */

      Group = 65534;
    }
  }

 /*
  * Numeric options...
  */

  AccessLogLevel           = CUPSD_ACCESSLOG_ACTIONS;
  ConfigFilePerm           = CUPS_DEFAULT_CONFIG_FILE_PERM;
  FatalErrors              = parse_fatal_errors(CUPS_DEFAULT_FATAL_ERRORS);
  default_auth_type          = CUPSD_AUTH_BASIC;
#ifdef HAVE_SSL
  DefaultEncryption        = HTTP_ENCRYPT_REQUIRED;
  SSLOptions               = CUPSD_SSL_NONE;
#endif /* HAVE_SSL */
  DirtyCleanInterval       = DEFAULT_KEEPALIVE;
  JobKillDelay             = DEFAULT_TIMEOUT;
  JobRetryLimit            = 5;
  JobRetryInterval         = 300;
  FileDevice               = FALSE;
  FilterLevel              = 0;
  FilterLimit              = 0;
  FilterNice               = 0;
  HostNameLookups          = FALSE;
  KeepAlive                = TRUE;
  KeepAliveTimeout         = DEFAULT_KEEPALIVE;
  ListenBackLog            = SOMAXCONN;
  LogDebugHistory          = 99999;
  LogFilePerm              = CUPS_DEFAULT_LOG_FILE_PERM;
  LogLevel                 = CUPSD_LOG_WARN;
  LogTimeFormat            = CUPSD_TIME_STANDARD;
  MaxClients               = 100;
  MaxClientsPerHost        = 0;
  MaxLogSize               = 1024 * 1024;
  MaxRequestSize           = 0;
  MultipleOperationTimeout = DEFAULT_TIMEOUT;
  NumSystemGroups          = 0;
  ReloadTimeout	           = DEFAULT_KEEPALIVE;
  RootCertDuration         = 300;
  StrictConformance        = FALSE;
  Timeout                  = DEFAULT_TIMEOUT;
  WebInterface             = CUPS_DEFAULT_WEBIF;

  BrowseLocalProtocols     = parse_protocols(CUPS_DEFAULT_BROWSE_LOCAL_PROTOCOLS);
  BrowseWebIF              = FALSE;
  Browsing                 = CUPS_DEFAULT_BROWSING;
  DefaultShared            = CUPS_DEFAULT_DEFAULT_SHARED;

#if defined(HAVE_DNSSD) || defined(HAVE_AVAHI)
<<<<<<< HEAD
  cupsdSetString(&DNSSDRegType, "_ipp._tcp,_cups,_universal");
#endif /* HAVE_DNSSD */
=======
  cupsdSetString(&DNSSDSubTypes, "_cups,_print,_universal");
#endif /* HAVE_DNSSD || HAVE_AVAHI */
>>>>>>> d99ac549

  cupsdSetString(&LPDConfigFile, CUPS_DEFAULT_LPD_CONFIG_FILE);
  cupsdSetString(&SMBConfigFile, CUPS_DEFAULT_SMB_CONFIG_FILE);

  cupsdSetString(&ErrorPolicy, "stop-printer");

  JobHistory          = DEFAULT_HISTORY;
  JobFiles            = DEFAULT_FILES;
  JobAutoPurge        = 0;
  MaxHoldTime         = 0;
  MaxJobs             = 500;
  MaxActiveJobs       = 0;
  MaxJobsPerUser      = 0;
  MaxJobsPerPrinter   = 0;
  MaxJobTime          = 3 * 60 * 60;	/* 3 hours */
  MaxCopies           = CUPS_DEFAULT_MAX_COPIES;

  cupsdDeleteAllPolicies();
  cupsdClearString(&DefaultPolicy);

#ifdef HAVE_AUTHORIZATION_H
  cupsdClearString(&SystemGroupAuthKey);
#endif /* HAVE_AUTHORIZATION_H */

  MaxSubscriptions           = 100;
  MaxSubscriptionsPerJob     = 0;
  MaxSubscriptionsPerPrinter = 0;
  MaxSubscriptionsPerUser    = 0;
  DefaultLeaseDuration       = 86400;
  MaxLeaseDuration           = 0;

#ifdef HAVE_LAUNCHD
  LaunchdTimeout = 10;
#endif /* HAVE_LAUNCHD */

 /*
  * Setup environment variables...
  */

  cupsdInitEnv();

 /*
  * Read the cups-files.conf file...
  */

  if ((fp = cupsFileOpen(CupsFilesFile, "r")) != NULL)
  {
    status = read_cups_files_conf(fp);

    cupsFileClose(fp);

    if (!status)
    {
      if (TestConfigFile)
        printf("%s contains errors\n", CupsFilesFile);
      else
        cupsdLogMessage(CUPSD_LOG_CRIT, "Unable to read %s", CupsFilesFile);
      return (0);
    }
  }
  else if (errno == ENOENT)
    cupsdLogMessage(CUPSD_LOG_INFO, "No %s, using defaults.", CupsFilesFile);
  else
  {
    syslog(LOG_LPR, "Unable to open \"%s\": %s", CupsFilesFile,
                    strerror(errno));
    return (0);
  }

  if (!ErrorLog)
    cupsdSetString(&ErrorLog, CUPS_LOGDIR "/error_log");

 /*
  * Read the cupsd.conf file...
  */

  if ((fp = cupsFileOpen(ConfigurationFile, "r")) == NULL)
  {
    syslog(LOG_LPR, "Unable to open \"%s\": %s", ConfigurationFile,
	   strerror(errno));
    return (0);
  }

  status = read_cupsd_conf(fp);

  cupsFileClose(fp);

  if (!status)
  {
    if (TestConfigFile)
      printf("%s contains errors\n", ConfigurationFile);
    else
      syslog(LOG_LPR, "Unable to read \"%s\" due to errors.",
	     ConfigurationFile);
    return (0);
  }

  RunUser = getuid();

  cupsdLogMessage(CUPSD_LOG_INFO, "Remote access is %s.",
                  RemotePort ? "enabled" : "disabled");

  if (!RemotePort)
    BrowseLocalProtocols = 0;		/* Disable sharing - no remote access */

 /*
  * See if the ServerName is an IP address...
  */

  if (ServerName)
  {
    if (!ServerAlias)
      ServerAlias = cupsArrayNew(NULL, NULL);

    cupsdLogMessage(CUPSD_LOG_DEBUG, "Added auto ServerAlias %s", ServerName);
  }
  else
  {
    if (gethostname(temp, sizeof(temp)))
    {
      cupsdLogMessage(CUPSD_LOG_ERROR, "Unable to get hostname: %s",
                      strerror(errno));
      strlcpy(temp, "localhost", sizeof(temp));
    }

    cupsdSetString(&ServerName, temp);

    if (!ServerAlias)
      ServerAlias = cupsArrayNew(NULL, NULL);

    cupsdAddAlias(ServerAlias, temp);
    cupsdLogMessage(CUPSD_LOG_DEBUG, "Added auto ServerAlias %s", temp);

    if (HostNameLookups)
    {
      struct hostent	*host;		/* Host entry to get FQDN */

      if ((host = gethostbyname(temp)) != NULL)
      {
        if (_cups_strcasecmp(temp, host->h_name))
        {
	  cupsdSetString(&ServerName, host->h_name);
	  cupsdAddAlias(ServerAlias, host->h_name);
          cupsdLogMessage(CUPSD_LOG_DEBUG, "Added auto ServerAlias %s",
	                  host->h_name);
	}

        if (host->h_aliases)
	{
          for (i = 0; host->h_aliases[i]; i ++)
	    if (_cups_strcasecmp(temp, host->h_aliases[i]))
	    {
	      cupsdAddAlias(ServerAlias, host->h_aliases[i]);
	      cupsdLogMessage(CUPSD_LOG_DEBUG, "Added auto ServerAlias %s",
	                      host->h_aliases[i]);
	    }
	}
      }
    }

   /*
    * Make sure we have the base hostname added as an alias, too!
    */

    if ((slash = strchr(temp, '.')) != NULL)
    {
      *slash = '\0';
      cupsdAddAlias(ServerAlias, temp);
      cupsdLogMessage(CUPSD_LOG_DEBUG, "Added auto ServerAlias %s", temp);
    }
  }

  for (slash = ServerName; isdigit(*slash & 255) || *slash == '.'; slash ++);

  ServerNameIsIP = !*slash;

 /*
  * Make sure ServerAdmin is initialized...
  */

  if (!ServerAdmin)
    cupsdSetStringf(&ServerAdmin, "root@%s", ServerName);

 /*
  * Use the default system group if none was supplied in cupsd.conf...
  */

  if (NumSystemGroups == 0)
  {
    if (!parse_groups(CUPS_DEFAULT_SYSTEM_GROUPS))
    {
     /*
      * Find the group associated with GID 0...
      */

      group = getgrgid(0);
      endgrent();

      if (group != NULL)
	cupsdSetString(&SystemGroups[0], group->gr_name);
      else
	cupsdSetString(&SystemGroups[0], "unknown");

      SystemGroupIDs[0] = 0;
      NumSystemGroups   = 1;
    }
  }

 /*
  * Open the system log for cupsd if necessary...
  */

#ifdef HAVE_VSYSLOG
  if (!strcmp(AccessLog, "syslog") ||
      !strcmp(ErrorLog, "syslog") ||
      !strcmp(PageLog, "syslog"))
    openlog("cupsd", LOG_PID | LOG_NOWAIT | LOG_NDELAY, LOG_LPR);
#endif /* HAVE_VSYSLOG */

 /*
  * Make sure each of the log files exists and gets rotated as necessary...
  */

  if (strcmp(AccessLog, "syslog"))
    cupsdCheckLogFile(&AccessFile, AccessLog);

  if (strcmp(ErrorLog, "syslog"))
    cupsdCheckLogFile(&ErrorFile, ErrorLog);

  if (strcmp(PageLog, "syslog"))
    cupsdCheckLogFile(&PageFile, PageLog);

 /*
  * Log the configuration file that was used...
  */

  cupsdLogMessage(CUPSD_LOG_INFO, "Loaded configuration file \"%s\"",
                  ConfigurationFile);

 /*
  * Validate the Group and SystemGroup settings - they cannot be the same,
  * otherwise the CGI programs will be able to authenticate as root without
  * a password!
  */

  if (!RunUser)
  {
    for (i = 0; i < NumSystemGroups; i ++)
      if (Group == SystemGroupIDs[i])
        break;

    if (i < NumSystemGroups)
    {
     /*
      * Log the error and reset the group to a safe value...
      */

      cupsdLogMessage(CUPSD_LOG_NOTICE,
                      "Group and SystemGroup cannot use the same groups.");
      cupsdLogMessage(CUPSD_LOG_INFO, "Resetting Group to \"nobody\"...");

      group = getgrnam("nobody");
      endgrent();

      if (group != NULL)
	Group = group->gr_gid;
      else
      {
       /*
	* Use the (historical) NFS nobody group ID (-2 as a 16-bit twos-
	* complement number...)
	*/

	Group = 65534;
      }
    }
  }

 /*
  * Check that we have at least one listen/port line; if not, report this
  * as an error and exit!
  */

  if (cupsArrayCount(Listeners) == 0)
  {
   /*
    * No listeners!
    */

    cupsdLogMessage(CUPSD_LOG_EMERG,
                    "No valid Listen or Port lines were found in the "
		    "configuration file.");

   /*
    * Commit suicide...
    */

    cupsdEndProcess(getpid(), 0);
  }

 /*
  * Set the default locale using the language and charset...
  */

  cupsdSetStringf(&DefaultLocale, "%s.UTF-8", DefaultLanguage);

 /*
  * Update all relative filenames to include the full path from ServerRoot...
  */

  if (DocumentRoot[0] != '/')
    cupsdSetStringf(&DocumentRoot, "%s/%s", ServerRoot, DocumentRoot);

  if (RequestRoot[0] != '/')
    cupsdSetStringf(&RequestRoot, "%s/%s", ServerRoot, RequestRoot);

  if (ServerBin[0] != '/')
    cupsdSetStringf(&ServerBin, "%s/%s", ServerRoot, ServerBin);

  if (StateDir[0] != '/')
    cupsdSetStringf(&StateDir, "%s/%s", ServerRoot, StateDir);

  if (CacheDir[0] != '/')
    cupsdSetStringf(&CacheDir, "%s/%s", ServerRoot, CacheDir);

#ifdef HAVE_SSL
  if (ServerCertificate[0] != '/')
    cupsdSetStringf(&ServerCertificate, "%s/%s", ServerRoot, ServerCertificate);

  if (!strncmp(ServerRoot, ServerCertificate, strlen(ServerRoot)) &&
      cupsdCheckPermissions(ServerCertificate, NULL, 0600, RunUser, Group,
                            0, 0) < 0 &&
      (FatalErrors & CUPSD_FATAL_PERMISSIONS))
    return (0);

#  if defined(HAVE_LIBSSL) || defined(HAVE_GNUTLS)
  if (ServerKey[0] != '/')
    cupsdSetStringf(&ServerKey, "%s/%s", ServerRoot, ServerKey);

  if (!strncmp(ServerRoot, ServerKey, strlen(ServerRoot)) &&
      cupsdCheckPermissions(ServerKey, NULL, 0600, RunUser, Group, 0, 0) < 0 &&
      (FatalErrors & CUPSD_FATAL_PERMISSIONS))
    return (0);
#  endif /* HAVE_LIBSSL || HAVE_GNUTLS */
#endif /* HAVE_SSL */

 /*
  * Make sure that directories and config files are owned and
  * writable by the user and group in the cupsd.conf file...
  */

  snprintf(temp, sizeof(temp), "%s/rss", CacheDir);

  if ((cupsdCheckPermissions(RequestRoot, NULL, 0710, RunUser,
			     Group, 1, 1) < 0 ||
       cupsdCheckPermissions(CacheDir, NULL, 0775, RunUser,
			     Group, 1, 1) < 0 ||
       cupsdCheckPermissions(temp, NULL, 0775, RunUser,
			     Group, 1, 1) < 0 ||
       cupsdCheckPermissions(StateDir, NULL, 0755, RunUser,
			     Group, 1, 1) < 0 ||
       cupsdCheckPermissions(StateDir, "certs", RunUser ? 0711 : 0511, User,
			     SystemGroupIDs[0], 1, 1) < 0 ||
       cupsdCheckPermissions(ServerRoot, NULL, 0755, RunUser,
			     Group, 1, 0) < 0 ||
       cupsdCheckPermissions(ServerRoot, "ppd", 0755, RunUser,
			     Group, 1, 1) < 0 ||
       cupsdCheckPermissions(ServerRoot, "ssl", 0700, RunUser,
			     Group, 1, 0) < 0 ||
       /* Never alter permissions of central conffile
<<<<<<< HEAD
       cupsdCheckPermissions(ServerRoot, "cupsd.conf", ConfigFilePerm, RunUser,
			     Group, 0, 0) < 0 ||
=======
       cupsdCheckPermissions(ConfigurationFile, NULL, ConfigFilePerm, RunUser,
			     Group, 0, 0) < 0 ||
       cupsdCheckPermissions(CupsFilesFile, NULL, ConfigFilePerm, RunUser,
			     Group, 0, 0) < 0 ||
>>>>>>> d99ac549
       */
       cupsdCheckPermissions(ServerRoot, "classes.conf", 0600, RunUser,
			     Group, 0, 0) < 0 ||
       cupsdCheckPermissions(ServerRoot, "printers.conf", 0600, RunUser,
			     Group, 0, 0) < 0 ||
       cupsdCheckPermissions(ServerRoot, "passwd.md5", 0600, User,
			     Group, 0, 0) < 0) &&
      (FatalErrors & CUPSD_FATAL_PERMISSIONS))
    return (0);

 /*
  * Update TempDir to the default if it hasn't been set already...
  */

  if (!TempDir)
  {
#ifdef __APPLE__
    if ((tmpdir = getenv("TMPDIR")) != NULL &&
        strncmp(tmpdir, "/private/tmp", 12))
#else
    if ((tmpdir = getenv("TMPDIR")) != NULL)
#endif /* __APPLE__ */
    {
     /*
      * TMPDIR is defined, see if it is OK for us to use...
      */

      if (stat(tmpdir, &tmpinfo))
        cupsdLogMessage(CUPSD_LOG_ERROR, "Unable to access TMPDIR (%s): %s",
	                tmpdir, strerror(errno));
      else if (!S_ISDIR(tmpinfo.st_mode))
        cupsdLogMessage(CUPSD_LOG_ERROR, "TMPDIR (%s) is not a directory.",
	                tmpdir);
      else if ((tmpinfo.st_uid != User || !(tmpinfo.st_mode & S_IWUSR)) &&
               (tmpinfo.st_gid != Group || !(tmpinfo.st_mode & S_IWGRP)) &&
	       !(tmpinfo.st_mode & S_IWOTH))
        cupsdLogMessage(CUPSD_LOG_ERROR,
	                "TMPDIR (%s) has the wrong permissions.", tmpdir);
      else
        cupsdSetString(&TempDir, tmpdir);
    }

    if (!TempDir)
    {
      cupsdLogMessage(CUPSD_LOG_INFO, "Using default TempDir of %s/tmp...",
	              RequestRoot);
      cupsdSetStringf(&TempDir, "%s/tmp", RequestRoot);
    }
  }

 /*
  * Make sure the temporary directory has the right permissions...
  */

  if (!strncmp(TempDir, RequestRoot, strlen(RequestRoot)) ||
      access(TempDir, 0))
  {
   /*
    * Update ownership and permissions if the CUPS temp directory
    * is under the spool directory or does not exist...
    */

    if (cupsdCheckPermissions(TempDir, NULL, 01770, RunUser, Group, 1, 1) < 0 &&
	(FatalErrors & CUPSD_FATAL_PERMISSIONS))
      return (0);
  }

 /*
  * Update environment variables...
  */

  cupsdUpdateEnv();

 /*
  * Update default paper size setting as needed...
  */

  if (!DefaultPaperSize)
  {
#ifdef HAVE_LIBPAPER
    char	*paper_result;		/* Paper size name from libpaper */

    if ((paper_result = systempapername()) != NULL)
      cupsdSetString(&DefaultPaperSize, paper_result);
    else
#endif /* HAVE_LIBPAPER */
    if (!DefaultLanguage ||
        !_cups_strcasecmp(DefaultLanguage, "C") ||
        !_cups_strcasecmp(DefaultLanguage, "POSIX") ||
	!_cups_strcasecmp(DefaultLanguage, "en") ||
	!_cups_strncasecmp(DefaultLanguage, "en.", 3) ||
	!_cups_strncasecmp(DefaultLanguage, "en_US", 5) ||
	!_cups_strncasecmp(DefaultLanguage, "en_CA", 5) ||
	!_cups_strncasecmp(DefaultLanguage, "fr_CA", 5))
    {
     /*
      * These are the only locales that will default to "letter" size...
      */

      cupsdSetString(&DefaultPaperSize, "Letter");
    }
    else
      cupsdSetString(&DefaultPaperSize, "A4");
  }

 /*
  * Update classification setting as needed...
  */

  if (Classification && !_cups_strcasecmp(Classification, "none"))
    cupsdClearString(&Classification);

  if (Classification)
    cupsdLogMessage(CUPSD_LOG_INFO, "Security set to \"%s\"", Classification);

 /*
  * Check the MaxClients setting, and then allocate memory for it...
  */

  if (MaxClients > (MaxFDs / 3) || MaxClients <= 0)
  {
    if (MaxClients > 0)
      cupsdLogMessage(CUPSD_LOG_INFO,
                      "MaxClients limited to 1/3 (%d) of the file descriptor "
		      "limit (%d)...",
                      MaxFDs / 3, MaxFDs);

    MaxClients = MaxFDs / 3;
  }

  cupsdLogMessage(CUPSD_LOG_INFO, "Configured for up to %d clients.",
                  MaxClients);

 /*
  * Check the MaxActiveJobs setting; limit to 1/3 the available
  * file descriptors, since we need a pipe for each job...
  */

  if (MaxActiveJobs > (MaxFDs / 3))
    MaxActiveJobs = MaxFDs / 3;

 /*
  * Update the MaxClientsPerHost value, as needed...
  */

  if (MaxClientsPerHost <= 0)
    MaxClientsPerHost = MaxClients;

  if (MaxClientsPerHost > MaxClients)
    MaxClientsPerHost = MaxClients;

  cupsdLogMessage(CUPSD_LOG_INFO,
                  "Allowing up to %d client connections per host.",
                  MaxClientsPerHost);

 /*
  * Update the default policy, as needed...
  */

  if (DefaultPolicy)
    DefaultPolicyPtr = cupsdFindPolicy(DefaultPolicy);
  else
    DefaultPolicyPtr = NULL;

  if (!DefaultPolicyPtr)
  {
    cupsd_location_t	*po;		/* New policy operation */


    if (DefaultPolicy)
      cupsdLogMessage(CUPSD_LOG_ERROR, "Default policy \"%s\" not found.",
                      DefaultPolicy);

    cupsdSetString(&DefaultPolicy, "default");

    if ((DefaultPolicyPtr = cupsdFindPolicy("default")) != NULL)
      cupsdLogMessage(CUPSD_LOG_INFO,
                      "Using policy \"default\" as the default.");
    else
    {
      cupsdLogMessage(CUPSD_LOG_INFO,
                      "Creating CUPS default administrative policy:");

      DefaultPolicyPtr = p = cupsdAddPolicy("default");

      cupsdLogMessage(CUPSD_LOG_INFO, "<Policy default>");

      cupsdLogMessage(CUPSD_LOG_INFO, "JobPrivateAccess default");
      cupsdAddString(&(p->job_access), "@OWNER");
      cupsdAddString(&(p->job_access), "@SYSTEM");

      cupsdLogMessage(CUPSD_LOG_INFO, "JobPrivateValues default");
      cupsdAddString(&(p->job_attrs), "job-name");
      cupsdAddString(&(p->job_attrs), "job-originating-host-name");
      cupsdAddString(&(p->job_attrs), "job-originating-user-name");

      cupsdLogMessage(CUPSD_LOG_INFO, "SubscriptionPrivateAccess default");
      cupsdAddString(&(p->sub_access), "@OWNER");
      cupsdAddString(&(p->sub_access), "@SYSTEM");

      cupsdLogMessage(CUPSD_LOG_INFO, "SubscriptionPrivateValues default");
      cupsdAddString(&(p->job_attrs), "notify-events");
      cupsdAddString(&(p->job_attrs), "notify-pull-method");
      cupsdAddString(&(p->job_attrs), "notify-recipient-uri");
      cupsdAddString(&(p->job_attrs), "notify-subscriber-user-name");
      cupsdAddString(&(p->job_attrs), "notify-user-data");

      cupsdLogMessage(CUPSD_LOG_INFO,
                      "<Limit Create-Job Print-Job Print-URI Validate-Job>");
      cupsdLogMessage(CUPSD_LOG_INFO, "Order Deny,Allow");

      po = cupsdAddPolicyOp(p, NULL, IPP_CREATE_JOB);
      po->order_type = CUPSD_AUTH_ALLOW;

      cupsdAddPolicyOp(p, po, IPP_PRINT_JOB);
      cupsdAddPolicyOp(p, po, IPP_PRINT_URI);
      cupsdAddPolicyOp(p, po, IPP_VALIDATE_JOB);

      cupsdLogMessage(CUPSD_LOG_INFO, "</Limit>");

      cupsdLogMessage(CUPSD_LOG_INFO,
                      "<Limit Send-Document Send-URI Cancel-Job Hold-Job "
                      "Release-Job Restart-Job Purge-Jobs "
		      "Set-Job-Attributes Create-Job-Subscription "
		      "Renew-Subscription Cancel-Subscription "
		      "Get-Notifications Reprocess-Job Cancel-Current-Job "
		      "Suspend-Current-Job Resume-Job "
		      "Cancel-My-Jobs Close-Job CUPS-Move-Job "
		      "CUPS-Authenticate-Job CUPS-Get-Document>");
      cupsdLogMessage(CUPSD_LOG_INFO, "Order Deny,Allow");

      po = cupsdAddPolicyOp(p, NULL, IPP_SEND_DOCUMENT);
      po->order_type = CUPSD_AUTH_ALLOW;
      po->level      = CUPSD_AUTH_USER;

      cupsdAddName(po, "@OWNER");
      cupsdAddName(po, "@SYSTEM");
      cupsdLogMessage(CUPSD_LOG_INFO, "Require user @OWNER @SYSTEM");

      cupsdAddPolicyOp(p, po, IPP_SEND_URI);
      cupsdAddPolicyOp(p, po, IPP_CANCEL_JOB);
      cupsdAddPolicyOp(p, po, IPP_HOLD_JOB);
      cupsdAddPolicyOp(p, po, IPP_RELEASE_JOB);
      cupsdAddPolicyOp(p, po, IPP_RESTART_JOB);
      cupsdAddPolicyOp(p, po, IPP_PURGE_JOBS);
      cupsdAddPolicyOp(p, po, IPP_SET_JOB_ATTRIBUTES);
      cupsdAddPolicyOp(p, po, IPP_CREATE_JOB_SUBSCRIPTION);
      cupsdAddPolicyOp(p, po, IPP_RENEW_SUBSCRIPTION);
      cupsdAddPolicyOp(p, po, IPP_CANCEL_SUBSCRIPTION);
      cupsdAddPolicyOp(p, po, IPP_GET_NOTIFICATIONS);
      cupsdAddPolicyOp(p, po, IPP_REPROCESS_JOB);
      cupsdAddPolicyOp(p, po, IPP_CANCEL_CURRENT_JOB);
      cupsdAddPolicyOp(p, po, IPP_SUSPEND_CURRENT_JOB);
      cupsdAddPolicyOp(p, po, IPP_RESUME_JOB);
      cupsdAddPolicyOp(p, po, IPP_CANCEL_MY_JOBS);
      cupsdAddPolicyOp(p, po, IPP_CLOSE_JOB);
      cupsdAddPolicyOp(p, po, CUPS_MOVE_JOB);
      cupsdAddPolicyOp(p, po, CUPS_AUTHENTICATE_JOB);
      cupsdAddPolicyOp(p, po, CUPS_GET_DOCUMENT);

      cupsdLogMessage(CUPSD_LOG_INFO, "</Limit>");

      cupsdLogMessage(CUPSD_LOG_INFO,
                      "<Limit Pause-Printer Resume-Printer "
                      "Set-Printer-Attributes Enable-Printer "
		      "Disable-Printer Pause-Printer-After-Current-Job "
		      "Hold-New-Jobs Release-Held-New-Jobs "
		      "Deactivate-Printer Activate-Printer Restart-Printer "
		      "Shutdown-Printer Startup-Printer Promote-Job "
		      "Schedule-Job-After Cancel-Jobs CUPS-Add-Printer "
		      "CUPS-Delete-Printer CUPS-Add-Class CUPS-Delete-Class "
		      "CUPS-Accept-Jobs CUPS-Reject-Jobs CUPS-Set-Default>");
      cupsdLogMessage(CUPSD_LOG_INFO, "Order Deny,Allow");
      cupsdLogMessage(CUPSD_LOG_INFO, "AuthType Default");

      po = cupsdAddPolicyOp(p, NULL, IPP_PAUSE_PRINTER);
      po->order_type = CUPSD_AUTH_ALLOW;
      po->type       = CUPSD_AUTH_DEFAULT;
      po->level      = CUPSD_AUTH_USER;

      cupsdAddName(po, "@SYSTEM");
      cupsdLogMessage(CUPSD_LOG_INFO, "Require user @SYSTEM");

      cupsdAddPolicyOp(p, po, IPP_RESUME_PRINTER);
      cupsdAddPolicyOp(p, po, IPP_SET_PRINTER_ATTRIBUTES);
      cupsdAddPolicyOp(p, po, IPP_ENABLE_PRINTER);
      cupsdAddPolicyOp(p, po, IPP_DISABLE_PRINTER);
      cupsdAddPolicyOp(p, po, IPP_PAUSE_PRINTER_AFTER_CURRENT_JOB);
      cupsdAddPolicyOp(p, po, IPP_HOLD_NEW_JOBS);
      cupsdAddPolicyOp(p, po, IPP_RELEASE_HELD_NEW_JOBS);
      cupsdAddPolicyOp(p, po, IPP_DEACTIVATE_PRINTER);
      cupsdAddPolicyOp(p, po, IPP_ACTIVATE_PRINTER);
      cupsdAddPolicyOp(p, po, IPP_RESTART_PRINTER);
      cupsdAddPolicyOp(p, po, IPP_SHUTDOWN_PRINTER);
      cupsdAddPolicyOp(p, po, IPP_STARTUP_PRINTER);
      cupsdAddPolicyOp(p, po, IPP_PROMOTE_JOB);
      cupsdAddPolicyOp(p, po, IPP_SCHEDULE_JOB_AFTER);
      cupsdAddPolicyOp(p, po, IPP_CANCEL_JOBS);
      cupsdAddPolicyOp(p, po, CUPS_ADD_PRINTER);
      cupsdAddPolicyOp(p, po, CUPS_DELETE_PRINTER);
      cupsdAddPolicyOp(p, po, CUPS_ADD_CLASS);
      cupsdAddPolicyOp(p, po, CUPS_DELETE_CLASS);
      cupsdAddPolicyOp(p, po, CUPS_ACCEPT_JOBS);
      cupsdAddPolicyOp(p, po, CUPS_REJECT_JOBS);
      cupsdAddPolicyOp(p, po, CUPS_SET_DEFAULT);

      cupsdLogMessage(CUPSD_LOG_INFO, "</Limit>");

      cupsdLogMessage(CUPSD_LOG_INFO, "<Limit All>");
      cupsdLogMessage(CUPSD_LOG_INFO, "Order Deny,Allow");

      po = cupsdAddPolicyOp(p, NULL, IPP_ANY_OPERATION);
      po->order_type = CUPSD_AUTH_ALLOW;

      cupsdLogMessage(CUPSD_LOG_INFO, "</Limit>");
      cupsdLogMessage(CUPSD_LOG_INFO, "</Policy>");
    }
  }

  cupsdLogMessage(CUPSD_LOG_DEBUG2, "cupsdReadConfiguration: NumPolicies=%d",
                  cupsArrayCount(Policies));
  for (i = 0, p = (cupsd_policy_t *)cupsArrayFirst(Policies);
       p;
       i ++, p = (cupsd_policy_t *)cupsArrayNext(Policies))
    cupsdLogMessage(CUPSD_LOG_DEBUG2,
                    "cupsdReadConfiguration: Policies[%d]=\"%s\"", i, p->name);

 /*
  * If we are doing a full reload or the server root has changed, flush
  * the jobs, printers, etc. and start from scratch...
  */

  if (NeedReload == RELOAD_ALL ||
      old_remote_port != RemotePort ||
      !old_serverroot || !ServerRoot || strcmp(old_serverroot, ServerRoot) ||
      !old_requestroot || !RequestRoot || strcmp(old_requestroot, RequestRoot))
  {
    mime_type_t	*type;			/* Current type */
    char	mimetype[MIME_MAX_SUPER + MIME_MAX_TYPE];
					/* MIME type name */


    cupsdLogMessage(CUPSD_LOG_INFO, "Full reload is required.");

   /*
    * Free all memory...
    */

    cupsdDeleteAllSubscriptions();
    cupsdFreeAllJobs();
    cupsdDeleteAllPrinters();

    DefaultPrinter = NULL;

    if (MimeDatabase != NULL)
      mimeDelete(MimeDatabase);

    if (NumMimeTypes)
    {
      for (i = 0; i < NumMimeTypes; i ++)
	_cupsStrFree(MimeTypes[i]);

      free(MimeTypes);
    }

   /*
    * Read the MIME type and conversion database...
    */

    snprintf(temp, sizeof(temp), "%s/filter", ServerBin);
    snprintf(mimedir, sizeof(mimedir), "%s/mime", DataDir);

    MimeDatabase = mimeNew();
    mimeSetErrorCallback(MimeDatabase, mime_error_cb, NULL);

    MimeDatabase = mimeLoadTypes(MimeDatabase, mimedir);
    MimeDatabase = mimeLoadTypes(MimeDatabase, ServerRoot);
    MimeDatabase = mimeLoadFilters(MimeDatabase, mimedir, temp);
    MimeDatabase = mimeLoadFilters(MimeDatabase, ServerRoot, temp);

    if (!MimeDatabase)
    {
      cupsdLogMessage(CUPSD_LOG_EMERG,
                      "Unable to load MIME database from \"%s\" or \"%s\".",
		      mimedir, ServerRoot);
      if (FatalErrors & CUPSD_FATAL_CONFIG)
        return (0);
    }

    cupsdLogMessage(CUPSD_LOG_INFO,
                    "Loaded MIME database from \"%s\" and \"%s\": %d types, "
		    "%d filters...", mimedir, ServerRoot,
		    mimeNumTypes(MimeDatabase), mimeNumFilters(MimeDatabase));

   /*
    * Create a list of MIME types for the document-format-supported
    * attribute...
    */

    NumMimeTypes = mimeNumTypes(MimeDatabase);
    if (!mimeType(MimeDatabase, "application", "octet-stream"))
      NumMimeTypes ++;

    if ((MimeTypes = calloc(NumMimeTypes, sizeof(const char *))) == NULL)
    {
      cupsdLogMessage(CUPSD_LOG_ERROR,
                      "Unable to allocate memory for %d MIME types.",
		      NumMimeTypes);
      NumMimeTypes = 0;
    }
    else
    {
      for (i = 0, type = mimeFirstType(MimeDatabase);
	   type;
	   i ++, type = mimeNextType(MimeDatabase))
      {
	snprintf(mimetype, sizeof(mimetype), "%s/%s", type->super, type->type);

	MimeTypes[i] = _cupsStrAlloc(mimetype);
      }

      if (i < NumMimeTypes)
	MimeTypes[i] = _cupsStrAlloc("application/octet-stream");
    }

    if (LogLevel == CUPSD_LOG_DEBUG2)
    {
      mime_filter_t	*filter;	/* Current filter */


      for (type = mimeFirstType(MimeDatabase);
           type;
	   type = mimeNextType(MimeDatabase))
	cupsdLogMessage(CUPSD_LOG_DEBUG2, "cupsdReadConfiguration: type %s/%s",
		        type->super, type->type);

      for (filter = mimeFirstFilter(MimeDatabase);
           filter;
	   filter = mimeNextFilter(MimeDatabase))
	cupsdLogMessage(CUPSD_LOG_DEBUG2,
	                "cupsdReadConfiguration: filter %s/%s to %s/%s %d %s",
		        filter->src->super, filter->src->type,
		        filter->dst->super, filter->dst->type,
		        filter->cost, filter->filter);
    }

   /*
    * Load banners...
    */

    snprintf(temp, sizeof(temp), "%s/banners", DataDir);
    cupsdLoadBanners(temp);

   /*
    * Load printers and classes...
    */

    cupsdLoadAllPrinters();
    cupsdLoadAllClasses();

    cupsdCreateCommonData();

   /*
    * Update the printcap file as needed...
    */

    if (Printcap && *Printcap && access(Printcap, 0))
      cupsdWritePrintcap();

   /*
    * Load queued jobs...
    */

    cupsdLoadAllJobs();

   /*
    * Load subscriptions...
    */

    cupsdLoadAllSubscriptions();

    cupsdLogMessage(CUPSD_LOG_INFO, "Full reload complete.");
  }
  else
  {
   /*
    * Not a full reload, so recreate the common printer attributes...
    */

    cupsdCreateCommonData();

   /*
    * Update all jobs as needed...
    */

    cupsdUpdateJobs();

   /*
    * Update all printers as needed...
    */

    cupsdUpdatePrinters();
    cupsdMarkDirty(CUPSD_DIRTY_PRINTCAP);

    cupsdLogMessage(CUPSD_LOG_INFO, "Partial reload complete.");
  }

 /*
  * Reset the reload state...
  */

  NeedReload = RELOAD_NONE;

  cupsdClearString(&old_serverroot);
  cupsdClearString(&old_requestroot);

  return (1);
}


/*
 * 'get_address()' - Get an address + port number from a line.
 */

static http_addrlist_t *		/* O - Pointer to list if address good, NULL if bad */
get_address(const char  *value,		/* I - Value string */
	    int         defport)	/* I - Default port */
{
  char			buffer[1024],	/* Hostname + port number buffer */
			defpname[255],	/* Default port name */
			*hostname,	/* Hostname or IP */
			*portname;	/* Port number or name */
  http_addrlist_t	*addrlist;	/* Address list */


 /*
  * Check for an empty value...
  */

  if (!*value)
  {
    cupsdLogMessage(CUPSD_LOG_ERROR, "Bad (empty) address.");
    return (NULL);
  }

 /*
  * Grab a hostname and port number; if there is no colon and the port name
  * is only digits, then we have a port number by itself...
  */

  strlcpy(buffer, value, sizeof(buffer));

  if ((portname = strrchr(buffer, ':')) != NULL && !strchr(portname, ']'))
  {
    *portname++ = '\0';
    hostname = buffer;
  }
  else
  {
    for (portname = buffer; isdigit(*portname & 255); portname ++);

    if (*portname)
    {
     /*
      * Use the default port...
      */

      sprintf(defpname, "%d", defport);
      portname = defpname;
      hostname = buffer;
    }
    else
    {
     /*
      * The buffer contains just a port number...
      */

      portname = buffer;
      hostname = NULL;
    }
  }

  if (hostname && !strcmp(hostname, "*"))
    hostname = NULL;

 /*
  * Now lookup the address using httpAddrGetList()...
  */

  if ((addrlist = httpAddrGetList(hostname, AF_UNSPEC, portname)) == NULL)
    cupsdLogMessage(CUPSD_LOG_ERROR, "Hostname lookup for \"%s\" failed.",
                    hostname ? hostname : "(nil)");

  return (addrlist);
}


/*
 * 'get_addr_and_mask()' - Get an IP address and netmask.
 */

static int				/* O - 1 on success, 0 on failure */
get_addr_and_mask(const char *value,	/* I - String from config file */
                  unsigned   *ip,	/* O - Address value */
		  unsigned   *mask)	/* O - Mask value */
{
  int		i, j,			/* Looping vars */
		family,			/* Address family */
		ipcount;		/* Count of fields in address */
  unsigned	ipval;			/* Value */
  const char	*maskval,		/* Pointer to start of mask value */
		*ptr,			/* Pointer into value */
		*ptr2;			/* ... */


 /*
  * Get the address...
  */

  ip[0]   = ip[1]   = ip[2]   = ip[3]   = 0x00000000;
  mask[0] = mask[1] = mask[2] = mask[3] = 0xffffffff;

  if ((maskval = strchr(value, '/')) != NULL)
    maskval ++;
  else
    maskval = value + strlen(value);

#ifdef AF_INET6
 /*
  * Check for an IPv6 address...
  */

  if (*value == '[')
  {
   /*
    * Parse hexadecimal IPv6/IPv4 address...
    */

    family  = AF_INET6;

    for (i = 0, ptr = value + 1; *ptr && i < 8; i ++)
    {
      if (*ptr == ']')
        break;
      else if (!strncmp(ptr, "::", 2))
      {
        for (ptr2 = strchr(ptr + 2, ':'), j = 0;
	     ptr2;
	     ptr2 = strchr(ptr2 + 1, ':'), j ++);

        i = 6 - j;
	ptr += 2;
      }
      else if (isdigit(*ptr & 255) && strchr(ptr + 1, '.') && i >= 6)
      {
       /*
        * Read IPv4 dotted quad...
        */

	unsigned val[4] = { 0, 0, 0, 0 };
					/* IPv4 address values */

	ipcount = sscanf(ptr, "%u.%u.%u.%u", val + 0, val + 1, val + 2,
	                 val + 3);

       /*
	* Range check the IP numbers...
	*/

	for (i = 0; i < ipcount; i ++)
	  if (val[i] > 255)
	    return (0);

       /*
	* Merge everything into a 32-bit IPv4 address in ip[3]...
	*/

	ip[3] = (((((val[0] << 8) | val[1]) << 8) | val[2]) << 8) | val[3];

	if (ipcount < 4)
	  mask[3] = (0xffffffff << (32 - 8 * ipcount)) & 0xffffffff;

       /*
        * If the leading words are all 0's then this is an IPv4 address...
        */

        if (!val[0] && !val[1] && !val[2])
	  family  = AF_INET;

        while (isdigit(*ptr & 255) || *ptr == '.')
          ptr ++;
	break;
      }
      else if (isxdigit(*ptr & 255))
      {
        ipval = strtoul(ptr, (char **)&ptr, 16);

	if (*ptr == ':' && ptr[1] != ':')
	  ptr ++;

	if (ipval > 0xffff)
	  return (0);

        if (i & 1)
          ip[i / 2] |= ipval;
	else
          ip[i / 2] |= ipval << 16;
      }
      else
        return (0);
    }

    if (*ptr != ']')
      return (0);

    ptr ++;

    if (*ptr && *ptr != '/')
      return (0);
  }
  else
#endif /* AF_INET6 */
  {
   /*
    * Parse dotted-decimal IPv4 address...
    */

    unsigned val[4] = { 0, 0, 0, 0 };	/* IPv4 address values */


    family  = AF_INET;
    ipcount = sscanf(value, "%u.%u.%u.%u", val + 0, val + 1, val + 2, val + 3);

   /*
    * Range check the IP numbers...
    */

    for (i = 0; i < ipcount; i ++)
      if (val[i] > 255)
        return (0);

   /*
    * Merge everything into a 32-bit IPv4 address in ip[3]...
    */

    ip[3] = (((((val[0] << 8) | val[1]) << 8) | val[2]) << 8) | val[3];

    if (ipcount < 4)
      mask[3] = (0xffffffff << (32 - 8 * ipcount)) & 0xffffffff;
  }

  if (*maskval)
  {
   /*
    * Get the netmask value(s)...
    */

    memset(mask, 0, sizeof(unsigned) * 4);

    if (strchr(maskval, '.'))
    {
     /*
      * Get dotted-decimal mask...
      */

      if (family != AF_INET)
        return (0);

      if (sscanf(maskval, "%u.%u.%u.%u", mask + 0, mask + 1, mask + 2,
                 mask + 3) != 4)
        return (0);

      mask[3] |= ((((mask[0] << 8) | mask[1]) << 8) | mask[2]) << 8;
      mask[0] = mask[1] = mask[2] = 0;
    }
    else
    {
     /*
      * Get address/bits format...
      */

      i = atoi(maskval);

#ifdef AF_INET6
      if (family == AF_INET6)
      {
        if (i > 128)
	  return (0);

        i = 128 - i;

	if (i <= 96)
	  mask[0] = 0xffffffff;
	else
	  mask[0] = (0xffffffff << (i - 96)) & 0xffffffff;

	if (i <= 64)
	  mask[1] = 0xffffffff;
	else if (i >= 96)
	  mask[1] = 0;
	else
	  mask[1] = (0xffffffff << (i - 64)) & 0xffffffff;

	if (i <= 32)
	  mask[2] = 0xffffffff;
	else if (i >= 64)
	  mask[2] = 0;
	else
	  mask[2] = (0xffffffff << (i - 32)) & 0xffffffff;

	if (i == 0)
	  mask[3] = 0xffffffff;
	else if (i >= 32)
	  mask[3] = 0;
	else
	  mask[3] = (0xffffffff << i) & 0xffffffff;
      }
      else
#endif /* AF_INET6 */
      {
        if (i > 32)
	  return (0);

        mask[0] = 0xffffffff;
        mask[1] = 0xffffffff;
        mask[2] = 0xffffffff;

	if (i < 32)
          mask[3] = (0xffffffff << (32 - i)) & 0xffffffff;
	else
	  mask[3] = 0xffffffff;
      }
    }
  }

  cupsdLogMessage(CUPSD_LOG_DEBUG2,
                  "get_addr_and_mask(value=\"%s\", "
                  "ip=[%08x:%08x:%08x:%08x], mask=[%08x:%08x:%08x:%08x])",
             value, ip[0], ip[1], ip[2], ip[3], mask[0], mask[1], mask[2],
	     mask[3]);

 /*
  * Check for a valid netmask; no fallback like in CUPS 1.1.x!
  */

  if ((ip[0] & ~mask[0]) != 0 ||
      (ip[1] & ~mask[1]) != 0 ||
      (ip[2] & ~mask[2]) != 0 ||
      (ip[3] & ~mask[3]) != 0)
    return (0);

  return (1);
}


/*
 * 'mime_error_cb()' - Log a MIME error.
 */

static void
mime_error_cb(void       *ctx,		/* I - Context pointer (unused) */
              const char *message)	/* I - Message */
{
  (void)ctx;

  cupsdLogMessage(CUPSD_LOG_ERROR, "%s", message);
}


/*
 * 'parse_aaa()' - Parse authentication, authorization, and access control lines.
 */

static int				/* O - 1 on success, 0 on failure */
parse_aaa(cupsd_location_t *loc,	/* I - Location */
          char             *line,	/* I - Line from file */
	  char             *value,	/* I - Start of value data */
	  int              linenum)	/* I - Current line number */
{
  char		*valptr;		/* Pointer into value */
  unsigned	ip[4],			/* IP address components */
 		mask[4];		/* IP netmask components */


  if (!_cups_strcasecmp(line, "Encryption"))
  {
   /*
    * "Encryption xxx" - set required encryption level...
    */

    if (!_cups_strcasecmp(value, "never"))
      loc->encryption = HTTP_ENCRYPT_NEVER;
    else if (!_cups_strcasecmp(value, "always"))
    {
      cupsdLogMessage(CUPSD_LOG_ERROR,
                      "Encryption value \"%s\" on line %d is invalid in this "
		      "context. Using \"required\" instead.", value, linenum);

      loc->encryption = HTTP_ENCRYPT_REQUIRED;
    }
    else if (!_cups_strcasecmp(value, "required"))
      loc->encryption = HTTP_ENCRYPT_REQUIRED;
    else if (!_cups_strcasecmp(value, "ifrequested"))
      loc->encryption = HTTP_ENCRYPT_IF_REQUESTED;
    else
    {
      cupsdLogMessage(CUPSD_LOG_ERROR,
                      "Unknown Encryption value %s on line %d.", value, linenum);
      return (0);
    }
  }
  else if (!_cups_strcasecmp(line, "Order"))
  {
   /*
    * "Order Deny,Allow" or "Order Allow,Deny"...
    */

    if (!_cups_strncasecmp(value, "deny", 4))
      loc->order_type = CUPSD_AUTH_ALLOW;
    else if (!_cups_strncasecmp(value, "allow", 5))
      loc->order_type = CUPSD_AUTH_DENY;
    else
    {
      cupsdLogMessage(CUPSD_LOG_ERROR, "Unknown Order value %s on line %d.",
	              value, linenum);
      return (0);
    }
  }
  else if (!_cups_strcasecmp(line, "Allow") || !_cups_strcasecmp(line, "Deny"))
  {
   /*
    * Allow [From] host/ip...
    * Deny [From] host/ip...
    */

    while (*value)
    {
      if (!_cups_strncasecmp(value, "from", 4))
      {
       /*
	* Strip leading "from"...
	*/

	value += 4;

	while (_cups_isspace(*value))
	  value ++;

        if (!*value)
	  break;
      }

     /*
      * Find the end of the value...
      */

      for (valptr = value; *valptr && !_cups_isspace(*valptr); valptr ++);

      while (_cups_isspace(*valptr))
        *valptr++ = '\0';

     /*
      * Figure out what form the allow/deny address takes:
      *
      *    All
      *    None
      *    *.domain.com
      *    .domain.com
      *    host.domain.com
      *    nnn.*
      *    nnn.nnn.*
      *    nnn.nnn.nnn.*
      *    nnn.nnn.nnn.nnn
      *    nnn.nnn.nnn.nnn/mm
      *    nnn.nnn.nnn.nnn/mmm.mmm.mmm.mmm
      */

      if (!_cups_strcasecmp(value, "all"))
      {
       /*
	* All hosts...
	*/

	if (!_cups_strcasecmp(line, "Allow"))
	  cupsdAddIPMask(&(loc->allow), zeros, zeros);
	else
	  cupsdAddIPMask(&(loc->deny), zeros, zeros);
      }
      else if (!_cups_strcasecmp(value, "none"))
      {
       /*
	* No hosts...
	*/

	if (!_cups_strcasecmp(line, "Allow"))
	  cupsdAddIPMask(&(loc->allow), ones, zeros);
	else
	  cupsdAddIPMask(&(loc->deny), ones, zeros);
      }
#ifdef AF_INET6
      else if (value[0] == '*' || value[0] == '.' ||
	       (!isdigit(value[0] & 255) && value[0] != '['))
#else
      else if (value[0] == '*' || value[0] == '.' || !isdigit(value[0] & 255))
#endif /* AF_INET6 */
      {
       /*
	* Host or domain name...
	*/

	if (value[0] == '*')
	  value ++;

	if (!_cups_strcasecmp(line, "Allow"))
	  cupsdAddNameMask(&(loc->allow), value);
	else
	  cupsdAddNameMask(&(loc->deny), value);
      }
      else
      {
       /*
	* One of many IP address forms...
	*/

	if (!get_addr_and_mask(value, ip, mask))
	{
	  cupsdLogMessage(CUPSD_LOG_ERROR, "Bad netmask value %s on line %d.",
			  value, linenum);
	  return (0);
	}

	if (!_cups_strcasecmp(line, "Allow"))
	  cupsdAddIPMask(&(loc->allow), ip, mask);
	else
	  cupsdAddIPMask(&(loc->deny), ip, mask);
      }

     /*
      * Advance to next value...
      */

      value = valptr;
    }
  }
  else if (!_cups_strcasecmp(line, "AuthType"))
  {
   /*
    * AuthType {none,basic,digest,basicdigest,negotiate,default}
    */

    if (!_cups_strcasecmp(value, "none"))
    {
      loc->type  = CUPSD_AUTH_NONE;
      loc->level = CUPSD_AUTH_ANON;
    }
    else if (!_cups_strcasecmp(value, "basic"))
    {
      loc->type = CUPSD_AUTH_BASIC;

      if (loc->level == CUPSD_AUTH_ANON)
	loc->level = CUPSD_AUTH_USER;
    }
    else if (!_cups_strcasecmp(value, "digest"))
    {
      loc->type = CUPSD_AUTH_DIGEST;

      if (loc->level == CUPSD_AUTH_ANON)
	loc->level = CUPSD_AUTH_USER;
    }
    else if (!_cups_strcasecmp(value, "basicdigest"))
    {
      loc->type = CUPSD_AUTH_BASICDIGEST;

      if (loc->level == CUPSD_AUTH_ANON)
	loc->level = CUPSD_AUTH_USER;
    }
    else if (!_cups_strcasecmp(value, "default"))
    {
      loc->type = CUPSD_AUTH_DEFAULT;

      if (loc->level == CUPSD_AUTH_ANON)
	loc->level = CUPSD_AUTH_USER;
    }
#ifdef HAVE_GSSAPI
    else if (!_cups_strcasecmp(value, "negotiate"))
    {
      loc->type = CUPSD_AUTH_NEGOTIATE;

      if (loc->level == CUPSD_AUTH_ANON)
	loc->level = CUPSD_AUTH_USER;
    }
#endif /* HAVE_GSSAPI */
    else
    {
      cupsdLogMessage(CUPSD_LOG_WARN,
                      "Unknown authorization type %s on line %d.",
	              value, linenum);
      return (0);
    }
  }
  else if (!_cups_strcasecmp(line, "AuthClass"))
  {
   /*
    * AuthClass anonymous, user, system, group
    */

    if (!_cups_strcasecmp(value, "anonymous"))
    {
      loc->type  = CUPSD_AUTH_NONE;
      loc->level = CUPSD_AUTH_ANON;

      cupsdLogMessage(CUPSD_LOG_WARN,
                      "\"AuthClass %s\" is deprecated; consider removing "
		      "it from line %d.",
	              value, linenum);
    }
    else if (!_cups_strcasecmp(value, "user"))
    {
      loc->level = CUPSD_AUTH_USER;

      cupsdLogMessage(CUPSD_LOG_WARN,
                      "\"AuthClass %s\" is deprecated; consider using "
		      "\"Require valid-user\" on line %d.",
	              value, linenum);
    }
    else if (!_cups_strcasecmp(value, "group"))
    {
      loc->level = CUPSD_AUTH_GROUP;

      cupsdLogMessage(CUPSD_LOG_WARN,
                      "\"AuthClass %s\" is deprecated; consider using "
		      "\"Require user @groupname\" on line %d.",
	              value, linenum);
    }
    else if (!_cups_strcasecmp(value, "system"))
    {
      loc->level = CUPSD_AUTH_GROUP;

      cupsdAddName(loc, "@SYSTEM");

      cupsdLogMessage(CUPSD_LOG_WARN,
                      "\"AuthClass %s\" is deprecated; consider using "
		      "\"Require user @SYSTEM\" on line %d.",
	              value, linenum);
    }
    else
    {
      cupsdLogMessage(CUPSD_LOG_WARN,
                      "Unknown authorization class %s on line %d.",
	              value, linenum);
      return (0);
    }
  }
  else if (!_cups_strcasecmp(line, "AuthGroupName"))
  {
    cupsdAddName(loc, value);

    cupsdLogMessage(CUPSD_LOG_WARN,
                    "\"AuthGroupName %s\" directive is deprecated; consider "
		    "using \"Require user @%s\" on line %d.",
		    value, value, linenum);
  }
  else if (!_cups_strcasecmp(line, "Require"))
  {
   /*
    * Apache synonym for AuthClass and AuthGroupName...
    *
    * Get initial word:
    *
    *     Require valid-user
    *     Require group names
    *     Require user names
    */

    for (valptr = value; !_cups_isspace(*valptr) && *valptr; valptr ++);

    if (*valptr)
      *valptr++ = '\0';

    if (!_cups_strcasecmp(value, "valid-user") ||
        !_cups_strcasecmp(value, "user"))
      loc->level = CUPSD_AUTH_USER;
    else if (!_cups_strcasecmp(value, "group"))
      loc->level = CUPSD_AUTH_GROUP;
    else
    {
      cupsdLogMessage(CUPSD_LOG_WARN, "Unknown Require type %s on line %d.",
	              value, linenum);
      return (0);
    }

   /*
    * Get the list of names from the line...
    */

    for (value = valptr; *value;)
    {
      while (_cups_isspace(*value))
	value ++;

#ifdef HAVE_AUTHORIZATION_H
      if (!strncmp(value, "@AUTHKEY(", 9))
      {
       /*
	* Grab "@AUTHKEY(name)" value...
	*/

        for (valptr = value + 9; *valptr != ')' && *valptr; valptr ++);

	if (*valptr)
	  *valptr++ = '\0';
      }
      else
#endif /* HAVE_AUTHORIZATION_H */
      if (*value == '\"' || *value == '\'')
      {
       /*
	* Grab quoted name...
	*/

        for (valptr = value + 1; *valptr != *value && *valptr; valptr ++);

	value ++;
      }
      else
      {
       /*
	* Grab literal name.
	*/

        for (valptr = value; !_cups_isspace(*valptr) && *valptr; valptr ++);
      }

      if (*valptr)
	*valptr++ = '\0';

      cupsdAddName(loc, value);

      for (value = valptr; _cups_isspace(*value); value ++);
    }
  }
  else if (!_cups_strcasecmp(line, "Satisfy"))
  {
    if (!_cups_strcasecmp(value, "all"))
      loc->satisfy = CUPSD_AUTH_SATISFY_ALL;
    else if (!_cups_strcasecmp(value, "any"))
      loc->satisfy = CUPSD_AUTH_SATISFY_ANY;
    else
    {
      cupsdLogMessage(CUPSD_LOG_WARN, "Unknown Satisfy value %s on line %d.",
                      value, linenum);
      return (0);
    }
  }
  else
    return (0);

  return (1);
}


/*
 * 'parse_fatal_errors()' - Parse FatalErrors values in a string.
 */

static int				/* O - FatalErrors bits */
parse_fatal_errors(const char *s)	/* I - FatalErrors string */
{
  int	fatal;				/* FatalErrors bits */
  char	value[1024],			/* Value string */
	*valstart,			/* Pointer into value */
	*valend;			/* End of value */


 /*
  * Empty FatalErrors line yields NULL pointer...
  */

  if (!s)
    return (CUPSD_FATAL_NONE);

 /*
  * Loop through the value string,...
  */

  strlcpy(value, s, sizeof(value));

  fatal = CUPSD_FATAL_NONE;

  for (valstart = value; *valstart;)
  {
   /*
    * Get the current space/comma-delimited kind name...
    */

    for (valend = valstart; *valend; valend ++)
      if (_cups_isspace(*valend) || *valend == ',')
	break;

    if (*valend)
      *valend++ = '\0';

   /*
    * Add the error to the bitmask...
    */

    if (!_cups_strcasecmp(valstart, "all"))
      fatal = CUPSD_FATAL_ALL;
    else if (!_cups_strcasecmp(valstart, "browse"))
      fatal |= CUPSD_FATAL_BROWSE;
    else if (!_cups_strcasecmp(valstart, "-browse"))
      fatal &= ~CUPSD_FATAL_BROWSE;
    else if (!_cups_strcasecmp(valstart, "config"))
      fatal |= CUPSD_FATAL_CONFIG;
    else if (!_cups_strcasecmp(valstart, "-config"))
      fatal &= ~CUPSD_FATAL_CONFIG;
    else if (!_cups_strcasecmp(valstart, "listen"))
      fatal |= CUPSD_FATAL_LISTEN;
    else if (!_cups_strcasecmp(valstart, "-listen"))
      fatal &= ~CUPSD_FATAL_LISTEN;
    else if (!_cups_strcasecmp(valstart, "log"))
      fatal |= CUPSD_FATAL_LOG;
    else if (!_cups_strcasecmp(valstart, "-log"))
      fatal &= ~CUPSD_FATAL_LOG;
    else if (!_cups_strcasecmp(valstart, "permissions"))
      fatal |= CUPSD_FATAL_PERMISSIONS;
    else if (!_cups_strcasecmp(valstart, "-permissions"))
      fatal &= ~CUPSD_FATAL_PERMISSIONS;
    else if (_cups_strcasecmp(valstart, "none"))
      cupsdLogMessage(CUPSD_LOG_ERROR,
                      "Unknown FatalErrors kind \"%s\" ignored.", valstart);

    for (valstart = valend; *valstart; valstart ++)
      if (!_cups_isspace(*valstart) || *valstart != ',')
	break;
  }

  return (fatal);
}


/*
 * 'parse_groups()' - Parse system group names in a string.
 */

static int				/* O - 1 on success, 0 on failure */
parse_groups(const char *s)		/* I - Space-delimited groups */
{
  int		status;			/* Return status */
  char		value[1024],		/* Value string */
		*valstart,		/* Pointer into value */
		*valend,		/* End of value */
		quote;			/* Quote character */
  struct group	*group;			/* Group */


 /*
  * Make a copy of the string and parse out the groups...
  */

  strlcpy(value, s, sizeof(value));

  status   = 1;
  valstart = value;

  while (*valstart && NumSystemGroups < MAX_SYSTEM_GROUPS)
  {
    if (*valstart == '\'' || *valstart == '\"')
    {
     /*
      * Scan quoted name...
      */

      quote = *valstart++;

      for (valend = valstart; *valend; valend ++)
	if (*valend == quote)
	  break;
    }
    else
    {
     /*
      * Scan space or comma-delimited name...
      */

      for (valend = valstart; *valend; valend ++)
	if (_cups_isspace(*valend) || *valend == ',')
	  break;
    }

    if (*valend)
      *valend++ = '\0';

    group = getgrnam(valstart);
    if (group)
    {
      cupsdSetString(SystemGroups + NumSystemGroups, valstart);
      SystemGroupIDs[NumSystemGroups] = group->gr_gid;

      NumSystemGroups ++;
    }
    else
      status = 0;

    endgrent();

    valstart = valend;

    while (*valstart == ',' || _cups_isspace(*valstart))
      valstart ++;
  }

  return (status);
}


/*
 * 'parse_protocols()' - Parse browse protocols in a string.
 */

static int				/* O - Browse protocol bits */
parse_protocols(const char *s)		/* I - Space-delimited protocols */
{
  int	protocols;			/* Browse protocol bits */
  char	value[1024],			/* Value string */
	*valstart,			/* Pointer into value */
	*valend;			/* End of value */


 /*
  * Empty protocol line yields NULL pointer...
  */

  if (!s)
    return (0);

 /*
  * Loop through the value string,...
  */

  strlcpy(value, s, sizeof(value));

  protocols = 0;

  for (valstart = value; *valstart;)
  {
   /*
    * Get the current space/comma-delimited protocol name...
    */

    for (valend = valstart; *valend; valend ++)
      if (_cups_isspace(*valend) || *valend == ',')
	break;

    if (*valend)
      *valend++ = '\0';

   /*
    * Add the protocol to the bitmask...
    */

    if (!_cups_strcasecmp(valstart, "dnssd") ||
	!_cups_strcasecmp(valstart, "dns-sd") ||
	!_cups_strcasecmp(valstart, "bonjour"))
      protocols |= BROWSE_DNSSD;
    else if (!_cups_strcasecmp(valstart, "all"))
      protocols |= BROWSE_ALL;
    else if (_cups_strcasecmp(valstart, "none"))
      cupsdLogMessage(CUPSD_LOG_ERROR,
                      "Unknown browse protocol \"%s\" ignored.", valstart);

    for (valstart = valend; *valstart; valstart ++)
      if (!_cups_isspace(*valstart) || *valstart != ',')
	break;
  }

  return (protocols);
}


/*
 * 'parse_variable()' - Parse a variable line.
 */

static int				/* O - 1 on success, 0 on failure */
parse_variable(
    const char        *filename,	/* I - Name of configuration file */
    int               linenum,		/* I - Line in configuration file */
    const char        *line,		/* I - Line from configuration file */
    const char        *value,		/* I - Value from configuration file */
    size_t            num_vars,		/* I - Number of variables */
    const cupsd_var_t *vars)		/* I - Variables */
{
  size_t		i;		/* Looping var */
  const cupsd_var_t	*var;		/* Variables */
  char			temp[1024];	/* Temporary string */


  for (i = num_vars, var = vars; i > 0; i --, var ++)
    if (!_cups_strcasecmp(line, var->name))
      break;

  if (i == 0)
  {
   /*
    * Unknown directive!  Output an error message and continue...
    */

    if (!value)
      cupsdLogMessage(CUPSD_LOG_ERROR, "Missing value for %s on line %d of %s.",
		      line, linenum, filename);
    else
      cupsdLogMessage(CUPSD_LOG_ERROR, "Unknown directive %s on line %d of %s.",
		      line, linenum, filename);

    return (0);
  }

  switch (var->type)
  {
    case CUPSD_VARTYPE_INTEGER :
	if (!value)
	{
	  cupsdLogMessage(CUPSD_LOG_ERROR,
			  "Missing integer value for %s on line %d of %s.",
			  line, linenum, filename);
          return (0);
	}
	else if (!isdigit(*value & 255))
	{
	  cupsdLogMessage(CUPSD_LOG_ERROR,
			  "Bad integer value for %s on line %d of %s.",
			  line, linenum, filename);
          return (0);
	}
	else
	{
	  int	n;		/* Number */
	  char	*units;		/* Units */

	  n = strtol(value, &units, 0);

	  if (units && *units)
	  {
	    if (tolower(units[0] & 255) == 'g')
	      n *= 1024 * 1024 * 1024;
	    else if (tolower(units[0] & 255) == 'm')
	      n *= 1024 * 1024;
	    else if (tolower(units[0] & 255) == 'k')
	      n *= 1024;
	    else if (tolower(units[0] & 255) == 't')
	      n *= 262144;
	    else
	    {
	      cupsdLogMessage(CUPSD_LOG_ERROR,
			      "Unknown integer value for %s on line %d of %s.",
			      line, linenum, filename);
	      return (0);
	    }
	  }

	  if (n < 0)
	  {
	    cupsdLogMessage(CUPSD_LOG_ERROR,
			    "Bad negative integer value for %s on line %d of "
			    "%s.", line, linenum, filename);
	    return (0);
	  }
	  else
	  {
	    *((int *)var->ptr) = n;
	  }
	}
	break;

    case CUPSD_VARTYPE_TIME :
	if (!value)
	{
	  cupsdLogMessage(CUPSD_LOG_ERROR,
			  "Missing time interval value for %s on line %d of "
			  "%s.", line, linenum, filename);
	  return (0);
	}
	else if (!_cups_strncasecmp(line, "PreserveJob", 11) &&
		 (!_cups_strcasecmp(value, "true") ||
		  !_cups_strcasecmp(value, "on") ||
		  !_cups_strcasecmp(value, "enabled") ||
		  !_cups_strcasecmp(value, "yes")))
	{
	  *((int *)var->ptr) = INT_MAX;
	}
	else if (!_cups_strcasecmp(value, "false") ||
		 !_cups_strcasecmp(value, "off") ||
		 !_cups_strcasecmp(value, "disabled") ||
		 !_cups_strcasecmp(value, "no"))
	{
	  *((int *)var->ptr) = 0;
	}
	else if (!isdigit(*value & 255))
	{
	  cupsdLogMessage(CUPSD_LOG_ERROR,
			  "Unknown time interval value for %s on line %d of "
			  "%s.", line, linenum, filename);
          return (0);
	}
	else
	{
	  double	n;		/* Number */
	  char		*units;		/* Units */

	  n = strtod(value, &units);

	  if (units && *units)
	  {
	    if (tolower(units[0] & 255) == 'w')
	      n *= 7 * 24 * 60 * 60;
	    else if (tolower(units[0] & 255) == 'd')
	      n *= 24 * 60 * 60;
	    else if (tolower(units[0] & 255) == 'h')
	      n *= 60 * 60;
	    else if (tolower(units[0] & 255) == 'm')
	      n *= 60;
	    else
	    {
	      cupsdLogMessage(CUPSD_LOG_ERROR,
			      "Unknown time interval value for %s on line "
			      "%d of %s.", line, linenum, filename);
	      return (0);
	    }
	  }

	  if (n < 0.0 || n > INT_MAX)
	  {
	    cupsdLogMessage(CUPSD_LOG_ERROR,
			    "Bad time value for %s on line %d of %s.",
			    line, linenum, filename);
	    return (0);
	  }
	  else
	  {
	    *((int *)var->ptr) = (int)n;
	  }
	}
	break;

    case CUPSD_VARTYPE_BOOLEAN :
	if (!value)
	{
	  cupsdLogMessage(CUPSD_LOG_ERROR,
			  "Missing boolean value for %s on line %d of %s.",
			  line, linenum, filename);
	  return (0);
	}
	else if (!_cups_strcasecmp(value, "true") ||
		 !_cups_strcasecmp(value, "on") ||
		 !_cups_strcasecmp(value, "enabled") ||
		 !_cups_strcasecmp(value, "yes") ||
		 atoi(value) != 0)
	{
	  *((int *)var->ptr) = TRUE;
	}
	else if (!_cups_strcasecmp(value, "false") ||
		 !_cups_strcasecmp(value, "off") ||
		 !_cups_strcasecmp(value, "disabled") ||
		 !_cups_strcasecmp(value, "no") ||
		 !_cups_strcasecmp(value, "0"))
	{
	  *((int *)var->ptr) = FALSE;
	}
	else
	{
	  cupsdLogMessage(CUPSD_LOG_ERROR,
			  "Unknown boolean value %s on line %d of %s.",
			  value, linenum, filename);
	  return (0);
	}
	break;

    case CUPSD_VARTYPE_PATHNAME :
	if (!value)
	{
	  cupsdLogMessage(CUPSD_LOG_ERROR,
			  "Missing pathname value for %s on line %d of %s.",
			  line, linenum, filename);
	  return (0);
	}

	if (value[0] == '/')
	  strlcpy(temp, value, sizeof(temp));
	else
	  snprintf(temp, sizeof(temp), "%s/%s", ServerRoot, value);

	if (access(temp, 0))
	{
	  cupsdLogMessage(CUPSD_LOG_ERROR,
			  "File or directory for \"%s %s\" on line %d of %s "
			  "does not exist.", line, value, linenum, filename);
	  return (0);
	}

	cupsdSetString((char **)var->ptr, temp);
	break;

    case CUPSD_VARTYPE_STRING :
	cupsdSetString((char **)var->ptr, value);
	break;
  }

  return (1);
}


/*
 * 'read_cupsd_conf()' - Read the cupsd.conf configuration file.
 */

static int				/* O - 1 on success, 0 on failure */
read_cupsd_conf(cups_file_t *fp)	/* I - File to read from */
{
  int			linenum;	/* Current line number */
  char			line[HTTP_MAX_BUFFER],
					/* Line from file */
			temp[HTTP_MAX_BUFFER],
					/* Temporary buffer for value */
			*value,		/* Pointer to value */
			*valueptr;	/* Pointer into value */
  int			valuelen;	/* Length of value */
  http_addrlist_t	*addrlist,	/* Address list */
			*addr;		/* Current address */
  cups_file_t		*incfile;	/* Include file */
  char			incname[1024];	/* Include filename */


 /*
  * Loop through each line in the file...
  */

  linenum = 0;

  while (cupsFileGetConf(fp, line, sizeof(line), &value, &linenum))
  {
   /*
    * Decode the directive...
    */

    if (!_cups_strcasecmp(line, "Include") && value)
    {
     /*
      * Include filename
      */

      if (value[0] == '/')
        strlcpy(incname, value, sizeof(incname));
      else
        snprintf(incname, sizeof(incname), "%s/%s", ServerRoot, value);

      if ((incfile = cupsFileOpen(incname, "rb")) == NULL)
        cupsdLogMessage(CUPSD_LOG_ERROR,
	                "Unable to include config file \"%s\" - %s",
	                incname, strerror(errno));
      else
      {
        read_cupsd_conf(incfile);
	cupsFileClose(incfile);
      }
    }
    else if (!_cups_strcasecmp(line, "<Location") && value)
    {
     /*
      * <Location path>
      */

      linenum = read_location(fp, value, linenum);
      if (linenum == 0)
	return (0);
    }
    else if (!_cups_strcasecmp(line, "<Policy") && value)
    {
     /*
      * <Policy name>
      */

      linenum = read_policy(fp, value, linenum);
      if (linenum == 0)
	return (0);
    }
    else if (!_cups_strcasecmp(line, "FaxRetryInterval") && value)
    {
      JobRetryInterval = atoi(value);
      cupsdLogMessage(CUPSD_LOG_WARN,
		      "FaxRetryInterval is deprecated; use "
		      "JobRetryInterval on line %d.", linenum);
    }
    else if (!_cups_strcasecmp(line, "FaxRetryLimit") && value)
    {
      JobRetryLimit = atoi(value);
      cupsdLogMessage(CUPSD_LOG_WARN,
		      "FaxRetryLimit is deprecated; use "
		      "JobRetryLimit on line %d.", linenum);
    }
    else if ((!_cups_strcasecmp(line, "Port") || !_cups_strcasecmp(line, "Listen")
#ifdef HAVE_SSL
             || !_cups_strcasecmp(line, "SSLPort") || !_cups_strcasecmp(line, "SSLListen")
#endif /* HAVE_SSL */
	     ) && value)
    {
     /*
      * Add listening address(es) to the list...
      */

      cupsd_listener_t	*lis;		/* New listeners array */


     /*
      * Get the address list...
      */

      addrlist = get_address(value, IPP_PORT);

      if (!addrlist)
      {
        cupsdLogMessage(CUPSD_LOG_ERROR, "Bad %s address %s at line %d.", line,
	                value, linenum);
        continue;
      }

     /*
      * Add each address...
      */

      for (addr = addrlist; addr; addr = addr->next)
      {
       /*
        * See if this address is already present...
	*/

        for (lis = (cupsd_listener_t *)cupsArrayFirst(Listeners);
	     lis;
	     lis = (cupsd_listener_t *)cupsArrayNext(Listeners))
          if (httpAddrEqual(&(addr->addr), &(lis->address)) &&
	      _httpAddrPort(&(addr->addr)) == _httpAddrPort(&(lis->address)))
	    break;

        if (lis)
	{
	  httpAddrString(&lis->address, temp, sizeof(temp));
	  cupsdLogMessage(CUPSD_LOG_WARN,
	                  "Duplicate listen address \"%s\" ignored.", temp);
          continue;
	}

       /*
        * Allocate another listener...
	*/

        if (!Listeners)
	  Listeners = cupsArrayNew(NULL, NULL);

	if (!Listeners)
	{
          cupsdLogMessage(CUPSD_LOG_ERROR,
	                  "Unable to allocate %s at line %d - %s.",
	                  line, linenum, strerror(errno));
          break;
	}

        if ((lis = calloc(1, sizeof(cupsd_listener_t))) == NULL)
	{
          cupsdLogMessage(CUPSD_LOG_ERROR,
	                  "Unable to allocate %s at line %d - %s.",
	                  line, linenum, strerror(errno));
          break;
	}

        cupsArrayAdd(Listeners, lis);

       /*
        * Copy the current address and log it...
	*/

	memcpy(&(lis->address), &(addr->addr), sizeof(lis->address));
	lis->fd = -1;

#ifdef HAVE_SSL
        if (!_cups_strcasecmp(line, "SSLPort") || !_cups_strcasecmp(line, "SSLListen"))
          lis->encryption = HTTP_ENCRYPT_ALWAYS;
#endif /* HAVE_SSL */

	httpAddrString(&lis->address, temp, sizeof(temp));

#ifdef AF_LOCAL
        if (lis->address.addr.sa_family == AF_LOCAL)
          cupsdLogMessage(CUPSD_LOG_INFO, "Listening to %s (Domain)", temp);
	else
#endif /* AF_LOCAL */
	cupsdLogMessage(CUPSD_LOG_INFO, "Listening to %s:%d (IPv%d)", temp,
                        _httpAddrPort(&(lis->address)),
			_httpAddrFamily(&(lis->address)) == AF_INET ? 4 : 6);

        if (!httpAddrLocalhost(&(lis->address)))
	  RemotePort = _httpAddrPort(&(lis->address));
      }

     /*
      * Free the list...
      */

      httpAddrFreeList(addrlist);
    }
    else if (!_cups_strcasecmp(line, "BrowseProtocols") ||
             !_cups_strcasecmp(line, "BrowseLocalProtocols"))
    {
     /*
      * "BrowseProtocols name [... name]"
      * "BrowseLocalProtocols name [... name]"
      */

      int protocols = parse_protocols(value);

      if (protocols < 0)
      {
	cupsdLogMessage(CUPSD_LOG_ERROR,
	                "Unknown browse protocol \"%s\" on line %d.",
	                value, linenum);
        break;
      }

      BrowseLocalProtocols = protocols;
    }
    else if (!_cups_strcasecmp(line, "DefaultAuthType") && value)
    {
     /*
      * DefaultAuthType {basic,digest,basicdigest,negotiate}
      */

      if (!_cups_strcasecmp(value, "none"))
	default_auth_type = CUPSD_AUTH_NONE;
      else if (!_cups_strcasecmp(value, "basic"))
	default_auth_type = CUPSD_AUTH_BASIC;
      else if (!_cups_strcasecmp(value, "digest"))
	default_auth_type = CUPSD_AUTH_DIGEST;
      else if (!_cups_strcasecmp(value, "basicdigest"))
	default_auth_type = CUPSD_AUTH_BASICDIGEST;
#ifdef HAVE_GSSAPI
      else if (!_cups_strcasecmp(value, "negotiate"))
        default_auth_type = CUPSD_AUTH_NEGOTIATE;
#endif /* HAVE_GSSAPI */
      else if (!_cups_strcasecmp(value, "auto"))
        default_auth_type = CUPSD_AUTH_AUTO;
      else
      {
	cupsdLogMessage(CUPSD_LOG_WARN,
	                "Unknown default authorization type %s on line %d.",
	                value, linenum);
	if (FatalErrors & CUPSD_FATAL_CONFIG)
	  return (0);
      }
    }
#ifdef HAVE_SSL
    else if (!_cups_strcasecmp(line, "DefaultEncryption"))
    {
     /*
      * DefaultEncryption {Never,IfRequested,Required}
      */

      if (!value || !_cups_strcasecmp(value, "never"))
	DefaultEncryption = HTTP_ENCRYPT_NEVER;
      else if (!_cups_strcasecmp(value, "required"))
	DefaultEncryption = HTTP_ENCRYPT_REQUIRED;
      else if (!_cups_strcasecmp(value, "ifrequested"))
	DefaultEncryption = HTTP_ENCRYPT_IF_REQUESTED;
      else
      {
	cupsdLogMessage(CUPSD_LOG_WARN,
	                "Unknown default encryption %s on line %d.",
	                value, linenum);
	if (FatalErrors & CUPSD_FATAL_CONFIG)
	  return (0);
      }
    }
#endif /* HAVE_SSL */
    else if (!_cups_strcasecmp(line, "HostNameLookups") && value)
    {
     /*
      * Do hostname lookups?
      */

      if (!_cups_strcasecmp(value, "off") || !_cups_strcasecmp(value, "no") ||
          !_cups_strcasecmp(value, "false"))
        HostNameLookups = 0;
      else if (!_cups_strcasecmp(value, "on") || !_cups_strcasecmp(value, "yes") ||
          !_cups_strcasecmp(value, "true"))
        HostNameLookups = 1;
      else if (!_cups_strcasecmp(value, "double"))
        HostNameLookups = 2;
      else
	cupsdLogMessage(CUPSD_LOG_WARN, "Unknown HostNameLookups %s on line %d.",
	                value, linenum);
    }
    else if (!_cups_strcasecmp(line, "AccessLogLevel") && value)
    {
     /*
      * Amount of logging to do to access log...
      */

      if (!_cups_strcasecmp(value, "all"))
        AccessLogLevel = CUPSD_ACCESSLOG_ALL;
      else if (!_cups_strcasecmp(value, "actions"))
        AccessLogLevel = CUPSD_ACCESSLOG_ACTIONS;
      else if (!_cups_strcasecmp(value, "config"))
        AccessLogLevel = CUPSD_ACCESSLOG_CONFIG;
      else
        cupsdLogMessage(CUPSD_LOG_WARN, "Unknown AccessLogLevel %s on line %d.",
	                value, linenum);
    }
    else if (!_cups_strcasecmp(line, "LogLevel") && value)
    {
     /*
      * Amount of logging to do to error log...
      */

      if (!_cups_strcasecmp(value, "debug2"))
        LogLevel = CUPSD_LOG_DEBUG2;
      else if (!_cups_strcasecmp(value, "debug"))
        LogLevel = CUPSD_LOG_DEBUG;
      else if (!_cups_strcasecmp(value, "info"))
        LogLevel = CUPSD_LOG_INFO;
      else if (!_cups_strcasecmp(value, "notice"))
        LogLevel = CUPSD_LOG_NOTICE;
      else if (!_cups_strcasecmp(value, "warn"))
        LogLevel = CUPSD_LOG_WARN;
      else if (!_cups_strcasecmp(value, "error"))
        LogLevel = CUPSD_LOG_ERROR;
      else if (!_cups_strcasecmp(value, "crit"))
        LogLevel = CUPSD_LOG_CRIT;
      else if (!_cups_strcasecmp(value, "alert"))
        LogLevel = CUPSD_LOG_ALERT;
      else if (!_cups_strcasecmp(value, "emerg"))
        LogLevel = CUPSD_LOG_EMERG;
      else if (!_cups_strcasecmp(value, "none"))
        LogLevel = CUPSD_LOG_NONE;
      else
        cupsdLogMessage(CUPSD_LOG_WARN, "Unknown LogLevel %s on line %d.",
	                value, linenum);
    }
    else if (!_cups_strcasecmp(line, "LogTimeFormat") && value)
    {
     /*
      * Amount of logging to do to error log...
      */

      if (!_cups_strcasecmp(value, "standard"))
        LogTimeFormat = CUPSD_TIME_STANDARD;
      else if (!_cups_strcasecmp(value, "usecs"))
        LogTimeFormat = CUPSD_TIME_USECS;
      else
        cupsdLogMessage(CUPSD_LOG_WARN, "Unknown LogTimeFormat %s on line %d.",
	                value, linenum);
    }
    else if (!_cups_strcasecmp(line, "ServerTokens") && value)
    {
     /*
      * Set the string used for the Server header...
      */

      struct utsname plat;		/* Platform info */


      uname(&plat);

      if (!_cups_strcasecmp(value, "ProductOnly"))
	cupsdSetString(&ServerHeader, "CUPS");
      else if (!_cups_strcasecmp(value, "Major"))
	cupsdSetStringf(&ServerHeader, "CUPS/%d", CUPS_VERSION_MAJOR);
      else if (!_cups_strcasecmp(value, "Minor"))
	cupsdSetStringf(&ServerHeader, "CUPS/%d.%d", CUPS_VERSION_MAJOR,
	                CUPS_VERSION_MINOR);
      else if (!_cups_strcasecmp(value, "Minimal"))
	cupsdSetString(&ServerHeader, CUPS_MINIMAL);
      else if (!_cups_strcasecmp(value, "OS"))
	cupsdSetStringf(&ServerHeader, CUPS_MINIMAL " (%s)", plat.sysname);
      else if (!_cups_strcasecmp(value, "Full"))
	cupsdSetStringf(&ServerHeader, CUPS_MINIMAL " (%s) IPP/2.1",
	                plat.sysname);
      else if (!_cups_strcasecmp(value, "None"))
	cupsdClearString(&ServerHeader);
      else
	cupsdLogMessage(CUPSD_LOG_WARN, "Unknown ServerTokens %s on line %d.",
                        value, linenum);
    }
    else if (!_cups_strcasecmp(line, "PassEnv") && value)
    {
     /*
      * PassEnv variable [... variable]
      */

      for (; *value;)
      {
        for (valuelen = 0; value[valuelen]; valuelen ++)
	  if (_cups_isspace(value[valuelen]) || value[valuelen] == ',')
	    break;

        if (value[valuelen])
        {
	  value[valuelen] = '\0';
	  valuelen ++;
	}

        cupsdSetEnv(value, NULL);

        for (value += valuelen; *value; value ++)
	  if (!_cups_isspace(*value) || *value != ',')
	    break;
      }
    }
    else if (!_cups_strcasecmp(line, "ServerAlias") && value)
    {
     /*
      * ServerAlias name [... name]
      */

      if (!ServerAlias)
        ServerAlias = cupsArrayNew(NULL, NULL);

      for (; *value;)
      {
        for (valuelen = 0; value[valuelen]; valuelen ++)
	  if (_cups_isspace(value[valuelen]) || value[valuelen] == ',')
	    break;

        if (value[valuelen])
        {
	  value[valuelen] = '\0';
	  valuelen ++;
	}

	cupsdAddAlias(ServerAlias, value);

        for (value += valuelen; *value; value ++)
	  if (!_cups_isspace(*value) || *value != ',')
	    break;
      }
    }
    else if (!_cups_strcasecmp(line, "SetEnv") && value)
    {
     /*
      * SetEnv variable value
      */

      for (valueptr = value; *valueptr && !isspace(*valueptr & 255); valueptr ++);

      if (*valueptr)
      {
       /*
        * Found a value...
	*/

        while (isspace(*valueptr & 255))
	  *valueptr++ = '\0';

        cupsdSetEnv(value, valueptr);
      }
      else
        cupsdLogMessage(CUPSD_LOG_ERROR,
	                "Missing value for SetEnv directive on line %d.",
	                linenum);
    }
#ifdef HAVE_SSL
    else if (!_cups_strcasecmp(line, "SSLOptions"))
    {
     /*
      * SSLOptions options
      */

      if (!value || !_cups_strcasecmp(value, "none"))
        SSLOptions = CUPSD_SSL_NONE;
      else if (!_cups_strcasecmp(value, "noemptyfragments"))
        SSLOptions = CUPSD_SSL_NOEMPTY;
      else
        cupsdLogMessage(CUPSD_LOG_ERROR,
	                "Unknown value \"%s\" for SSLOptions directive on "
			"line %d.", value, linenum);
    }
#endif /* HAVE_SSL */
    else if (!_cups_strcasecmp(line, "AccessLog") ||
             !_cups_strcasecmp(line, "CacheDir") ||
             !_cups_strcasecmp(line, "ConfigFilePerm") ||
             !_cups_strcasecmp(line, "DataDir") ||
             !_cups_strcasecmp(line, "DocumentRoot") ||
             !_cups_strcasecmp(line, "ErrorLog") ||
             !_cups_strcasecmp(line, "FatalErrors") ||
             !_cups_strcasecmp(line, "FileDevice") ||
             !_cups_strcasecmp(line, "FontPath") ||
             !_cups_strcasecmp(line, "Group") ||
             !_cups_strcasecmp(line, "LogFilePerm") ||
             !_cups_strcasecmp(line, "LPDConfigFile") ||
             !_cups_strcasecmp(line, "PageLog") ||
             !_cups_strcasecmp(line, "Printcap") ||
             !_cups_strcasecmp(line, "PrintcapFormat") ||
             !_cups_strcasecmp(line, "RemoteRoot") ||
             !_cups_strcasecmp(line, "RequestRoot") ||
             !_cups_strcasecmp(line, "ServerBin") ||
             !_cups_strcasecmp(line, "ServerCertificate") ||
             !_cups_strcasecmp(line, "ServerKey") ||
             !_cups_strcasecmp(line, "ServerRoot") ||
             !_cups_strcasecmp(line, "SMBConfigFile") ||
             !_cups_strcasecmp(line, "StateDir") ||
             !_cups_strcasecmp(line, "SystemGroup") ||
             !_cups_strcasecmp(line, "SystemGroupAuthKey") ||
             !_cups_strcasecmp(line, "TempDir") ||
             !_cups_strcasecmp(line, "PidFile") ||
	     !_cups_strcasecmp(line, "User"))
    {
      cupsdLogMessage(CUPSD_LOG_WARN,
		      "Please move \"%s%s%s\" on line %d of %s to the %s file; "
		      "this will become an error in a future release.",
		      line, value ? " " : "", value ? value : "", linenum,
		      ConfigurationFile, CupsFilesFile);
    }
    else
      parse_variable(ConfigurationFile, linenum, line, value,
                     sizeof(cupsd_vars) / sizeof(cupsd_vars[0]), cupsd_vars);
  }

  return (1);
}


/*
 * 'read_cups_files_conf()' - Read the cups-files.conf configuration file.
 */

static int				/* O - 1 on success, 0 on failure */
read_cups_files_conf(cups_file_t *fp)	/* I - File to read from */
{
  int		linenum;		/* Current line number */
  char		line[HTTP_MAX_BUFFER],	/* Line from file */
		*value;			/* Value from line */
  struct group	*group;			/* Group */


 /*
  * Loop through each line in the file...
  */

  linenum = 0;

  while (cupsFileGetConf(fp, line, sizeof(line), &value, &linenum))
  {
    if (!_cups_strcasecmp(line, "FatalErrors"))
      FatalErrors = parse_fatal_errors(value);
    else if (!_cups_strcasecmp(line, "Group") && value)
    {
     /*
      * Group ID to run as...
      */

      if (isdigit(value[0]))
        Group = atoi(value);
      else
      {
        endgrent();
	group = getgrnam(value);

	if (group != NULL)
	  Group = group->gr_gid;
	else
	{
	  cupsdLogMessage(CUPSD_LOG_ERROR,
	                  "Unknown Group \"%s\" on line %d of %s.", value,
	                  linenum, CupsFilesFile);
	  if (FatalErrors & CUPSD_FATAL_CONFIG)
	    return (0);
	}
      }
    }
    else if (!_cups_strcasecmp(line, "PrintcapFormat") && value)
    {
     /*
      * Format of printcap file?
      */

      if (!_cups_strcasecmp(value, "bsd"))
        PrintcapFormat = PRINTCAP_BSD;
      else if (!_cups_strcasecmp(value, "plist"))
        PrintcapFormat = PRINTCAP_PLIST;
      else if (!_cups_strcasecmp(value, "solaris"))
        PrintcapFormat = PRINTCAP_SOLARIS;
      else
      {
	cupsdLogMessage(CUPSD_LOG_ERROR,
	                "Unknown PrintcapFormat \"%s\" on line %d of %s.",
	                value, linenum, CupsFilesFile);
        if (FatalErrors & CUPSD_FATAL_CONFIG)
          return (0);
      }
    }
    else if (!_cups_strcasecmp(line, "SystemGroup") && value)
    {
     /*
      * SystemGroup (admin) group(s)...
      */

      if (!parse_groups(value))
      {
	cupsdLogMessage(CUPSD_LOG_ERROR,
	                "Unknown SystemGroup \"%s\" on line %d of %s.", value,
	                linenum, CupsFilesFile);
        if (FatalErrors & CUPSD_FATAL_CONFIG)
          return (0);
      }
    }
    else if (!_cups_strcasecmp(line, "User") && value)
    {
     /*
      * User ID to run as...
      */

      if (isdigit(value[0] & 255))
      {
        int uid = atoi(value);

	if (!uid)
	{
	  cupsdLogMessage(CUPSD_LOG_ERROR,
	                  "Will not use User 0 as specified on line %d of %s "
			  "for security reasons.  You must use a non-"
			  "privileged account instead.",
	                  linenum, CupsFilesFile);
          if (FatalErrors & CUPSD_FATAL_CONFIG)
            return (0);
        }
        else
	  User = atoi(value);
      }
      else
      {
        struct passwd *p;	/* Password information */

        endpwent();
	p = getpwnam(value);

	if (p)
	{
	  if (!p->pw_uid)
	  {
	    cupsdLogMessage(CUPSD_LOG_ERROR,
	                    "Will not use User %s (UID=0) as specified on line "
			    "%d of %s for security reasons.  You must use a "
			    "non-privileged account instead.",
	                    value, linenum, CupsFilesFile);
	    if (FatalErrors & CUPSD_FATAL_CONFIG)
	      return (0);
	  }
	  else
	    User = p->pw_uid;
	}
	else
	{
	  cupsdLogMessage(CUPSD_LOG_ERROR,
	                  "Unknown User \"%s\" on line %d of %s.",
	                  value, linenum, CupsFilesFile);
          if (FatalErrors & CUPSD_FATAL_CONFIG)
            return (0);
        }
      }
    }
    else if (!parse_variable(CupsFilesFile, linenum, line, value,
			     sizeof(cupsfiles_vars) / sizeof(cupsfiles_vars[0]),
			     cupsfiles_vars) &&
	     (FatalErrors & CUPSD_FATAL_CONFIG))
      return (0);
  }

  return (1);
}


/*
 * 'read_location()' - Read a <Location path> definition.
 */

static int				/* O - New line number or 0 on error */
read_location(cups_file_t *fp,		/* I - Configuration file */
              char        *location,	/* I - Location name/path */
	      int         linenum)	/* I - Current line number */
{
  cupsd_location_t	*loc,		/* New location */
			*parent;	/* Parent location */
  char			line[HTTP_MAX_BUFFER],
					/* Line buffer */
			*value,		/* Value for directive */
			*valptr;	/* Pointer into value */


  if ((parent = cupsdFindLocation(location)) != NULL)
    cupsdLogMessage(CUPSD_LOG_WARN, "Duplicate <Location %s> on line %d.",
                    location, linenum);
  else if ((parent = cupsdNewLocation(location)) == NULL)
    return (0);
  else
  {
    cupsdAddLocation(parent);

    parent->limit = CUPSD_AUTH_LIMIT_ALL;
  }

  loc = parent;

  while (cupsFileGetConf(fp, line, sizeof(line), &value, &linenum))
  {
   /*
    * Decode the directive...
    */

    if (!_cups_strcasecmp(line, "</Location>"))
      return (linenum);
    else if (!_cups_strcasecmp(line, "<Limit") ||
             !_cups_strcasecmp(line, "<LimitExcept"))
    {
      if (!value)
      {
        cupsdLogMessage(CUPSD_LOG_ERROR, "Syntax error on line %d.", linenum);
        if (FatalErrors & CUPSD_FATAL_CONFIG)
	  return (0);
        else
	  continue;
      }

      if ((loc = cupsdCopyLocation(parent)) == NULL)
        return (0);

      cupsdAddLocation(loc);

      loc->limit = 0;
      while (*value)
      {
        for (valptr = value; !isspace(*valptr & 255) && *valptr; valptr ++);

	if (*valptr)
	  *valptr++ = '\0';

        if (!strcmp(value, "ALL"))
	  loc->limit = CUPSD_AUTH_LIMIT_ALL;
	else if (!strcmp(value, "GET"))
	  loc->limit |= CUPSD_AUTH_LIMIT_GET;
	else if (!strcmp(value, "HEAD"))
	  loc->limit |= CUPSD_AUTH_LIMIT_HEAD;
	else if (!strcmp(value, "OPTIONS"))
	  loc->limit |= CUPSD_AUTH_LIMIT_OPTIONS;
	else if (!strcmp(value, "POST"))
	  loc->limit |= CUPSD_AUTH_LIMIT_POST;
	else if (!strcmp(value, "PUT"))
	  loc->limit |= CUPSD_AUTH_LIMIT_PUT;
	else if (!strcmp(value, "TRACE"))
	  loc->limit |= CUPSD_AUTH_LIMIT_TRACE;
	else
	  cupsdLogMessage(CUPSD_LOG_WARN, "Unknown request type %s on line %d.",
	                  value, linenum);

        for (value = valptr; isspace(*value & 255); value ++);
      }

      if (!_cups_strcasecmp(line, "<LimitExcept"))
        loc->limit = CUPSD_AUTH_LIMIT_ALL ^ loc->limit;

      parent->limit &= ~loc->limit;
    }
    else if (!_cups_strcasecmp(line, "</Limit>") ||
             !_cups_strcasecmp(line, "</LimitExcept>"))
      loc = parent;
    else if (!value)
    {
      cupsdLogMessage(CUPSD_LOG_ERROR, "Missing value on line %d.", linenum);
      if (FatalErrors & CUPSD_FATAL_CONFIG)
	return (0);
    }
    else if (!parse_aaa(loc, line, value, linenum))
    {
      cupsdLogMessage(CUPSD_LOG_ERROR,
                      "Unknown Location directive %s on line %d.",
	              line, linenum);
      if (FatalErrors & CUPSD_FATAL_CONFIG)
	return (0);
    }
  }

  cupsdLogMessage(CUPSD_LOG_ERROR,
                  "Unexpected end-of-file at line %d while reading location.",
                  linenum);

  return ((FatalErrors & CUPSD_FATAL_CONFIG) ? 0 : linenum);
}


/*
 * 'read_policy()' - Read a <Policy name> definition.
 */

static int				/* O - New line number or 0 on error */
read_policy(cups_file_t *fp,		/* I - Configuration file */
            char        *policy,	/* I - Location name/path */
	    int         linenum)	/* I - Current line number */
{
  int			i;		/* Looping var */
  cupsd_policy_t	*pol;		/* Policy */
  cupsd_location_t	*op;		/* Policy operation */
  int			num_ops;	/* Number of IPP operations */
  ipp_op_t		ops[100];	/* Operations */
  char			line[HTTP_MAX_BUFFER],
					/* Line buffer */
			*value,		/* Value for directive */
			*valptr;	/* Pointer into value */


 /*
  * Create the policy...
  */

  if ((pol = cupsdFindPolicy(policy)) != NULL)
    cupsdLogMessage(CUPSD_LOG_WARN, "Duplicate <Policy %s> on line %d.",
                    policy, linenum);
  else if ((pol = cupsdAddPolicy(policy)) == NULL)
    return (0);

 /*
  * Read from the file...
  */

  op      = NULL;
  num_ops = 0;

  while (cupsFileGetConf(fp, line, sizeof(line), &value, &linenum))
  {
   /*
    * Decode the directive...
    */

    if (!_cups_strcasecmp(line, "</Policy>"))
    {
      if (op)
        cupsdLogMessage(CUPSD_LOG_WARN,
	                "Missing </Limit> before </Policy> on line %d.",
	                linenum);

      set_policy_defaults(pol);

      return (linenum);
    }
    else if (!_cups_strcasecmp(line, "<Limit") && !op)
    {
      if (!value)
      {
        cupsdLogMessage(CUPSD_LOG_ERROR, "Syntax error on line %d.", linenum);
        if (FatalErrors & CUPSD_FATAL_CONFIG)
	  return (0);
        else
	  continue;
      }

     /*
      * Scan for IPP operation names...
      */

      num_ops = 0;

      while (*value)
      {
        for (valptr = value; !isspace(*valptr & 255) && *valptr; valptr ++);

	if (*valptr)
	  *valptr++ = '\0';

        if (num_ops < (int)(sizeof(ops) / sizeof(ops[0])))
	{
	  if (!_cups_strcasecmp(value, "All"))
	    ops[num_ops] = IPP_ANY_OPERATION;
	  else if ((ops[num_ops] = ippOpValue(value)) == IPP_BAD_OPERATION)
	    cupsdLogMessage(CUPSD_LOG_ERROR,
	                    "Bad IPP operation name \"%s\" on line %d.",
	                    value, linenum);
          else
	    num_ops ++;
	}
	else
	  cupsdLogMessage(CUPSD_LOG_ERROR,
	                  "Too many operations listed on line %d.",
	                  linenum);

        for (value = valptr; isspace(*value & 255); value ++);
      }

     /*
      * If none are specified, apply the policy to all operations...
      */

      if (num_ops == 0)
      {
        ops[0]  = IPP_ANY_OPERATION;
	num_ops = 1;
      }

     /*
      * Add a new policy for the first operation...
      */

      op = cupsdAddPolicyOp(pol, NULL, ops[0]);
    }
    else if (!_cups_strcasecmp(line, "</Limit>") && op)
    {
     /*
      * Finish the current operation limit...
      */

      if (num_ops > 1)
      {
       /*
        * Copy the policy to the other operations...
	*/

        for (i = 1; i < num_ops; i ++)
	  cupsdAddPolicyOp(pol, op, ops[i]);
      }

      op = NULL;
    }
    else if (!value)
    {
      cupsdLogMessage(CUPSD_LOG_ERROR, "Missing value on line %d.", linenum);
      if (FatalErrors & CUPSD_FATAL_CONFIG)
	return (0);
    }
    else if (!_cups_strcasecmp(line, "JobPrivateAccess") ||
	     !_cups_strcasecmp(line, "JobPrivateValues") ||
	     !_cups_strcasecmp(line, "SubscriptionPrivateAccess") ||
	     !_cups_strcasecmp(line, "SubscriptionPrivateValues"))
    {
      if (op)
      {
        cupsdLogMessage(CUPSD_LOG_ERROR,
	                "%s directive must appear outside <Limit>...</Limit> "
			"on line %d.", line, linenum);
	if (FatalErrors & CUPSD_FATAL_CONFIG)
	  return (0);
      }
      else
      {
       /*
        * Pull out whitespace-delimited values...
	*/

	while (*value)
	{
	 /*
	  * Find the end of the current value...
	  */

	  for (valptr = value; !isspace(*valptr & 255) && *valptr; valptr ++);

	  if (*valptr)
	    *valptr++ = '\0';

         /*
	  * Save it appropriately...
	  */

	  if (!_cups_strcasecmp(line, "JobPrivateAccess"))
	  {
	   /*
	    * JobPrivateAccess {all|default|user/group list|@@ACL}
	    */

            if (!_cups_strcasecmp(value, "default"))
	    {
	      cupsdAddString(&(pol->job_access), "@OWNER");
	      cupsdAddString(&(pol->job_access), "@SYSTEM");
	    }
	    else
	      cupsdAddString(&(pol->job_access), value);
	  }
	  else if (!_cups_strcasecmp(line, "JobPrivateValues"))
	  {
	   /*
	    * JobPrivateValues {all|none|default|attribute list}
	    */

	    if (!_cups_strcasecmp(value, "default"))
	    {
	      cupsdAddString(&(pol->job_attrs), "job-name");
	      cupsdAddString(&(pol->job_attrs), "job-originating-host-name");
	      cupsdAddString(&(pol->job_attrs), "job-originating-user-name");
	      cupsdAddString(&(pol->job_attrs), "phone");
	    }
	    else
	      cupsdAddString(&(pol->job_attrs), value);
	  }
	  else if (!_cups_strcasecmp(line, "SubscriptionPrivateAccess"))
	  {
	   /*
	    * SubscriptionPrivateAccess {all|default|user/group list|@@ACL}
	    */

            if (!_cups_strcasecmp(value, "default"))
	    {
	      cupsdAddString(&(pol->sub_access), "@OWNER");
	      cupsdAddString(&(pol->sub_access), "@SYSTEM");
	    }
	    else
	      cupsdAddString(&(pol->sub_access), value);
	  }
	  else /* if (!_cups_strcasecmp(line, "SubscriptionPrivateValues")) */
	  {
	   /*
	    * SubscriptionPrivateValues {all|none|default|attribute list}
	    */

	    if (!_cups_strcasecmp(value, "default"))
	    {
	      cupsdAddString(&(pol->sub_attrs), "notify-events");
	      cupsdAddString(&(pol->sub_attrs), "notify-pull-method");
	      cupsdAddString(&(pol->sub_attrs), "notify-recipient-uri");
	      cupsdAddString(&(pol->sub_attrs), "notify-subscriber-user-name");
	      cupsdAddString(&(pol->sub_attrs), "notify-user-data");
	    }
	    else
	      cupsdAddString(&(pol->sub_attrs), value);
	  }

	 /*
	  * Find the next string on the line...
	  */

	  for (value = valptr; isspace(*value & 255); value ++);
	}
      }
    }
    else if (!op)
    {
      cupsdLogMessage(CUPSD_LOG_ERROR,
                      "Missing <Limit ops> directive before %s on line %d.",
                      line, linenum);
      if (FatalErrors & CUPSD_FATAL_CONFIG)
	return (0);
    }
    else if (!parse_aaa(op, line, value, linenum))
    {
      cupsdLogMessage(CUPSD_LOG_ERROR,
		      "Unknown Policy Limit directive %s on line %d.",
		      line, linenum);

      if (FatalErrors & CUPSD_FATAL_CONFIG)
	return (0);
    }
  }

  cupsdLogMessage(CUPSD_LOG_ERROR,
                  "Unexpected end-of-file at line %d while reading policy "
                  "\"%s\".", linenum, policy);

  return ((FatalErrors & CUPSD_FATAL_CONFIG) ? 0 : linenum);
}


/*
 * 'set_policy_defaults()' - Set default policy values as needed.
 */

static void
set_policy_defaults(cupsd_policy_t *pol)/* I - Policy */
{
  cupsd_location_t	*op;		/* Policy operation */


 /*
  * Verify that we have an explicit policy for Validate-Job, Cancel-Jobs,
  * Cancel-My-Jobs, Close-Job, and CUPS-Get-Document, which ensures that
  * upgrades do not introduce new security issues...
  */

  if ((op = cupsdFindPolicyOp(pol, IPP_VALIDATE_JOB)) == NULL ||
      op->op == IPP_ANY_OPERATION)
  {
    if ((op = cupsdFindPolicyOp(pol, IPP_PRINT_JOB)) != NULL &&
	op->op != IPP_ANY_OPERATION)
    {
     /*
      * Add a new limit for Validate-Job using the Print-Job limit as a
      * template...
      */

      cupsdLogMessage(CUPSD_LOG_WARN,
		      "No limit for Validate-Job defined in policy %s "
		      "- using Print-Job's policy.", pol->name);

      cupsdAddPolicyOp(pol, op, IPP_VALIDATE_JOB);
    }
    else
      cupsdLogMessage(CUPSD_LOG_WARN,
		      "No limit for Validate-Job defined in policy %s "
		      "and no suitable template found.", pol->name);
  }

  if ((op = cupsdFindPolicyOp(pol, IPP_CANCEL_JOBS)) == NULL ||
      op->op == IPP_ANY_OPERATION)
  {
    if ((op = cupsdFindPolicyOp(pol, IPP_PAUSE_PRINTER)) != NULL &&
	op->op != IPP_ANY_OPERATION)
    {
     /*
      * Add a new limit for Cancel-Jobs using the Pause-Printer limit as a
      * template...
      */

      cupsdLogMessage(CUPSD_LOG_WARN,
		      "No limit for Cancel-Jobs defined in policy %s "
		      "- using Pause-Printer's policy.", pol->name);

      cupsdAddPolicyOp(pol, op, IPP_CANCEL_JOBS);
    }
    else
      cupsdLogMessage(CUPSD_LOG_WARN,
		      "No limit for Cancel-Jobs defined in policy %s "
		      "and no suitable template found.", pol->name);
  }

  if ((op = cupsdFindPolicyOp(pol, IPP_CANCEL_MY_JOBS)) == NULL ||
      op->op == IPP_ANY_OPERATION)
  {
    if ((op = cupsdFindPolicyOp(pol, IPP_SEND_DOCUMENT)) != NULL &&
	op->op != IPP_ANY_OPERATION)
    {
     /*
      * Add a new limit for Cancel-My-Jobs using the Send-Document limit as
      * a template...
      */

      cupsdLogMessage(CUPSD_LOG_WARN,
		      "No limit for Cancel-My-Jobs defined in policy %s "
		      "- using Send-Document's policy.", pol->name);

      cupsdAddPolicyOp(pol, op, IPP_CANCEL_MY_JOBS);
    }
    else
      cupsdLogMessage(CUPSD_LOG_WARN,
		      "No limit for Cancel-My-Jobs defined in policy %s "
		      "and no suitable template found.", pol->name);
  }

  if ((op = cupsdFindPolicyOp(pol, IPP_CLOSE_JOB)) == NULL ||
      op->op == IPP_ANY_OPERATION)
  {
    if ((op = cupsdFindPolicyOp(pol, IPP_SEND_DOCUMENT)) != NULL &&
	op->op != IPP_ANY_OPERATION)
    {
     /*
      * Add a new limit for Close-Job using the Send-Document limit as a
      * template...
      */

      cupsdLogMessage(CUPSD_LOG_WARN,
		      "No limit for Close-Job defined in policy %s "
		      "- using Send-Document's policy.", pol->name);

      cupsdAddPolicyOp(pol, op, IPP_CLOSE_JOB);
    }
    else
      cupsdLogMessage(CUPSD_LOG_WARN,
		      "No limit for Close-Job defined in policy %s "
		      "and no suitable template found.", pol->name);
  }

  if ((op = cupsdFindPolicyOp(pol, CUPS_GET_DOCUMENT)) == NULL ||
      op->op == IPP_ANY_OPERATION)
  {
    if ((op = cupsdFindPolicyOp(pol, IPP_SEND_DOCUMENT)) != NULL &&
	op->op != IPP_ANY_OPERATION)
    {
     /*
      * Add a new limit for CUPS-Get-Document using the Send-Document
      * limit as a template...
      */

      cupsdLogMessage(CUPSD_LOG_WARN,
		      "No limit for CUPS-Get-Document defined in policy %s "
		      "- using Send-Document's policy.", pol->name);

      cupsdAddPolicyOp(pol, op, CUPS_GET_DOCUMENT);
    }
    else
      cupsdLogMessage(CUPSD_LOG_WARN,
		      "No limit for CUPS-Get-Document defined in policy %s "
		      "and no suitable template found.", pol->name);
  }

 /*
  * Verify we have JobPrivateAccess, JobPrivateValues,
  * SubscriptionPrivateAccess, and SubscriptionPrivateValues in the policy.
  */

  if (!pol->job_access)
  {
    cupsdLogMessage(CUPSD_LOG_WARN,
		    "No JobPrivateAccess defined in policy %s "
		    "- using defaults.", pol->name);
    cupsdAddString(&(pol->job_access), "@OWNER");
    cupsdAddString(&(pol->job_access), "@SYSTEM");
  }

  if (!pol->job_attrs)
  {
    cupsdLogMessage(CUPSD_LOG_WARN,
		    "No JobPrivateValues defined in policy %s "
		    "- using defaults.", pol->name);
    cupsdAddString(&(pol->job_attrs), "job-name");
    cupsdAddString(&(pol->job_attrs), "job-originating-host-name");
    cupsdAddString(&(pol->job_attrs), "job-originating-user-name");
    cupsdAddString(&(pol->job_attrs), "phone");
  }

  if (!pol->sub_access)
  {
    cupsdLogMessage(CUPSD_LOG_WARN,
		    "No SubscriptionPrivateAccess defined in policy %s "
		    "- using defaults.", pol->name);
    cupsdAddString(&(pol->sub_access), "@OWNER");
    cupsdAddString(&(pol->sub_access), "@SYSTEM");
  }

  if (!pol->sub_attrs)
  {
    cupsdLogMessage(CUPSD_LOG_WARN,
		    "No SubscriptionPrivateValues defined in policy %s "
		    "- using defaults.", pol->name);
    cupsdAddString(&(pol->sub_attrs), "notify-events");
    cupsdAddString(&(pol->sub_attrs), "notify-pull-method");
    cupsdAddString(&(pol->sub_attrs), "notify-recipient-uri");
    cupsdAddString(&(pol->sub_attrs), "notify-subscriber-user-name");
    cupsdAddString(&(pol->sub_attrs), "notify-user-data");
  }
}


/*
 * End of "$Id: conf.c 10482 2012-05-18 19:51:02Z mike $".
 */<|MERGE_RESOLUTION|>--- conflicted
+++ resolved
@@ -178,12 +178,6 @@
   { "SystemGroupAuthKey",	&SystemGroupAuthKey,	CUPSD_VARTYPE_STRING },
 #endif /* HAVE_AUTHORIZATION_H */
   { "TempDir",			&TempDir,		CUPSD_VARTYPE_PATHNAME },
-<<<<<<< HEAD
-  { "Timeout",			&Timeout,		CUPSD_VARTYPE_INTEGER },
-  { "UseNetworkDefault",	&UseNetworkDefault,	CUPSD_VARTYPE_BOOLEAN },
-  { "WebInterface",		&WebInterface,		CUPSD_VARTYPE_BOOLEAN },
-=======
->>>>>>> d99ac549
   { "PidFile",			&PidFile,		CUPSD_VARTYPE_STRING }
 };
 
@@ -752,13 +746,8 @@
   DefaultShared            = CUPS_DEFAULT_DEFAULT_SHARED;
 
 #if defined(HAVE_DNSSD) || defined(HAVE_AVAHI)
-<<<<<<< HEAD
-  cupsdSetString(&DNSSDRegType, "_ipp._tcp,_cups,_universal");
-#endif /* HAVE_DNSSD */
-=======
   cupsdSetString(&DNSSDSubTypes, "_cups,_print,_universal");
 #endif /* HAVE_DNSSD || HAVE_AVAHI */
->>>>>>> d99ac549
 
   cupsdSetString(&LPDConfigFile, CUPS_DEFAULT_LPD_CONFIG_FILE);
   cupsdSetString(&SMBConfigFile, CUPS_DEFAULT_SMB_CONFIG_FILE);
@@ -1129,15 +1118,10 @@
        cupsdCheckPermissions(ServerRoot, "ssl", 0700, RunUser,
 			     Group, 1, 0) < 0 ||
        /* Never alter permissions of central conffile
-<<<<<<< HEAD
-       cupsdCheckPermissions(ServerRoot, "cupsd.conf", ConfigFilePerm, RunUser,
-			     Group, 0, 0) < 0 ||
-=======
        cupsdCheckPermissions(ConfigurationFile, NULL, ConfigFilePerm, RunUser,
 			     Group, 0, 0) < 0 ||
        cupsdCheckPermissions(CupsFilesFile, NULL, ConfigFilePerm, RunUser,
 			     Group, 0, 0) < 0 ||
->>>>>>> d99ac549
        */
        cupsdCheckPermissions(ServerRoot, "classes.conf", 0600, RunUser,
 			     Group, 0, 0) < 0 ||
