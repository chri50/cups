--- conflicted
+++ resolved
@@ -188,15 +188,7 @@
 #ifdef HAVE_AUTHORIZATION_H
   { "SystemGroupAuthKey",	&SystemGroupAuthKey,	CUPSD_VARTYPE_STRING },
 #endif /* HAVE_AUTHORIZATION_H */
-<<<<<<< HEAD
-  { "TempDir",			&TempDir,		CUPSD_VARTYPE_PATHNAME },
-  { "Timeout",			&Timeout,		CUPSD_VARTYPE_TIME },
-  { "UseNetworkDefault",	&UseNetworkDefault,	CUPSD_VARTYPE_BOOLEAN },
-  { "WebInterface",		&WebInterface,		CUPSD_VARTYPE_BOOLEAN },
-  { "PidFile",			&PidFile,		CUPSD_VARTYPE_STRING }
-=======
   { "TempDir",			&TempDir,		CUPSD_VARTYPE_PATHNAME }
->>>>>>> bff3971f
 };
 
 static int		default_auth_type = CUPSD_AUTH_AUTO;
@@ -1004,8 +996,6 @@
   BrowseACL = cupsdFindLocation("CUPS_INTERNAL_BROWSE_ACL");
 
  /*
-<<<<<<< HEAD
-=======
   * Make sure ConfigFilePerm and LogFilePerm have sane values...
   */
 
@@ -1013,7 +1003,6 @@
   LogFilePerm    &= 0664;
 
  /*
->>>>>>> bff3971f
   * Open the system log for cupsd if necessary...
   */
 
@@ -3114,7 +3103,6 @@
       httpAddrFreeList(addrlist);
     }
     else if (!_cups_strcasecmp(line, "BrowseAddress") && value)
-<<<<<<< HEAD
     {
      /*
       * Add a browse address to the list...
@@ -3194,482 +3182,6 @@
       else
         cupsdLogMessage(CUPSD_LOG_ERROR, "Bad BrowseAddress %s at line %d.",
 	                value, linenum);
-    }
-    else if (!_cups_strcasecmp(line, "BrowseOrder") && value)
-    {
-     /*
-      * "BrowseOrder Deny,Allow" or "BrowseOrder Allow,Deny"...
-      */
-
-      if ((location = cupsdFindLocation("CUPS_INTERNAL_BROWSE_ACL")) == NULL)
-        if ((location = cupsdNewLocation("CUPS_INTERNAL_BROWSE_ACL")) != NULL)
-	  cupsdAddLocation(location);
-
-      if (location == NULL)
-        cupsdLogMessage(CUPSD_LOG_ERROR,
-	                "Unable to initialize browse access control list.");
-      else if (!_cups_strncasecmp(value, "deny", 4))
-        location->order_type = CUPSD_AUTH_ALLOW;
-      else if (!_cups_strncasecmp(value, "allow", 5))
-        location->order_type = CUPSD_AUTH_DENY;
-      else
-        cupsdLogMessage(CUPSD_LOG_ERROR,
-	                "Unknown BrowseOrder value %s on line %d.",
-	                value, linenum);
-    }
-    else if (!_cups_strcasecmp(line, "BrowseProtocols") ||
-             !_cups_strcasecmp(line, "BrowseLocalProtocols") ||
-             !_cups_strcasecmp(line, "BrowseRemoteProtocols"))
-    {
-     /*
-      * "BrowseProtocols name [... name]"
-      * "BrowseLocalProtocols name [... name]"
-      * "BrowseRemoteProtocols name [... name]"
-=======
-    {
-     /*
-      * Add a browse address to the list...
->>>>>>> bff3971f
-      */
-
-      cupsd_dirsvc_addr_t	*dira;	/* New browse address array */
-
-
-      if (NumBrowsers == 0)
-        dira = malloc(sizeof(cupsd_dirsvc_addr_t));
-      else
-        dira = realloc(Browsers, (NumBrowsers + 1) * sizeof(cupsd_dirsvc_addr_t));
-
-      if (!dira)
-      {
-        cupsdLogMessage(CUPSD_LOG_ERROR,
-	                "Unable to allocate BrowseAddress at line %d - %s.",
-	                linenum, strerror(errno));
-        continue;
-      }
-
-      Browsers = dira;
-      dira     += NumBrowsers;
-
-      memset(dira, 0, sizeof(cupsd_dirsvc_addr_t));
-
-      if (!_cups_strcasecmp(value, "@LOCAL"))
-      {
-       /*
-	* Send browse data to all local interfaces...
-	*/
-
-	strcpy(dira->iface, "*");
-	NumBrowsers ++;
-      }
-      else if (!_cups_strncasecmp(value, "@IF(", 4))
-      {
-       /*
-	* Send browse data to the named interface...
-	*/
-
-	strlcpy(dira->iface, value + 4, sizeof(Browsers[0].iface));
-
-        ptr = dira->iface + strlen(dira->iface) - 1;
-        if (*ptr == ')')
-	  *ptr = '\0';
-
-	NumBrowsers ++;
-      }
-      else if ((addrlist = get_address(value, BrowsePort)) != NULL)
-      {
-       /*
-        * Only IPv4 addresses are supported...
-        */
-
-	for (addr = addrlist; addr; addr = addr->next)
-	  if (_httpAddrFamily(&(addr->addr)) == AF_INET)
-	    break;
-
-	if (addr)
-	{
-	  memcpy(&(dira->to), &(addrlist->addr), sizeof(dira->to));
-	  httpAddrString(&(dira->to), temp, sizeof(temp));
-
-	  cupsdLogMessage(CUPSD_LOG_INFO,
-	                  "Sending browsing info to %s:%d (IPv4)",
-			  temp, _httpAddrPort(&(dira->to)));
-
-	  NumBrowsers ++;
-	}
-	else
-	  cupsdLogMessage(CUPSD_LOG_ERROR, "Bad BrowseAddress %s at line %d.",
-			  value, linenum);
-
-<<<<<<< HEAD
-      if (_cups_strcasecmp(line, "BrowseLocalProtocols"))
-        BrowseRemoteProtocols = protocols;
-      if (_cups_strcasecmp(line, "BrowseRemoteProtocols"))
-        BrowseLocalProtocols = protocols;
-    }
-    else if ((!_cups_strcasecmp(line, "BrowseAllow") ||
-              !_cups_strcasecmp(line, "BrowseDeny")) && value)
-    {
-     /*
-      * BrowseAllow [From] host/ip...
-      * BrowseDeny [From] host/ip...
-      */
-
-      if ((location = cupsdFindLocation("CUPS_INTERNAL_BROWSE_ACL")) == NULL)
-        if ((location = cupsdNewLocation("CUPS_INTERNAL_BROWSE_ACL")) != NULL)
-	  cupsdAddLocation(location);
-
-
-      if (location == NULL)
-        cupsdLogMessage(CUPSD_LOG_ERROR,
-	                "Unable to initialize browse access control list.");
-      else
-      {
-	if (!_cups_strncasecmp(value, "from", 4))
-	{
-	 /*
-	  * Skip leading "from"...
-	  */
-
-	  value += 4;
-	}
-
-	while (*value)
-	{
-	 /*
-	  * Skip leading whitespace...
-	  */
-
-	  while (_cups_isspace(*value))
-	    value ++;
-
-	  if (!*value)
-	    break;
-
-	 /*
-	  * Find the end of the value...
-	  */
-
-	  for (valueptr = value;
-	       *valueptr && !_cups_isspace(*valueptr);
-	       valueptr ++);
-
-	  while (_cups_isspace(*valueptr))
-	    *valueptr++ = '\0';
-
-	 /*
-	  * Figure out what form the allow/deny address takes:
-	  *
-	  *    All
-	  *    None
-	  *    *.domain.com
-	  *    .domain.com
-	  *    host.domain.com
-	  *    nnn.*
-	  *    nnn.nnn.*
-	  *    nnn.nnn.nnn.*
-	  *    nnn.nnn.nnn.nnn
-	  *    nnn.nnn.nnn.nnn/mm
-	  *    nnn.nnn.nnn.nnn/mmm.mmm.mmm.mmm
-	  */
-
-	  if (!_cups_strcasecmp(value, "all"))
-	  {
-	   /*
-	    * All hosts...
-	    */
-
-	    if (!_cups_strcasecmp(line, "BrowseAllow"))
-	      cupsdAddIPMask(&(location->allow), zeros, zeros);
-	    else
-	      cupsdAddIPMask(&(location->deny), zeros, zeros);
-	  }
-	  else if (!_cups_strcasecmp(value, "none"))
-	  {
-	   /*
-	    * No hosts...
-	    */
-
-	    if (!_cups_strcasecmp(line, "BrowseAllow"))
-	      cupsdAddIPMask(&(location->allow), ones, zeros);
-	    else
-	      cupsdAddIPMask(&(location->deny), ones, zeros);
-	  }
-#ifdef AF_INET6
-	  else if (value[0] == '*' || value[0] == '.' ||
-		   (!isdigit(value[0] & 255) && value[0] != '['))
-#else
-	  else if (value[0] == '*' || value[0] == '.' ||
-	           !isdigit(value[0] & 255))
-#endif /* AF_INET6 */
-	  {
-	   /*
-	    * Host or domain name...
-	    */
-
-	    if (!_cups_strcasecmp(line, "BrowseAllow"))
-	      cupsdAddNameMask(&(location->allow), value);
-	    else
-	      cupsdAddNameMask(&(location->deny), value);
-	  }
-	  else
-	  {
-	   /*
-	    * One of many IP address forms...
-	    */
-
-	    if (!get_addr_and_mask(value, ip, mask))
-	    {
-	      cupsdLogMessage(CUPSD_LOG_ERROR, "Bad netmask value %s on line %d.",
-			      value, linenum);
-	      break;
-	    }
-
-	    if (!_cups_strcasecmp(line, "BrowseAllow"))
-	      cupsdAddIPMask(&(location->allow), ip, mask);
-	    else
-	      cupsdAddIPMask(&(location->deny), ip, mask);
-	  }
-
-	 /*
-	  * Advance to next value...
-	  */
-
-	  value = valueptr;
-	}
-      }
-    }
-    else if (!_cups_strcasecmp(line, "BrowseRelay") && value)
-    {
-     /*
-      * BrowseRelay [from] source [to] destination
-      */
-
-      if (NumRelays == 0)
-        relay = malloc(sizeof(cupsd_dirsvc_relay_t));
-      else
-        relay = realloc(Relays, (NumRelays + 1) * sizeof(cupsd_dirsvc_relay_t));
-
-      if (!relay)
-      {
-        cupsdLogMessage(CUPSD_LOG_ERROR,
-	                "Unable to allocate BrowseRelay at line %d - %s.",
-	                linenum, strerror(errno));
-        continue;
-      }
-
-      Relays = relay;
-      relay  += NumRelays;
-
-      memset(relay, 0, sizeof(cupsd_dirsvc_relay_t));
-
-      if (!_cups_strncasecmp(value, "from ", 5))
-      {
-       /*
-	* Skip leading "from"...
-	*/
-
-	value += 5;
-
-       /*
-        * Skip leading whitespace...
-	*/
-
-	while (_cups_isspace(*value))
-	  value ++;
-      }
-
-     /*
-      * Find the end of the from value...
-      */
-
-      for (valueptr = value;
-	   *valueptr && !_cups_isspace(*valueptr);
-	   valueptr ++);
-
-      while (_cups_isspace(*valueptr))
-	*valueptr++ = '\0';
-
-     /*
-      * Figure out what form the from address takes:
-      *
-      *    *.domain.com
-      *    .domain.com
-      *    host.domain.com
-      *    nnn.*
-      *    nnn.nnn.*
-      *    nnn.nnn.nnn.*
-      *    nnn.nnn.nnn.nnn
-      *    nnn.nnn.nnn.nnn/mm
-      *    nnn.nnn.nnn.nnn/mmm.mmm.mmm.mmm
-      */
-
-#ifdef AF_INET6
-      if (value[0] == '*' || value[0] == '.' ||
-          (!isdigit(value[0] & 255) && value[0] != '['))
-#else
-      if (value[0] == '*' || value[0] == '.' || !isdigit(value[0] & 255))
-#endif /* AF_INET6 */
-      {
-       /*
-        * Host or domain name...
-	*/
-
-        if (!cupsdAddNameMask(&(relay->from), value))
-	{
-	  cupsdLogMessage(CUPSD_LOG_ERROR,
-			  "Unable to allocate BrowseRelay name at line %d - %s.",
-			  linenum, strerror(errno));
-	  continue;
-	}
-      }
-      else
-      {
-       /*
-        * One of many IP address forms...
-	*/
-
-        if (!get_addr_and_mask(value, ip, mask))
-	{
-          cupsdLogMessage(CUPSD_LOG_ERROR, "Bad netmask value %s on line %d.",
-	                  value, linenum);
-	  break;
-	}
-
-        if (!cupsdAddIPMask(&(relay->from), ip, mask))
-	{
-	  cupsdLogMessage(CUPSD_LOG_ERROR,
-			  "Unable to allocate BrowseRelay IP at line %d - %s.",
-			  linenum, strerror(errno));
-	  continue;
-	}
-      }
-
-     /*
-      * Get "to" address and port...
-      */
-
-      if (!_cups_strncasecmp(valueptr, "to ", 3))
-      {
-       /*
-        * Strip leading "to"...
-	*/
-
-	valueptr += 3;
-
-	while (_cups_isspace(*valueptr))
-	  valueptr ++;
-      }
-
-      if ((addrlist = get_address(valueptr, BrowsePort)) != NULL)
-      {
-       /*
-        * Only IPv4 addresses are supported...
-        */
-
-	for (addr = addrlist; addr; addr = addr->next)
-	  if (addr->addr.addr.sa_family == AF_INET)
-	    break;
-
-	if (addr)
-	{
-	  memcpy(&(relay->to), &(addrlist->addr), sizeof(relay->to));
-
-	  httpAddrString(&(relay->to), temp, sizeof(temp));
-
-	  cupsdLogMessage(CUPSD_LOG_INFO, "Relaying from %s to %s:%d (IPv4)",
-			  value, temp, _httpAddrPort(&(relay->to)));
-
-	  NumRelays ++;
-	}
-	else
-	{
-	  cupsArrayDelete(relay->from);
-	  relay->from = NULL;
-
-	  cupsdLogMessage(CUPSD_LOG_ERROR, "Bad relay address %s at line %d.",
-	                  valueptr, linenum);
-	}
-
-	httpAddrFreeList(addrlist);
-      }
-      else
-      {
-	cupsArrayDelete(relay->from);
-	relay->from = NULL;
-
-        cupsdLogMessage(CUPSD_LOG_ERROR, "Bad relay address %s at line %d.",
-	                valueptr, linenum);
-      }
-    }
-    else if (!_cups_strcasecmp(line, "BrowsePoll") && value)
-    {
-     /*
-      * BrowsePoll address[:port]
-      */
-
-      char		*portname;	/* Port name */
-      int		portnum;	/* Port number */
-      struct servent	*service;	/* Service */
-
-
-     /*
-      * Extract the port name from the address...
-      */
-
-      if ((portname = strrchr(value, ':')) != NULL && !strchr(portname, ']'))
-      {
-        *portname++ = '\0';
-
-        if (isdigit(*portname & 255))
-	  portnum = atoi(portname);
-	else if ((service = getservbyname(portname, NULL)) != NULL)
-	  portnum = ntohs(service->s_port);
-	else
-	{
-	  cupsdLogMessage(CUPSD_LOG_ERROR, "Lookup of service \"%s\" failed.",
-	                  portname);
-          continue;
-	}
-      }
-      else
-        portnum = ippPort();
-
-     /*
-      * Add the poll entry...
-      */
-
-      if (NumPolled == 0)
-        pollp = malloc(sizeof(cupsd_dirsvc_poll_t));
-      else
-        pollp = realloc(Polled, (NumPolled + 1) * sizeof(cupsd_dirsvc_poll_t));
-
-      if (!pollp)
-      {
-        cupsdLogMessage(CUPSD_LOG_ERROR,
-	                "Unable to allocate BrowsePoll at line %d - %s.",
-	                linenum, strerror(errno));
-        continue;
-      }
-
-      Polled = pollp;
-      pollp   += NumPolled;
-
-      NumPolled ++;
-      memset(pollp, 0, sizeof(cupsd_dirsvc_poll_t));
-
-      strlcpy(pollp->hostname, value, sizeof(pollp->hostname));
-      pollp->port = portnum;
-
-      cupsdLogMessage(CUPSD_LOG_INFO, "Polling %s:%d", pollp->hostname,
-	              pollp->port);
-=======
-	httpAddrFreeList(addrlist);
-      }
-      else
-        cupsdLogMessage(CUPSD_LOG_ERROR, "Bad BrowseAddress %s at line %d.",
-	                value, linenum);
->>>>>>> bff3971f
     }
     else if (!_cups_strcasecmp(line, "BrowseOrder") && value)
     {
