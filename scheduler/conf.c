/*
 * "$Id: conf.c 10482 2012-05-18 19:51:02Z mike $"
 *
 *   Configuration routines for the CUPS scheduler.
 *
 *   Copyright 2007-2012 by Apple Inc.
 *   Copyright 1997-2007 by Easy Software Products, all rights reserved.
 *
 *   These coded instructions, statements, and computer programs are the
 *   property of Apple Inc. and are protected by Federal copyright
 *   law.  Distribution and use rights are outlined in the file "LICENSE.txt"
 *   which should have been included with this file.  If this file is
 *   file is missing or damaged, see the license at "http://www.cups.org/".
 *
 * Contents:
 *
 *   cupsdAddAlias()          - Add a host alias.
 *   cupsdCheckPermissions()  - Fix the mode and ownership of a file or
 *                              directory.
 *   cupsdDefaultAuthType()   - Get the default AuthType.
 *   cupsdFreeAliases()       - Free all of the alias entries.
 *   cupsdReadConfiguration() - Read the cupsd.conf file.
 *   get_address()            - Get an address + port number from a line.
 *   get_addr_and_mask()      - Get an IP address and netmask.
 *   mime_error_cb()          - Log a MIME error.
 *   parse_aaa()              - Parse authentication, authorization, and access
 *                              control lines.
 *   parse_fatal_errors()     - Parse FatalErrors values in a string.
 *   parse_groups()           - Parse system group names in a string.
 *   parse_protocols()        - Parse browse protocols in a string.
 *   read_configuration()     - Read a configuration file.
 *   read_location()          - Read a <Location path> definition.
 *   read_policy()            - Read a <Policy name> definition.
 *   set_policy_defaults()    - Set default policy values as needed.
 */

/*
 * Include necessary headers...
 */

#include "cupsd.h"
#include <stdarg.h>
#include <grp.h>
#include <sys/utsname.h>
#include <syslog.h>

#ifdef HAVE_LIBPAPER
#  include <paper.h>
#endif /* HAVE_LIBPAPER */


/*
 * Possibly missing network definitions...
 */

#ifndef INADDR_NONE
#  define INADDR_NONE	0xffffffff
#endif /* !INADDR_NONE */


/*
 * Configuration variable structure...
 */

typedef enum
{
  CUPSD_VARTYPE_INTEGER,		/* Integer option */
  CUPSD_VARTYPE_TIME,			/* Time interval option */
  CUPSD_VARTYPE_STRING,			/* String option */
  CUPSD_VARTYPE_BOOLEAN,		/* Boolean option */
  CUPSD_VARTYPE_PATHNAME		/* File/directory name option */
} cupsd_vartype_t;

typedef struct
{
  const char		*name;		/* Name of variable */
  void			*ptr;		/* Pointer to variable */
  cupsd_vartype_t	type;		/* Type (int, string, address) */
} cupsd_var_t;


/*
 * Local globals...
 */

static int			default_auth_type	= CUPSD_AUTH_AUTO;
					/* Default AuthType, if not specified */
static const cupsd_var_t	variables[] =
{
  { "AccessLog",		&AccessLog,		CUPSD_VARTYPE_STRING },
  { "AutoPurgeJobs", 		&JobAutoPurge,		CUPSD_VARTYPE_BOOLEAN },
#if defined(HAVE_DNSSD) || defined(HAVE_AVAHI)
  { "BrowseDNSSDSubTypes",	&DNSSDSubTypes,		CUPSD_VARTYPE_STRING },
#endif /* HAVE_DNSSD || HAVE_AVAHI */
  { "BrowseWebIF",		&BrowseWebIF,		CUPSD_VARTYPE_BOOLEAN },
  { "Browsing",			&Browsing,		CUPSD_VARTYPE_BOOLEAN },
  { "CacheDir",			&CacheDir,		CUPSD_VARTYPE_STRING },
  { "Classification",		&Classification,	CUPSD_VARTYPE_STRING },
  { "ClassifyOverride",		&ClassifyOverride,	CUPSD_VARTYPE_BOOLEAN },
  { "ConfigFilePerm",		&ConfigFilePerm,	CUPSD_VARTYPE_INTEGER },
  { "DataDir",			&DataDir,		CUPSD_VARTYPE_STRING },
  { "DefaultLanguage",		&DefaultLanguage,	CUPSD_VARTYPE_STRING },
  { "DefaultLeaseDuration",	&DefaultLeaseDuration,	CUPSD_VARTYPE_TIME },
  { "DefaultPaperSize",		&DefaultPaperSize,	CUPSD_VARTYPE_STRING },
  { "DefaultPolicy",		&DefaultPolicy,		CUPSD_VARTYPE_STRING },
  { "DefaultShared",		&DefaultShared,		CUPSD_VARTYPE_BOOLEAN },
  { "DirtyCleanInterval",	&DirtyCleanInterval,	CUPSD_VARTYPE_TIME },
  { "DocumentRoot",		&DocumentRoot,		CUPSD_VARTYPE_STRING },
  { "ErrorLog",			&ErrorLog,		CUPSD_VARTYPE_STRING },
  { "ErrorPolicy",		&ErrorPolicy,		CUPSD_VARTYPE_STRING },
  { "FileDevice",		&FileDevice,		CUPSD_VARTYPE_BOOLEAN },
  { "FilterLimit",		&FilterLimit,		CUPSD_VARTYPE_INTEGER },
  { "FilterNice",		&FilterNice,		CUPSD_VARTYPE_INTEGER },
  { "FontPath",			&FontPath,		CUPSD_VARTYPE_STRING },
#ifdef HAVE_GSSAPI
  { "GSSServiceName",		&GSSServiceName,	CUPSD_VARTYPE_STRING },
#endif /* HAVE_GSSAPI */
  { "JobKillDelay",		&JobKillDelay,		CUPSD_VARTYPE_TIME },
  { "JobRetryLimit",		&JobRetryLimit,		CUPSD_VARTYPE_INTEGER },
  { "JobRetryInterval",		&JobRetryInterval,	CUPSD_VARTYPE_TIME },
  { "KeepAliveTimeout",		&KeepAliveTimeout,	CUPSD_VARTYPE_TIME },
  { "KeepAlive",		&KeepAlive,		CUPSD_VARTYPE_BOOLEAN },
#ifdef HAVE_LAUNCHD
  { "LaunchdTimeout",		&LaunchdTimeout,	CUPSD_VARTYPE_TIME },
#endif /* HAVE_LAUNCHD */
  { "LimitRequestBody",		&MaxRequestSize,	CUPSD_VARTYPE_INTEGER },
  { "ListenBackLog",		&ListenBackLog,		CUPSD_VARTYPE_INTEGER },
  { "LogDebugHistory",		&LogDebugHistory,	CUPSD_VARTYPE_INTEGER },
  { "LogFilePerm",		&LogFilePerm,		CUPSD_VARTYPE_INTEGER },
  { "LPDConfigFile",		&LPDConfigFile,		CUPSD_VARTYPE_STRING },
  { "MaxActiveJobs",		&MaxActiveJobs,		CUPSD_VARTYPE_INTEGER },
  { "MaxClients",		&MaxClients,		CUPSD_VARTYPE_INTEGER },
  { "MaxClientsPerHost",	&MaxClientsPerHost,	CUPSD_VARTYPE_INTEGER },
  { "MaxCopies",		&MaxCopies,		CUPSD_VARTYPE_INTEGER },
  { "MaxEvents",		&MaxEvents,		CUPSD_VARTYPE_INTEGER },
  { "MaxHoldTime",		&MaxHoldTime,		CUPSD_VARTYPE_TIME },
  { "MaxJobs",			&MaxJobs,		CUPSD_VARTYPE_INTEGER },
  { "MaxJobsPerPrinter",	&MaxJobsPerPrinter,	CUPSD_VARTYPE_INTEGER },
  { "MaxJobsPerUser",		&MaxJobsPerUser,	CUPSD_VARTYPE_INTEGER },
  { "MaxJobTime",		&MaxJobTime,		CUPSD_VARTYPE_INTEGER },
  { "MaxLeaseDuration",		&MaxLeaseDuration,	CUPSD_VARTYPE_TIME },
  { "MaxLogSize",		&MaxLogSize,		CUPSD_VARTYPE_INTEGER },
  { "MaxRequestSize",		&MaxRequestSize,	CUPSD_VARTYPE_INTEGER },
  { "MaxSubscriptions",		&MaxSubscriptions,	CUPSD_VARTYPE_INTEGER },
  { "MaxSubscriptionsPerJob",	&MaxSubscriptionsPerJob,	CUPSD_VARTYPE_INTEGER },
  { "MaxSubscriptionsPerPrinter",&MaxSubscriptionsPerPrinter,	CUPSD_VARTYPE_INTEGER },
  { "MaxSubscriptionsPerUser",	&MaxSubscriptionsPerUser,	CUPSD_VARTYPE_INTEGER },
  { "MultipleOperationTimeout",	&MultipleOperationTimeout,	CUPSD_VARTYPE_TIME },
  { "PageLog",			&PageLog,		CUPSD_VARTYPE_STRING },
  { "PageLogFormat",		&PageLogFormat,		CUPSD_VARTYPE_STRING },
  { "PreserveJobFiles",		&JobFiles,		CUPSD_VARTYPE_TIME },
  { "PreserveJobHistory",	&JobHistory,		CUPSD_VARTYPE_TIME },
  { "Printcap",			&Printcap,		CUPSD_VARTYPE_STRING },
  { "PrintcapGUI",		&PrintcapGUI,		CUPSD_VARTYPE_STRING },
  { "ReloadTimeout",		&ReloadTimeout,		CUPSD_VARTYPE_TIME },
  { "RemoteRoot",		&RemoteRoot,		CUPSD_VARTYPE_STRING },
  { "RequestRoot",		&RequestRoot,		CUPSD_VARTYPE_STRING },
  { "RIPCache",			&RIPCache,		CUPSD_VARTYPE_STRING },
  { "RootCertDuration",		&RootCertDuration,	CUPSD_VARTYPE_TIME },
  { "ServerAdmin",		&ServerAdmin,		CUPSD_VARTYPE_STRING },
  { "ServerBin",		&ServerBin,		CUPSD_VARTYPE_PATHNAME },
#ifdef HAVE_SSL
  { "ServerCertificate",	&ServerCertificate,	CUPSD_VARTYPE_PATHNAME },
#  if defined(HAVE_LIBSSL) || defined(HAVE_GNUTLS)
  { "ServerKey",		&ServerKey,		CUPSD_VARTYPE_PATHNAME },
#  endif /* HAVE_LIBSSL || HAVE_GNUTLS */
#endif /* HAVE_SSL */
  { "ServerName",		&ServerName,		CUPSD_VARTYPE_STRING },
  { "ServerRoot",		&ServerRoot,		CUPSD_VARTYPE_PATHNAME },
  { "SMBConfigFile",		&SMBConfigFile,		CUPSD_VARTYPE_STRING },
  { "StateDir",			&StateDir,		CUPSD_VARTYPE_STRING },
  { "StrictConformance",	&StrictConformance,	CUPSD_VARTYPE_BOOLEAN },
#ifdef HAVE_AUTHORIZATION_H
  { "SystemGroupAuthKey",	&SystemGroupAuthKey,	CUPSD_VARTYPE_STRING },
#endif /* HAVE_AUTHORIZATION_H */
  { "TempDir",			&TempDir,		CUPSD_VARTYPE_PATHNAME },
<<<<<<< HEAD
  { "Timeout",			&Timeout,		CUPSD_VARTYPE_INTEGER },
  { "UseNetworkDefault",	&UseNetworkDefault,	CUPSD_VARTYPE_BOOLEAN },
=======
  { "Timeout",			&Timeout,		CUPSD_VARTYPE_TIME },
>>>>>>> a0a80536
  { "WebInterface",		&WebInterface,		CUPSD_VARTYPE_BOOLEAN },
  { "PidFile",			&PidFile,		CUPSD_VARTYPE_STRING }
};
#define NUM_VARS	(sizeof(variables) / sizeof(variables[0]))


static const unsigned	ones[4] =
			{
			  0xffffffff, 0xffffffff, 0xffffffff, 0xffffffff
			};
static const unsigned	zeros[4] =
			{
			  0x00000000, 0x00000000, 0x00000000, 0x00000000
			};


/*
 * Local functions...
 */

static http_addrlist_t	*get_address(const char *value, int defport);
static int		get_addr_and_mask(const char *value, unsigned *ip,
			                  unsigned *mask);
static void		mime_error_cb(void *ctx, const char *message);
static int		parse_aaa(cupsd_location_t *loc, char *line,
			          char *value, int linenum);
static int		parse_fatal_errors(const char *s);
static int		parse_groups(const char *s);
static int		parse_protocols(const char *s);
static int		read_configuration(cups_file_t *fp);
static int		read_location(cups_file_t *fp, char *name, int linenum);
static int		read_policy(cups_file_t *fp, char *name, int linenum);
static void		set_policy_defaults(cupsd_policy_t *pol);


/*
 * 'cupsdAddAlias()' - Add a host alias.
 */

void
cupsdAddAlias(cups_array_t *aliases,	/* I - Array of aliases */
              const char   *name)	/* I - Name to add */
{
  cupsd_alias_t	*a;			/*  New alias */
  size_t	namelen;		/* Length of name */


  namelen = strlen(name);

  if ((a = (cupsd_alias_t *)malloc(sizeof(cupsd_alias_t) + namelen)) == NULL)
    return;

  a->namelen = namelen;
  strcpy(a->name, name);		/* OK since a->name is allocated */

  cupsArrayAdd(aliases, a);
}


/*
 * 'cupsdCheckPermissions()' - Fix the mode and ownership of a file or directory.
 */

int					/* O - 0 on success, -1 on error, 1 on warning */
cupsdCheckPermissions(
    const char *filename,		/* I - File/directory name */
    const char *suffix,			/* I - Additional file/directory name */
    int        mode,			/* I - Permissions */
    int        user,			/* I - Owner */
    int        group,			/* I - Group */
    int        is_dir,			/* I - 1 = directory, 0 = file */
    int        create_dir)		/* I - 1 = create directory, -1 = create w/o logging, 0 = not */
{
  int		dir_created = 0;	/* Did we create a directory? */
  char		pathname[1024];		/* File name with prefix */
  struct stat	fileinfo;		/* Stat buffer */
  int		is_symlink;		/* Is "filename" a symlink? */


 /*
  * Prepend the given root to the filename before testing it...
  */

  if (suffix)
  {
    snprintf(pathname, sizeof(pathname), "%s/%s", filename, suffix);
    filename = pathname;
  }

 /*
  * See if we can stat the file/directory...
  */

  if (lstat(filename, &fileinfo))
  {
    if (errno == ENOENT && create_dir)
    {
      if (create_dir > 0)
	cupsdLogMessage(CUPSD_LOG_DEBUG, "Creating missing directory \"%s\"",
			filename);

      if (mkdir(filename, mode))
      {
        if (create_dir > 0)
	  cupsdLogMessage(CUPSD_LOG_ERROR,
			  "Unable to create directory \"%s\" - %s", filename,
			  strerror(errno));
        else
	  syslog(LOG_ERR, "Unable to create directory \"%s\" - %s", filename,
		 strerror(errno));

        return (-1);
      }

      dir_created      = 1;
      fileinfo.st_mode = mode | S_IFDIR;
    }
    else
      return (create_dir ? -1 : 1);
  }

  if ((is_symlink = S_ISLNK(fileinfo.st_mode)) != 0)
  {
    if (stat(filename, &fileinfo))
    {
      cupsdLogMessage(CUPSD_LOG_ERROR, "\"%s\" is a bad symlink - %s",
                      filename, strerror(errno));
      return (-1);
    }
  }

 /*
  * Make sure it's a regular file or a directory as needed...
  */

  if (!dir_created && !is_dir && !S_ISREG(fileinfo.st_mode))
  {
    cupsdLogMessage(CUPSD_LOG_ERROR, "\"%s\" is not a regular file.", filename);
    return (-1);
  }

  if (!dir_created && is_dir && !S_ISDIR(fileinfo.st_mode))
  {
    if (create_dir >= 0)
      cupsdLogMessage(CUPSD_LOG_ERROR, "\"%s\" is not a directory.", filename);
    else
      syslog(LOG_ERR, "\"%s\" is not a directory.", filename);

    return (-1);
  }

 /*
  * If the filename is a symlink, do not change permissions (STR #2937)...
  */

  if (is_symlink)
    return (0);

 /*
  * Fix owner, group, and mode as needed...
  */

  if (dir_created || fileinfo.st_uid != user || fileinfo.st_gid != group)
  {
    if (create_dir >= 0)
      cupsdLogMessage(CUPSD_LOG_DEBUG, "Repairing ownership of \"%s\"",
                      filename);

    if (chown(filename, user, group) && !getuid())
    {
      if (create_dir >= 0)
	cupsdLogMessage(CUPSD_LOG_ERROR,
			"Unable to change ownership of \"%s\" - %s", filename,
			strerror(errno));
      else
	syslog(LOG_ERR, "Unable to change ownership of \"%s\" - %s", filename,
	       strerror(errno));

      return (1);
    }
  }

  if (dir_created || (fileinfo.st_mode & 07777) != mode)
  {
    if (create_dir >= 0)
      cupsdLogMessage(CUPSD_LOG_DEBUG, "Repairing access permissions of \"%s\"",
		      filename);

    if (chmod(filename, mode))
    {
      if (create_dir >= 0)
	cupsdLogMessage(CUPSD_LOG_ERROR,
			"Unable to change permissions of \"%s\" - %s", filename,
			strerror(errno));
      else
	syslog(LOG_ERR, "Unable to change permissions of \"%s\" - %s", filename,
	       strerror(errno));

      return (1);
    }
  }

 /*
  * Everything is OK...
  */

  return (0);
}


/*
 * 'cupsdDefaultAuthType()' - Get the default AuthType.
 *
 * When the default_auth_type is "auto", this function tries to get the GSS
 * credentials for the server.  If that succeeds we use Kerberos authentication,
 * otherwise we do a fallback to Basic authentication against the local user
 * accounts.
 */

int					/* O - Default AuthType value */
cupsdDefaultAuthType(void)
{
#ifdef HAVE_GSSAPI
  OM_uint32	major_status,		/* Major status code */
		minor_status;		/* Minor status code */
  gss_name_t	server_name;		/* Server name */
  gss_buffer_desc token = GSS_C_EMPTY_BUFFER;
					/* Service name token */
  char		buf[1024];		/* Service name buffer */
#endif /* HAVE_GSSAPI */


 /*
  * If we have already determined the correct default AuthType, use it...
  */

  if (default_auth_type != CUPSD_AUTH_AUTO)
    return (default_auth_type);

#ifdef HAVE_GSSAPI
#  ifdef __APPLE__
 /*
  * If the weak-linked GSSAPI/Kerberos library is not present, don't try
  * to use it...
  */

  if (gss_init_sec_context == NULL)
    return (default_auth_type = CUPSD_AUTH_BASIC);
#  endif /* __APPLE__ */

 /*
  * Try to obtain the server's GSS credentials (GSSServiceName@servername).  If
  * that fails we must use Basic...
  */

  snprintf(buf, sizeof(buf), "%s@%s", GSSServiceName, ServerName);

  token.value  = buf;
  token.length = strlen(buf);
  server_name  = GSS_C_NO_NAME;
  major_status = gss_import_name(&minor_status, &token,
	 			 GSS_C_NT_HOSTBASED_SERVICE,
				 &server_name);

  memset(&token, 0, sizeof(token));

  if (GSS_ERROR(major_status))
  {
    cupsdLogGSSMessage(CUPSD_LOG_DEBUG, major_status, minor_status,
		       "cupsdDefaultAuthType: gss_import_name(%s) failed", buf);
    return (default_auth_type = CUPSD_AUTH_BASIC);
  }

  major_status = gss_display_name(&minor_status, server_name, &token, NULL);

  if (GSS_ERROR(major_status))
  {
    cupsdLogGSSMessage(CUPSD_LOG_DEBUG, major_status, minor_status,
                       "cupsdDefaultAuthType: gss_display_name(%s) failed",
                       buf);
    return (default_auth_type = CUPSD_AUTH_BASIC);
  }

  cupsdLogMessage(CUPSD_LOG_DEBUG,
                  "cupsdDefaultAuthType: Attempting to acquire Kerberos "
                  "credentials for %s...", (char *)token.value);

  ServerCreds  = GSS_C_NO_CREDENTIAL;
  major_status = gss_acquire_cred(&minor_status, server_name, GSS_C_INDEFINITE,
				  GSS_C_NO_OID_SET, GSS_C_ACCEPT,
				  &ServerCreds, NULL, NULL);
  if (GSS_ERROR(major_status))
  {
    cupsdLogGSSMessage(CUPSD_LOG_DEBUG, major_status, minor_status,
                       "cupsdDefaultAuthType: gss_acquire_cred(%s) failed",
                       (char *)token.value);
    gss_release_name(&minor_status, &server_name);
    gss_release_buffer(&minor_status, &token);
    return (default_auth_type = CUPSD_AUTH_BASIC);
  }

  cupsdLogMessage(CUPSD_LOG_DEBUG,
                  "cupsdDefaultAuthType: Kerberos credentials acquired "
                  "successfully for %s.", (char *)token.value);

  gss_release_name(&minor_status, &server_name);
  gss_release_buffer(&minor_status, &token);

  HaveServerCreds = 1;

  return (default_auth_type = CUPSD_AUTH_NEGOTIATE);

#else
 /*
  * No Kerberos support compiled in so just use Basic all the time...
  */

  return (default_auth_type = CUPSD_AUTH_BASIC);
#endif /* HAVE_GSSAPI */
}


/*
 * 'cupsdFreeAliases()' - Free all of the alias entries.
 */

void
cupsdFreeAliases(cups_array_t *aliases)	/* I - Array of aliases */
{
  cupsd_alias_t	*a;			/* Current alias */


  for (a = (cupsd_alias_t *)cupsArrayFirst(aliases);
       a;
       a = (cupsd_alias_t *)cupsArrayNext(aliases))
    free(a);

  cupsArrayDelete(aliases);
}


/*
 * 'cupsdReadConfiguration()' - Read the cupsd.conf file.
 */

int					/* O - 1 on success, 0 otherwise */
cupsdReadConfiguration(void)
{
  int		i;			/* Looping var */
  cups_file_t	*fp;			/* Configuration file */
  int		status;			/* Return status */
  char		temp[1024],		/* Temporary buffer */
		mimedir[1024],		/* MIME directory */
		*slash;			/* Directory separator */
  cups_lang_t	*language;		/* Language */
  struct passwd	*user;			/* Default user */
  struct group	*group;			/* Default group */
  char		*old_serverroot,	/* Old ServerRoot */
		*old_requestroot;	/* Old RequestRoot */
  int		old_remote_port;	/* Old RemotePort */
  const char	*tmpdir;		/* TMPDIR environment variable */
  struct stat	tmpinfo;		/* Temporary directory info */
  cupsd_policy_t *p;			/* Policy */


 /*
  * Save the old root paths...
  */

  old_serverroot = NULL;
  cupsdSetString(&old_serverroot, ServerRoot);
  old_requestroot = NULL;
  cupsdSetString(&old_requestroot, RequestRoot);

 /*
  * Reset the server configuration data...
  */

  cupsdDeleteAllLocations();

  cupsdDeleteAllListeners();

  old_remote_port = RemotePort;
  RemotePort      = 0;

 /*
  * String options...
  */

  cupsdFreeAliases(ServerAlias);
  ServerAlias = NULL;

  cupsdClearString(&ServerName);
  cupsdClearString(&ServerAdmin);
  cupsdSetString(&ServerBin, CUPS_SERVERBIN);
  cupsdSetString(&RequestRoot, CUPS_REQUESTS);
  cupsdSetString(&CacheDir, CUPS_CACHEDIR);
  cupsdSetString(&DataDir, CUPS_DATADIR);
  cupsdSetString(&DocumentRoot, CUPS_DOCROOT);
  cupsdSetString(&AccessLog, CUPS_LOGDIR "/access_log");
  cupsdClearString(&ErrorLog);
  cupsdSetString(&PageLog, CUPS_LOGDIR "/page_log");
  cupsdSetString(&PageLogFormat,
                 "%p %u %j %T %P %C %{job-billing} "
		 "%{job-originating-host-name} %{job-name} %{media} %{sides}");
  cupsdSetString(&Printcap, CUPS_DEFAULT_PRINTCAP);
  cupsdSetString(&PrintcapGUI, "/usr/bin/glpoptions");
  cupsdSetString(&FontPath, CUPS_FONTPATH);
  cupsdSetString(&RemoteRoot, "remroot");
  cupsdSetStringf(&ServerHeader, "CUPS/%d.%d", CUPS_VERSION_MAJOR,
                  CUPS_VERSION_MINOR);
  cupsdSetString(&StateDir, CUPS_STATEDIR);
  cupsdSetString(&PidFile, "/var/run/cups/cupsd.pid");

  if (!strcmp(CUPS_DEFAULT_PRINTCAP, "/etc/printers.conf"))
    PrintcapFormat = PRINTCAP_SOLARIS;
  else if (!strcmp(CUPS_DEFAULT_PRINTCAP,
                   "/Library/Preferences/org.cups.printers.plist"))
    PrintcapFormat = PRINTCAP_PLIST;
  else
    PrintcapFormat = PRINTCAP_BSD;

  strlcpy(temp, ConfigurationFile, sizeof(temp));
  if ((slash = strrchr(temp, '/')) != NULL)
    *slash = '\0';

  cupsdSetString(&ServerRoot, temp);

  cupsdClearString(&Classification);
  ClassifyOverride  = 0;

#ifdef HAVE_SSL
#  ifdef HAVE_CDSASSL
  cupsdSetString(&ServerCertificate, "/Library/Keychains/System.keychain");
#  else
  cupsdSetString(&ServerCertificate, "ssl/server.crt");
  cupsdSetString(&ServerKey, "ssl/server.key");
#  endif /* HAVE_CDSASSL */
#endif /* HAVE_SSL */

  language = cupsLangDefault();

  if (!strcmp(language->language, "C") || !strcmp(language->language, "POSIX"))
    cupsdSetString(&DefaultLanguage, "en");
  else
    cupsdSetString(&DefaultLanguage, language->language);

  cupsdClearString(&DefaultPaperSize);

  cupsdSetString(&RIPCache, "128m");

  cupsdSetString(&TempDir, NULL);

#ifdef HAVE_GSSAPI
  cupsdSetString(&GSSServiceName, CUPS_DEFAULT_GSSSERVICENAME);

  if (HaveServerCreds)
  {
    OM_uint32	minor_status;		/* Minor status code */

    gss_release_cred(&minor_status, &ServerCreds);

    HaveServerCreds = 0;
  }

  ServerCreds = GSS_C_NO_CREDENTIAL;
#endif /* HAVE_GSSAPI */

 /*
  * Find the default user...
  */

  if ((user = getpwnam(CUPS_DEFAULT_USER)) != NULL)
    User = user->pw_uid;
  else
  {
   /*
    * Use the (historical) NFS nobody user ID (-2 as a 16-bit twos-
    * complement number...)
    */

    User = 65534;
  }

  endpwent();

 /*
  * Find the default group...
  */

  group = getgrnam(CUPS_DEFAULT_GROUP);
  endgrent();

  if (group)
    Group = group->gr_gid;
  else
  {
   /*
    * Fallback to group "nobody"...
    */

    group = getgrnam("nobody");
    endgrent();

    if (group)
      Group = group->gr_gid;
    else
    {
     /*
      * Use the (historical) NFS nobody group ID (-2 as a 16-bit twos-
      * complement number...)
      */

      Group = 65534;
    }
  }

 /*
  * Numeric options...
  */

  AccessLogLevel           = CUPSD_ACCESSLOG_ACTIONS;
  ConfigFilePerm           = CUPS_DEFAULT_CONFIG_FILE_PERM;
  FatalErrors              = parse_fatal_errors(CUPS_DEFAULT_FATAL_ERRORS);
  default_auth_type          = CUPSD_AUTH_BASIC;
#ifdef HAVE_SSL
  DefaultEncryption        = HTTP_ENCRYPT_REQUIRED;
  SSLOptions               = CUPSD_SSL_NONE;
#endif /* HAVE_SSL */
  DirtyCleanInterval       = DEFAULT_KEEPALIVE;
  JobKillDelay             = DEFAULT_TIMEOUT;
  JobRetryLimit            = 5;
  JobRetryInterval         = 300;
  FileDevice               = FALSE;
  FilterLevel              = 0;
  FilterLimit              = 0;
  FilterNice               = 0;
  HostNameLookups          = FALSE;
  KeepAlive                = TRUE;
  KeepAliveTimeout         = DEFAULT_KEEPALIVE;
  ListenBackLog            = SOMAXCONN;
  LogDebugHistory          = 99999;
  LogFilePerm              = CUPS_DEFAULT_LOG_FILE_PERM;
  LogLevel                 = CUPSD_LOG_WARN;
  LogTimeFormat            = CUPSD_TIME_STANDARD;
  MaxClients               = 100;
  MaxClientsPerHost        = 0;
  MaxLogSize               = 1024 * 1024;
  MaxRequestSize           = 0;
  MultipleOperationTimeout = DEFAULT_TIMEOUT;
  NumSystemGroups          = 0;
  ReloadTimeout	           = DEFAULT_KEEPALIVE;
  RootCertDuration         = 300;
  StrictConformance        = FALSE;
  Timeout                  = DEFAULT_TIMEOUT;
  WebInterface             = CUPS_DEFAULT_WEBIF;

  BrowseLocalProtocols     = parse_protocols(CUPS_DEFAULT_BROWSE_LOCAL_PROTOCOLS);
  BrowseWebIF              = FALSE;
  Browsing                 = CUPS_DEFAULT_BROWSING;
  DefaultShared            = CUPS_DEFAULT_DEFAULT_SHARED;

#if defined(HAVE_DNSSD) || defined(HAVE_AVAHI)
<<<<<<< HEAD
  cupsdSetString(&DNSSDRegType, "_ipp._tcp,_cups,_universal");
#endif /* HAVE_DNSSD */
=======
  cupsdSetString(&DNSSDSubTypes, "_cups,_print,_universal");
#endif /* HAVE_DNSSD || HAVE_AVAHI */
>>>>>>> a0a80536

  cupsdSetString(&LPDConfigFile, CUPS_DEFAULT_LPD_CONFIG_FILE);
  cupsdSetString(&SMBConfigFile, CUPS_DEFAULT_SMB_CONFIG_FILE);

  cupsdSetString(&ErrorPolicy, "stop-printer");

  JobHistory          = DEFAULT_HISTORY;
  JobFiles            = DEFAULT_FILES;
  JobAutoPurge        = 0;
  MaxHoldTime         = 0;
  MaxJobs             = 500;
  MaxActiveJobs       = 0;
  MaxJobsPerUser      = 0;
  MaxJobsPerPrinter   = 0;
  MaxJobTime          = 3 * 60 * 60;	/* 3 hours */
  MaxCopies           = CUPS_DEFAULT_MAX_COPIES;

  cupsdDeleteAllPolicies();
  cupsdClearString(&DefaultPolicy);

#ifdef HAVE_AUTHORIZATION_H
  cupsdClearString(&SystemGroupAuthKey);
#endif /* HAVE_AUTHORIZATION_H */

  MaxSubscriptions           = 100;
  MaxSubscriptionsPerJob     = 0;
  MaxSubscriptionsPerPrinter = 0;
  MaxSubscriptionsPerUser    = 0;
  DefaultLeaseDuration       = 86400;
  MaxLeaseDuration           = 0;

#ifdef HAVE_LAUNCHD
  LaunchdTimeout = 10;
#endif /* HAVE_LAUNCHD */

 /*
  * Setup environment variables...
  */

  cupsdInitEnv();

 /*
  * Read the configuration file...
  */

  if ((fp = cupsFileOpen(ConfigurationFile, "r")) == NULL)
    return (0);

  status = read_configuration(fp);

  cupsFileClose(fp);

  if (!status)
    return (0);

  if (!ErrorLog)
    cupsdSetString(&ErrorLog, CUPS_LOGDIR "/error_log");

  RunUser = getuid();

  cupsdLogMessage(CUPSD_LOG_INFO, "Remote access is %s.",
                  RemotePort ? "enabled" : "disabled");

  if (!RemotePort)
    BrowseLocalProtocols = 0;		/* Disable sharing - no remote access */

 /*
  * See if the ServerName is an IP address...
  */

  if (ServerName)
  {
    if (!ServerAlias)
      ServerAlias = cupsArrayNew(NULL, NULL);

    cupsdLogMessage(CUPSD_LOG_DEBUG, "Added auto ServerAlias %s", ServerName);
  }
  else
  {
    if (gethostname(temp, sizeof(temp)))
    {
      cupsdLogMessage(CUPSD_LOG_ERROR, "Unable to get hostname: %s",
                      strerror(errno));
      strlcpy(temp, "localhost", sizeof(temp));
    }

    cupsdSetString(&ServerName, temp);

    if (!ServerAlias)
      ServerAlias = cupsArrayNew(NULL, NULL);

    cupsdAddAlias(ServerAlias, temp);
    cupsdLogMessage(CUPSD_LOG_DEBUG, "Added auto ServerAlias %s", temp);

    if (HostNameLookups)
    {
      struct hostent	*host;		/* Host entry to get FQDN */

      if ((host = gethostbyname(temp)) != NULL)
      {
        if (_cups_strcasecmp(temp, host->h_name))
        {
	  cupsdSetString(&ServerName, host->h_name);
	  cupsdAddAlias(ServerAlias, host->h_name);
          cupsdLogMessage(CUPSD_LOG_DEBUG, "Added auto ServerAlias %s",
	                  host->h_name);
	}

        if (host->h_aliases)
	{
          for (i = 0; host->h_aliases[i]; i ++)
	    if (_cups_strcasecmp(temp, host->h_aliases[i]))
	    {
	      cupsdAddAlias(ServerAlias, host->h_aliases[i]);
	      cupsdLogMessage(CUPSD_LOG_DEBUG, "Added auto ServerAlias %s",
	                      host->h_aliases[i]);
	    }
	}
      }
    }

   /*
    * Make sure we have the base hostname added as an alias, too!
    */

    if ((slash = strchr(temp, '.')) != NULL)
    {
      *slash = '\0';
      cupsdAddAlias(ServerAlias, temp);
      cupsdLogMessage(CUPSD_LOG_DEBUG, "Added auto ServerAlias %s", temp);
    }
  }

  for (slash = ServerName; isdigit(*slash & 255) || *slash == '.'; slash ++);

  ServerNameIsIP = !*slash;

 /*
  * Make sure ServerAdmin is initialized...
  */

  if (!ServerAdmin)
    cupsdSetStringf(&ServerAdmin, "root@%s", ServerName);

 /*
  * Use the default system group if none was supplied in cupsd.conf...
  */

  if (NumSystemGroups == 0)
  {
    if (!parse_groups(CUPS_DEFAULT_SYSTEM_GROUPS))
    {
     /*
      * Find the group associated with GID 0...
      */

      group = getgrgid(0);
      endgrent();

      if (group != NULL)
	cupsdSetString(&SystemGroups[0], group->gr_name);
      else
	cupsdSetString(&SystemGroups[0], "unknown");

      SystemGroupIDs[0] = 0;
      NumSystemGroups   = 1;
    }
  }

 /*
  * Open the system log for cupsd if necessary...
  */

#ifdef HAVE_VSYSLOG
  if (!strcmp(AccessLog, "syslog") ||
      !strcmp(ErrorLog, "syslog") ||
      !strcmp(PageLog, "syslog"))
    openlog("cupsd", LOG_PID | LOG_NOWAIT | LOG_NDELAY, LOG_LPR);
#endif /* HAVE_VSYSLOG */

 /*
  * Make sure each of the log files exists and gets rotated as necessary...
  */

  if (strcmp(AccessLog, "syslog"))
    cupsdCheckLogFile(&AccessFile, AccessLog);

  if (strcmp(ErrorLog, "syslog"))
    cupsdCheckLogFile(&ErrorFile, ErrorLog);

  if (strcmp(PageLog, "syslog"))
    cupsdCheckLogFile(&PageFile, PageLog);

 /*
  * Log the configuration file that was used...
  */

  cupsdLogMessage(CUPSD_LOG_INFO, "Loaded configuration file \"%s\"",
                  ConfigurationFile);

 /*
  * Validate the Group and SystemGroup settings - they cannot be the same,
  * otherwise the CGI programs will be able to authenticate as root without
  * a password!
  */

  if (!RunUser)
  {
    for (i = 0; i < NumSystemGroups; i ++)
      if (Group == SystemGroupIDs[i])
        break;

    if (i < NumSystemGroups)
    {
     /*
      * Log the error and reset the group to a safe value...
      */

      cupsdLogMessage(CUPSD_LOG_NOTICE,
                      "Group and SystemGroup cannot use the same groups.");
      cupsdLogMessage(CUPSD_LOG_INFO, "Resetting Group to \"nobody\"...");

      group = getgrnam("nobody");
      endgrent();

      if (group != NULL)
	Group = group->gr_gid;
      else
      {
       /*
	* Use the (historical) NFS nobody group ID (-2 as a 16-bit twos-
	* complement number...)
	*/

	Group = 65534;
      }
    }
  }

 /*
  * Check that we have at least one listen/port line; if not, report this
  * as an error and exit!
  */

  if (cupsArrayCount(Listeners) == 0)
  {
   /*
    * No listeners!
    */

    cupsdLogMessage(CUPSD_LOG_EMERG,
                    "No valid Listen or Port lines were found in the "
		    "configuration file.");

   /*
    * Commit suicide...
    */

    cupsdEndProcess(getpid(), 0);
  }

 /*
  * Set the default locale using the language and charset...
  */

  cupsdSetStringf(&DefaultLocale, "%s.UTF-8", DefaultLanguage);

 /*
  * Update all relative filenames to include the full path from ServerRoot...
  */

  if (DocumentRoot[0] != '/')
    cupsdSetStringf(&DocumentRoot, "%s/%s", ServerRoot, DocumentRoot);

  if (RequestRoot[0] != '/')
    cupsdSetStringf(&RequestRoot, "%s/%s", ServerRoot, RequestRoot);

  if (ServerBin[0] != '/')
    cupsdSetStringf(&ServerBin, "%s/%s", ServerRoot, ServerBin);

  if (StateDir[0] != '/')
    cupsdSetStringf(&StateDir, "%s/%s", ServerRoot, StateDir);

  if (CacheDir[0] != '/')
    cupsdSetStringf(&CacheDir, "%s/%s", ServerRoot, CacheDir);

#ifdef HAVE_SSL
  if (ServerCertificate[0] != '/')
    cupsdSetStringf(&ServerCertificate, "%s/%s", ServerRoot, ServerCertificate);

  if (!strncmp(ServerRoot, ServerCertificate, strlen(ServerRoot)) &&
      cupsdCheckPermissions(ServerCertificate, NULL, 0600, RunUser, Group,
                            0, 0) < 0 &&
      (FatalErrors & CUPSD_FATAL_PERMISSIONS))
    return (0);

#  if defined(HAVE_LIBSSL) || defined(HAVE_GNUTLS)
  if (ServerKey[0] != '/')
    cupsdSetStringf(&ServerKey, "%s/%s", ServerRoot, ServerKey);

  if (!strncmp(ServerRoot, ServerKey, strlen(ServerRoot)) &&
      cupsdCheckPermissions(ServerKey, NULL, 0600, RunUser, Group, 0, 0) < 0 &&
      (FatalErrors & CUPSD_FATAL_PERMISSIONS))
    return (0);
#  endif /* HAVE_LIBSSL || HAVE_GNUTLS */
#endif /* HAVE_SSL */

 /*
  * Make sure that directories and config files are owned and
  * writable by the user and group in the cupsd.conf file...
  */

  snprintf(temp, sizeof(temp), "%s/rss", CacheDir);

  if ((cupsdCheckPermissions(RequestRoot, NULL, 0710, RunUser,
			     Group, 1, 1) < 0 ||
       cupsdCheckPermissions(CacheDir, NULL, 0775, RunUser,
			     Group, 1, 1) < 0 ||
       cupsdCheckPermissions(temp, NULL, 0775, RunUser,
			     Group, 1, 1) < 0 ||
       cupsdCheckPermissions(StateDir, NULL, 0755, RunUser,
			     Group, 1, 1) < 0 ||
       cupsdCheckPermissions(StateDir, "certs", RunUser ? 0711 : 0511, User,
			     SystemGroupIDs[0], 1, 1) < 0 ||
       cupsdCheckPermissions(ServerRoot, NULL, 0755, RunUser,
			     Group, 1, 0) < 0 ||
       cupsdCheckPermissions(ServerRoot, "ppd", 0755, RunUser,
			     Group, 1, 1) < 0 ||
       cupsdCheckPermissions(ServerRoot, "ssl", 0700, RunUser,
			     Group, 1, 0) < 0 ||
       /* Never alter permissions of central conffile
       cupsdCheckPermissions(ServerRoot, "cupsd.conf", ConfigFilePerm, RunUser,
			     Group, 0, 0) < 0 ||
       */
       cupsdCheckPermissions(ServerRoot, "classes.conf", 0600, RunUser,
			     Group, 0, 0) < 0 ||
       cupsdCheckPermissions(ServerRoot, "printers.conf", 0600, RunUser,
			     Group, 0, 0) < 0 ||
       cupsdCheckPermissions(ServerRoot, "passwd.md5", 0600, User,
			     Group, 0, 0) < 0) &&
      (FatalErrors & CUPSD_FATAL_PERMISSIONS))
    return (0);

 /*
  * Update TempDir to the default if it hasn't been set already...
  */

  if (!TempDir)
  {
#ifdef __APPLE__
    if ((tmpdir = getenv("TMPDIR")) != NULL &&
        strncmp(tmpdir, "/private/tmp", 12))
#else
    if ((tmpdir = getenv("TMPDIR")) != NULL)
#endif /* __APPLE__ */
    {
     /*
      * TMPDIR is defined, see if it is OK for us to use...
      */

      if (stat(tmpdir, &tmpinfo))
        cupsdLogMessage(CUPSD_LOG_ERROR, "Unable to access TMPDIR (%s): %s",
	                tmpdir, strerror(errno));
      else if (!S_ISDIR(tmpinfo.st_mode))
        cupsdLogMessage(CUPSD_LOG_ERROR, "TMPDIR (%s) is not a directory.",
	                tmpdir);
      else if ((tmpinfo.st_uid != User || !(tmpinfo.st_mode & S_IWUSR)) &&
               (tmpinfo.st_gid != Group || !(tmpinfo.st_mode & S_IWGRP)) &&
	       !(tmpinfo.st_mode & S_IWOTH))
        cupsdLogMessage(CUPSD_LOG_ERROR,
	                "TMPDIR (%s) has the wrong permissions.", tmpdir);
      else
        cupsdSetString(&TempDir, tmpdir);
    }

    if (!TempDir)
    {
      cupsdLogMessage(CUPSD_LOG_INFO, "Using default TempDir of %s/tmp...",
	              RequestRoot);
      cupsdSetStringf(&TempDir, "%s/tmp", RequestRoot);
    }
  }

 /*
  * Make sure the temporary directory has the right permissions...
  */

  if (!strncmp(TempDir, RequestRoot, strlen(RequestRoot)) ||
      access(TempDir, 0))
  {
   /*
    * Update ownership and permissions if the CUPS temp directory
    * is under the spool directory or does not exist...
    */

    if (cupsdCheckPermissions(TempDir, NULL, 01770, RunUser, Group, 1, 1) < 0 &&
	(FatalErrors & CUPSD_FATAL_PERMISSIONS))
      return (0);
  }

 /*
  * Update environment variables...
  */

  cupsdUpdateEnv();

 /*
  * Update default paper size setting as needed...
  */

  if (!DefaultPaperSize)
  {
#ifdef HAVE_LIBPAPER
    char	*paper_result;		/* Paper size name from libpaper */

    if ((paper_result = systempapername()) != NULL)
      cupsdSetString(&DefaultPaperSize, paper_result);
    else
#endif /* HAVE_LIBPAPER */
    if (!DefaultLanguage ||
        !_cups_strcasecmp(DefaultLanguage, "C") ||
        !_cups_strcasecmp(DefaultLanguage, "POSIX") ||
	!_cups_strcasecmp(DefaultLanguage, "en") ||
	!_cups_strncasecmp(DefaultLanguage, "en.", 3) ||
	!_cups_strncasecmp(DefaultLanguage, "en_US", 5) ||
	!_cups_strncasecmp(DefaultLanguage, "en_CA", 5) ||
	!_cups_strncasecmp(DefaultLanguage, "fr_CA", 5))
    {
     /*
      * These are the only locales that will default to "letter" size...
      */

      cupsdSetString(&DefaultPaperSize, "Letter");
    }
    else
      cupsdSetString(&DefaultPaperSize, "A4");
  }

 /*
  * Update classification setting as needed...
  */

  if (Classification && !_cups_strcasecmp(Classification, "none"))
    cupsdClearString(&Classification);

  if (Classification)
    cupsdLogMessage(CUPSD_LOG_INFO, "Security set to \"%s\"", Classification);

 /*
  * Check the MaxClients setting, and then allocate memory for it...
  */

  if (MaxClients > (MaxFDs / 3) || MaxClients <= 0)
  {
    if (MaxClients > 0)
      cupsdLogMessage(CUPSD_LOG_INFO,
                      "MaxClients limited to 1/3 (%d) of the file descriptor "
		      "limit (%d)...",
                      MaxFDs / 3, MaxFDs);

    MaxClients = MaxFDs / 3;
  }

  cupsdLogMessage(CUPSD_LOG_INFO, "Configured for up to %d clients.",
                  MaxClients);

 /*
  * Check the MaxActiveJobs setting; limit to 1/3 the available
  * file descriptors, since we need a pipe for each job...
  */

  if (MaxActiveJobs > (MaxFDs / 3))
    MaxActiveJobs = MaxFDs / 3;

 /*
  * Update the MaxClientsPerHost value, as needed...
  */

  if (MaxClientsPerHost <= 0)
    MaxClientsPerHost = MaxClients;

  if (MaxClientsPerHost > MaxClients)
    MaxClientsPerHost = MaxClients;

  cupsdLogMessage(CUPSD_LOG_INFO,
                  "Allowing up to %d client connections per host.",
                  MaxClientsPerHost);

 /*
  * Update the default policy, as needed...
  */

  if (DefaultPolicy)
    DefaultPolicyPtr = cupsdFindPolicy(DefaultPolicy);
  else
    DefaultPolicyPtr = NULL;

  if (!DefaultPolicyPtr)
  {
    cupsd_location_t	*po;		/* New policy operation */


    if (DefaultPolicy)
      cupsdLogMessage(CUPSD_LOG_ERROR, "Default policy \"%s\" not found.",
                      DefaultPolicy);

    cupsdSetString(&DefaultPolicy, "default");

    if ((DefaultPolicyPtr = cupsdFindPolicy("default")) != NULL)
      cupsdLogMessage(CUPSD_LOG_INFO,
                      "Using policy \"default\" as the default.");
    else
    {
      cupsdLogMessage(CUPSD_LOG_INFO,
                      "Creating CUPS default administrative policy:");

      DefaultPolicyPtr = p = cupsdAddPolicy("default");

      cupsdLogMessage(CUPSD_LOG_INFO, "<Policy default>");

      cupsdLogMessage(CUPSD_LOG_INFO, "JobPrivateAccess default");
      cupsdAddString(&(p->job_access), "@OWNER");
      cupsdAddString(&(p->job_access), "@SYSTEM");

      cupsdLogMessage(CUPSD_LOG_INFO, "JobPrivateValues default");
      cupsdAddString(&(p->job_attrs), "job-name");
      cupsdAddString(&(p->job_attrs), "job-originating-host-name");
      cupsdAddString(&(p->job_attrs), "job-originating-user-name");

      cupsdLogMessage(CUPSD_LOG_INFO, "SubscriptionPrivateAccess default");
      cupsdAddString(&(p->sub_access), "@OWNER");
      cupsdAddString(&(p->sub_access), "@SYSTEM");

      cupsdLogMessage(CUPSD_LOG_INFO, "SubscriptionPrivateValues default");
      cupsdAddString(&(p->job_attrs), "notify-events");
      cupsdAddString(&(p->job_attrs), "notify-pull-method");
      cupsdAddString(&(p->job_attrs), "notify-recipient-uri");
      cupsdAddString(&(p->job_attrs), "notify-subscriber-user-name");
      cupsdAddString(&(p->job_attrs), "notify-user-data");

      cupsdLogMessage(CUPSD_LOG_INFO,
                      "<Limit Create-Job Print-Job Print-URI Validate-Job>");
      cupsdLogMessage(CUPSD_LOG_INFO, "Order Deny,Allow");

      po = cupsdAddPolicyOp(p, NULL, IPP_CREATE_JOB);
      po->order_type = CUPSD_AUTH_ALLOW;

      cupsdAddPolicyOp(p, po, IPP_PRINT_JOB);
      cupsdAddPolicyOp(p, po, IPP_PRINT_URI);
      cupsdAddPolicyOp(p, po, IPP_VALIDATE_JOB);

      cupsdLogMessage(CUPSD_LOG_INFO, "</Limit>");

      cupsdLogMessage(CUPSD_LOG_INFO,
                      "<Limit Send-Document Send-URI Cancel-Job Hold-Job "
                      "Release-Job Restart-Job Purge-Jobs "
		      "Set-Job-Attributes Create-Job-Subscription "
		      "Renew-Subscription Cancel-Subscription "
		      "Get-Notifications Reprocess-Job Cancel-Current-Job "
		      "Suspend-Current-Job Resume-Job "
		      "Cancel-My-Jobs Close-Job CUPS-Move-Job "
		      "CUPS-Authenticate-Job CUPS-Get-Document>");
      cupsdLogMessage(CUPSD_LOG_INFO, "Order Deny,Allow");

      po = cupsdAddPolicyOp(p, NULL, IPP_SEND_DOCUMENT);
      po->order_type = CUPSD_AUTH_ALLOW;
      po->level      = CUPSD_AUTH_USER;

      cupsdAddName(po, "@OWNER");
      cupsdAddName(po, "@SYSTEM");
      cupsdLogMessage(CUPSD_LOG_INFO, "Require user @OWNER @SYSTEM");

      cupsdAddPolicyOp(p, po, IPP_SEND_URI);
      cupsdAddPolicyOp(p, po, IPP_CANCEL_JOB);
      cupsdAddPolicyOp(p, po, IPP_HOLD_JOB);
      cupsdAddPolicyOp(p, po, IPP_RELEASE_JOB);
      cupsdAddPolicyOp(p, po, IPP_RESTART_JOB);
      cupsdAddPolicyOp(p, po, IPP_PURGE_JOBS);
      cupsdAddPolicyOp(p, po, IPP_SET_JOB_ATTRIBUTES);
      cupsdAddPolicyOp(p, po, IPP_CREATE_JOB_SUBSCRIPTION);
      cupsdAddPolicyOp(p, po, IPP_RENEW_SUBSCRIPTION);
      cupsdAddPolicyOp(p, po, IPP_CANCEL_SUBSCRIPTION);
      cupsdAddPolicyOp(p, po, IPP_GET_NOTIFICATIONS);
      cupsdAddPolicyOp(p, po, IPP_REPROCESS_JOB);
      cupsdAddPolicyOp(p, po, IPP_CANCEL_CURRENT_JOB);
      cupsdAddPolicyOp(p, po, IPP_SUSPEND_CURRENT_JOB);
      cupsdAddPolicyOp(p, po, IPP_RESUME_JOB);
      cupsdAddPolicyOp(p, po, IPP_CANCEL_MY_JOBS);
      cupsdAddPolicyOp(p, po, IPP_CLOSE_JOB);
      cupsdAddPolicyOp(p, po, CUPS_MOVE_JOB);
      cupsdAddPolicyOp(p, po, CUPS_AUTHENTICATE_JOB);
      cupsdAddPolicyOp(p, po, CUPS_GET_DOCUMENT);

      cupsdLogMessage(CUPSD_LOG_INFO, "</Limit>");

      cupsdLogMessage(CUPSD_LOG_INFO,
                      "<Limit Pause-Printer Resume-Printer "
                      "Set-Printer-Attributes Enable-Printer "
		      "Disable-Printer Pause-Printer-After-Current-Job "
		      "Hold-New-Jobs Release-Held-New-Jobs "
		      "Deactivate-Printer Activate-Printer Restart-Printer "
		      "Shutdown-Printer Startup-Printer Promote-Job "
		      "Schedule-Job-After Cancel-Jobs CUPS-Add-Printer "
		      "CUPS-Delete-Printer CUPS-Add-Class CUPS-Delete-Class "
		      "CUPS-Accept-Jobs CUPS-Reject-Jobs CUPS-Set-Default>");
      cupsdLogMessage(CUPSD_LOG_INFO, "Order Deny,Allow");
      cupsdLogMessage(CUPSD_LOG_INFO, "AuthType Default");

      po = cupsdAddPolicyOp(p, NULL, IPP_PAUSE_PRINTER);
      po->order_type = CUPSD_AUTH_ALLOW;
      po->type       = CUPSD_AUTH_DEFAULT;
      po->level      = CUPSD_AUTH_USER;

      cupsdAddName(po, "@SYSTEM");
      cupsdLogMessage(CUPSD_LOG_INFO, "Require user @SYSTEM");

      cupsdAddPolicyOp(p, po, IPP_RESUME_PRINTER);
      cupsdAddPolicyOp(p, po, IPP_SET_PRINTER_ATTRIBUTES);
      cupsdAddPolicyOp(p, po, IPP_ENABLE_PRINTER);
      cupsdAddPolicyOp(p, po, IPP_DISABLE_PRINTER);
      cupsdAddPolicyOp(p, po, IPP_PAUSE_PRINTER_AFTER_CURRENT_JOB);
      cupsdAddPolicyOp(p, po, IPP_HOLD_NEW_JOBS);
      cupsdAddPolicyOp(p, po, IPP_RELEASE_HELD_NEW_JOBS);
      cupsdAddPolicyOp(p, po, IPP_DEACTIVATE_PRINTER);
      cupsdAddPolicyOp(p, po, IPP_ACTIVATE_PRINTER);
      cupsdAddPolicyOp(p, po, IPP_RESTART_PRINTER);
      cupsdAddPolicyOp(p, po, IPP_SHUTDOWN_PRINTER);
      cupsdAddPolicyOp(p, po, IPP_STARTUP_PRINTER);
      cupsdAddPolicyOp(p, po, IPP_PROMOTE_JOB);
      cupsdAddPolicyOp(p, po, IPP_SCHEDULE_JOB_AFTER);
      cupsdAddPolicyOp(p, po, IPP_CANCEL_JOBS);
      cupsdAddPolicyOp(p, po, CUPS_ADD_PRINTER);
      cupsdAddPolicyOp(p, po, CUPS_DELETE_PRINTER);
      cupsdAddPolicyOp(p, po, CUPS_ADD_CLASS);
      cupsdAddPolicyOp(p, po, CUPS_DELETE_CLASS);
      cupsdAddPolicyOp(p, po, CUPS_ACCEPT_JOBS);
      cupsdAddPolicyOp(p, po, CUPS_REJECT_JOBS);
      cupsdAddPolicyOp(p, po, CUPS_SET_DEFAULT);

      cupsdLogMessage(CUPSD_LOG_INFO, "</Limit>");

      cupsdLogMessage(CUPSD_LOG_INFO, "<Limit All>");
      cupsdLogMessage(CUPSD_LOG_INFO, "Order Deny,Allow");

      po = cupsdAddPolicyOp(p, NULL, IPP_ANY_OPERATION);
      po->order_type = CUPSD_AUTH_ALLOW;

      cupsdLogMessage(CUPSD_LOG_INFO, "</Limit>");
      cupsdLogMessage(CUPSD_LOG_INFO, "</Policy>");
    }
  }

  cupsdLogMessage(CUPSD_LOG_DEBUG2, "cupsdReadConfiguration: NumPolicies=%d",
                  cupsArrayCount(Policies));
  for (i = 0, p = (cupsd_policy_t *)cupsArrayFirst(Policies);
       p;
       i ++, p = (cupsd_policy_t *)cupsArrayNext(Policies))
    cupsdLogMessage(CUPSD_LOG_DEBUG2,
                    "cupsdReadConfiguration: Policies[%d]=\"%s\"", i, p->name);

 /*
  * If we are doing a full reload or the server root has changed, flush
  * the jobs, printers, etc. and start from scratch...
  */

  if (NeedReload == RELOAD_ALL ||
      old_remote_port != RemotePort ||
      !old_serverroot || !ServerRoot || strcmp(old_serverroot, ServerRoot) ||
      !old_requestroot || !RequestRoot || strcmp(old_requestroot, RequestRoot))
  {
    mime_type_t	*type;			/* Current type */
    char	mimetype[MIME_MAX_SUPER + MIME_MAX_TYPE];
					/* MIME type name */


    cupsdLogMessage(CUPSD_LOG_INFO, "Full reload is required.");

   /*
    * Free all memory...
    */

    cupsdDeleteAllSubscriptions();
    cupsdFreeAllJobs();
    cupsdDeleteAllPrinters();

    DefaultPrinter = NULL;

    if (MimeDatabase != NULL)
      mimeDelete(MimeDatabase);

    if (NumMimeTypes)
    {
      for (i = 0; i < NumMimeTypes; i ++)
	_cupsStrFree(MimeTypes[i]);

      free(MimeTypes);
    }

   /*
    * Read the MIME type and conversion database...
    */

    snprintf(temp, sizeof(temp), "%s/filter", ServerBin);
    snprintf(mimedir, sizeof(mimedir), "%s/mime", DataDir);

    MimeDatabase = mimeNew();
    mimeSetErrorCallback(MimeDatabase, mime_error_cb, NULL);

    MimeDatabase = mimeLoadTypes(MimeDatabase, mimedir);
    MimeDatabase = mimeLoadTypes(MimeDatabase, ServerRoot);
    MimeDatabase = mimeLoadFilters(MimeDatabase, mimedir, temp);
    MimeDatabase = mimeLoadFilters(MimeDatabase, ServerRoot, temp);

    if (!MimeDatabase)
    {
      cupsdLogMessage(CUPSD_LOG_EMERG,
                      "Unable to load MIME database from \"%s\" or \"%s\".",
		      mimedir, ServerRoot);
      if (FatalErrors & CUPSD_FATAL_CONFIG)
        return (0);
    }

    cupsdLogMessage(CUPSD_LOG_INFO,
                    "Loaded MIME database from \"%s\" and \"%s\": %d types, "
		    "%d filters...", mimedir, ServerRoot,
		    mimeNumTypes(MimeDatabase), mimeNumFilters(MimeDatabase));

   /*
    * Create a list of MIME types for the document-format-supported
    * attribute...
    */

    NumMimeTypes = mimeNumTypes(MimeDatabase);
    if (!mimeType(MimeDatabase, "application", "octet-stream"))
      NumMimeTypes ++;

    if ((MimeTypes = calloc(NumMimeTypes, sizeof(const char *))) == NULL)
    {
      cupsdLogMessage(CUPSD_LOG_ERROR,
                      "Unable to allocate memory for %d MIME types.",
		      NumMimeTypes);
      NumMimeTypes = 0;
    }
    else
    {
      for (i = 0, type = mimeFirstType(MimeDatabase);
	   type;
	   i ++, type = mimeNextType(MimeDatabase))
      {
	snprintf(mimetype, sizeof(mimetype), "%s/%s", type->super, type->type);

	MimeTypes[i] = _cupsStrAlloc(mimetype);
      }

      if (i < NumMimeTypes)
	MimeTypes[i] = _cupsStrAlloc("application/octet-stream");
    }

    if (LogLevel == CUPSD_LOG_DEBUG2)
    {
      mime_filter_t	*filter;	/* Current filter */


      for (type = mimeFirstType(MimeDatabase);
           type;
	   type = mimeNextType(MimeDatabase))
	cupsdLogMessage(CUPSD_LOG_DEBUG2, "cupsdReadConfiguration: type %s/%s",
		        type->super, type->type);

      for (filter = mimeFirstFilter(MimeDatabase);
           filter;
	   filter = mimeNextFilter(MimeDatabase))
	cupsdLogMessage(CUPSD_LOG_DEBUG2,
	                "cupsdReadConfiguration: filter %s/%s to %s/%s %d %s",
		        filter->src->super, filter->src->type,
		        filter->dst->super, filter->dst->type,
		        filter->cost, filter->filter);
    }

   /*
    * Load banners...
    */

    snprintf(temp, sizeof(temp), "%s/banners", DataDir);
    cupsdLoadBanners(temp);

   /*
    * Load printers and classes...
    */

    cupsdLoadAllPrinters();
    cupsdLoadAllClasses();

    cupsdCreateCommonData();

   /*
    * Update the printcap file as needed...
    */

    if (Printcap && *Printcap && access(Printcap, 0))
      cupsdWritePrintcap();

   /*
    * Load queued jobs...
    */

    cupsdLoadAllJobs();

   /*
    * Load subscriptions...
    */

    cupsdLoadAllSubscriptions();

    cupsdLogMessage(CUPSD_LOG_INFO, "Full reload complete.");
  }
  else
  {
   /*
    * Not a full reload, so recreate the common printer attributes...
    */

    cupsdCreateCommonData();

   /*
    * Update all jobs as needed...
    */

    cupsdUpdateJobs();

   /*
    * Update all printers as needed...
    */

    cupsdUpdatePrinters();
    cupsdMarkDirty(CUPSD_DIRTY_PRINTCAP);

    cupsdLogMessage(CUPSD_LOG_INFO, "Partial reload complete.");
  }

 /*
  * Reset the reload state...
  */

  NeedReload = RELOAD_NONE;

  cupsdClearString(&old_serverroot);
  cupsdClearString(&old_requestroot);

  return (1);
}


/*
 * 'get_address()' - Get an address + port number from a line.
 */

static http_addrlist_t *		/* O - Pointer to list if address good, NULL if bad */
get_address(const char  *value,		/* I - Value string */
	    int         defport)	/* I - Default port */
{
  char			buffer[1024],	/* Hostname + port number buffer */
			defpname[255],	/* Default port name */
			*hostname,	/* Hostname or IP */
			*portname;	/* Port number or name */
  http_addrlist_t	*addrlist;	/* Address list */


 /*
  * Check for an empty value...
  */

  if (!*value)
  {
    cupsdLogMessage(CUPSD_LOG_ERROR, "Bad (empty) address.");
    return (NULL);
  }

 /*
  * Grab a hostname and port number; if there is no colon and the port name
  * is only digits, then we have a port number by itself...
  */

  strlcpy(buffer, value, sizeof(buffer));

  if ((portname = strrchr(buffer, ':')) != NULL && !strchr(portname, ']'))
  {
    *portname++ = '\0';
    hostname = buffer;
  }
  else
  {
    for (portname = buffer; isdigit(*portname & 255); portname ++);

    if (*portname)
    {
     /*
      * Use the default port...
      */

      sprintf(defpname, "%d", defport);
      portname = defpname;
      hostname = buffer;
    }
    else
    {
     /*
      * The buffer contains just a port number...
      */

      portname = buffer;
      hostname = NULL;
    }
  }

  if (hostname && !strcmp(hostname, "*"))
    hostname = NULL;

 /*
  * Now lookup the address using httpAddrGetList()...
  */

  if ((addrlist = httpAddrGetList(hostname, AF_UNSPEC, portname)) == NULL)
    cupsdLogMessage(CUPSD_LOG_ERROR, "Hostname lookup for \"%s\" failed.",
                    hostname ? hostname : "(nil)");

  return (addrlist);
}


/*
 * 'get_addr_and_mask()' - Get an IP address and netmask.
 */

static int				/* O - 1 on success, 0 on failure */
get_addr_and_mask(const char *value,	/* I - String from config file */
                  unsigned   *ip,	/* O - Address value */
		  unsigned   *mask)	/* O - Mask value */
{
  int		i, j,			/* Looping vars */
		family,			/* Address family */
		ipcount;		/* Count of fields in address */
  unsigned	ipval;			/* Value */
  const char	*maskval,		/* Pointer to start of mask value */
		*ptr,			/* Pointer into value */
		*ptr2;			/* ... */


 /*
  * Get the address...
  */

  ip[0]   = ip[1]   = ip[2]   = ip[3]   = 0x00000000;
  mask[0] = mask[1] = mask[2] = mask[3] = 0xffffffff;

  if ((maskval = strchr(value, '/')) != NULL)
    maskval ++;
  else
    maskval = value + strlen(value);

#ifdef AF_INET6
 /*
  * Check for an IPv6 address...
  */

  if (*value == '[')
  {
   /*
    * Parse hexadecimal IPv6/IPv4 address...
    */

    family  = AF_INET6;

    for (i = 0, ptr = value + 1; *ptr && i < 8; i ++)
    {
      if (*ptr == ']')
        break;
      else if (!strncmp(ptr, "::", 2))
      {
        for (ptr2 = strchr(ptr + 2, ':'), j = 0;
	     ptr2;
	     ptr2 = strchr(ptr2 + 1, ':'), j ++);

        i = 6 - j;
	ptr += 2;
      }
      else if (isdigit(*ptr & 255) && strchr(ptr + 1, '.') && i >= 6)
      {
       /*
        * Read IPv4 dotted quad...
        */

	unsigned val[4] = { 0, 0, 0, 0 };
					/* IPv4 address values */

	ipcount = sscanf(ptr, "%u.%u.%u.%u", val + 0, val + 1, val + 2,
	                 val + 3);

       /*
	* Range check the IP numbers...
	*/

	for (i = 0; i < ipcount; i ++)
	  if (val[i] > 255)
	    return (0);

       /*
	* Merge everything into a 32-bit IPv4 address in ip[3]...
	*/

	ip[3] = (((((val[0] << 8) | val[1]) << 8) | val[2]) << 8) | val[3];

	if (ipcount < 4)
	  mask[3] = (0xffffffff << (32 - 8 * ipcount)) & 0xffffffff;

       /*
        * If the leading words are all 0's then this is an IPv4 address...
        */

        if (!val[0] && !val[1] && !val[2])
	  family  = AF_INET;

        while (isdigit(*ptr & 255) || *ptr == '.')
          ptr ++;
	break;
      }
      else if (isxdigit(*ptr & 255))
      {
        ipval = strtoul(ptr, (char **)&ptr, 16);

	if (*ptr == ':' && ptr[1] != ':')
	  ptr ++;

	if (ipval > 0xffff)
	  return (0);

        if (i & 1)
          ip[i / 2] |= ipval;
	else
          ip[i / 2] |= ipval << 16;
      }
      else
        return (0);
    }

    if (*ptr != ']')
      return (0);

    ptr ++;

    if (*ptr && *ptr != '/')
      return (0);
  }
  else
#endif /* AF_INET6 */
  {
   /*
    * Parse dotted-decimal IPv4 address...
    */

    unsigned val[4] = { 0, 0, 0, 0 };	/* IPv4 address values */


    family  = AF_INET;
    ipcount = sscanf(value, "%u.%u.%u.%u", val + 0, val + 1, val + 2, val + 3);

   /*
    * Range check the IP numbers...
    */

    for (i = 0; i < ipcount; i ++)
      if (val[i] > 255)
        return (0);

   /*
    * Merge everything into a 32-bit IPv4 address in ip[3]...
    */

    ip[3] = (((((val[0] << 8) | val[1]) << 8) | val[2]) << 8) | val[3];

    if (ipcount < 4)
      mask[3] = (0xffffffff << (32 - 8 * ipcount)) & 0xffffffff;
  }

  if (*maskval)
  {
   /*
    * Get the netmask value(s)...
    */

    memset(mask, 0, sizeof(unsigned) * 4);

    if (strchr(maskval, '.'))
    {
     /*
      * Get dotted-decimal mask...
      */

      if (family != AF_INET)
        return (0);

      if (sscanf(maskval, "%u.%u.%u.%u", mask + 0, mask + 1, mask + 2,
                 mask + 3) != 4)
        return (0);

      mask[3] |= ((((mask[0] << 8) | mask[1]) << 8) | mask[2]) << 8;
      mask[0] = mask[1] = mask[2] = 0;
    }
    else
    {
     /*
      * Get address/bits format...
      */

      i = atoi(maskval);

#ifdef AF_INET6
      if (family == AF_INET6)
      {
        if (i > 128)
	  return (0);

        i = 128 - i;

	if (i <= 96)
	  mask[0] = 0xffffffff;
	else
	  mask[0] = (0xffffffff << (i - 96)) & 0xffffffff;

	if (i <= 64)
	  mask[1] = 0xffffffff;
	else if (i >= 96)
	  mask[1] = 0;
	else
	  mask[1] = (0xffffffff << (i - 64)) & 0xffffffff;

	if (i <= 32)
	  mask[2] = 0xffffffff;
	else if (i >= 64)
	  mask[2] = 0;
	else
	  mask[2] = (0xffffffff << (i - 32)) & 0xffffffff;

	if (i == 0)
	  mask[3] = 0xffffffff;
	else if (i >= 32)
	  mask[3] = 0;
	else
	  mask[3] = (0xffffffff << i) & 0xffffffff;
      }
      else
#endif /* AF_INET6 */
      {
        if (i > 32)
	  return (0);

        mask[0] = 0xffffffff;
        mask[1] = 0xffffffff;
        mask[2] = 0xffffffff;

	if (i < 32)
          mask[3] = (0xffffffff << (32 - i)) & 0xffffffff;
	else
	  mask[3] = 0xffffffff;
      }
    }
  }

  cupsdLogMessage(CUPSD_LOG_DEBUG2,
                  "get_addr_and_mask(value=\"%s\", "
                  "ip=[%08x:%08x:%08x:%08x], mask=[%08x:%08x:%08x:%08x])",
             value, ip[0], ip[1], ip[2], ip[3], mask[0], mask[1], mask[2],
	     mask[3]);

 /*
  * Check for a valid netmask; no fallback like in CUPS 1.1.x!
  */

  if ((ip[0] & ~mask[0]) != 0 ||
      (ip[1] & ~mask[1]) != 0 ||
      (ip[2] & ~mask[2]) != 0 ||
      (ip[3] & ~mask[3]) != 0)
    return (0);

  return (1);
}


/*
 * 'mime_error_cb()' - Log a MIME error.
 */

static void
mime_error_cb(void       *ctx,		/* I - Context pointer (unused) */
              const char *message)	/* I - Message */
{
  (void)ctx;

  cupsdLogMessage(CUPSD_LOG_ERROR, "%s", message);
}


/*
 * 'parse_aaa()' - Parse authentication, authorization, and access control lines.
 */

static int				/* O - 1 on success, 0 on failure */
parse_aaa(cupsd_location_t *loc,	/* I - Location */
          char             *line,	/* I - Line from file */
	  char             *value,	/* I - Start of value data */
	  int              linenum)	/* I - Current line number */
{
  char		*valptr;		/* Pointer into value */
  unsigned	ip[4],			/* IP address components */
 		mask[4];		/* IP netmask components */


  if (!_cups_strcasecmp(line, "Encryption"))
  {
   /*
    * "Encryption xxx" - set required encryption level...
    */

    if (!_cups_strcasecmp(value, "never"))
      loc->encryption = HTTP_ENCRYPT_NEVER;
    else if (!_cups_strcasecmp(value, "always"))
    {
      cupsdLogMessage(CUPSD_LOG_ERROR,
                      "Encryption value \"%s\" on line %d is invalid in this "
		      "context. Using \"required\" instead.", value, linenum);

      loc->encryption = HTTP_ENCRYPT_REQUIRED;
    }
    else if (!_cups_strcasecmp(value, "required"))
      loc->encryption = HTTP_ENCRYPT_REQUIRED;
    else if (!_cups_strcasecmp(value, "ifrequested"))
      loc->encryption = HTTP_ENCRYPT_IF_REQUESTED;
    else
    {
      cupsdLogMessage(CUPSD_LOG_ERROR,
                      "Unknown Encryption value %s on line %d.", value, linenum);
      return (0);
    }
  }
  else if (!_cups_strcasecmp(line, "Order"))
  {
   /*
    * "Order Deny,Allow" or "Order Allow,Deny"...
    */

    if (!_cups_strncasecmp(value, "deny", 4))
      loc->order_type = CUPSD_AUTH_ALLOW;
    else if (!_cups_strncasecmp(value, "allow", 5))
      loc->order_type = CUPSD_AUTH_DENY;
    else
    {
      cupsdLogMessage(CUPSD_LOG_ERROR, "Unknown Order value %s on line %d.",
	              value, linenum);
      return (0);
    }
  }
  else if (!_cups_strcasecmp(line, "Allow") || !_cups_strcasecmp(line, "Deny"))
  {
   /*
    * Allow [From] host/ip...
    * Deny [From] host/ip...
    */

    while (*value)
    {
      if (!_cups_strncasecmp(value, "from", 4))
      {
       /*
	* Strip leading "from"...
	*/

	value += 4;

	while (_cups_isspace(*value))
	  value ++;

        if (!*value)
	  break;
      }

     /*
      * Find the end of the value...
      */

      for (valptr = value; *valptr && !_cups_isspace(*valptr); valptr ++);

      while (_cups_isspace(*valptr))
        *valptr++ = '\0';

     /*
      * Figure out what form the allow/deny address takes:
      *
      *    All
      *    None
      *    *.domain.com
      *    .domain.com
      *    host.domain.com
      *    nnn.*
      *    nnn.nnn.*
      *    nnn.nnn.nnn.*
      *    nnn.nnn.nnn.nnn
      *    nnn.nnn.nnn.nnn/mm
      *    nnn.nnn.nnn.nnn/mmm.mmm.mmm.mmm
      */

      if (!_cups_strcasecmp(value, "all"))
      {
       /*
	* All hosts...
	*/

	if (!_cups_strcasecmp(line, "Allow"))
	  cupsdAddIPMask(&(loc->allow), zeros, zeros);
	else
	  cupsdAddIPMask(&(loc->deny), zeros, zeros);
      }
      else if (!_cups_strcasecmp(value, "none"))
      {
       /*
	* No hosts...
	*/

	if (!_cups_strcasecmp(line, "Allow"))
	  cupsdAddIPMask(&(loc->allow), ones, zeros);
	else
	  cupsdAddIPMask(&(loc->deny), ones, zeros);
      }
#ifdef AF_INET6
      else if (value[0] == '*' || value[0] == '.' ||
	       (!isdigit(value[0] & 255) && value[0] != '['))
#else
      else if (value[0] == '*' || value[0] == '.' || !isdigit(value[0] & 255))
#endif /* AF_INET6 */
      {
       /*
	* Host or domain name...
	*/

	if (value[0] == '*')
	  value ++;

	if (!_cups_strcasecmp(line, "Allow"))
	  cupsdAddNameMask(&(loc->allow), value);
	else
	  cupsdAddNameMask(&(loc->deny), value);
      }
      else
      {
       /*
	* One of many IP address forms...
	*/

	if (!get_addr_and_mask(value, ip, mask))
	{
	  cupsdLogMessage(CUPSD_LOG_ERROR, "Bad netmask value %s on line %d.",
			  value, linenum);
	  return (0);
	}

	if (!_cups_strcasecmp(line, "Allow"))
	  cupsdAddIPMask(&(loc->allow), ip, mask);
	else
	  cupsdAddIPMask(&(loc->deny), ip, mask);
      }

     /*
      * Advance to next value...
      */

      value = valptr;
    }
  }
  else if (!_cups_strcasecmp(line, "AuthType"))
  {
   /*
    * AuthType {none,basic,digest,basicdigest,negotiate,default}
    */

    if (!_cups_strcasecmp(value, "none"))
    {
      loc->type  = CUPSD_AUTH_NONE;
      loc->level = CUPSD_AUTH_ANON;
    }
    else if (!_cups_strcasecmp(value, "basic"))
    {
      loc->type = CUPSD_AUTH_BASIC;

      if (loc->level == CUPSD_AUTH_ANON)
	loc->level = CUPSD_AUTH_USER;
    }
    else if (!_cups_strcasecmp(value, "digest"))
    {
      loc->type = CUPSD_AUTH_DIGEST;

      if (loc->level == CUPSD_AUTH_ANON)
	loc->level = CUPSD_AUTH_USER;
    }
    else if (!_cups_strcasecmp(value, "basicdigest"))
    {
      loc->type = CUPSD_AUTH_BASICDIGEST;

      if (loc->level == CUPSD_AUTH_ANON)
	loc->level = CUPSD_AUTH_USER;
    }
    else if (!_cups_strcasecmp(value, "default"))
    {
      loc->type = CUPSD_AUTH_DEFAULT;

      if (loc->level == CUPSD_AUTH_ANON)
	loc->level = CUPSD_AUTH_USER;
    }
#ifdef HAVE_GSSAPI
    else if (!_cups_strcasecmp(value, "negotiate"))
    {
      loc->type = CUPSD_AUTH_NEGOTIATE;

      if (loc->level == CUPSD_AUTH_ANON)
	loc->level = CUPSD_AUTH_USER;
    }
#endif /* HAVE_GSSAPI */
    else
    {
      cupsdLogMessage(CUPSD_LOG_WARN,
                      "Unknown authorization type %s on line %d.",
	              value, linenum);
      return (0);
    }
  }
  else if (!_cups_strcasecmp(line, "AuthClass"))
  {
   /*
    * AuthClass anonymous, user, system, group
    */

    if (!_cups_strcasecmp(value, "anonymous"))
    {
      loc->type  = CUPSD_AUTH_NONE;
      loc->level = CUPSD_AUTH_ANON;

      cupsdLogMessage(CUPSD_LOG_WARN,
                      "\"AuthClass %s\" is deprecated; consider removing "
		      "it from line %d.",
	              value, linenum);
    }
    else if (!_cups_strcasecmp(value, "user"))
    {
      loc->level = CUPSD_AUTH_USER;

      cupsdLogMessage(CUPSD_LOG_WARN,
                      "\"AuthClass %s\" is deprecated; consider using "
		      "\"Require valid-user\" on line %d.",
	              value, linenum);
    }
    else if (!_cups_strcasecmp(value, "group"))
    {
      loc->level = CUPSD_AUTH_GROUP;

      cupsdLogMessage(CUPSD_LOG_WARN,
                      "\"AuthClass %s\" is deprecated; consider using "
		      "\"Require user @groupname\" on line %d.",
	              value, linenum);
    }
    else if (!_cups_strcasecmp(value, "system"))
    {
      loc->level = CUPSD_AUTH_GROUP;

      cupsdAddName(loc, "@SYSTEM");

      cupsdLogMessage(CUPSD_LOG_WARN,
                      "\"AuthClass %s\" is deprecated; consider using "
		      "\"Require user @SYSTEM\" on line %d.",
	              value, linenum);
    }
    else
    {
      cupsdLogMessage(CUPSD_LOG_WARN,
                      "Unknown authorization class %s on line %d.",
	              value, linenum);
      return (0);
    }
  }
  else if (!_cups_strcasecmp(line, "AuthGroupName"))
  {
    cupsdAddName(loc, value);

    cupsdLogMessage(CUPSD_LOG_WARN,
                    "\"AuthGroupName %s\" directive is deprecated; consider "
		    "using \"Require user @%s\" on line %d.",
		    value, value, linenum);
  }
  else if (!_cups_strcasecmp(line, "Require"))
  {
   /*
    * Apache synonym for AuthClass and AuthGroupName...
    *
    * Get initial word:
    *
    *     Require valid-user
    *     Require group names
    *     Require user names
    */

    for (valptr = value; !_cups_isspace(*valptr) && *valptr; valptr ++);

    if (*valptr)
      *valptr++ = '\0';

    if (!_cups_strcasecmp(value, "valid-user") ||
        !_cups_strcasecmp(value, "user"))
      loc->level = CUPSD_AUTH_USER;
    else if (!_cups_strcasecmp(value, "group"))
      loc->level = CUPSD_AUTH_GROUP;
    else
    {
      cupsdLogMessage(CUPSD_LOG_WARN, "Unknown Require type %s on line %d.",
	              value, linenum);
      return (0);
    }

   /*
    * Get the list of names from the line...
    */

    for (value = valptr; *value;)
    {
      while (_cups_isspace(*value))
	value ++;

#ifdef HAVE_AUTHORIZATION_H
      if (!strncmp(value, "@AUTHKEY(", 9))
      {
       /*
	* Grab "@AUTHKEY(name)" value...
	*/

        for (valptr = value + 9; *valptr != ')' && *valptr; valptr ++);

	if (*valptr)
	  *valptr++ = '\0';
      }
      else
#endif /* HAVE_AUTHORIZATION_H */
      if (*value == '\"' || *value == '\'')
      {
       /*
	* Grab quoted name...
	*/

        for (valptr = value + 1; *valptr != *value && *valptr; valptr ++);

	value ++;
      }
      else
      {
       /*
	* Grab literal name.
	*/

        for (valptr = value; !_cups_isspace(*valptr) && *valptr; valptr ++);
      }

      if (*valptr)
	*valptr++ = '\0';

      cupsdAddName(loc, value);

      for (value = valptr; _cups_isspace(*value); value ++);
    }
  }
  else if (!_cups_strcasecmp(line, "Satisfy"))
  {
    if (!_cups_strcasecmp(value, "all"))
      loc->satisfy = CUPSD_AUTH_SATISFY_ALL;
    else if (!_cups_strcasecmp(value, "any"))
      loc->satisfy = CUPSD_AUTH_SATISFY_ANY;
    else
    {
      cupsdLogMessage(CUPSD_LOG_WARN, "Unknown Satisfy value %s on line %d.",
                      value, linenum);
      return (0);
    }
  }
  else
    return (0);

  return (1);
}


/*
 * 'parse_fatal_errors()' - Parse FatalErrors values in a string.
 */

static int				/* O - FatalErrors bits */
parse_fatal_errors(const char *s)	/* I - FatalErrors string */
{
  int	fatal;				/* FatalErrors bits */
  char	value[1024],			/* Value string */
	*valstart,			/* Pointer into value */
	*valend;			/* End of value */


 /*
  * Empty FatalErrors line yields NULL pointer...
  */

  if (!s)
    return (CUPSD_FATAL_NONE);

 /*
  * Loop through the value string,...
  */

  strlcpy(value, s, sizeof(value));

  fatal = CUPSD_FATAL_NONE;

  for (valstart = value; *valstart;)
  {
   /*
    * Get the current space/comma-delimited kind name...
    */

    for (valend = valstart; *valend; valend ++)
      if (_cups_isspace(*valend) || *valend == ',')
	break;

    if (*valend)
      *valend++ = '\0';

   /*
    * Add the error to the bitmask...
    */

    if (!_cups_strcasecmp(valstart, "all"))
      fatal = CUPSD_FATAL_ALL;
    else if (!_cups_strcasecmp(valstart, "browse"))
      fatal |= CUPSD_FATAL_BROWSE;
    else if (!_cups_strcasecmp(valstart, "-browse"))
      fatal &= ~CUPSD_FATAL_BROWSE;
    else if (!_cups_strcasecmp(valstart, "config"))
      fatal |= CUPSD_FATAL_CONFIG;
    else if (!_cups_strcasecmp(valstart, "-config"))
      fatal &= ~CUPSD_FATAL_CONFIG;
    else if (!_cups_strcasecmp(valstart, "listen"))
      fatal |= CUPSD_FATAL_LISTEN;
    else if (!_cups_strcasecmp(valstart, "-listen"))
      fatal &= ~CUPSD_FATAL_LISTEN;
    else if (!_cups_strcasecmp(valstart, "log"))
      fatal |= CUPSD_FATAL_LOG;
    else if (!_cups_strcasecmp(valstart, "-log"))
      fatal &= ~CUPSD_FATAL_LOG;
    else if (!_cups_strcasecmp(valstart, "permissions"))
      fatal |= CUPSD_FATAL_PERMISSIONS;
    else if (!_cups_strcasecmp(valstart, "-permissions"))
      fatal &= ~CUPSD_FATAL_PERMISSIONS;
    else if (_cups_strcasecmp(valstart, "none"))
      cupsdLogMessage(CUPSD_LOG_ERROR,
                      "Unknown FatalErrors kind \"%s\" ignored.", valstart);

    for (valstart = valend; *valstart; valstart ++)
      if (!_cups_isspace(*valstart) || *valstart != ',')
	break;
  }

  return (fatal);
}


/*
 * 'parse_groups()' - Parse system group names in a string.
 */

static int				/* O - 1 on success, 0 on failure */
parse_groups(const char *s)		/* I - Space-delimited groups */
{
  int		status;			/* Return status */
  char		value[1024],		/* Value string */
		*valstart,		/* Pointer into value */
		*valend,		/* End of value */
		quote;			/* Quote character */
  struct group	*group;			/* Group */


 /*
  * Make a copy of the string and parse out the groups...
  */

  strlcpy(value, s, sizeof(value));

  status   = 1;
  valstart = value;

  while (*valstart && NumSystemGroups < MAX_SYSTEM_GROUPS)
  {
    if (*valstart == '\'' || *valstart == '\"')
    {
     /*
      * Scan quoted name...
      */

      quote = *valstart++;

      for (valend = valstart; *valend; valend ++)
	if (*valend == quote)
	  break;
    }
    else
    {
     /*
      * Scan space or comma-delimited name...
      */

      for (valend = valstart; *valend; valend ++)
	if (_cups_isspace(*valend) || *valend == ',')
	  break;
    }

    if (*valend)
      *valend++ = '\0';

    group = getgrnam(valstart);
    if (group)
    {
      cupsdSetString(SystemGroups + NumSystemGroups, valstart);
      SystemGroupIDs[NumSystemGroups] = group->gr_gid;

      NumSystemGroups ++;
    }
    else
      status = 0;

    endgrent();

    valstart = valend;

    while (*valstart == ',' || _cups_isspace(*valstart))
      valstart ++;
  }

  return (status);
}


/*
 * 'parse_protocols()' - Parse browse protocols in a string.
 */

static int				/* O - Browse protocol bits */
parse_protocols(const char *s)		/* I - Space-delimited protocols */
{
  int	protocols;			/* Browse protocol bits */
  char	value[1024],			/* Value string */
	*valstart,			/* Pointer into value */
	*valend;			/* End of value */


 /*
  * Empty protocol line yields NULL pointer...
  */

  if (!s)
    return (0);

 /*
  * Loop through the value string,...
  */

  strlcpy(value, s, sizeof(value));

  protocols = 0;

  for (valstart = value; *valstart;)
  {
   /*
    * Get the current space/comma-delimited protocol name...
    */

    for (valend = valstart; *valend; valend ++)
      if (_cups_isspace(*valend) || *valend == ',')
	break;

    if (*valend)
      *valend++ = '\0';

   /*
    * Add the protocol to the bitmask...
    */

    if (!_cups_strcasecmp(valstart, "dnssd") ||
	!_cups_strcasecmp(valstart, "dns-sd") ||
	!_cups_strcasecmp(valstart, "bonjour"))
      protocols |= BROWSE_DNSSD;
    else if (!_cups_strcasecmp(valstart, "all"))
      protocols |= BROWSE_ALL;
    else if (_cups_strcasecmp(valstart, "none"))
      cupsdLogMessage(CUPSD_LOG_ERROR,
                      "Unknown browse protocol \"%s\" ignored.", valstart);

    for (valstart = valend; *valstart; valstart ++)
      if (!_cups_isspace(*valstart) || *valstart != ',')
	break;
  }

  return (protocols);
}


/*
 * 'read_configuration()' - Read a configuration file.
 */

static int				/* O - 1 on success, 0 on failure */
read_configuration(cups_file_t *fp)	/* I - File to read from */
{
  int			i;		/* Looping var */
  int			linenum;	/* Current line number */
  char			line[HTTP_MAX_BUFFER],
					/* Line from file */
			temp[HTTP_MAX_BUFFER],
					/* Temporary buffer for value */
			*value,		/* Pointer to value */
			*valueptr;	/* Pointer into value */
  int			valuelen;	/* Length of value */
  cupsd_var_t const	*var;		/* Current variable */
  http_addrlist_t	*addrlist,	/* Address list */
			*addr;		/* Current address */
  cups_file_t		*incfile;	/* Include file */
  char			incname[1024];	/* Include filename */
  struct group		*group;		/* Group */


 /*
  * Loop through each line in the file...
  */

  linenum = 0;

  while (cupsFileGetConf(fp, line, sizeof(line), &value, &linenum))
  {
   /*
    * Decode the directive...
    */

    if (!_cups_strcasecmp(line, "Include") && value)
    {
     /*
      * Include filename
      */

      if (value[0] == '/')
        strlcpy(incname, value, sizeof(incname));
      else
        snprintf(incname, sizeof(incname), "%s/%s", ServerRoot, value);

      if ((incfile = cupsFileOpen(incname, "rb")) == NULL)
        cupsdLogMessage(CUPSD_LOG_ERROR,
	                "Unable to include config file \"%s\" - %s",
	                incname, strerror(errno));
      else
      {
        read_configuration(incfile);
	cupsFileClose(incfile);
      }
    }
    else if (!_cups_strcasecmp(line, "<Location") && value)
    {
     /*
      * <Location path>
      */

      linenum = read_location(fp, value, linenum);
      if (linenum == 0)
	return (0);
    }
    else if (!_cups_strcasecmp(line, "<Policy") && value)
    {
     /*
      * <Policy name>
      */

      linenum = read_policy(fp, value, linenum);
      if (linenum == 0)
	return (0);
    }
    else if (!_cups_strcasecmp(line, "FatalErrors"))
      FatalErrors = parse_fatal_errors(value);
    else if (!_cups_strcasecmp(line, "FaxRetryInterval") && value)
    {
      JobRetryInterval = atoi(value);
      cupsdLogMessage(CUPSD_LOG_WARN,
		      "FaxRetryInterval is deprecated; use "
		      "JobRetryInterval on line %d.", linenum);
    }
    else if (!_cups_strcasecmp(line, "FaxRetryLimit") && value)
    {
      JobRetryLimit = atoi(value);
      cupsdLogMessage(CUPSD_LOG_WARN,
		      "FaxRetryLimit is deprecated; use "
		      "JobRetryLimit on line %d.", linenum);
    }
    else if ((!_cups_strcasecmp(line, "Port") || !_cups_strcasecmp(line, "Listen")
#ifdef HAVE_SSL
             || !_cups_strcasecmp(line, "SSLPort") || !_cups_strcasecmp(line, "SSLListen")
#endif /* HAVE_SSL */
	     ) && value)
    {
     /*
      * Add listening address(es) to the list...
      */

      cupsd_listener_t	*lis;		/* New listeners array */


     /*
      * Get the address list...
      */

      addrlist = get_address(value, IPP_PORT);

      if (!addrlist)
      {
        cupsdLogMessage(CUPSD_LOG_ERROR, "Bad %s address %s at line %d.", line,
	                value, linenum);
        continue;
      }

     /*
      * Add each address...
      */

      for (addr = addrlist; addr; addr = addr->next)
      {
       /*
        * See if this address is already present...
	*/

        for (lis = (cupsd_listener_t *)cupsArrayFirst(Listeners);
	     lis;
	     lis = (cupsd_listener_t *)cupsArrayNext(Listeners))
          if (httpAddrEqual(&(addr->addr), &(lis->address)) &&
	      _httpAddrPort(&(addr->addr)) == _httpAddrPort(&(lis->address)))
	    break;

        if (lis)
	{
	  httpAddrString(&lis->address, temp, sizeof(temp));
	  cupsdLogMessage(CUPSD_LOG_WARN,
	                  "Duplicate listen address \"%s\" ignored.", temp);
          continue;
	}

       /*
        * Allocate another listener...
	*/

        if (!Listeners)
	  Listeners = cupsArrayNew(NULL, NULL);

	if (!Listeners)
	{
          cupsdLogMessage(CUPSD_LOG_ERROR,
	                  "Unable to allocate %s at line %d - %s.",
	                  line, linenum, strerror(errno));
          break;
	}

        if ((lis = calloc(1, sizeof(cupsd_listener_t))) == NULL)
	{
          cupsdLogMessage(CUPSD_LOG_ERROR,
	                  "Unable to allocate %s at line %d - %s.",
	                  line, linenum, strerror(errno));
          break;
	}

        cupsArrayAdd(Listeners, lis);

       /*
        * Copy the current address and log it...
	*/

	memcpy(&(lis->address), &(addr->addr), sizeof(lis->address));
	lis->fd = -1;

#ifdef HAVE_SSL
        if (!_cups_strcasecmp(line, "SSLPort") || !_cups_strcasecmp(line, "SSLListen"))
          lis->encryption = HTTP_ENCRYPT_ALWAYS;
#endif /* HAVE_SSL */

	httpAddrString(&lis->address, temp, sizeof(temp));

#ifdef AF_LOCAL
        if (lis->address.addr.sa_family == AF_LOCAL)
          cupsdLogMessage(CUPSD_LOG_INFO, "Listening to %s (Domain)", temp);
	else
#endif /* AF_LOCAL */
	cupsdLogMessage(CUPSD_LOG_INFO, "Listening to %s:%d (IPv%d)", temp,
                        _httpAddrPort(&(lis->address)),
			_httpAddrFamily(&(lis->address)) == AF_INET ? 4 : 6);

        if (!httpAddrLocalhost(&(lis->address)))
	  RemotePort = _httpAddrPort(&(lis->address));
      }

     /*
      * Free the list...
      */

      httpAddrFreeList(addrlist);
    }
    else if (!_cups_strcasecmp(line, "BrowseProtocols") ||
             !_cups_strcasecmp(line, "BrowseLocalProtocols"))
    {
     /*
      * "BrowseProtocols name [... name]"
      * "BrowseLocalProtocols name [... name]"
      */

      int protocols = parse_protocols(value);

      if (protocols < 0)
      {
	cupsdLogMessage(CUPSD_LOG_ERROR,
	                "Unknown browse protocol \"%s\" on line %d.",
	                value, linenum);
        break;
      }

      BrowseLocalProtocols = protocols;
    }
    else if (!_cups_strcasecmp(line, "default_auth_type") && value)
    {
     /*
      * default_auth_type {basic,digest,basicdigest,negotiate}
      */

      if (!_cups_strcasecmp(value, "none"))
	default_auth_type = CUPSD_AUTH_NONE;
      else if (!_cups_strcasecmp(value, "basic"))
	default_auth_type = CUPSD_AUTH_BASIC;
      else if (!_cups_strcasecmp(value, "digest"))
	default_auth_type = CUPSD_AUTH_DIGEST;
      else if (!_cups_strcasecmp(value, "basicdigest"))
	default_auth_type = CUPSD_AUTH_BASICDIGEST;
#ifdef HAVE_GSSAPI
      else if (!_cups_strcasecmp(value, "negotiate"))
        default_auth_type = CUPSD_AUTH_NEGOTIATE;
#endif /* HAVE_GSSAPI */
      else if (!_cups_strcasecmp(value, "auto"))
        default_auth_type = CUPSD_AUTH_AUTO;
      else
      {
	cupsdLogMessage(CUPSD_LOG_WARN,
	                "Unknown default authorization type %s on line %d.",
	                value, linenum);
	if (FatalErrors & CUPSD_FATAL_CONFIG)
	  return (0);
      }
    }
#ifdef HAVE_SSL
    else if (!_cups_strcasecmp(line, "DefaultEncryption"))
    {
     /*
      * DefaultEncryption {Never,IfRequested,Required}
      */

      if (!value || !_cups_strcasecmp(value, "never"))
	DefaultEncryption = HTTP_ENCRYPT_NEVER;
      else if (!_cups_strcasecmp(value, "required"))
	DefaultEncryption = HTTP_ENCRYPT_REQUIRED;
      else if (!_cups_strcasecmp(value, "ifrequested"))
	DefaultEncryption = HTTP_ENCRYPT_IF_REQUESTED;
      else
      {
	cupsdLogMessage(CUPSD_LOG_WARN,
	                "Unknown default encryption %s on line %d.",
	                value, linenum);
	if (FatalErrors & CUPSD_FATAL_CONFIG)
	  return (0);
      }
    }
#endif /* HAVE_SSL */
    else if (!_cups_strcasecmp(line, "User") && value)
    {
     /*
      * User ID to run as...
      */

      if (isdigit(value[0] & 255))
      {
        int uid = atoi(value);

	if (!uid)
	  cupsdLogMessage(CUPSD_LOG_ERROR,
	                  "Will not use User 0 as specified on line %d "
			  "for security reasons.  You must use a non-"
			  "privileged account instead.",
	                  linenum);
        else
	  User = atoi(value);
      }
      else
      {
        struct passwd *p;	/* Password information */

        endpwent();
	p = getpwnam(value);

	if (p)
	{
	  if (!p->pw_uid)
	    cupsdLogMessage(CUPSD_LOG_ERROR,
	                    "Will not use User %s (UID=0) as specified on line "
			    "%d for security reasons.  You must use a non-"
			    "privileged account instead.",
	                    value, linenum);
	  else
	    User = p->pw_uid;
	}
	else
	  cupsdLogMessage(CUPSD_LOG_ERROR,
	                  "Unknown User \"%s\" on line %d, ignoring.",
	                  value, linenum);
      }
    }
    else if (!_cups_strcasecmp(line, "Group") && value)
    {
     /*
      * Group ID to run as...
      */

      if (isdigit(value[0]))
        Group = atoi(value);
      else
      {
        endgrent();
	group = getgrnam(value);

	if (group != NULL)
	  Group = group->gr_gid;
	else
	  cupsdLogMessage(CUPSD_LOG_ERROR,
	                  "Unknown Group \"%s\" on line %d, ignoring.",
	                  value, linenum);
      }
    }
    else if (!_cups_strcasecmp(line, "SystemGroup") && value)
    {
     /*
      * SystemGroup (admin) group(s)...
      */

      if (!parse_groups(value))
	cupsdLogMessage(CUPSD_LOG_ERROR,
	                "Unknown SystemGroup \"%s\" on line %d, ignoring.",
	                value, linenum);
    }
    else if (!_cups_strcasecmp(line, "HostNameLookups") && value)
    {
     /*
      * Do hostname lookups?
      */

      if (!_cups_strcasecmp(value, "off") || !_cups_strcasecmp(value, "no") ||
          !_cups_strcasecmp(value, "false"))
        HostNameLookups = 0;
      else if (!_cups_strcasecmp(value, "on") || !_cups_strcasecmp(value, "yes") ||
          !_cups_strcasecmp(value, "true"))
        HostNameLookups = 1;
      else if (!_cups_strcasecmp(value, "double"))
        HostNameLookups = 2;
      else
	cupsdLogMessage(CUPSD_LOG_WARN, "Unknown HostNameLookups %s on line %d.",
	                value, linenum);
    }
    else if (!_cups_strcasecmp(line, "AccessLogLevel") && value)
    {
     /*
      * Amount of logging to do to access log...
      */

      if (!_cups_strcasecmp(value, "all"))
        AccessLogLevel = CUPSD_ACCESSLOG_ALL;
      else if (!_cups_strcasecmp(value, "actions"))
        AccessLogLevel = CUPSD_ACCESSLOG_ACTIONS;
      else if (!_cups_strcasecmp(value, "config"))
        AccessLogLevel = CUPSD_ACCESSLOG_CONFIG;
      else
        cupsdLogMessage(CUPSD_LOG_WARN, "Unknown AccessLogLevel %s on line %d.",
	                value, linenum);
    }
    else if (!_cups_strcasecmp(line, "LogLevel") && value)
    {
     /*
      * Amount of logging to do to error log...
      */

      if (!_cups_strcasecmp(value, "debug2"))
        LogLevel = CUPSD_LOG_DEBUG2;
      else if (!_cups_strcasecmp(value, "debug"))
        LogLevel = CUPSD_LOG_DEBUG;
      else if (!_cups_strcasecmp(value, "info"))
        LogLevel = CUPSD_LOG_INFO;
      else if (!_cups_strcasecmp(value, "notice"))
        LogLevel = CUPSD_LOG_NOTICE;
      else if (!_cups_strcasecmp(value, "warn"))
        LogLevel = CUPSD_LOG_WARN;
      else if (!_cups_strcasecmp(value, "error"))
        LogLevel = CUPSD_LOG_ERROR;
      else if (!_cups_strcasecmp(value, "crit"))
        LogLevel = CUPSD_LOG_CRIT;
      else if (!_cups_strcasecmp(value, "alert"))
        LogLevel = CUPSD_LOG_ALERT;
      else if (!_cups_strcasecmp(value, "emerg"))
        LogLevel = CUPSD_LOG_EMERG;
      else if (!_cups_strcasecmp(value, "none"))
        LogLevel = CUPSD_LOG_NONE;
      else
        cupsdLogMessage(CUPSD_LOG_WARN, "Unknown LogLevel %s on line %d.",
	                value, linenum);
    }
    else if (!_cups_strcasecmp(line, "LogTimeFormat") && value)
    {
     /*
      * Amount of logging to do to error log...
      */

      if (!_cups_strcasecmp(value, "standard"))
        LogTimeFormat = CUPSD_TIME_STANDARD;
      else if (!_cups_strcasecmp(value, "usecs"))
        LogTimeFormat = CUPSD_TIME_USECS;
      else
        cupsdLogMessage(CUPSD_LOG_WARN, "Unknown LogTimeFormat %s on line %d.",
	                value, linenum);
    }
    else if (!_cups_strcasecmp(line, "PrintcapFormat") && value)
    {
     /*
      * Format of printcap file?
      */

      if (!_cups_strcasecmp(value, "bsd"))
        PrintcapFormat = PRINTCAP_BSD;
      else if (!_cups_strcasecmp(value, "plist"))
        PrintcapFormat = PRINTCAP_PLIST;
      else if (!_cups_strcasecmp(value, "solaris"))
        PrintcapFormat = PRINTCAP_SOLARIS;
      else
	cupsdLogMessage(CUPSD_LOG_WARN, "Unknown PrintcapFormat %s on line %d.",
	                value, linenum);
    }
    else if (!_cups_strcasecmp(line, "ServerTokens") && value)
    {
     /*
      * Set the string used for the Server header...
      */

      struct utsname plat;		/* Platform info */


      uname(&plat);

      if (!_cups_strcasecmp(value, "ProductOnly"))
	cupsdSetString(&ServerHeader, "CUPS");
      else if (!_cups_strcasecmp(value, "Major"))
	cupsdSetStringf(&ServerHeader, "CUPS/%d", CUPS_VERSION_MAJOR);
      else if (!_cups_strcasecmp(value, "Minor"))
	cupsdSetStringf(&ServerHeader, "CUPS/%d.%d", CUPS_VERSION_MAJOR,
	                CUPS_VERSION_MINOR);
      else if (!_cups_strcasecmp(value, "Minimal"))
	cupsdSetString(&ServerHeader, CUPS_MINIMAL);
      else if (!_cups_strcasecmp(value, "OS"))
	cupsdSetStringf(&ServerHeader, CUPS_MINIMAL " (%s)", plat.sysname);
      else if (!_cups_strcasecmp(value, "Full"))
	cupsdSetStringf(&ServerHeader, CUPS_MINIMAL " (%s) IPP/2.1",
	                plat.sysname);
      else if (!_cups_strcasecmp(value, "None"))
	cupsdClearString(&ServerHeader);
      else
	cupsdLogMessage(CUPSD_LOG_WARN, "Unknown ServerTokens %s on line %d.",
                        value, linenum);
    }
    else if (!_cups_strcasecmp(line, "PassEnv") && value)
    {
     /*
      * PassEnv variable [... variable]
      */

      for (; *value;)
      {
        for (valuelen = 0; value[valuelen]; valuelen ++)
	  if (_cups_isspace(value[valuelen]) || value[valuelen] == ',')
	    break;

        if (value[valuelen])
        {
	  value[valuelen] = '\0';
	  valuelen ++;
	}

        cupsdSetEnv(value, NULL);

        for (value += valuelen; *value; value ++)
	  if (!_cups_isspace(*value) || *value != ',')
	    break;
      }
    }
    else if (!_cups_strcasecmp(line, "ServerAlias") && value)
    {
     /*
      * ServerAlias name [... name]
      */

      if (!ServerAlias)
        ServerAlias = cupsArrayNew(NULL, NULL);

      for (; *value;)
      {
        for (valuelen = 0; value[valuelen]; valuelen ++)
	  if (_cups_isspace(value[valuelen]) || value[valuelen] == ',')
	    break;

        if (value[valuelen])
        {
	  value[valuelen] = '\0';
	  valuelen ++;
	}

	cupsdAddAlias(ServerAlias, value);

        for (value += valuelen; *value; value ++)
	  if (!_cups_isspace(*value) || *value != ',')
	    break;
      }
    }
    else if (!_cups_strcasecmp(line, "SetEnv") && value)
    {
     /*
      * SetEnv variable value
      */

      for (valueptr = value; *valueptr && !isspace(*valueptr & 255); valueptr ++);

      if (*valueptr)
      {
       /*
        * Found a value...
	*/

        while (isspace(*valueptr & 255))
	  *valueptr++ = '\0';

        cupsdSetEnv(value, valueptr);
      }
      else
        cupsdLogMessage(CUPSD_LOG_ERROR,
	                "Missing value for SetEnv directive on line %d.",
	                linenum);
    }
#ifdef HAVE_SSL
    else if (!_cups_strcasecmp(line, "SSLOptions"))
    {
     /*
      * SSLOptions options
      */

      if (!value || !_cups_strcasecmp(value, "none"))
        SSLOptions = CUPSD_SSL_NONE;
      else if (!_cups_strcasecmp(value, "noemptyfragments"))
        SSLOptions = CUPSD_SSL_NOEMPTY;
      else
        cupsdLogMessage(CUPSD_LOG_ERROR,
	                "Unknown value \"%s\" for SSLOptions directive on "
			"line %d.", value, linenum);
    }
#endif /* HAVE_SSL */
    else
    {
     /*
      * Find a simple variable in the list...
      */

      for (i = NUM_VARS, var = variables; i > 0; i --, var ++)
        if (!_cups_strcasecmp(line, var->name))
	  break;

      if (i == 0)
      {
       /*
        * Unknown directive!  Output an error message and continue...
	*/

        if (!value)
	  cupsdLogMessage(CUPSD_LOG_ERROR, "Missing value for %s on line %d.",
	                  line, linenum);
	else
	  cupsdLogMessage(CUPSD_LOG_ERROR, "Unknown directive %s on line %d.",
	                  line, linenum);
        continue;
      }

      switch (var->type)
      {
        case CUPSD_VARTYPE_INTEGER :
	    if (!value)
	      cupsdLogMessage(CUPSD_LOG_ERROR,
	                      "Missing integer value for %s on line %d.",
			      line, linenum);
	    else if (!isdigit(*value & 255))
	      cupsdLogMessage(CUPSD_LOG_ERROR,
	                      "Bad integer value for %s on line %d.",
			      line, linenum);
	    else
	    {
	      int	n;		/* Number */
	      char	*units;		/* Units */

              n = strtol(value, &units, 0);

	      if (units && *units)
	      {
        	if (tolower(units[0] & 255) == 'g')
		  n *= 1024 * 1024 * 1024;
        	else if (tolower(units[0] & 255) == 'm')
		  n *= 1024 * 1024;
		else if (tolower(units[0] & 255) == 'k')
		  n *= 1024;
		else if (tolower(units[0] & 255) == 't')
		  n *= 262144;
		else
		{
		  cupsdLogMessage(CUPSD_LOG_ERROR,
				  "Unknown integer value for %s on line %d.",
				  line, linenum);
		  break;
		}
	      }

              if (n < 0)
		cupsdLogMessage(CUPSD_LOG_ERROR,
	                	"Bad negative integer value for %s on line %d.",
				line, linenum);
	      else
		*((int *)var->ptr) = n;
	    }
	    break;

        case CUPSD_VARTYPE_TIME :
	    if (!value)
	      cupsdLogMessage(CUPSD_LOG_ERROR,
	                      "Missing time interval value for %s on line %d.",
			      line, linenum);
	    else if (!_cups_strncasecmp(line, "PreserveJob", 11) &&
	             (!_cups_strcasecmp(value, "true") ||
		      !_cups_strcasecmp(value, "on") ||
		      !_cups_strcasecmp(value, "enabled") ||
		      !_cups_strcasecmp(value, "yes")))
	      *((int *)var->ptr) = INT_MAX;
	    else if (!_cups_strcasecmp(value, "false") ||
	             !_cups_strcasecmp(value, "off") ||
	             !_cups_strcasecmp(value, "disabled") ||
	             !_cups_strcasecmp(value, "no"))
	      *((int *)var->ptr) = 0;
	    else if (!isdigit(*value & 255))
	      cupsdLogMessage(CUPSD_LOG_ERROR,
	                      "Unknown time interval value for %s on line %d.",
			      line, linenum);
	    else
	    {
	      double	n;		/* Number */
	      char	*units;		/* Units */

              n = strtod(value, &units);

	      if (units && *units)
	      {
        	if (tolower(units[0] & 255) == 'w')
		  n *= 7 * 24 * 60 * 60;
        	else if (tolower(units[0] & 255) == 'd')
		  n *= 24 * 60 * 60;
		else if (tolower(units[0] & 255) == 'h')
		  n *= 60 * 60;
		else if (tolower(units[0] & 255) == 'm')
		  n *= 60;
		else
		{
		  cupsdLogMessage(CUPSD_LOG_ERROR,
				  "Unknown time interval value for %s on line "
				  "%d.", line, linenum);
		  break;
		}
	      }

              if (n < 0.0 || n > INT_MAX)
		cupsdLogMessage(CUPSD_LOG_ERROR,
	                	"Bad time value for %s on line %d.",
				line, linenum);
	      else
		*((int *)var->ptr) = (int)n;
	    }
	    break;

	case CUPSD_VARTYPE_BOOLEAN :
	    if (!value)
	      cupsdLogMessage(CUPSD_LOG_ERROR,
	                      "Missing boolean value for %s on line %d.",
			      line, linenum);
            else if (!_cups_strcasecmp(value, "true") ||
	             !_cups_strcasecmp(value, "on") ||
		     !_cups_strcasecmp(value, "enabled") ||
		     !_cups_strcasecmp(value, "yes") ||
		     atoi(value) != 0)
              *((int *)var->ptr) = TRUE;
	    else if (!_cups_strcasecmp(value, "false") ||
	             !_cups_strcasecmp(value, "off") ||
		     !_cups_strcasecmp(value, "disabled") ||
		     !_cups_strcasecmp(value, "no") ||
		     !_cups_strcasecmp(value, "0"))
              *((int *)var->ptr) = FALSE;
	    else
              cupsdLogMessage(CUPSD_LOG_ERROR,
	                      "Unknown boolean value %s on line %d.",
	                      value, linenum);
	    break;

	case CUPSD_VARTYPE_PATHNAME :
            if (!value)
	    {
	      cupsdLogMessage(CUPSD_LOG_ERROR,
	                      "Missing pathname value for %s on line %d.",
			      line, linenum);
              break;
	    }

	    if (value[0] == '/')
	      strlcpy(temp, value, sizeof(temp));
	    else
	      snprintf(temp, sizeof(temp), "%s/%s", ServerRoot, value);

            if (access(temp, 0))
	    {
	      cupsdLogMessage(CUPSD_LOG_ERROR,
	                      "File or directory for \"%s %s\" on line %d "
			      "does not exist.", line, value, linenum);
              break;
	    }

	case CUPSD_VARTYPE_STRING :
	    cupsdSetString((char **)var->ptr, value);
	    break;
      }
    }
  }

  return (1);
}


/*
 * 'read_location()' - Read a <Location path> definition.
 */

static int				/* O - New line number or 0 on error */
read_location(cups_file_t *fp,		/* I - Configuration file */
              char        *location,	/* I - Location name/path */
	      int         linenum)	/* I - Current line number */
{
  cupsd_location_t	*loc,		/* New location */
			*parent;	/* Parent location */
  char			line[HTTP_MAX_BUFFER],
					/* Line buffer */
			*value,		/* Value for directive */
			*valptr;	/* Pointer into value */


  if ((parent = cupsdFindLocation(location)) != NULL)
    cupsdLogMessage(CUPSD_LOG_WARN, "Duplicate <Location %s> on line %d.",
                    location, linenum);
  else if ((parent = cupsdNewLocation(location)) == NULL)
    return (0);
  else
  {
    cupsdAddLocation(parent);

    parent->limit = CUPSD_AUTH_LIMIT_ALL;
  }

  loc = parent;

  while (cupsFileGetConf(fp, line, sizeof(line), &value, &linenum))
  {
   /*
    * Decode the directive...
    */

    if (!_cups_strcasecmp(line, "</Location>"))
      return (linenum);
    else if (!_cups_strcasecmp(line, "<Limit") ||
             !_cups_strcasecmp(line, "<LimitExcept"))
    {
      if (!value)
      {
        cupsdLogMessage(CUPSD_LOG_ERROR, "Syntax error on line %d.", linenum);
        if (FatalErrors & CUPSD_FATAL_CONFIG)
	  return (0);
        else
	  continue;
      }

      if ((loc = cupsdCopyLocation(parent)) == NULL)
        return (0);

      cupsdAddLocation(loc);

      loc->limit = 0;
      while (*value)
      {
        for (valptr = value; !isspace(*valptr & 255) && *valptr; valptr ++);

	if (*valptr)
	  *valptr++ = '\0';

        if (!strcmp(value, "ALL"))
	  loc->limit = CUPSD_AUTH_LIMIT_ALL;
	else if (!strcmp(value, "GET"))
	  loc->limit |= CUPSD_AUTH_LIMIT_GET;
	else if (!strcmp(value, "HEAD"))
	  loc->limit |= CUPSD_AUTH_LIMIT_HEAD;
	else if (!strcmp(value, "OPTIONS"))
	  loc->limit |= CUPSD_AUTH_LIMIT_OPTIONS;
	else if (!strcmp(value, "POST"))
	  loc->limit |= CUPSD_AUTH_LIMIT_POST;
	else if (!strcmp(value, "PUT"))
	  loc->limit |= CUPSD_AUTH_LIMIT_PUT;
	else if (!strcmp(value, "TRACE"))
	  loc->limit |= CUPSD_AUTH_LIMIT_TRACE;
	else
	  cupsdLogMessage(CUPSD_LOG_WARN, "Unknown request type %s on line %d.",
	                  value, linenum);

        for (value = valptr; isspace(*value & 255); value ++);
      }

      if (!_cups_strcasecmp(line, "<LimitExcept"))
        loc->limit = CUPSD_AUTH_LIMIT_ALL ^ loc->limit;

      parent->limit &= ~loc->limit;
    }
    else if (!_cups_strcasecmp(line, "</Limit>") ||
             !_cups_strcasecmp(line, "</LimitExcept>"))
      loc = parent;
    else if (!value)
    {
      cupsdLogMessage(CUPSD_LOG_ERROR, "Missing value on line %d.", linenum);
      if (FatalErrors & CUPSD_FATAL_CONFIG)
	return (0);
    }
    else if (!parse_aaa(loc, line, value, linenum))
    {
      cupsdLogMessage(CUPSD_LOG_ERROR,
                      "Unknown Location directive %s on line %d.",
	              line, linenum);
      if (FatalErrors & CUPSD_FATAL_CONFIG)
	return (0);
    }
  }

  cupsdLogMessage(CUPSD_LOG_ERROR,
                  "Unexpected end-of-file at line %d while reading location.",
                  linenum);

  return ((FatalErrors & CUPSD_FATAL_CONFIG) ? 0 : linenum);
}


/*
 * 'read_policy()' - Read a <Policy name> definition.
 */

static int				/* O - New line number or 0 on error */
read_policy(cups_file_t *fp,		/* I - Configuration file */
            char        *policy,	/* I - Location name/path */
	    int         linenum)	/* I - Current line number */
{
  int			i;		/* Looping var */
  cupsd_policy_t	*pol;		/* Policy */
  cupsd_location_t	*op;		/* Policy operation */
  int			num_ops;	/* Number of IPP operations */
  ipp_op_t		ops[100];	/* Operations */
  char			line[HTTP_MAX_BUFFER],
					/* Line buffer */
			*value,		/* Value for directive */
			*valptr;	/* Pointer into value */


 /*
  * Create the policy...
  */

  if ((pol = cupsdFindPolicy(policy)) != NULL)
    cupsdLogMessage(CUPSD_LOG_WARN, "Duplicate <Policy %s> on line %d.",
                    policy, linenum);
  else if ((pol = cupsdAddPolicy(policy)) == NULL)
    return (0);

 /*
  * Read from the file...
  */

  op      = NULL;
  num_ops = 0;

  while (cupsFileGetConf(fp, line, sizeof(line), &value, &linenum))
  {
   /*
    * Decode the directive...
    */

    if (!_cups_strcasecmp(line, "</Policy>"))
    {
      if (op)
        cupsdLogMessage(CUPSD_LOG_WARN,
	                "Missing </Limit> before </Policy> on line %d.",
	                linenum);

      set_policy_defaults(pol);

      return (linenum);
    }
    else if (!_cups_strcasecmp(line, "<Limit") && !op)
    {
      if (!value)
      {
        cupsdLogMessage(CUPSD_LOG_ERROR, "Syntax error on line %d.", linenum);
        if (FatalErrors & CUPSD_FATAL_CONFIG)
	  return (0);
        else
	  continue;
      }

     /*
      * Scan for IPP operation names...
      */

      num_ops = 0;

      while (*value)
      {
        for (valptr = value; !isspace(*valptr & 255) && *valptr; valptr ++);

	if (*valptr)
	  *valptr++ = '\0';

        if (num_ops < (int)(sizeof(ops) / sizeof(ops[0])))
	{
	  if (!_cups_strcasecmp(value, "All"))
	    ops[num_ops] = IPP_ANY_OPERATION;
	  else if ((ops[num_ops] = ippOpValue(value)) == IPP_BAD_OPERATION)
	    cupsdLogMessage(CUPSD_LOG_ERROR,
	                    "Bad IPP operation name \"%s\" on line %d.",
	                    value, linenum);
          else
	    num_ops ++;
	}
	else
	  cupsdLogMessage(CUPSD_LOG_ERROR,
	                  "Too many operations listed on line %d.",
	                  linenum);

        for (value = valptr; isspace(*value & 255); value ++);
      }

     /*
      * If none are specified, apply the policy to all operations...
      */

      if (num_ops == 0)
      {
        ops[0]  = IPP_ANY_OPERATION;
	num_ops = 1;
      }

     /*
      * Add a new policy for the first operation...
      */

      op = cupsdAddPolicyOp(pol, NULL, ops[0]);
    }
    else if (!_cups_strcasecmp(line, "</Limit>") && op)
    {
     /*
      * Finish the current operation limit...
      */

      if (num_ops > 1)
      {
       /*
        * Copy the policy to the other operations...
	*/

        for (i = 1; i < num_ops; i ++)
	  cupsdAddPolicyOp(pol, op, ops[i]);
      }

      op = NULL;
    }
    else if (!value)
    {
      cupsdLogMessage(CUPSD_LOG_ERROR, "Missing value on line %d.", linenum);
      if (FatalErrors & CUPSD_FATAL_CONFIG)
	return (0);
    }
    else if (!_cups_strcasecmp(line, "JobPrivateAccess") ||
	     !_cups_strcasecmp(line, "JobPrivateValues") ||
	     !_cups_strcasecmp(line, "SubscriptionPrivateAccess") ||
	     !_cups_strcasecmp(line, "SubscriptionPrivateValues"))
    {
      if (op)
      {
        cupsdLogMessage(CUPSD_LOG_ERROR,
	                "%s directive must appear outside <Limit>...</Limit> "
			"on line %d.", line, linenum);
	if (FatalErrors & CUPSD_FATAL_CONFIG)
	  return (0);
      }
      else
      {
       /*
        * Pull out whitespace-delimited values...
	*/

	while (*value)
	{
	 /*
	  * Find the end of the current value...
	  */

	  for (valptr = value; !isspace(*valptr & 255) && *valptr; valptr ++);

	  if (*valptr)
	    *valptr++ = '\0';

         /*
	  * Save it appropriately...
	  */

	  if (!_cups_strcasecmp(line, "JobPrivateAccess"))
	  {
	   /*
	    * JobPrivateAccess {all|default|user/group list|@@ACL}
	    */

            if (!_cups_strcasecmp(value, "default"))
	    {
	      cupsdAddString(&(pol->job_access), "@OWNER");
	      cupsdAddString(&(pol->job_access), "@SYSTEM");
	    }
	    else
	      cupsdAddString(&(pol->job_access), value);
	  }
	  else if (!_cups_strcasecmp(line, "JobPrivateValues"))
	  {
	   /*
	    * JobPrivateValues {all|none|default|attribute list}
	    */

	    if (!_cups_strcasecmp(value, "default"))
	    {
	      cupsdAddString(&(pol->job_attrs), "job-name");
	      cupsdAddString(&(pol->job_attrs), "job-originating-host-name");
	      cupsdAddString(&(pol->job_attrs), "job-originating-user-name");
	      cupsdAddString(&(pol->job_attrs), "phone");
	    }
	    else
	      cupsdAddString(&(pol->job_attrs), value);
	  }
	  else if (!_cups_strcasecmp(line, "SubscriptionPrivateAccess"))
	  {
	   /*
	    * SubscriptionPrivateAccess {all|default|user/group list|@@ACL}
	    */

            if (!_cups_strcasecmp(value, "default"))
	    {
	      cupsdAddString(&(pol->sub_access), "@OWNER");
	      cupsdAddString(&(pol->sub_access), "@SYSTEM");
	    }
	    else
	      cupsdAddString(&(pol->sub_access), value);
	  }
	  else /* if (!_cups_strcasecmp(line, "SubscriptionPrivateValues")) */
	  {
	   /*
	    * SubscriptionPrivateValues {all|none|default|attribute list}
	    */

	    if (!_cups_strcasecmp(value, "default"))
	    {
	      cupsdAddString(&(pol->sub_attrs), "notify-events");
	      cupsdAddString(&(pol->sub_attrs), "notify-pull-method");
	      cupsdAddString(&(pol->sub_attrs), "notify-recipient-uri");
	      cupsdAddString(&(pol->sub_attrs), "notify-subscriber-user-name");
	      cupsdAddString(&(pol->sub_attrs), "notify-user-data");
	    }
	    else
	      cupsdAddString(&(pol->sub_attrs), value);
	  }

	 /*
	  * Find the next string on the line...
	  */

	  for (value = valptr; isspace(*value & 255); value ++);
	}
      }
    }
    else if (!op)
    {
      cupsdLogMessage(CUPSD_LOG_ERROR,
                      "Missing <Limit ops> directive before %s on line %d.",
                      line, linenum);
      if (FatalErrors & CUPSD_FATAL_CONFIG)
	return (0);
    }
    else if (!parse_aaa(op, line, value, linenum))
    {
      cupsdLogMessage(CUPSD_LOG_ERROR,
		      "Unknown Policy Limit directive %s on line %d.",
		      line, linenum);

      if (FatalErrors & CUPSD_FATAL_CONFIG)
	return (0);
    }
  }

  cupsdLogMessage(CUPSD_LOG_ERROR,
                  "Unexpected end-of-file at line %d while reading policy "
                  "\"%s\".", linenum, policy);

  return ((FatalErrors & CUPSD_FATAL_CONFIG) ? 0 : linenum);
}


/*
 * 'set_policy_defaults()' - Set default policy values as needed.
 */

static void
set_policy_defaults(cupsd_policy_t *pol)/* I - Policy */
{
  cupsd_location_t	*op;		/* Policy operation */


 /*
  * Verify that we have an explicit policy for Validate-Job, Cancel-Jobs,
  * Cancel-My-Jobs, Close-Job, and CUPS-Get-Document, which ensures that
  * upgrades do not introduce new security issues...
  */

  if ((op = cupsdFindPolicyOp(pol, IPP_VALIDATE_JOB)) == NULL ||
      op->op == IPP_ANY_OPERATION)
  {
    if ((op = cupsdFindPolicyOp(pol, IPP_PRINT_JOB)) != NULL &&
	op->op != IPP_ANY_OPERATION)
    {
     /*
      * Add a new limit for Validate-Job using the Print-Job limit as a
      * template...
      */

      cupsdLogMessage(CUPSD_LOG_WARN,
		      "No limit for Validate-Job defined in policy %s "
		      "- using Print-Job's policy.", pol->name);

      cupsdAddPolicyOp(pol, op, IPP_VALIDATE_JOB);
    }
    else
      cupsdLogMessage(CUPSD_LOG_WARN,
		      "No limit for Validate-Job defined in policy %s "
		      "and no suitable template found.", pol->name);
  }

  if ((op = cupsdFindPolicyOp(pol, IPP_CANCEL_JOBS)) == NULL ||
      op->op == IPP_ANY_OPERATION)
  {
    if ((op = cupsdFindPolicyOp(pol, IPP_PAUSE_PRINTER)) != NULL &&
	op->op != IPP_ANY_OPERATION)
    {
     /*
      * Add a new limit for Cancel-Jobs using the Pause-Printer limit as a
      * template...
      */

      cupsdLogMessage(CUPSD_LOG_WARN,
		      "No limit for Cancel-Jobs defined in policy %s "
		      "- using Pause-Printer's policy.", pol->name);

      cupsdAddPolicyOp(pol, op, IPP_CANCEL_JOBS);
    }
    else
      cupsdLogMessage(CUPSD_LOG_WARN,
		      "No limit for Cancel-Jobs defined in policy %s "
		      "and no suitable template found.", pol->name);
  }

  if ((op = cupsdFindPolicyOp(pol, IPP_CANCEL_MY_JOBS)) == NULL ||
      op->op == IPP_ANY_OPERATION)
  {
    if ((op = cupsdFindPolicyOp(pol, IPP_SEND_DOCUMENT)) != NULL &&
	op->op != IPP_ANY_OPERATION)
    {
     /*
      * Add a new limit for Cancel-My-Jobs using the Send-Document limit as
      * a template...
      */

      cupsdLogMessage(CUPSD_LOG_WARN,
		      "No limit for Cancel-My-Jobs defined in policy %s "
		      "- using Send-Document's policy.", pol->name);

      cupsdAddPolicyOp(pol, op, IPP_CANCEL_MY_JOBS);
    }
    else
      cupsdLogMessage(CUPSD_LOG_WARN,
		      "No limit for Cancel-My-Jobs defined in policy %s "
		      "and no suitable template found.", pol->name);
  }

  if ((op = cupsdFindPolicyOp(pol, IPP_CLOSE_JOB)) == NULL ||
      op->op == IPP_ANY_OPERATION)
  {
    if ((op = cupsdFindPolicyOp(pol, IPP_SEND_DOCUMENT)) != NULL &&
	op->op != IPP_ANY_OPERATION)
    {
     /*
      * Add a new limit for Close-Job using the Send-Document limit as a
      * template...
      */

      cupsdLogMessage(CUPSD_LOG_WARN,
		      "No limit for Close-Job defined in policy %s "
		      "- using Send-Document's policy.", pol->name);

      cupsdAddPolicyOp(pol, op, IPP_CLOSE_JOB);
    }
    else
      cupsdLogMessage(CUPSD_LOG_WARN,
		      "No limit for Close-Job defined in policy %s "
		      "and no suitable template found.", pol->name);
  }

  if ((op = cupsdFindPolicyOp(pol, CUPS_GET_DOCUMENT)) == NULL ||
      op->op == IPP_ANY_OPERATION)
  {
    if ((op = cupsdFindPolicyOp(pol, IPP_SEND_DOCUMENT)) != NULL &&
	op->op != IPP_ANY_OPERATION)
    {
     /*
      * Add a new limit for CUPS-Get-Document using the Send-Document
      * limit as a template...
      */

      cupsdLogMessage(CUPSD_LOG_WARN,
		      "No limit for CUPS-Get-Document defined in policy %s "
		      "- using Send-Document's policy.", pol->name);

      cupsdAddPolicyOp(pol, op, CUPS_GET_DOCUMENT);
    }
    else
      cupsdLogMessage(CUPSD_LOG_WARN,
		      "No limit for CUPS-Get-Document defined in policy %s "
		      "and no suitable template found.", pol->name);
  }

 /*
  * Verify we have JobPrivateAccess, JobPrivateValues,
  * SubscriptionPrivateAccess, and SubscriptionPrivateValues in the policy.
  */

  if (!pol->job_access)
  {
    cupsdLogMessage(CUPSD_LOG_WARN,
		    "No JobPrivateAccess defined in policy %s "
		    "- using defaults.", pol->name);
    cupsdAddString(&(pol->job_access), "@OWNER");
    cupsdAddString(&(pol->job_access), "@SYSTEM");
  }

  if (!pol->job_attrs)
  {
    cupsdLogMessage(CUPSD_LOG_WARN,
		    "No JobPrivateValues defined in policy %s "
		    "- using defaults.", pol->name);
    cupsdAddString(&(pol->job_attrs), "job-name");
    cupsdAddString(&(pol->job_attrs), "job-originating-host-name");
    cupsdAddString(&(pol->job_attrs), "job-originating-user-name");
    cupsdAddString(&(pol->job_attrs), "phone");
  }

  if (!pol->sub_access)
  {
    cupsdLogMessage(CUPSD_LOG_WARN,
		    "No SubscriptionPrivateAccess defined in policy %s "
		    "- using defaults.", pol->name);
    cupsdAddString(&(pol->sub_access), "@OWNER");
    cupsdAddString(&(pol->sub_access), "@SYSTEM");
  }

  if (!pol->sub_attrs)
  {
    cupsdLogMessage(CUPSD_LOG_WARN,
		    "No SubscriptionPrivateValues defined in policy %s "
		    "- using defaults.", pol->name);
    cupsdAddString(&(pol->sub_attrs), "notify-events");
    cupsdAddString(&(pol->sub_attrs), "notify-pull-method");
    cupsdAddString(&(pol->sub_attrs), "notify-recipient-uri");
    cupsdAddString(&(pol->sub_attrs), "notify-subscriber-user-name");
    cupsdAddString(&(pol->sub_attrs), "notify-user-data");
  }
}


/*
 * End of "$Id: conf.c 10482 2012-05-18 19:51:02Z mike $".
 */<|MERGE_RESOLUTION|>--- conflicted
+++ resolved
@@ -174,12 +174,7 @@
   { "SystemGroupAuthKey",	&SystemGroupAuthKey,	CUPSD_VARTYPE_STRING },
 #endif /* HAVE_AUTHORIZATION_H */
   { "TempDir",			&TempDir,		CUPSD_VARTYPE_PATHNAME },
-<<<<<<< HEAD
-  { "Timeout",			&Timeout,		CUPSD_VARTYPE_INTEGER },
-  { "UseNetworkDefault",	&UseNetworkDefault,	CUPSD_VARTYPE_BOOLEAN },
-=======
   { "Timeout",			&Timeout,		CUPSD_VARTYPE_TIME },
->>>>>>> a0a80536
   { "WebInterface",		&WebInterface,		CUPSD_VARTYPE_BOOLEAN },
   { "PidFile",			&PidFile,		CUPSD_VARTYPE_STRING }
 };
@@ -743,13 +738,8 @@
   DefaultShared            = CUPS_DEFAULT_DEFAULT_SHARED;
 
 #if defined(HAVE_DNSSD) || defined(HAVE_AVAHI)
-<<<<<<< HEAD
-  cupsdSetString(&DNSSDRegType, "_ipp._tcp,_cups,_universal");
-#endif /* HAVE_DNSSD */
-=======
   cupsdSetString(&DNSSDSubTypes, "_cups,_print,_universal");
 #endif /* HAVE_DNSSD || HAVE_AVAHI */
->>>>>>> a0a80536
 
   cupsdSetString(&LPDConfigFile, CUPS_DEFAULT_LPD_CONFIG_FILE);
   cupsdSetString(&SMBConfigFile, CUPS_DEFAULT_SMB_CONFIG_FILE);
