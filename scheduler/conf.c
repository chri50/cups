/*
 * "$Id: conf.c 10121 2011-11-16 15:28:11Z mike $"
 *
 *   Configuration routines for the CUPS scheduler.
 *
 *   Copyright 2007-2011 by Apple Inc.
 *   Copyright 1997-2007 by Easy Software Products, all rights reserved.
 *
 *   These coded instructions, statements, and computer programs are the
 *   property of Apple Inc. and are protected by Federal copyright
 *   law.  Distribution and use rights are outlined in the file "LICENSE.txt"
 *   which should have been included with this file.  If this file is
 *   file is missing or damaged, see the license at "http://www.cups.org/".
 *
 * Contents:
 *
 *   cupsdAddAlias()          - Add a host alias.
 *   cupsdCheckPermissions()  - Fix the mode and ownership of a file or
 *                              directory.
 *   cupsdFreeAliases()       - Free all of the alias entries.
 *   cupsdReadConfiguration() - Read the cupsd.conf file.
 *   get_address()            - Get an address + port number from a line.
 *   get_addr_and_mask()      - Get an IP address and netmask.
 *   mime_error_cb()          - Log a MIME error.
 *   parse_aaa()              - Parse authentication, authorization, and access
 *                              control lines.
 *   parse_fatal_errors()     - Parse FatalErrors values in a string.
 *   parse_groups()	      - Parse system group names in a string.
 *   parse_protocols()	      - Parse browse protocols in a string.
 *   parse_variable()	      - Parse a variable line.
 *   read_cupsd_conf()	      - Read the cupsd.conf configuration file.
 *   read_cups_files_conf()   - Read the cups-files.conf configuration file.
 *   read_location()	      - Read a <Location path> definition.
 *   read_policy()	      - Read a <Policy name> definition.
 *   set_policy_defaults()    - Set default policy values as needed.
 */

/*
 * Include necessary headers...
 */

#include "cupsd.h"
#include <stdarg.h>
#include <grp.h>
#include <sys/utsname.h>
#include <syslog.h>

#ifdef HAVE_LIBPAPER
#  include <paper.h>
#endif /* HAVE_LIBPAPER */


/*
 * Possibly missing network definitions...
 */

#ifndef INADDR_NONE
#  define INADDR_NONE	0xffffffff
#endif /* !INADDR_NONE */


/*
 * Configuration variable structure...
 */

typedef enum
{
  CUPSD_VARTYPE_INTEGER,		/* Integer option */
  CUPSD_VARTYPE_STRING,			/* String option */
  CUPSD_VARTYPE_BOOLEAN,		/* Boolean option */
  CUPSD_VARTYPE_PATHNAME		/* File/directory name option */
} cupsd_vartype_t;

typedef struct
{
  char			*name;		/* Name of variable */
  void			*ptr;		/* Pointer to variable */
  cupsd_vartype_t	type;		/* Type (int, string, address) */
} cupsd_var_t;


/*
 * Local globals...
 */

static const cupsd_var_t	cupsd_vars[] =
{
  { "AutoPurgeJobs", 		&JobAutoPurge,		CUPSD_VARTYPE_BOOLEAN },
#ifdef HAVE_DNSSD
  { "BrowseDNSSDRegType",	&DNSSDRegType,		CUPSD_VARTYPE_STRING },
#endif /* HAVE_DNSSD */
  { "BrowseInterval",		&BrowseInterval,	CUPSD_VARTYPE_INTEGER },
#ifdef HAVE_LDAP
  { "BrowseLDAPBindDN",		&BrowseLDAPBindDN,	CUPSD_VARTYPE_STRING },
#  ifdef HAVE_LDAP_SSL
  { "BrowseLDAPCACertFile",	&BrowseLDAPCACertFile,	CUPSD_VARTYPE_PATHNAME },
#  endif /* HAVE_LDAP_SSL */
  { "BrowseLDAPDN",		&BrowseLDAPDN,		CUPSD_VARTYPE_STRING },
  { "BrowseLDAPPassword",	&BrowseLDAPPassword,	CUPSD_VARTYPE_STRING },
  { "BrowseLDAPServer",		&BrowseLDAPServer,	CUPSD_VARTYPE_STRING },
#endif /* HAVE_LDAP */
  { "BrowseLocalOptions",	&BrowseLocalOptions,	CUPSD_VARTYPE_STRING },
  { "BrowsePort",		&BrowsePort,		CUPSD_VARTYPE_INTEGER },
  { "BrowseRemoteOptions",	&BrowseRemoteOptions,	CUPSD_VARTYPE_STRING },
  { "BrowseShortNames",		&BrowseShortNames,	CUPSD_VARTYPE_BOOLEAN },
  { "BrowseTimeout",		&BrowseTimeout,		CUPSD_VARTYPE_INTEGER },
  { "BrowseWebIF",		&BrowseWebIF,		CUPSD_VARTYPE_BOOLEAN },
  { "Browsing",			&Browsing,		CUPSD_VARTYPE_BOOLEAN },
  { "Classification",		&Classification,	CUPSD_VARTYPE_STRING },
  { "ClassifyOverride",		&ClassifyOverride,	CUPSD_VARTYPE_BOOLEAN },
  { "DefaultLanguage",		&DefaultLanguage,	CUPSD_VARTYPE_STRING },
  { "DefaultLeaseDuration",	&DefaultLeaseDuration,	CUPSD_VARTYPE_INTEGER },
  { "DefaultPaperSize",		&DefaultPaperSize,	CUPSD_VARTYPE_STRING },
  { "DefaultPolicy",		&DefaultPolicy,		CUPSD_VARTYPE_STRING },
  { "DefaultShared",		&DefaultShared,		CUPSD_VARTYPE_BOOLEAN },
  { "DirtyCleanInterval",	&DirtyCleanInterval,	CUPSD_VARTYPE_INTEGER },
  { "ErrorPolicy",		&ErrorPolicy,		CUPSD_VARTYPE_STRING },
  { "FilterLimit",		&FilterLimit,		CUPSD_VARTYPE_INTEGER },
  { "FilterNice",		&FilterNice,		CUPSD_VARTYPE_INTEGER },
  { "HideImplicitMembers",	&HideImplicitMembers,	CUPSD_VARTYPE_BOOLEAN },
  { "ImplicitClasses",		&ImplicitClasses,	CUPSD_VARTYPE_BOOLEAN },
  { "ImplicitAnyClasses",	&ImplicitAnyClasses,	CUPSD_VARTYPE_BOOLEAN },
  { "JobKillDelay",		&JobKillDelay,		CUPSD_VARTYPE_INTEGER },
  { "JobRetryLimit",		&JobRetryLimit,		CUPSD_VARTYPE_INTEGER },
  { "JobRetryInterval",		&JobRetryInterval,	CUPSD_VARTYPE_INTEGER },
  { "KeepAliveTimeout",		&KeepAliveTimeout,	CUPSD_VARTYPE_INTEGER },
  { "KeepAlive",		&KeepAlive,		CUPSD_VARTYPE_BOOLEAN },
#ifdef HAVE_LAUNCHD
  { "LaunchdTimeout",		&LaunchdTimeout,	CUPSD_VARTYPE_INTEGER },
#endif /* HAVE_LAUNCHD */
  { "LimitRequestBody",		&MaxRequestSize,	CUPSD_VARTYPE_INTEGER },
  { "ListenBackLog",		&ListenBackLog,		CUPSD_VARTYPE_INTEGER },
  { "LogDebugHistory",		&LogDebugHistory,	CUPSD_VARTYPE_INTEGER },
  { "MaxActiveJobs",		&MaxActiveJobs,		CUPSD_VARTYPE_INTEGER },
  { "MaxClients",		&MaxClients,		CUPSD_VARTYPE_INTEGER },
  { "MaxClientsPerHost",	&MaxClientsPerHost,	CUPSD_VARTYPE_INTEGER },
  { "MaxCopies",		&MaxCopies,		CUPSD_VARTYPE_INTEGER },
  { "MaxEvents",		&MaxEvents,		CUPSD_VARTYPE_INTEGER },
  { "MaxJobs",			&MaxJobs,		CUPSD_VARTYPE_INTEGER },
  { "MaxJobsPerPrinter",	&MaxJobsPerPrinter,	CUPSD_VARTYPE_INTEGER },
  { "MaxJobsPerUser",		&MaxJobsPerUser,	CUPSD_VARTYPE_INTEGER },
  { "MaxLeaseDuration",		&MaxLeaseDuration,	CUPSD_VARTYPE_INTEGER },
  { "MaxLogSize",		&MaxLogSize,		CUPSD_VARTYPE_INTEGER },
  { "MaxRequestSize",		&MaxRequestSize,	CUPSD_VARTYPE_INTEGER },
  { "MaxSubscriptions",		&MaxSubscriptions,	CUPSD_VARTYPE_INTEGER },
  { "MaxSubscriptionsPerJob",	&MaxSubscriptionsPerJob,	CUPSD_VARTYPE_INTEGER },
  { "MaxSubscriptionsPerPrinter",&MaxSubscriptionsPerPrinter,	CUPSD_VARTYPE_INTEGER },
  { "MaxSubscriptionsPerUser",	&MaxSubscriptionsPerUser,	CUPSD_VARTYPE_INTEGER },
  { "MultipleOperationTimeout",	&MultipleOperationTimeout,	CUPSD_VARTYPE_INTEGER },
  { "PageLogFormat",		&PageLogFormat,		CUPSD_VARTYPE_STRING },
  { "PreserveJobFiles",		&JobFiles,		CUPSD_VARTYPE_BOOLEAN },
  { "PreserveJobHistory",	&JobHistory,		CUPSD_VARTYPE_BOOLEAN },
  { "ReloadTimeout",		&ReloadTimeout,		CUPSD_VARTYPE_INTEGER },
  { "RIPCache",			&RIPCache,		CUPSD_VARTYPE_STRING },
  { "RootCertDuration",		&RootCertDuration,	CUPSD_VARTYPE_INTEGER },
  { "ServerAdmin",		&ServerAdmin,		CUPSD_VARTYPE_STRING },
  { "ServerName",		&ServerName,		CUPSD_VARTYPE_STRING },
  { "Timeout",			&Timeout,		CUPSD_VARTYPE_INTEGER },
  { "UseNetworkDefault",	&UseNetworkDefault,	CUPSD_VARTYPE_BOOLEAN },
  { "WebInterface",		&WebInterface,		CUPSD_VARTYPE_BOOLEAN },
};
static const cupsd_var_t	cupsfiles_vars[] =
{
  { "AccessLog",		&AccessLog,		CUPSD_VARTYPE_STRING },
  { "CacheDir",			&CacheDir,		CUPSD_VARTYPE_STRING },
  { "ConfigFilePerm",		&ConfigFilePerm,	CUPSD_VARTYPE_INTEGER },
  { "DataDir",			&DataDir,		CUPSD_VARTYPE_STRING },
  { "DocumentRoot",		&DocumentRoot,		CUPSD_VARTYPE_STRING },
  { "ErrorLog",			&ErrorLog,		CUPSD_VARTYPE_STRING },
  { "FileDevice",		&FileDevice,		CUPSD_VARTYPE_BOOLEAN },
  { "FontPath",			&FontPath,		CUPSD_VARTYPE_STRING },
  { "LogFilePerm",		&LogFilePerm,		CUPSD_VARTYPE_INTEGER },
  { "LPDConfigFile",		&LPDConfigFile,		CUPSD_VARTYPE_STRING },
  { "PageLog",			&PageLog,		CUPSD_VARTYPE_STRING },
  { "Printcap",			&Printcap,		CUPSD_VARTYPE_STRING },
  { "RemoteRoot",		&RemoteRoot,		CUPSD_VARTYPE_STRING },
  { "RequestRoot",		&RequestRoot,		CUPSD_VARTYPE_STRING },
  { "ServerBin",		&ServerBin,		CUPSD_VARTYPE_PATHNAME },
#ifdef HAVE_SSL
  { "ServerCertificate",	&ServerCertificate,	CUPSD_VARTYPE_PATHNAME },
#  if defined(HAVE_LIBSSL) || defined(HAVE_GNUTLS)
  { "ServerKey",		&ServerKey,		CUPSD_VARTYPE_PATHNAME },
#  endif /* HAVE_LIBSSL || HAVE_GNUTLS */
#endif /* HAVE_SSL */
  { "ServerRoot",		&ServerRoot,		CUPSD_VARTYPE_PATHNAME },
  { "SMBConfigFile",		&SMBConfigFile,		CUPSD_VARTYPE_STRING },
  { "StateDir",			&StateDir,		CUPSD_VARTYPE_STRING },
#ifdef HAVE_AUTHORIZATION_H
  { "SystemGroupAuthKey",	&SystemGroupAuthKey,	CUPSD_VARTYPE_STRING },
#endif /* HAVE_AUTHORIZATION_H */
<<<<<<< HEAD
  { "Timeout",			&Timeout,		CUPSD_VARTYPE_INTEGER },
  { "UseNetworkDefault",	&UseNetworkDefault,	CUPSD_VARTYPE_BOOLEAN },
  { "WebInterface",		&WebInterface,		CUPSD_VARTYPE_BOOLEAN },
};
static const cupsd_var_t	cupsfiles_vars[] =
{
  { "AccessLog",		&AccessLog,		CUPSD_VARTYPE_STRING },
  { "CacheDir",			&CacheDir,		CUPSD_VARTYPE_STRING },
  { "ConfigFilePerm",		&ConfigFilePerm,	CUPSD_VARTYPE_INTEGER },
  { "DataDir",			&DataDir,		CUPSD_VARTYPE_STRING },
  { "DocumentRoot",		&DocumentRoot,		CUPSD_VARTYPE_STRING },
  { "ErrorLog",			&ErrorLog,		CUPSD_VARTYPE_STRING },
  { "FileDevice",		&FileDevice,		CUPSD_VARTYPE_BOOLEAN },
  { "FontPath",			&FontPath,		CUPSD_VARTYPE_STRING },
  { "LogFilePerm",		&LogFilePerm,		CUPSD_VARTYPE_INTEGER },
  { "LPDConfigFile",		&LPDConfigFile,		CUPSD_VARTYPE_STRING },
  { "PageLog",			&PageLog,		CUPSD_VARTYPE_STRING },
  { "Printcap",			&Printcap,		CUPSD_VARTYPE_STRING },
  { "RemoteRoot",		&RemoteRoot,		CUPSD_VARTYPE_STRING },
  { "RequestRoot",		&RequestRoot,		CUPSD_VARTYPE_STRING },
  { "ServerBin",		&ServerBin,		CUPSD_VARTYPE_PATHNAME },
#ifdef HAVE_SSL
  { "ServerCertificate",	&ServerCertificate,	CUPSD_VARTYPE_PATHNAME },
#  if defined(HAVE_LIBSSL) || defined(HAVE_GNUTLS)
  { "ServerKey",		&ServerKey,		CUPSD_VARTYPE_PATHNAME },
#  endif /* HAVE_LIBSSL || HAVE_GNUTLS */
#endif /* HAVE_SSL */
  { "ServerRoot",		&ServerRoot,		CUPSD_VARTYPE_PATHNAME },
  { "SMBConfigFile",		&SMBConfigFile,		CUPSD_VARTYPE_STRING },
  { "StateDir",			&StateDir,		CUPSD_VARTYPE_STRING },
#ifdef HAVE_AUTHORIZATION_H
  { "SystemGroupAuthKey",	&SystemGroupAuthKey,	CUPSD_VARTYPE_STRING },
#endif /* HAVE_AUTHORIZATION_H */
=======
>>>>>>> 5c5402dc
  { "TempDir",			&TempDir,		CUPSD_VARTYPE_PATHNAME },
  { "PidFile",			&PidFile,		CUPSD_VARTYPE_STRING }
};

static const unsigned	ones[4] =
			{
			  0xffffffff, 0xffffffff, 0xffffffff, 0xffffffff
			};
static const unsigned	zeros[4] =
			{
			  0x00000000, 0x00000000, 0x00000000, 0x00000000
			};


/*
 * Local functions...
 */

static http_addrlist_t	*get_address(const char *value, int defport);
static int		get_addr_and_mask(const char *value, unsigned *ip,
			                  unsigned *mask);
static void		mime_error_cb(void *ctx, const char *message);
static int		parse_aaa(cupsd_location_t *loc, char *line,
			          char *value, int linenum);
static int		parse_fatal_errors(const char *s);
static int		parse_groups(const char *s);
static int		parse_protocols(const char *s);
static int		parse_variable(const char *filename, int linenum,
			               const char *line, const char *value,
			               size_t num_vars,
			               const cupsd_var_t *vars);
static int		read_cupsd_conf(cups_file_t *fp);
static int		read_cups_files_conf(cups_file_t *fp);
static int		read_location(cups_file_t *fp, char *name, int linenum);
static int		read_policy(cups_file_t *fp, char *name, int linenum);
static void		set_policy_defaults(cupsd_policy_t *pol);


/*
 * 'cupsdAddAlias()' - Add a host alias.
 */

void
cupsdAddAlias(cups_array_t *aliases,	/* I - Array of aliases */
              const char   *name)	/* I - Name to add */
{
  cupsd_alias_t	*a;			/*  New alias */
  size_t	namelen;		/* Length of name */


  namelen = strlen(name);

  if ((a = (cupsd_alias_t *)malloc(sizeof(cupsd_alias_t) + namelen)) == NULL)
    return;

  a->namelen = namelen;
  strcpy(a->name, name);		/* OK since a->name is allocated */

  cupsArrayAdd(aliases, a);
}


/*
 * 'cupsdCheckPermissions()' - Fix the mode and ownership of a file or directory.
 */

int					/* O - 0 on success, -1 on error, 1 on warning */
cupsdCheckPermissions(
    const char *filename,		/* I - File/directory name */
    const char *suffix,			/* I - Additional file/directory name */
    int        mode,			/* I - Permissions */
    int        user,			/* I - Owner */
    int        group,			/* I - Group */
    int        is_dir,			/* I - 1 = directory, 0 = file */
    int        create_dir)		/* I - 1 = create directory, -1 = create w/o logging, 0 = not */
{
  int		dir_created = 0;	/* Did we create a directory? */
  char		pathname[1024];		/* File name with prefix */
  struct stat	fileinfo;		/* Stat buffer */
  int		is_symlink;		/* Is "filename" a symlink? */


 /*
  * Prepend the given root to the filename before testing it...
  */

  if (suffix)
  {
    snprintf(pathname, sizeof(pathname), "%s/%s", filename, suffix);
    filename = pathname;
  }

 /*
  * See if we can stat the file/directory...
  */

  if (lstat(filename, &fileinfo))
  {
    if (errno == ENOENT && create_dir)
    {
      if (create_dir > 0)
	cupsdLogMessage(CUPSD_LOG_DEBUG, "Creating missing directory \"%s\"",
			filename);

      if (mkdir(filename, mode))
      {
        if (create_dir > 0)
	  cupsdLogMessage(CUPSD_LOG_ERROR,
			  "Unable to create directory \"%s\" - %s", filename,
			  strerror(errno));
        else
	  syslog(LOG_ERR, "Unable to create directory \"%s\" - %s", filename,
		 strerror(errno));

        return (-1);
      }

      dir_created      = 1;
      fileinfo.st_mode = mode | S_IFDIR;
    }
    else
      return (create_dir ? -1 : 1);
  }

  if ((is_symlink = S_ISLNK(fileinfo.st_mode)) != 0)
  {
    if (stat(filename, &fileinfo))
    {
      cupsdLogMessage(CUPSD_LOG_ERROR, "\"%s\" is a bad symlink - %s",
                      filename, strerror(errno));
      return (-1);
    }
  }

 /*
  * Make sure it's a regular file or a directory as needed...
  */

  if (!dir_created && !is_dir && !S_ISREG(fileinfo.st_mode))
  {
    cupsdLogMessage(CUPSD_LOG_ERROR, "\"%s\" is not a regular file.", filename);
    return (-1);
  }

  if (!dir_created && is_dir && !S_ISDIR(fileinfo.st_mode))
  {
    if (create_dir >= 0)
      cupsdLogMessage(CUPSD_LOG_ERROR, "\"%s\" is not a directory.", filename);
    else
      syslog(LOG_ERR, "\"%s\" is not a directory.", filename);

    return (-1);
  }

 /*
  * If the filename is a symlink, do not change permissions (STR #2937)...
  */

  if (is_symlink)
    return (0);

 /*
  * Fix owner, group, and mode as needed...
  */

  if (dir_created || fileinfo.st_uid != user || fileinfo.st_gid != group)
  {
    if (create_dir >= 0)
      cupsdLogMessage(CUPSD_LOG_DEBUG, "Repairing ownership of \"%s\"",
                      filename);

    if (chown(filename, user, group) && !getuid())
    {
      if (create_dir >= 0)
	cupsdLogMessage(CUPSD_LOG_ERROR,
			"Unable to change ownership of \"%s\" - %s", filename,
			strerror(errno));
      else
	syslog(LOG_ERR, "Unable to change ownership of \"%s\" - %s", filename,
	       strerror(errno));

      return (1);
    }
  }

  if (dir_created || (fileinfo.st_mode & 07777) != mode)
  {
    if (create_dir >= 0)
      cupsdLogMessage(CUPSD_LOG_DEBUG, "Repairing access permissions of \"%s\"",
		      filename);

    if (chmod(filename, mode))
    {
      if (create_dir >= 0)
	cupsdLogMessage(CUPSD_LOG_ERROR,
			"Unable to change permissions of \"%s\" - %s", filename,
			strerror(errno));
      else
	syslog(LOG_ERR, "Unable to change permissions of \"%s\" - %s", filename,
	       strerror(errno));

      return (1);
    }
  }

 /*
  * Everything is OK...
  */

  return (0);
}


/*
 * 'cupsdFreeAliases()' - Free all of the alias entries.
 */

void
cupsdFreeAliases(cups_array_t *aliases)	/* I - Array of aliases */
{
  cupsd_alias_t	*a;			/* Current alias */


  for (a = (cupsd_alias_t *)cupsArrayFirst(aliases);
       a;
       a = (cupsd_alias_t *)cupsArrayNext(aliases))
    free(a);

  cupsArrayDelete(aliases);
}


/*
 * 'cupsdReadConfiguration()' - Read the cupsd.conf file.
 */

int					/* O - 1 on success, 0 otherwise */
cupsdReadConfiguration(void)
{
  int		i;			/* Looping var */
  cups_file_t	*fp;			/* Configuration file */
  int		status;			/* Return status */
  char		temp[1024],		/* Temporary buffer */
		mimedir[1024],		/* MIME directory */
		*slash;			/* Directory separator */
  cups_lang_t	*language;		/* Language */
  struct passwd	*user;			/* Default user */
  struct group	*group;			/* Default group */
  char		*old_serverroot,	/* Old ServerRoot */
		*old_requestroot;	/* Old RequestRoot */
  int		old_remote_port;	/* Old RemotePort */
  const char	*tmpdir;		/* TMPDIR environment variable */
  struct stat	tmpinfo;		/* Temporary directory info */
  cupsd_policy_t *p;			/* Policy */


 /*
  * Save the old root paths...
  */

  old_serverroot = NULL;
  cupsdSetString(&old_serverroot, ServerRoot);
  old_requestroot = NULL;
  cupsdSetString(&old_requestroot, RequestRoot);

 /*
  * Reset the server configuration data...
  */

  cupsdDeleteAllLocations();

  if (NumBrowsers > 0)
  {
    free(Browsers);
    Browsers = NULL;

    NumBrowsers = 0;
  }

  if (NumPolled > 0)
  {
    free(Polled);

    NumPolled = 0;
  }

  if (NumRelays > 0)
  {
    for (i = 0; i < NumRelays; i ++)
      cupsArrayDelete(Relays[i].from);

    free(Relays);

    NumRelays = 0;
  }

  cupsdDeleteAllListeners();

  old_remote_port = RemotePort;
  RemotePort      = 0;

 /*
  * String options...
  */

  cupsdFreeAliases(ServerAlias);
  ServerAlias = NULL;

  cupsdClearString(&ServerName);
  cupsdClearString(&ServerAdmin);
  cupsdSetString(&ServerBin, CUPS_SERVERBIN);
  cupsdSetString(&RequestRoot, CUPS_REQUESTS);
  cupsdSetString(&CacheDir, CUPS_CACHEDIR);
  cupsdSetString(&DataDir, CUPS_DATADIR);
  cupsdSetString(&DocumentRoot, CUPS_DOCROOT);
  cupsdSetString(&AccessLog, CUPS_LOGDIR "/access_log");
  cupsdClearString(&ErrorLog);
  cupsdSetString(&PageLog, CUPS_LOGDIR "/page_log");
  cupsdSetString(&PageLogFormat,
                 "%p %u %j %T %P %C %{job-billing} "
		 "%{job-originating-host-name} %{job-name} %{media} %{sides}");
  cupsdSetString(&Printcap, CUPS_DEFAULT_PRINTCAP);
  cupsdSetString(&PrintcapGUI, "/usr/bin/glpoptions");
  cupsdSetString(&FontPath, CUPS_FONTPATH);
  cupsdSetString(&RemoteRoot, "remroot");
  cupsdSetStringf(&ServerHeader, "CUPS/%d.%d", CUPS_VERSION_MAJOR,
                  CUPS_VERSION_MINOR);
  cupsdSetString(&StateDir, CUPS_STATEDIR);
  cupsdSetString(&PidFile, "/var/run/cups/cupsd.pid");

  if (!strcmp(CUPS_DEFAULT_PRINTCAP, "/etc/printers.conf"))
    PrintcapFormat = PRINTCAP_SOLARIS;
  else if (!strcmp(CUPS_DEFAULT_PRINTCAP,
                   "/Library/Preferences/org.cups.printers.plist"))
    PrintcapFormat = PRINTCAP_PLIST;
  else
    PrintcapFormat = PRINTCAP_BSD;

  strlcpy(temp, ConfigurationFile, sizeof(temp));
  if ((slash = strrchr(temp, '/')) != NULL)
    *slash = '\0';

  cupsdSetString(&ServerRoot, temp);

  cupsdClearString(&Classification);
  ClassifyOverride  = 0;

#ifdef HAVE_SSL
#  ifdef HAVE_CDSASSL
  cupsdSetString(&ServerCertificate, "/Library/Keychains/System.keychain");
#  else
  cupsdSetString(&ServerCertificate, "ssl/server.crt");
  cupsdSetString(&ServerKey, "ssl/server.key");
#  endif /* HAVE_CDSASSL */
#endif /* HAVE_SSL */

  language = cupsLangDefault();

  if (!strcmp(language->language, "C") || !strcmp(language->language, "POSIX"))
    cupsdSetString(&DefaultLanguage, "en");
  else
    cupsdSetString(&DefaultLanguage, language->language);

  cupsdClearString(&DefaultPaperSize);

  cupsdSetString(&RIPCache, "128m");

  cupsdSetString(&TempDir, NULL);

 /*
  * Find the default user...
  */

  if ((user = getpwnam(CUPS_DEFAULT_USER)) != NULL)
    User = user->pw_uid;
  else
  {
   /*
    * Use the (historical) NFS nobody user ID (-2 as a 16-bit twos-
    * complement number...)
    */

    User = 65534;
  }

  endpwent();

 /*
  * Find the default group...
  */

  group = getgrnam(CUPS_DEFAULT_GROUP);
  endgrent();

  if (group)
    Group = group->gr_gid;
  else
  {
   /*
    * Fallback to group "nobody"...
    */

    group = getgrnam("nobody");
    endgrent();

    if (group)
      Group = group->gr_gid;
    else
    {
     /*
      * Use the (historical) NFS nobody group ID (-2 as a 16-bit twos-
      * complement number...)
      */

      Group = 65534;
    }
  }

 /*
  * Numeric options...
  */

  AccessLogLevel           = CUPSD_ACCESSLOG_ACTIONS;
  ConfigFilePerm           = CUPS_DEFAULT_CONFIG_FILE_PERM;
  FatalErrors              = parse_fatal_errors(CUPS_DEFAULT_FATAL_ERRORS);
  DefaultAuthType          = CUPSD_AUTH_BASIC;
#ifdef HAVE_SSL
  DefaultEncryption        = HTTP_ENCRYPT_REQUIRED;
  SSLOptions               = CUPSD_SSL_NONE;
#endif /* HAVE_SSL */
  DirtyCleanInterval       = DEFAULT_KEEPALIVE;
  JobKillDelay             = DEFAULT_TIMEOUT;
  JobRetryLimit            = 5;
  JobRetryInterval         = 300;
  FileDevice               = FALSE;
  FilterLevel              = 0;
  FilterLimit              = 0;
  FilterNice               = 0;
  HostNameLookups          = FALSE;
  ImplicitClasses          = CUPS_DEFAULT_IMPLICIT_CLASSES;
  ImplicitAnyClasses       = FALSE;
  HideImplicitMembers      = TRUE;
  KeepAlive                = TRUE;
  KeepAliveTimeout         = DEFAULT_KEEPALIVE;
  ListenBackLog            = SOMAXCONN;
  LogDebugHistory          = 99999;
  LogFilePerm              = CUPS_DEFAULT_LOG_FILE_PERM;
  LogLevel                 = CUPSD_LOG_WARN;
  LogTimeFormat            = CUPSD_TIME_STANDARD;
  MaxClients               = 100;
  MaxClientsPerHost        = 0;
  MaxLogSize               = 1024 * 1024;
  MaxRequestSize           = 0;
  MultipleOperationTimeout = DEFAULT_TIMEOUT;
  ReloadTimeout	           = DEFAULT_KEEPALIVE;
  RootCertDuration         = 300;
  Timeout                  = DEFAULT_TIMEOUT;
  NumSystemGroups          = 0;
  WebInterface             = CUPS_DEFAULT_WEBIF;

  BrowseInterval           = DEFAULT_INTERVAL;
  BrowsePort               = ippPort();
  BrowseLocalProtocols     = parse_protocols(CUPS_DEFAULT_BROWSE_LOCAL_PROTOCOLS);
  BrowseRemoteProtocols    = parse_protocols(CUPS_DEFAULT_BROWSE_REMOTE_PROTOCOLS);
  BrowseShortNames         = CUPS_DEFAULT_BROWSE_SHORT_NAMES;
  BrowseTimeout            = DEFAULT_TIMEOUT;
  BrowseWebIF              = FALSE;
  Browsing                 = CUPS_DEFAULT_BROWSING;
  DefaultShared            = CUPS_DEFAULT_DEFAULT_SHARED;

#if defined(HAVE_DNSSD) || defined(HAVE_AVAHI)
  cupsdSetString(&DNSSDRegType, "_ipp._tcp,_cups,_universal");
#endif /* HAVE_DNSSD */

  cupsdSetString(&LPDConfigFile, CUPS_DEFAULT_LPD_CONFIG_FILE);
  cupsdSetString(&SMBConfigFile, CUPS_DEFAULT_SMB_CONFIG_FILE);

  cupsdClearString(&BrowseLocalOptions);
  cupsdClearString(&BrowseRemoteOptions);

  cupsdSetString(&ErrorPolicy, "stop-printer");

#ifdef HAVE_LDAP
  cupsdClearString(&BrowseLDAPBindDN);
  cupsdClearString(&BrowseLDAPDN);
  cupsdClearString(&BrowseLDAPPassword);
  cupsdClearString(&BrowseLDAPServer);
#  ifdef HAVE_LDAP_SSL
  cupsdClearString(&BrowseLDAPCACertFile);
#  endif /* HAVE_LDAP_SSL */
#endif /* HAVE_LDAP */

  JobHistory          = DEFAULT_HISTORY;
  JobFiles            = DEFAULT_FILES;
  JobAutoPurge        = 0;
  MaxJobs             = 500;
  MaxActiveJobs       = 0;
  MaxJobsPerUser      = 0;
  MaxJobsPerPrinter   = 0;
  MaxCopies           = CUPS_DEFAULT_MAX_COPIES;

  cupsdDeleteAllPolicies();
  cupsdClearString(&DefaultPolicy);

#ifdef HAVE_AUTHORIZATION_H
  cupsdClearString(&SystemGroupAuthKey);
#endif /* HAVE_AUTHORIZATION_H */

  MaxSubscriptions           = 100;
  MaxSubscriptionsPerJob     = 0;
  MaxSubscriptionsPerPrinter = 0;
  MaxSubscriptionsPerUser    = 0;
  DefaultLeaseDuration       = 86400;
  MaxLeaseDuration           = 0;

#ifdef HAVE_LAUNCHD
  LaunchdTimeout = DEFAULT_TIMEOUT + 10;
#endif /* HAVE_LAUNCHD */

 /*
  * Setup environment variables...
  */

  cupsdInitEnv();

 /*
  * Read the cups-files.conf file...
  */

  if ((fp = cupsFileOpen(CupsFilesFile, "r")) != NULL)
  {
    status = read_cups_files_conf(fp);

    cupsFileClose(fp);

    if (!status)
<<<<<<< HEAD
      return (0);
=======
    {
      if (TestConfigFile)
        printf("%s contains errors\n", CupsFilesFile);
      else
        cupsdLogMessage(CUPSD_LOG_CRIT, "Unable to read %s", CupsFilesFile);
      return (0);
    }
>>>>>>> 5c5402dc
  }
  else if (errno == ENOENT)
    cupsdLogMessage(CUPSD_LOG_INFO, "No %s, using defaults.", CupsFilesFile);
  else
  {
    cupsdLogMessage(CUPSD_LOG_CRIT, "Unable to open %s: %s", CupsFilesFile,
                    strerror(errno));
    return (0);
  }

  if (!ErrorLog)
    cupsdSetString(&ErrorLog, CUPS_LOGDIR "/error_log");

 /*
  * Read the cupsd.conf file...
  */

  if ((fp = cupsFileOpen(ConfigurationFile, "r")) == NULL)
  {
    cupsdLogMessage(CUPSD_LOG_CRIT, "Unable to open %s: %s", ConfigurationFile,
                    strerror(errno));
    return (0);
  }

  status = read_cupsd_conf(fp);

  cupsFileClose(fp);

  if (!status)
  {
    if (TestConfigFile)
      printf("%s contains errors\n", ConfigurationFile);
    else
      cupsdLogMessage(CUPSD_LOG_CRIT, "Unable to read %s", ConfigurationFile);
    return (0);
<<<<<<< HEAD
=======
  }
>>>>>>> 5c5402dc

  RunUser = getuid();

  cupsdLogMessage(CUPSD_LOG_INFO, "Remote access is %s.",
                  RemotePort ? "enabled" : "disabled");

  if (!RemotePort)
    BrowseLocalProtocols = 0;		/* Disable sharing - no remote access */

 /*
  * See if the ServerName is an IP address...
  */

  if (ServerName)
  {
    if (!ServerAlias)
      ServerAlias = cupsArrayNew(NULL, NULL);

    cupsdLogMessage(CUPSD_LOG_DEBUG, "Added auto ServerAlias %s", ServerName);
  }
  else
  {
    if (gethostname(temp, sizeof(temp)))
    {
      cupsdLogMessage(CUPSD_LOG_ERROR, "Unable to get hostname: %s",
                      strerror(errno));
      strlcpy(temp, "localhost", sizeof(temp));
    }

    cupsdSetString(&ServerName, temp);

    if (!ServerAlias)
      ServerAlias = cupsArrayNew(NULL, NULL);

    cupsdAddAlias(ServerAlias, temp);
    cupsdLogMessage(CUPSD_LOG_DEBUG, "Added auto ServerAlias %s", temp);

    if (HostNameLookups)
    {
      struct hostent	*host;		/* Host entry to get FQDN */

      if ((host = gethostbyname(temp)) != NULL)
      {
        if (_cups_strcasecmp(temp, host->h_name))
        {
	  cupsdSetString(&ServerName, host->h_name);
	  cupsdAddAlias(ServerAlias, host->h_name);
          cupsdLogMessage(CUPSD_LOG_DEBUG, "Added auto ServerAlias %s",
	                  host->h_name);
	}

        if (host->h_aliases)
	{
          for (i = 0; host->h_aliases[i]; i ++)
	    if (_cups_strcasecmp(temp, host->h_aliases[i]))
	    {
	      cupsdAddAlias(ServerAlias, host->h_aliases[i]);
	      cupsdLogMessage(CUPSD_LOG_DEBUG, "Added auto ServerAlias %s",
	                      host->h_aliases[i]);
	    }
	}
      }
    }

   /*
    * Make sure we have the base hostname added as an alias, too!
    */

    if ((slash = strchr(temp, '.')) != NULL)
    {
      *slash = '\0';
      cupsdAddAlias(ServerAlias, temp);
      cupsdLogMessage(CUPSD_LOG_DEBUG, "Added auto ServerAlias %s", temp);
    }
  }

  for (slash = ServerName; isdigit(*slash & 255) || *slash == '.'; slash ++);

  ServerNameIsIP = !*slash;

 /*
  * Make sure ServerAdmin is initialized...
  */

  if (!ServerAdmin)
    cupsdSetStringf(&ServerAdmin, "root@%s", ServerName);

 /*
  * Use the default system group if none was supplied in cupsd.conf...
  */

  if (NumSystemGroups == 0)
  {
    if (!parse_groups(CUPS_DEFAULT_SYSTEM_GROUPS))
    {
     /*
      * Find the group associated with GID 0...
      */

      group = getgrgid(0);
      endgrent();

      if (group != NULL)
	cupsdSetString(&SystemGroups[0], group->gr_name);
      else
	cupsdSetString(&SystemGroups[0], "unknown");

      SystemGroupIDs[0] = 0;
      NumSystemGroups   = 1;
    }
  }

 /*
  * Get the access control list for browsing...
  */

  BrowseACL = cupsdFindLocation("CUPS_INTERNAL_BROWSE_ACL");

 /*
  * Make sure ConfigFilePerm and LogFilePerm have sane values...
  */

  ConfigFilePerm &= 0664;
  LogFilePerm    &= 0664;

 /*
  * Open the system log for cupsd if necessary...
  */

#ifdef HAVE_VSYSLOG
  if (!strcmp(AccessLog, "syslog") ||
      !strcmp(ErrorLog, "syslog") ||
      !strcmp(PageLog, "syslog"))
    openlog("cupsd", LOG_PID | LOG_NOWAIT | LOG_NDELAY, LOG_LPR);
#endif /* HAVE_VSYSLOG */

 /*
  * Make sure each of the log files exists and gets rotated as necessary...
  */

  if (strcmp(AccessLog, "syslog"))
    cupsdCheckLogFile(&AccessFile, AccessLog);

  if (strcmp(ErrorLog, "syslog"))
    cupsdCheckLogFile(&ErrorFile, ErrorLog);

  if (strcmp(PageLog, "syslog"))
    cupsdCheckLogFile(&PageFile, PageLog);

 /*
  * Log the configuration file that was used...
  */

  cupsdLogMessage(CUPSD_LOG_INFO, "Loaded configuration file \"%s\"",
                  ConfigurationFile);

 /*
  * Validate the Group and SystemGroup settings - they cannot be the same,
  * otherwise the CGI programs will be able to authenticate as root without
  * a password!
  */

  if (!RunUser)
  {
    for (i = 0; i < NumSystemGroups; i ++)
      if (Group == SystemGroupIDs[i])
        break;

    if (i < NumSystemGroups)
    {
     /*
      * Log the error and reset the group to a safe value...
      */

      cupsdLogMessage(CUPSD_LOG_NOTICE,
                      "Group and SystemGroup cannot use the same groups.");
      cupsdLogMessage(CUPSD_LOG_INFO, "Resetting Group to \"nobody\"...");

      group = getgrnam("nobody");
      endgrent();

      if (group != NULL)
	Group = group->gr_gid;
      else
      {
       /*
	* Use the (historical) NFS nobody group ID (-2 as a 16-bit twos-
	* complement number...)
	*/

	Group = 65534;
      }
    }
  }

 /*
  * Check that we have at least one listen/port line; if not, report this
  * as an error and exit!
  */

  if (cupsArrayCount(Listeners) == 0)
  {
   /*
    * No listeners!
    */

    cupsdLogMessage(CUPSD_LOG_EMERG,
                    "No valid Listen or Port lines were found in the "
		    "configuration file.");

   /*
    * Commit suicide...
    */

    cupsdEndProcess(getpid(), 0);
  }

 /*
  * Set the default locale using the language and charset...
  */

  cupsdSetStringf(&DefaultLocale, "%s.UTF-8", DefaultLanguage);

 /*
  * Update all relative filenames to include the full path from ServerRoot...
  */

  if (DocumentRoot[0] != '/')
    cupsdSetStringf(&DocumentRoot, "%s/%s", ServerRoot, DocumentRoot);

  if (RequestRoot[0] != '/')
    cupsdSetStringf(&RequestRoot, "%s/%s", ServerRoot, RequestRoot);

  if (ServerBin[0] != '/')
    cupsdSetStringf(&ServerBin, "%s/%s", ServerRoot, ServerBin);

  if (StateDir[0] != '/')
    cupsdSetStringf(&StateDir, "%s/%s", ServerRoot, StateDir);

  if (CacheDir[0] != '/')
    cupsdSetStringf(&CacheDir, "%s/%s", ServerRoot, CacheDir);

#ifdef HAVE_SSL
  if (ServerCertificate[0] != '/')
    cupsdSetStringf(&ServerCertificate, "%s/%s", ServerRoot, ServerCertificate);

  if (!strncmp(ServerRoot, ServerCertificate, strlen(ServerRoot)) &&
      cupsdCheckPermissions(ServerCertificate, NULL, 0600, RunUser, Group,
                            0, 0) < 0 &&
      (FatalErrors & CUPSD_FATAL_PERMISSIONS))
    return (0);

#  if defined(HAVE_LIBSSL) || defined(HAVE_GNUTLS)
  if (ServerKey[0] != '/')
    cupsdSetStringf(&ServerKey, "%s/%s", ServerRoot, ServerKey);

  if (!strncmp(ServerRoot, ServerKey, strlen(ServerRoot)) &&
      cupsdCheckPermissions(ServerKey, NULL, 0600, RunUser, Group, 0, 0) < 0 &&
      (FatalErrors & CUPSD_FATAL_PERMISSIONS))
    return (0);
#  endif /* HAVE_LIBSSL || HAVE_GNUTLS */
#endif /* HAVE_SSL */

 /*
  * Make sure that directories and config files are owned and
  * writable by the user and group in the cupsd.conf file...
  */

  snprintf(temp, sizeof(temp), "%s/rss", CacheDir);

  if ((cupsdCheckPermissions(RequestRoot, NULL, 0710, RunUser,
			     Group, 1, 1) < 0 ||
       cupsdCheckPermissions(CacheDir, NULL, 0775, RunUser,
			     Group, 1, 1) < 0 ||
       cupsdCheckPermissions(temp, NULL, 0775, RunUser,
			     Group, 1, 1) < 0 ||
       cupsdCheckPermissions(StateDir, NULL, 0755, RunUser,
			     Group, 1, 1) < 0 ||
       cupsdCheckPermissions(StateDir, "certs", RunUser ? 0711 : 0511, User,
			     SystemGroupIDs[0], 1, 1) < 0 ||
       cupsdCheckPermissions(ServerRoot, NULL, 0755, RunUser,
			     Group, 1, 0) < 0 ||
       cupsdCheckPermissions(ServerRoot, "ppd", 0755, RunUser,
			     Group, 1, 1) < 0 ||
       cupsdCheckPermissions(ServerRoot, "ssl", 0700, RunUser,
			     Group, 1, 0) < 0 ||
       /* Never alter permissions of central conffile
       cupsdCheckPermissions(ServerRoot, "cupsd.conf", ConfigFilePerm, RunUser,
			     Group, 0, 0) < 0 ||
       */
       cupsdCheckPermissions(ServerRoot, "classes.conf", 0600, RunUser,
			     Group, 0, 0) < 0 ||
       cupsdCheckPermissions(ServerRoot, "printers.conf", 0600, RunUser,
			     Group, 0, 0) < 0 ||
       cupsdCheckPermissions(ServerRoot, "passwd.md5", 0600, User,
			     Group, 0, 0) < 0) &&
      (FatalErrors & CUPSD_FATAL_PERMISSIONS))
    return (0);

 /*
  * Update TempDir to the default if it hasn't been set already...
  */

  if (!TempDir)
  {
#ifdef __APPLE__
    if ((tmpdir = getenv("TMPDIR")) != NULL &&
        strncmp(tmpdir, "/private/tmp", 12))
#else
    if ((tmpdir = getenv("TMPDIR")) != NULL)
#endif /* __APPLE__ */
    {
     /*
      * TMPDIR is defined, see if it is OK for us to use...
      */

      if (stat(tmpdir, &tmpinfo))
        cupsdLogMessage(CUPSD_LOG_ERROR, "Unable to access TMPDIR (%s): %s",
	                tmpdir, strerror(errno));
      else if (!S_ISDIR(tmpinfo.st_mode))
        cupsdLogMessage(CUPSD_LOG_ERROR, "TMPDIR (%s) is not a directory.",
	                tmpdir);
      else if ((tmpinfo.st_uid != User || !(tmpinfo.st_mode & S_IWUSR)) &&
               (tmpinfo.st_gid != Group || !(tmpinfo.st_mode & S_IWGRP)) &&
	       !(tmpinfo.st_mode & S_IWOTH))
        cupsdLogMessage(CUPSD_LOG_ERROR,
	                "TMPDIR (%s) has the wrong permissions.", tmpdir);
      else
        cupsdSetString(&TempDir, tmpdir);
    }

    if (!TempDir)
    {
      cupsdLogMessage(CUPSD_LOG_INFO, "Using default TempDir of %s/tmp...",
	              RequestRoot);
      cupsdSetStringf(&TempDir, "%s/tmp", RequestRoot);
    }
  }

 /*
  * Make sure the temporary directory has the right permissions...
  */

  if (!strncmp(TempDir, RequestRoot, strlen(RequestRoot)) ||
      access(TempDir, 0))
  {
   /*
    * Update ownership and permissions if the CUPS temp directory
    * is under the spool directory or does not exist...
    */

    if (cupsdCheckPermissions(TempDir, NULL, 01770, RunUser, Group, 1, 1) < 0 &&
	(FatalErrors & CUPSD_FATAL_PERMISSIONS))
      return (0);
  }

 /*
  * Update environment variables...
  */

  cupsdUpdateEnv();

 /*
  * Update default paper size setting as needed...
  */

  if (!DefaultPaperSize)
  {
#ifdef HAVE_LIBPAPER
    char	*paper_result;		/* Paper size name from libpaper */

    if ((paper_result = systempapername()) != NULL)
      cupsdSetString(&DefaultPaperSize, paper_result);
    else
#endif /* HAVE_LIBPAPER */
    if (!DefaultLanguage ||
        !_cups_strcasecmp(DefaultLanguage, "C") ||
        !_cups_strcasecmp(DefaultLanguage, "POSIX") ||
	!_cups_strcasecmp(DefaultLanguage, "en") ||
	!_cups_strncasecmp(DefaultLanguage, "en.", 3) ||
	!_cups_strncasecmp(DefaultLanguage, "en_US", 5) ||
	!_cups_strncasecmp(DefaultLanguage, "en_CA", 5) ||
	!_cups_strncasecmp(DefaultLanguage, "fr_CA", 5))
    {
     /*
      * These are the only locales that will default to "letter" size...
      */

      cupsdSetString(&DefaultPaperSize, "Letter");
    }
    else
      cupsdSetString(&DefaultPaperSize, "A4");
  }

 /*
  * Update classification setting as needed...
  */

  if (Classification && !_cups_strcasecmp(Classification, "none"))
    cupsdClearString(&Classification);

  if (Classification)
    cupsdLogMessage(CUPSD_LOG_INFO, "Security set to \"%s\"", Classification);

 /*
  * Check the MaxClients setting, and then allocate memory for it...
  */

  if (MaxClients > (MaxFDs / 3) || MaxClients <= 0)
  {
    if (MaxClients > 0)
      cupsdLogMessage(CUPSD_LOG_INFO,
                      "MaxClients limited to 1/3 (%d) of the file descriptor "
		      "limit (%d)...",
                      MaxFDs / 3, MaxFDs);

    MaxClients = MaxFDs / 3;
  }

  cupsdLogMessage(CUPSD_LOG_INFO, "Configured for up to %d clients.",
                  MaxClients);

 /*
  * Check the MaxActiveJobs setting; limit to 1/3 the available
  * file descriptors, since we need a pipe for each job...
  */

  if (MaxActiveJobs > (MaxFDs / 3))
    MaxActiveJobs = MaxFDs / 3;

 /*
  * Update the MaxClientsPerHost value, as needed...
  */

  if (MaxClientsPerHost <= 0)
    MaxClientsPerHost = MaxClients;

  if (MaxClientsPerHost > MaxClients)
    MaxClientsPerHost = MaxClients;

  cupsdLogMessage(CUPSD_LOG_INFO,
                  "Allowing up to %d client connections per host.",
                  MaxClientsPerHost);

 /*
  * Make sure that BrowseTimeout is at least twice the interval...
  */

  if (BrowseTimeout < (2 * BrowseInterval) || BrowseTimeout <= 0)
  {
    cupsdLogMessage(CUPSD_LOG_ALERT, "Invalid BrowseTimeout value %d.",
                    BrowseTimeout);

    if (BrowseInterval)
      BrowseTimeout = BrowseInterval * 2;
    else
      BrowseTimeout = DEFAULT_TIMEOUT;

    cupsdLogMessage(CUPSD_LOG_ALERT, "Reset BrowseTimeout to %d.",
                    BrowseTimeout);
  }

 /*
  * Update the default policy, as needed...
  */

  if (DefaultPolicy)
    DefaultPolicyPtr = cupsdFindPolicy(DefaultPolicy);
  else
    DefaultPolicyPtr = NULL;

  if (!DefaultPolicyPtr)
  {
    cupsd_location_t	*po;		/* New policy operation */


    if (DefaultPolicy)
      cupsdLogMessage(CUPSD_LOG_ERROR, "Default policy \"%s\" not found.",
                      DefaultPolicy);

    cupsdSetString(&DefaultPolicy, "default");

    if ((DefaultPolicyPtr = cupsdFindPolicy("default")) != NULL)
      cupsdLogMessage(CUPSD_LOG_INFO,
                      "Using policy \"default\" as the default.");
    else
    {
      cupsdLogMessage(CUPSD_LOG_INFO,
                      "Creating CUPS default administrative policy:");

      DefaultPolicyPtr = p = cupsdAddPolicy("default");

      cupsdLogMessage(CUPSD_LOG_INFO, "<Policy default>");

      cupsdLogMessage(CUPSD_LOG_INFO, "JobPrivateAccess default");
      cupsdAddString(&(p->job_access), "@OWNER");
      cupsdAddString(&(p->job_access), "@SYSTEM");

      cupsdLogMessage(CUPSD_LOG_INFO, "JobPrivateValues default");
      cupsdAddString(&(p->job_attrs), "job-name");
      cupsdAddString(&(p->job_attrs), "job-originating-host-name");
      cupsdAddString(&(p->job_attrs), "job-originating-user-name");

      cupsdLogMessage(CUPSD_LOG_INFO, "SubscriptionPrivateAccess default");
      cupsdAddString(&(p->sub_access), "@OWNER");
      cupsdAddString(&(p->sub_access), "@SYSTEM");

      cupsdLogMessage(CUPSD_LOG_INFO, "SubscriptionPrivateValues default");
      cupsdAddString(&(p->job_attrs), "notify-events");
      cupsdAddString(&(p->job_attrs), "notify-pull-method");
      cupsdAddString(&(p->job_attrs), "notify-recipient-uri");
      cupsdAddString(&(p->job_attrs), "notify-subscriber-user-name");
      cupsdAddString(&(p->job_attrs), "notify-user-data");

      cupsdLogMessage(CUPSD_LOG_INFO,
                      "<Limit Create-Job Print-Job Print-URI Validate-Job>");
      cupsdLogMessage(CUPSD_LOG_INFO, "Order Deny,Allow");

      po = cupsdAddPolicyOp(p, NULL, IPP_CREATE_JOB);
      po->order_type = CUPSD_AUTH_ALLOW;

      cupsdAddPolicyOp(p, po, IPP_PRINT_JOB);
      cupsdAddPolicyOp(p, po, IPP_PRINT_URI);
      cupsdAddPolicyOp(p, po, IPP_VALIDATE_JOB);

      cupsdLogMessage(CUPSD_LOG_INFO, "</Limit>");

      cupsdLogMessage(CUPSD_LOG_INFO,
                      "<Limit Send-Document Send-URI Cancel-Job Hold-Job "
                      "Release-Job Restart-Job Purge-Jobs "
		      "Set-Job-Attributes Create-Job-Subscription "
		      "Renew-Subscription Cancel-Subscription "
		      "Get-Notifications Reprocess-Job Cancel-Current-Job "
		      "Suspend-Current-Job Resume-Job "
		      "Cancel-My-Jobs Close-Job CUPS-Move-Job "
		      "CUPS-Authenticate-Job CUPS-Get-Document>");
      cupsdLogMessage(CUPSD_LOG_INFO, "Order Deny,Allow");

      po = cupsdAddPolicyOp(p, NULL, IPP_SEND_DOCUMENT);
      po->order_type = CUPSD_AUTH_ALLOW;
      po->level      = CUPSD_AUTH_USER;

      cupsdAddName(po, "@OWNER");
      cupsdAddName(po, "@SYSTEM");
      cupsdLogMessage(CUPSD_LOG_INFO, "Require user @OWNER @SYSTEM");

      cupsdAddPolicyOp(p, po, IPP_SEND_URI);
      cupsdAddPolicyOp(p, po, IPP_CANCEL_JOB);
      cupsdAddPolicyOp(p, po, IPP_HOLD_JOB);
      cupsdAddPolicyOp(p, po, IPP_RELEASE_JOB);
      cupsdAddPolicyOp(p, po, IPP_RESTART_JOB);
      cupsdAddPolicyOp(p, po, IPP_PURGE_JOBS);
      cupsdAddPolicyOp(p, po, IPP_SET_JOB_ATTRIBUTES);
      cupsdAddPolicyOp(p, po, IPP_CREATE_JOB_SUBSCRIPTION);
      cupsdAddPolicyOp(p, po, IPP_RENEW_SUBSCRIPTION);
      cupsdAddPolicyOp(p, po, IPP_CANCEL_SUBSCRIPTION);
      cupsdAddPolicyOp(p, po, IPP_GET_NOTIFICATIONS);
      cupsdAddPolicyOp(p, po, IPP_REPROCESS_JOB);
      cupsdAddPolicyOp(p, po, IPP_CANCEL_CURRENT_JOB);
      cupsdAddPolicyOp(p, po, IPP_SUSPEND_CURRENT_JOB);
      cupsdAddPolicyOp(p, po, IPP_RESUME_JOB);
      cupsdAddPolicyOp(p, po, IPP_CANCEL_MY_JOBS);
      cupsdAddPolicyOp(p, po, IPP_CLOSE_JOB);
      cupsdAddPolicyOp(p, po, CUPS_MOVE_JOB);
      cupsdAddPolicyOp(p, po, CUPS_AUTHENTICATE_JOB);
      cupsdAddPolicyOp(p, po, CUPS_GET_DOCUMENT);

      cupsdLogMessage(CUPSD_LOG_INFO, "</Limit>");

      cupsdLogMessage(CUPSD_LOG_INFO,
                      "<Limit Pause-Printer Resume-Printer "
                      "Set-Printer-Attributes Enable-Printer "
		      "Disable-Printer Pause-Printer-After-Current-Job "
		      "Hold-New-Jobs Release-Held-New-Jobs "
		      "Deactivate-Printer Activate-Printer Restart-Printer "
		      "Shutdown-Printer Startup-Printer Promote-Job "
		      "Schedule-Job-After Cancel-Jobs CUPS-Add-Printer "
		      "CUPS-Delete-Printer CUPS-Add-Class CUPS-Delete-Class "
		      "CUPS-Accept-Jobs CUPS-Reject-Jobs CUPS-Set-Default>");
      cupsdLogMessage(CUPSD_LOG_INFO, "Order Deny,Allow");
      cupsdLogMessage(CUPSD_LOG_INFO, "AuthType Default");

      po = cupsdAddPolicyOp(p, NULL, IPP_PAUSE_PRINTER);
      po->order_type = CUPSD_AUTH_ALLOW;
      po->type       = CUPSD_AUTH_DEFAULT;
      po->level      = CUPSD_AUTH_USER;

      cupsdAddName(po, "@SYSTEM");
      cupsdLogMessage(CUPSD_LOG_INFO, "Require user @SYSTEM");

      cupsdAddPolicyOp(p, po, IPP_RESUME_PRINTER);
      cupsdAddPolicyOp(p, po, IPP_SET_PRINTER_ATTRIBUTES);
      cupsdAddPolicyOp(p, po, IPP_ENABLE_PRINTER);
      cupsdAddPolicyOp(p, po, IPP_DISABLE_PRINTER);
      cupsdAddPolicyOp(p, po, IPP_PAUSE_PRINTER_AFTER_CURRENT_JOB);
      cupsdAddPolicyOp(p, po, IPP_HOLD_NEW_JOBS);
      cupsdAddPolicyOp(p, po, IPP_RELEASE_HELD_NEW_JOBS);
      cupsdAddPolicyOp(p, po, IPP_DEACTIVATE_PRINTER);
      cupsdAddPolicyOp(p, po, IPP_ACTIVATE_PRINTER);
      cupsdAddPolicyOp(p, po, IPP_RESTART_PRINTER);
      cupsdAddPolicyOp(p, po, IPP_SHUTDOWN_PRINTER);
      cupsdAddPolicyOp(p, po, IPP_STARTUP_PRINTER);
      cupsdAddPolicyOp(p, po, IPP_PROMOTE_JOB);
      cupsdAddPolicyOp(p, po, IPP_SCHEDULE_JOB_AFTER);
      cupsdAddPolicyOp(p, po, IPP_CANCEL_JOBS);
      cupsdAddPolicyOp(p, po, CUPS_ADD_PRINTER);
      cupsdAddPolicyOp(p, po, CUPS_DELETE_PRINTER);
      cupsdAddPolicyOp(p, po, CUPS_ADD_CLASS);
      cupsdAddPolicyOp(p, po, CUPS_DELETE_CLASS);
      cupsdAddPolicyOp(p, po, CUPS_ACCEPT_JOBS);
      cupsdAddPolicyOp(p, po, CUPS_REJECT_JOBS);
      cupsdAddPolicyOp(p, po, CUPS_SET_DEFAULT);

      cupsdLogMessage(CUPSD_LOG_INFO, "</Limit>");

      cupsdLogMessage(CUPSD_LOG_INFO, "<Limit All>");
      cupsdLogMessage(CUPSD_LOG_INFO, "Order Deny,Allow");

      po = cupsdAddPolicyOp(p, NULL, IPP_ANY_OPERATION);
      po->order_type = CUPSD_AUTH_ALLOW;

      cupsdLogMessage(CUPSD_LOG_INFO, "</Limit>");
      cupsdLogMessage(CUPSD_LOG_INFO, "</Policy>");
    }
  }

  cupsdLogMessage(CUPSD_LOG_DEBUG2, "cupsdReadConfiguration: NumPolicies=%d",
                  cupsArrayCount(Policies));
  for (i = 0, p = (cupsd_policy_t *)cupsArrayFirst(Policies);
       p;
       i ++, p = (cupsd_policy_t *)cupsArrayNext(Policies))
    cupsdLogMessage(CUPSD_LOG_DEBUG2,
                    "cupsdReadConfiguration: Policies[%d]=\"%s\"", i, p->name);

 /*
  * If we are doing a full reload or the server root has changed, flush
  * the jobs, printers, etc. and start from scratch...
  */

  if (NeedReload == RELOAD_ALL ||
      old_remote_port != RemotePort ||
      !old_serverroot || !ServerRoot || strcmp(old_serverroot, ServerRoot) ||
      !old_requestroot || !RequestRoot || strcmp(old_requestroot, RequestRoot))
  {
    mime_type_t	*type;			/* Current type */
    char	mimetype[MIME_MAX_SUPER + MIME_MAX_TYPE];
					/* MIME type name */


    cupsdLogMessage(CUPSD_LOG_INFO, "Full reload is required.");

   /*
    * Free all memory...
    */

    cupsdDeleteAllSubscriptions();
    cupsdFreeAllJobs();
    cupsdDeleteAllPrinters();

    DefaultPrinter = NULL;

    if (MimeDatabase != NULL)
      mimeDelete(MimeDatabase);

    if (NumMimeTypes)
    {
      for (i = 0; i < NumMimeTypes; i ++)
	_cupsStrFree(MimeTypes[i]);

      free(MimeTypes);
    }

   /*
    * Read the MIME type and conversion database...
    */

    snprintf(temp, sizeof(temp), "%s/filter", ServerBin);
    snprintf(mimedir, sizeof(mimedir), "%s/mime", DataDir);

    MimeDatabase = mimeNew();
    mimeSetErrorCallback(MimeDatabase, mime_error_cb, NULL);

    MimeDatabase = mimeLoadTypes(MimeDatabase, mimedir);
    MimeDatabase = mimeLoadTypes(MimeDatabase, ServerRoot);
    MimeDatabase = mimeLoadFilters(MimeDatabase, mimedir, temp);
    MimeDatabase = mimeLoadFilters(MimeDatabase, ServerRoot, temp);

    if (!MimeDatabase)
    {
      cupsdLogMessage(CUPSD_LOG_EMERG,
                      "Unable to load MIME database from \"%s\" or \"%s\".",
		      mimedir, ServerRoot);
      if (FatalErrors & CUPSD_FATAL_CONFIG)
        return (0);
    }

    cupsdLogMessage(CUPSD_LOG_INFO,
                    "Loaded MIME database from \"%s\" and \"%s\": %d types, "
		    "%d filters...", mimedir, ServerRoot,
		    mimeNumTypes(MimeDatabase), mimeNumFilters(MimeDatabase));

   /*
    * Create a list of MIME types for the document-format-supported
    * attribute...
    */

    NumMimeTypes = mimeNumTypes(MimeDatabase);
    if (!mimeType(MimeDatabase, "application", "octet-stream"))
      NumMimeTypes ++;

    if ((MimeTypes = calloc(NumMimeTypes, sizeof(const char *))) == NULL)
    {
      cupsdLogMessage(CUPSD_LOG_ERROR,
                      "Unable to allocate memory for %d MIME types.",
		      NumMimeTypes);
      NumMimeTypes = 0;
    }
    else
    {
      for (i = 0, type = mimeFirstType(MimeDatabase);
	   type;
	   i ++, type = mimeNextType(MimeDatabase))
      {
	snprintf(mimetype, sizeof(mimetype), "%s/%s", type->super, type->type);

	MimeTypes[i] = _cupsStrAlloc(mimetype);
      }

      if (i < NumMimeTypes)
	MimeTypes[i] = _cupsStrAlloc("application/octet-stream");
    }

    if (LogLevel == CUPSD_LOG_DEBUG2)
    {
      mime_filter_t	*filter;	/* Current filter */


      for (type = mimeFirstType(MimeDatabase);
           type;
	   type = mimeNextType(MimeDatabase))
	cupsdLogMessage(CUPSD_LOG_DEBUG2, "cupsdReadConfiguration: type %s/%s",
		        type->super, type->type);

      for (filter = mimeFirstFilter(MimeDatabase);
           filter;
	   filter = mimeNextFilter(MimeDatabase))
	cupsdLogMessage(CUPSD_LOG_DEBUG2,
	                "cupsdReadConfiguration: filter %s/%s to %s/%s %d %s",
		        filter->src->super, filter->src->type,
		        filter->dst->super, filter->dst->type,
		        filter->cost, filter->filter);
    }

   /*
    * Load banners...
    */

    snprintf(temp, sizeof(temp), "%s/banners", DataDir);
    cupsdLoadBanners(temp);

   /*
    * Load printers and classes...
    */

    cupsdLoadAllPrinters();
    cupsdLoadAllClasses();
    cupsdLoadRemoteCache();

    cupsdCreateCommonData();

   /*
    * Update the printcap file as needed...
    */

    if (Printcap && *Printcap && access(Printcap, 0))
      cupsdWritePrintcap();

   /*
    * Load queued jobs...
    */

    cupsdLoadAllJobs();

   /*
    * Load subscriptions...
    */

    cupsdLoadAllSubscriptions();

    cupsdLogMessage(CUPSD_LOG_INFO, "Full reload complete.");
  }
  else
  {
   /*
    * Not a full reload, so recreate the common printer attributes...
    */

    cupsdCreateCommonData();

   /*
    * Update all printers as needed...
    */

    cupsdUpdatePrinters();
    cupsdMarkDirty(CUPSD_DIRTY_PRINTCAP);

    cupsdLogMessage(CUPSD_LOG_INFO, "Partial reload complete.");
  }

 /*
  * Reset the reload state...
  */

  NeedReload = RELOAD_NONE;

  cupsdClearString(&old_serverroot);
  cupsdClearString(&old_requestroot);

  return (1);
}


/*
 * 'get_address()' - Get an address + port number from a line.
 */

static http_addrlist_t *		/* O - Pointer to list if address good, NULL if bad */
get_address(const char  *value,		/* I - Value string */
	    int         defport)	/* I - Default port */
{
  char			buffer[1024],	/* Hostname + port number buffer */
			defpname[255],	/* Default port name */
			*hostname,	/* Hostname or IP */
			*portname;	/* Port number or name */
  http_addrlist_t	*addrlist;	/* Address list */


 /*
  * Check for an empty value...
  */

  if (!*value)
  {
    cupsdLogMessage(CUPSD_LOG_ERROR, "Bad (empty) address.");
    return (NULL);
  }

 /*
  * Grab a hostname and port number; if there is no colon and the port name
  * is only digits, then we have a port number by itself...
  */

  strlcpy(buffer, value, sizeof(buffer));

  if ((portname = strrchr(buffer, ':')) != NULL && !strchr(portname, ']'))
  {
    *portname++ = '\0';
    hostname = buffer;
  }
  else
  {
    for (portname = buffer; isdigit(*portname & 255); portname ++);

    if (*portname)
    {
     /*
      * Use the default port...
      */

      sprintf(defpname, "%d", defport);
      portname = defpname;
      hostname = buffer;
    }
    else
    {
     /*
      * The buffer contains just a port number...
      */

      portname = buffer;
      hostname = NULL;
    }
  }

  if (hostname && !strcmp(hostname, "*"))
    hostname = NULL;

 /*
  * Now lookup the address using httpAddrGetList()...
  */

  if ((addrlist = httpAddrGetList(hostname, AF_UNSPEC, portname)) == NULL)
    cupsdLogMessage(CUPSD_LOG_ERROR, "Hostname lookup for \"%s\" failed.",
                    hostname ? hostname : "(nil)");

  return (addrlist);
}


/*
 * 'get_addr_and_mask()' - Get an IP address and netmask.
 */

static int				/* O - 1 on success, 0 on failure */
get_addr_and_mask(const char *value,	/* I - String from config file */
                  unsigned   *ip,	/* O - Address value */
		  unsigned   *mask)	/* O - Mask value */
{
  int		i, j,			/* Looping vars */
		family,			/* Address family */
		ipcount;		/* Count of fields in address */
  unsigned	ipval;			/* Value */
  const char	*maskval,		/* Pointer to start of mask value */
		*ptr,			/* Pointer into value */
		*ptr2;			/* ... */


 /*
  * Get the address...
  */

  ip[0]   = ip[1]   = ip[2]   = ip[3]   = 0x00000000;
  mask[0] = mask[1] = mask[2] = mask[3] = 0xffffffff;

  if ((maskval = strchr(value, '/')) != NULL)
    maskval ++;
  else
    maskval = value + strlen(value);

#ifdef AF_INET6
 /*
  * Check for an IPv6 address...
  */

  if (*value == '[')
  {
   /*
    * Parse hexadecimal IPv6/IPv4 address...
    */

    family  = AF_INET6;

    for (i = 0, ptr = value + 1; *ptr && i < 8; i ++)
    {
      if (*ptr == ']')
        break;
      else if (!strncmp(ptr, "::", 2))
      {
        for (ptr2 = strchr(ptr + 2, ':'), j = 0;
	     ptr2;
	     ptr2 = strchr(ptr2 + 1, ':'), j ++);

        i = 6 - j;
	ptr += 2;
      }
      else if (isdigit(*ptr & 255) && strchr(ptr + 1, '.') && i >= 6)
      {
       /*
        * Read IPv4 dotted quad...
        */

	unsigned val[4] = { 0, 0, 0, 0 };
					/* IPv4 address values */

	ipcount = sscanf(ptr, "%u.%u.%u.%u", val + 0, val + 1, val + 2,
	                 val + 3);

       /*
	* Range check the IP numbers...
	*/

	for (i = 0; i < ipcount; i ++)
	  if (val[i] > 255)
	    return (0);

       /*
	* Merge everything into a 32-bit IPv4 address in ip[3]...
	*/

	ip[3] = (((((val[0] << 8) | val[1]) << 8) | val[2]) << 8) | val[3];

	if (ipcount < 4)
	  mask[3] = (0xffffffff << (32 - 8 * ipcount)) & 0xffffffff;

       /*
        * If the leading words are all 0's then this is an IPv4 address...
        */

        if (!val[0] && !val[1] && !val[2])
	  family  = AF_INET;

        while (isdigit(*ptr & 255) || *ptr == '.')
          ptr ++;
	break;
      }
      else if (isxdigit(*ptr & 255))
      {
        ipval = strtoul(ptr, (char **)&ptr, 16);

	if (*ptr == ':' && ptr[1] != ':')
	  ptr ++;

	if (ipval > 0xffff)
	  return (0);

        if (i & 1)
          ip[i / 2] |= ipval;
	else
          ip[i / 2] |= ipval << 16;
      }
      else
        return (0);
    }

    if (*ptr != ']')
      return (0);

    ptr ++;

    if (*ptr && *ptr != '/')
      return (0);
  }
  else
#endif /* AF_INET6 */
  {
   /*
    * Parse dotted-decimal IPv4 address...
    */

    unsigned val[4] = { 0, 0, 0, 0 };	/* IPv4 address values */


    family  = AF_INET;
    ipcount = sscanf(value, "%u.%u.%u.%u", val + 0, val + 1, val + 2, val + 3);

   /*
    * Range check the IP numbers...
    */

    for (i = 0; i < ipcount; i ++)
      if (val[i] > 255)
        return (0);

   /*
    * Merge everything into a 32-bit IPv4 address in ip[3]...
    */

    ip[3] = (((((val[0] << 8) | val[1]) << 8) | val[2]) << 8) | val[3];

    if (ipcount < 4)
      mask[3] = (0xffffffff << (32 - 8 * ipcount)) & 0xffffffff;
  }

  if (*maskval)
  {
   /*
    * Get the netmask value(s)...
    */

    memset(mask, 0, sizeof(unsigned) * 4);

    if (strchr(maskval, '.'))
    {
     /*
      * Get dotted-decimal mask...
      */

      if (family != AF_INET)
        return (0);

      if (sscanf(maskval, "%u.%u.%u.%u", mask + 0, mask + 1, mask + 2,
                 mask + 3) != 4)
        return (0);

      mask[3] |= ((((mask[0] << 8) | mask[1]) << 8) | mask[2]) << 8;
      mask[0] = mask[1] = mask[2] = 0;
    }
    else
    {
     /*
      * Get address/bits format...
      */

      i = atoi(maskval);

#ifdef AF_INET6
      if (family == AF_INET6)
      {
        if (i > 128)
	  return (0);

        i = 128 - i;

	if (i <= 96)
	  mask[0] = 0xffffffff;
	else
	  mask[0] = (0xffffffff << (i - 96)) & 0xffffffff;

	if (i <= 64)
	  mask[1] = 0xffffffff;
	else if (i >= 96)
	  mask[1] = 0;
	else
	  mask[1] = (0xffffffff << (i - 64)) & 0xffffffff;

	if (i <= 32)
	  mask[2] = 0xffffffff;
	else if (i >= 64)
	  mask[2] = 0;
	else
	  mask[2] = (0xffffffff << (i - 32)) & 0xffffffff;

	if (i == 0)
	  mask[3] = 0xffffffff;
	else if (i >= 32)
	  mask[3] = 0;
	else
	  mask[3] = (0xffffffff << i) & 0xffffffff;
      }
      else
#endif /* AF_INET6 */
      {
        if (i > 32)
	  return (0);

        mask[0] = 0xffffffff;
        mask[1] = 0xffffffff;
        mask[2] = 0xffffffff;

	if (i < 32)
          mask[3] = (0xffffffff << (32 - i)) & 0xffffffff;
	else
	  mask[3] = 0xffffffff;
      }
    }
  }

  cupsdLogMessage(CUPSD_LOG_DEBUG2,
                  "get_addr_and_mask(value=\"%s\", "
                  "ip=[%08x:%08x:%08x:%08x], mask=[%08x:%08x:%08x:%08x])",
             value, ip[0], ip[1], ip[2], ip[3], mask[0], mask[1], mask[2],
	     mask[3]);

 /*
  * Check for a valid netmask; no fallback like in CUPS 1.1.x!
  */

  if ((ip[0] & ~mask[0]) != 0 ||
      (ip[1] & ~mask[1]) != 0 ||
      (ip[2] & ~mask[2]) != 0 ||
      (ip[3] & ~mask[3]) != 0)
    return (0);

  return (1);
}


/*
 * 'mime_error_cb()' - Log a MIME error.
 */

static void
mime_error_cb(void       *ctx,		/* I - Context pointer (unused) */
              const char *message)	/* I - Message */
{
  (void)ctx;

  cupsdLogMessage(CUPSD_LOG_ERROR, "%s", message);
}


/*
 * 'parse_aaa()' - Parse authentication, authorization, and access control lines.
 */

static int				/* O - 1 on success, 0 on failure */
parse_aaa(cupsd_location_t *loc,	/* I - Location */
          char             *line,	/* I - Line from file */
	  char             *value,	/* I - Start of value data */
	  int              linenum)	/* I - Current line number */
{
  char		*valptr;		/* Pointer into value */
  unsigned	ip[4],			/* IP address components */
 		mask[4];		/* IP netmask components */


  if (!_cups_strcasecmp(line, "Encryption"))
  {
   /*
    * "Encryption xxx" - set required encryption level...
    */

    if (!_cups_strcasecmp(value, "never"))
      loc->encryption = HTTP_ENCRYPT_NEVER;
    else if (!_cups_strcasecmp(value, "always"))
    {
      cupsdLogMessage(CUPSD_LOG_ERROR,
                      "Encryption value \"%s\" on line %d is invalid in this "
		      "context. Using \"required\" instead.", value, linenum);

      loc->encryption = HTTP_ENCRYPT_REQUIRED;
    }
    else if (!_cups_strcasecmp(value, "required"))
      loc->encryption = HTTP_ENCRYPT_REQUIRED;
    else if (!_cups_strcasecmp(value, "ifrequested"))
      loc->encryption = HTTP_ENCRYPT_IF_REQUESTED;
    else
    {
      cupsdLogMessage(CUPSD_LOG_ERROR,
                      "Unknown Encryption value %s on line %d.", value, linenum);
      return (0);
    }
  }
  else if (!_cups_strcasecmp(line, "Order"))
  {
   /*
    * "Order Deny,Allow" or "Order Allow,Deny"...
    */

    if (!_cups_strncasecmp(value, "deny", 4))
      loc->order_type = CUPSD_AUTH_ALLOW;
    else if (!_cups_strncasecmp(value, "allow", 5))
      loc->order_type = CUPSD_AUTH_DENY;
    else
    {
      cupsdLogMessage(CUPSD_LOG_ERROR, "Unknown Order value %s on line %d.",
	              value, linenum);
      return (0);
    }
  }
  else if (!_cups_strcasecmp(line, "Allow") || !_cups_strcasecmp(line, "Deny"))
  {
   /*
    * Allow [From] host/ip...
    * Deny [From] host/ip...
    */

    while (*value)
    {
      if (!_cups_strncasecmp(value, "from", 4))
      {
       /*
	* Strip leading "from"...
	*/

	value += 4;

	while (_cups_isspace(*value))
	  value ++;

        if (!*value)
	  break;
      }

     /*
      * Find the end of the value...
      */

      for (valptr = value; *valptr && !_cups_isspace(*valptr); valptr ++);

      while (_cups_isspace(*valptr))
        *valptr++ = '\0';

     /*
      * Figure out what form the allow/deny address takes:
      *
      *    All
      *    None
      *    *.domain.com
      *    .domain.com
      *    host.domain.com
      *    nnn.*
      *    nnn.nnn.*
      *    nnn.nnn.nnn.*
      *    nnn.nnn.nnn.nnn
      *    nnn.nnn.nnn.nnn/mm
      *    nnn.nnn.nnn.nnn/mmm.mmm.mmm.mmm
      */

      if (!_cups_strcasecmp(value, "all"))
      {
       /*
	* All hosts...
	*/

	if (!_cups_strcasecmp(line, "Allow"))
	  cupsdAddIPMask(&(loc->allow), zeros, zeros);
	else
	  cupsdAddIPMask(&(loc->deny), zeros, zeros);
      }
      else if (!_cups_strcasecmp(value, "none"))
      {
       /*
	* No hosts...
	*/

	if (!_cups_strcasecmp(line, "Allow"))
	  cupsdAddIPMask(&(loc->allow), ones, zeros);
	else
	  cupsdAddIPMask(&(loc->deny), ones, zeros);
      }
#ifdef AF_INET6
      else if (value[0] == '*' || value[0] == '.' ||
	       (!isdigit(value[0] & 255) && value[0] != '['))
#else
      else if (value[0] == '*' || value[0] == '.' || !isdigit(value[0] & 255))
#endif /* AF_INET6 */
      {
       /*
	* Host or domain name...
	*/

	if (value[0] == '*')
	  value ++;

	if (!_cups_strcasecmp(line, "Allow"))
	  cupsdAddNameMask(&(loc->allow), value);
	else
	  cupsdAddNameMask(&(loc->deny), value);
      }
      else
      {
       /*
	* One of many IP address forms...
	*/

	if (!get_addr_and_mask(value, ip, mask))
	{
	  cupsdLogMessage(CUPSD_LOG_ERROR, "Bad netmask value %s on line %d.",
			  value, linenum);
	  return (0);
	}

	if (!_cups_strcasecmp(line, "Allow"))
	  cupsdAddIPMask(&(loc->allow), ip, mask);
	else
	  cupsdAddIPMask(&(loc->deny), ip, mask);
      }

     /*
      * Advance to next value...
      */

      value = valptr;
    }
  }
  else if (!_cups_strcasecmp(line, "AuthType"))
  {
   /*
    * AuthType {none,basic,digest,basicdigest,negotiate,default}
    */

    if (!_cups_strcasecmp(value, "none"))
    {
      loc->type  = CUPSD_AUTH_NONE;
      loc->level = CUPSD_AUTH_ANON;
    }
    else if (!_cups_strcasecmp(value, "basic"))
    {
      loc->type = CUPSD_AUTH_BASIC;

      if (loc->level == CUPSD_AUTH_ANON)
	loc->level = CUPSD_AUTH_USER;
    }
    else if (!_cups_strcasecmp(value, "digest"))
    {
      loc->type = CUPSD_AUTH_DIGEST;

      if (loc->level == CUPSD_AUTH_ANON)
	loc->level = CUPSD_AUTH_USER;
    }
    else if (!_cups_strcasecmp(value, "basicdigest"))
    {
      loc->type = CUPSD_AUTH_BASICDIGEST;

      if (loc->level == CUPSD_AUTH_ANON)
	loc->level = CUPSD_AUTH_USER;
    }
    else if (!_cups_strcasecmp(value, "default"))
    {
      loc->type = CUPSD_AUTH_DEFAULT;

      if (loc->level == CUPSD_AUTH_ANON)
	loc->level = CUPSD_AUTH_USER;
    }
#ifdef HAVE_GSSAPI
    else if (!_cups_strcasecmp(value, "negotiate"))
    {
      loc->type = CUPSD_AUTH_NEGOTIATE;

      if (loc->level == CUPSD_AUTH_ANON)
	loc->level = CUPSD_AUTH_USER;
    }
#endif /* HAVE_GSSAPI */
    else
    {
      cupsdLogMessage(CUPSD_LOG_WARN,
                      "Unknown authorization type %s on line %d.",
	              value, linenum);
      return (0);
    }
  }
  else if (!_cups_strcasecmp(line, "AuthClass"))
  {
   /*
    * AuthClass anonymous, user, system, group
    */

    if (!_cups_strcasecmp(value, "anonymous"))
    {
      loc->type  = CUPSD_AUTH_NONE;
      loc->level = CUPSD_AUTH_ANON;

      cupsdLogMessage(CUPSD_LOG_WARN,
                      "\"AuthClass %s\" is deprecated; consider removing "
		      "it from line %d.",
	              value, linenum);
    }
    else if (!_cups_strcasecmp(value, "user"))
    {
      loc->level = CUPSD_AUTH_USER;

      cupsdLogMessage(CUPSD_LOG_WARN,
                      "\"AuthClass %s\" is deprecated; consider using "
		      "\"Require valid-user\" on line %d.",
	              value, linenum);
    }
    else if (!_cups_strcasecmp(value, "group"))
    {
      loc->level = CUPSD_AUTH_GROUP;

      cupsdLogMessage(CUPSD_LOG_WARN,
                      "\"AuthClass %s\" is deprecated; consider using "
		      "\"Require user @groupname\" on line %d.",
	              value, linenum);
    }
    else if (!_cups_strcasecmp(value, "system"))
    {
      loc->level = CUPSD_AUTH_GROUP;

      cupsdAddName(loc, "@SYSTEM");

      cupsdLogMessage(CUPSD_LOG_WARN,
                      "\"AuthClass %s\" is deprecated; consider using "
		      "\"Require user @SYSTEM\" on line %d.",
	              value, linenum);
    }
    else
    {
      cupsdLogMessage(CUPSD_LOG_WARN,
                      "Unknown authorization class %s on line %d.",
	              value, linenum);
      return (0);
    }
  }
  else if (!_cups_strcasecmp(line, "AuthGroupName"))
  {
    cupsdAddName(loc, value);

    cupsdLogMessage(CUPSD_LOG_WARN,
                    "\"AuthGroupName %s\" directive is deprecated; consider "
		    "using \"Require user @%s\" on line %d.",
		    value, value, linenum);
  }
  else if (!_cups_strcasecmp(line, "Require"))
  {
   /*
    * Apache synonym for AuthClass and AuthGroupName...
    *
    * Get initial word:
    *
    *     Require valid-user
    *     Require group names
    *     Require user names
    */

    for (valptr = value; !_cups_isspace(*valptr) && *valptr; valptr ++);

    if (*valptr)
      *valptr++ = '\0';

    if (!_cups_strcasecmp(value, "valid-user") ||
        !_cups_strcasecmp(value, "user"))
      loc->level = CUPSD_AUTH_USER;
    else if (!_cups_strcasecmp(value, "group"))
      loc->level = CUPSD_AUTH_GROUP;
    else
    {
      cupsdLogMessage(CUPSD_LOG_WARN, "Unknown Require type %s on line %d.",
	              value, linenum);
      return (0);
    }

   /*
    * Get the list of names from the line...
    */

    for (value = valptr; *value;)
    {
      while (_cups_isspace(*value))
	value ++;

#ifdef HAVE_AUTHORIZATION_H
      if (!strncmp(value, "@AUTHKEY(", 9))
      {
       /*
	* Grab "@AUTHKEY(name)" value...
	*/

        for (valptr = value + 9; *valptr != ')' && *valptr; valptr ++);

	if (*valptr)
	  *valptr++ = '\0';
      }
      else
#endif /* HAVE_AUTHORIZATION_H */
      if (*value == '\"' || *value == '\'')
      {
       /*
	* Grab quoted name...
	*/

        for (valptr = value + 1; *valptr != *value && *valptr; valptr ++);

	value ++;
      }
      else
      {
       /*
	* Grab literal name.
	*/

        for (valptr = value; !_cups_isspace(*valptr) && *valptr; valptr ++);
      }

      if (*valptr)
	*valptr++ = '\0';

      cupsdAddName(loc, value);

      for (value = valptr; _cups_isspace(*value); value ++);
    }
  }
  else if (!_cups_strcasecmp(line, "Satisfy"))
  {
    if (!_cups_strcasecmp(value, "all"))
      loc->satisfy = CUPSD_AUTH_SATISFY_ALL;
    else if (!_cups_strcasecmp(value, "any"))
      loc->satisfy = CUPSD_AUTH_SATISFY_ANY;
    else
    {
      cupsdLogMessage(CUPSD_LOG_WARN, "Unknown Satisfy value %s on line %d.",
                      value, linenum);
      return (0);
    }
  }
  else
    return (0);

  return (1);
}


/*
 * 'parse_fatal_errors()' - Parse FatalErrors values in a string.
 */

static int				/* O - FatalErrors bits */
parse_fatal_errors(const char *s)	/* I - FatalErrors string */
{
  int	fatal;				/* FatalErrors bits */
  char	value[1024],			/* Value string */
	*valstart,			/* Pointer into value */
	*valend;			/* End of value */


 /*
  * Empty FatalErrors line yields NULL pointer...
  */

  if (!s)
    return (CUPSD_FATAL_NONE);

 /*
  * Loop through the value string,...
  */

  strlcpy(value, s, sizeof(value));

  fatal = CUPSD_FATAL_NONE;

  for (valstart = value; *valstart;)
  {
   /*
    * Get the current space/comma-delimited kind name...
    */

    for (valend = valstart; *valend; valend ++)
      if (_cups_isspace(*valend) || *valend == ',')
	break;

    if (*valend)
      *valend++ = '\0';

   /*
    * Add the error to the bitmask...
    */

    if (!_cups_strcasecmp(valstart, "all"))
      fatal = CUPSD_FATAL_ALL;
    else if (!_cups_strcasecmp(valstart, "browse"))
      fatal |= CUPSD_FATAL_BROWSE;
    else if (!_cups_strcasecmp(valstart, "-browse"))
      fatal &= ~CUPSD_FATAL_BROWSE;
    else if (!_cups_strcasecmp(valstart, "config"))
      fatal |= CUPSD_FATAL_CONFIG;
    else if (!_cups_strcasecmp(valstart, "-config"))
      fatal &= ~CUPSD_FATAL_CONFIG;
    else if (!_cups_strcasecmp(valstart, "listen"))
      fatal |= CUPSD_FATAL_LISTEN;
    else if (!_cups_strcasecmp(valstart, "-listen"))
      fatal &= ~CUPSD_FATAL_LISTEN;
    else if (!_cups_strcasecmp(valstart, "log"))
      fatal |= CUPSD_FATAL_LOG;
    else if (!_cups_strcasecmp(valstart, "-log"))
      fatal &= ~CUPSD_FATAL_LOG;
    else if (!_cups_strcasecmp(valstart, "permissions"))
      fatal |= CUPSD_FATAL_PERMISSIONS;
    else if (!_cups_strcasecmp(valstart, "-permissions"))
      fatal &= ~CUPSD_FATAL_PERMISSIONS;
    else if (_cups_strcasecmp(valstart, "none"))
      cupsdLogMessage(CUPSD_LOG_ERROR,
                      "Unknown FatalErrors kind \"%s\" ignored.", valstart);

    for (valstart = valend; *valstart; valstart ++)
      if (!_cups_isspace(*valstart) || *valstart != ',')
	break;
  }

  return (fatal);
}


/*
 * 'parse_groups()' - Parse system group names in a string.
 */

static int				/* O - 1 on success, 0 on failure */
parse_groups(const char *s)		/* I - Space-delimited groups */
{
  int		status;			/* Return status */
  char		value[1024],		/* Value string */
		*valstart,		/* Pointer into value */
		*valend,		/* End of value */
		quote;			/* Quote character */
  struct group	*group;			/* Group */


 /*
  * Make a copy of the string and parse out the groups...
  */

  strlcpy(value, s, sizeof(value));

  status   = 1;
  valstart = value;

  while (*valstart && NumSystemGroups < MAX_SYSTEM_GROUPS)
  {
    if (*valstart == '\'' || *valstart == '\"')
    {
     /*
      * Scan quoted name...
      */

      quote = *valstart++;

      for (valend = valstart; *valend; valend ++)
	if (*valend == quote)
	  break;
    }
    else
    {
     /*
      * Scan space or comma-delimited name...
      */

      for (valend = valstart; *valend; valend ++)
	if (_cups_isspace(*valend) || *valend == ',')
	  break;
    }

    if (*valend)
      *valend++ = '\0';

    group = getgrnam(valstart);
    if (group)
    {
      cupsdSetString(SystemGroups + NumSystemGroups, valstart);
      SystemGroupIDs[NumSystemGroups] = group->gr_gid;

      NumSystemGroups ++;
    }
    else
      status = 0;

    endgrent();

    valstart = valend;

    while (*valstart == ',' || _cups_isspace(*valstart))
      valstart ++;
  }

  return (status);
}


/*
 * 'parse_protocols()' - Parse browse protocols in a string.
 */

static int				/* O - Browse protocol bits */
parse_protocols(const char *s)		/* I - Space-delimited protocols */
{
  int	protocols;			/* Browse protocol bits */
  char	value[1024],			/* Value string */
	*valstart,			/* Pointer into value */
	*valend;			/* End of value */


 /*
  * Empty protocol line yields NULL pointer...
  */

  if (!s)
    return (0);

 /*
  * Loop through the value string,...
  */

  strlcpy(value, s, sizeof(value));

  protocols = 0;

  for (valstart = value; *valstart;)
  {
   /*
    * Get the current space/comma-delimited protocol name...
    */

    for (valend = valstart; *valend; valend ++)
      if (_cups_isspace(*valend) || *valend == ',')
	break;

    if (*valend)
      *valend++ = '\0';

   /*
    * Add the protocol to the bitmask...
    */

    if (!_cups_strcasecmp(valstart, "cups"))
      protocols |= BROWSE_CUPS;
    else if (!_cups_strcasecmp(valstart, "slp"))
      protocols |= BROWSE_SLP;
    else if (!_cups_strcasecmp(valstart, "ldap"))
      protocols |= BROWSE_LDAP;
    else if (!_cups_strcasecmp(valstart, "dnssd") ||
             !_cups_strcasecmp(valstart, "dns-sd") ||
             !_cups_strcasecmp(valstart, "bonjour"))
      protocols |= BROWSE_DNSSD;
    else if (!_cups_strcasecmp(valstart, "lpd"))
      protocols |= BROWSE_LPD;
    else if (!_cups_strcasecmp(valstart, "smb"))
      protocols |= BROWSE_SMB;
    else if (!_cups_strcasecmp(valstart, "all"))
      protocols |= BROWSE_ALL;
    else if (_cups_strcasecmp(valstart, "none"))
      cupsdLogMessage(CUPSD_LOG_ERROR,
                      "Unknown browse protocol \"%s\" ignored.", valstart);

    for (valstart = valend; *valstart; valstart ++)
      if (!_cups_isspace(*valstart) || *valstart != ',')
	break;
  }

  return (protocols);
}


/*
 * 'parse_variable()' - Parse a variable line.
 */

static int				/* O - 1 on success, 0 on failure */
parse_variable(
    const char        *filename,	/* I - Name of configuration file */
    int               linenum,		/* I - Line in configuration file */
    const char        *line,		/* I - Line from configuration file */
    const char        *value,		/* I - Value from configuration file */
    size_t            num_vars,		/* I - Number of variables */
    const cupsd_var_t *vars)		/* I - Variables */
{
  size_t		i;		/* Looping var */
  const cupsd_var_t	*var;		/* Variables */
  char			temp[1024];	/* Temporary string */


  for (i = num_vars, var = vars; i > 0; i --, var ++)
    if (!_cups_strcasecmp(line, var->name))
      break;

  if (i == 0)
  {
   /*
    * Unknown directive!  Output an error message and continue...
    */

    if (!value)
      cupsdLogMessage(CUPSD_LOG_ERROR, "Missing value for %s on line %d of %s.",
		      line, linenum, filename);
    else
      cupsdLogMessage(CUPSD_LOG_ERROR, "Unknown directive %s on line %d of %s.",
		      line, linenum, filename);

    return (0);
  }

  switch (var->type)
  {
    case CUPSD_VARTYPE_INTEGER :
	if (!value)
	{
	  cupsdLogMessage(CUPSD_LOG_ERROR,
			  "Missing integer value for %s on line %d of %s.",
			  line, linenum, filename);
          return (0);
	}
	else if (!isdigit(*value & 255))
	{
	  cupsdLogMessage(CUPSD_LOG_ERROR,
			  "Bad integer value for %s on line %d of %s.",
			  line, linenum, filename);
          return (0);
	}
	else
	{
	  int	n;		/* Number */
	  char	*units;		/* Units */

	  n = strtol(value, &units, 0);

	  if (units && *units)
	  {
	    if (tolower(units[0] & 255) == 'g')
	      n *= 1024 * 1024 * 1024;
	    else if (tolower(units[0] & 255) == 'm')
	      n *= 1024 * 1024;
	    else if (tolower(units[0] & 255) == 'k')
	      n *= 1024;
	    else if (tolower(units[0] & 255) == 't')
	      n *= 262144;
	    else
	    {
	      cupsdLogMessage(CUPSD_LOG_ERROR,
			      "Unknown integer value for %s on line %d of %s.",
			      line, linenum, filename);
	      return (0);
	    }
	  }

	  if (n < 0)
	  {
	    cupsdLogMessage(CUPSD_LOG_ERROR,
			    "Bad negative integer value for %s on line %d of "
			    "%s.", line, linenum, filename);
	    return (0);
	  }
	  else
	  {
	    *((int *)var->ptr) = n;
	  }
	}
	break;

    case CUPSD_VARTYPE_BOOLEAN :
	if (!value)
	{
	  cupsdLogMessage(CUPSD_LOG_ERROR,
			  "Missing boolean value for %s on line %d of %s.",
			  line, linenum, filename);
	  return (0);
	}
	else if (!_cups_strcasecmp(value, "true") ||
		 !_cups_strcasecmp(value, "on") ||
		 !_cups_strcasecmp(value, "enabled") ||
		 !_cups_strcasecmp(value, "yes") ||
		 atoi(value) != 0)
	{
	  *((int *)var->ptr) = TRUE;
	}
	else if (!_cups_strcasecmp(value, "false") ||
		 !_cups_strcasecmp(value, "off") ||
		 !_cups_strcasecmp(value, "disabled") ||
		 !_cups_strcasecmp(value, "no") ||
		 !_cups_strcasecmp(value, "0"))
	{
	  *((int *)var->ptr) = FALSE;
	}
	else
	{
	  cupsdLogMessage(CUPSD_LOG_ERROR,
			  "Unknown boolean value %s on line %d of %s.",
			  value, linenum, filename);
	  return (0);
	}
	break;

    case CUPSD_VARTYPE_PATHNAME :
	if (!value)
	{
	  cupsdLogMessage(CUPSD_LOG_ERROR,
			  "Missing pathname value for %s on line %d of %s.",
			  line, linenum, filename);
	  return (0);
	}

	if (value[0] == '/')
	  strlcpy(temp, value, sizeof(temp));
	else
	  snprintf(temp, sizeof(temp), "%s/%s", ServerRoot, value);

	if (access(temp, 0))
	{
	  cupsdLogMessage(CUPSD_LOG_ERROR,
			  "File or directory for \"%s %s\" on line %d of %s "
			  "does not exist.", line, value, linenum, filename);
	  return (0);
	}

	cupsdSetString((char **)var->ptr, temp);
	break;

    case CUPSD_VARTYPE_STRING :
	cupsdSetString((char **)var->ptr, value);
	break;
  }

  return (1);
}


/*
 * 'read_cupsd_conf()' - Read the cupsd.conf configuration file.
 */

static int				/* O - 1 on success, 0 on failure */
read_cupsd_conf(cups_file_t *fp)	/* I - File to read from */
{
  int			linenum;	/* Current line number */
  char			line[HTTP_MAX_BUFFER],
					/* Line from file */
			temp[HTTP_MAX_BUFFER],
					/* Temporary buffer for value */
			*ptr,		/* Pointer into line/temp */
			*value,		/* Pointer to value */
			*valueptr;	/* Pointer into value */
  int			valuelen;	/* Length of value */
  http_addrlist_t	*addrlist,	/* Address list */
			*addr;		/* Current address */
  unsigned		ip[4],		/* Address value */
			mask[4];	/* Netmask value */
  cupsd_dirsvc_relay_t	*relay;		/* Relay data */
  cupsd_dirsvc_poll_t	*pollp;		/* Polling data */
  cupsd_location_t	*location;	/* Browse location */
  cups_file_t		*incfile;	/* Include file */
  char			incname[1024];	/* Include filename */


 /*
  * Loop through each line in the file...
  */

  linenum = 0;

  while (cupsFileGetConf(fp, line, sizeof(line), &value, &linenum))
  {
   /*
    * Decode the directive...
    */

    if (!_cups_strcasecmp(line, "Include") && value)
    {
     /*
      * Include filename
      */

      if (value[0] == '/')
        strlcpy(incname, value, sizeof(incname));
      else
        snprintf(incname, sizeof(incname), "%s/%s", ServerRoot, value);

      if ((incfile = cupsFileOpen(incname, "rb")) == NULL)
        cupsdLogMessage(CUPSD_LOG_ERROR,
	                "Unable to include config file \"%s\" - %s",
	                incname, strerror(errno));
      else
      {
        read_cupsd_conf(incfile);
	cupsFileClose(incfile);
      }
    }
    else if (!_cups_strcasecmp(line, "<Location") && value)
    {
     /*
      * <Location path>
      */

      linenum = read_location(fp, value, linenum);
      if (linenum == 0)
	return (0);
    }
    else if (!_cups_strcasecmp(line, "<Policy") && value)
    {
     /*
      * <Policy name>
      */

      linenum = read_policy(fp, value, linenum);
      if (linenum == 0)
	return (0);
    }
    else if (!_cups_strcasecmp(line, "FaxRetryInterval") && value)
    {
      JobRetryInterval = atoi(value);
      cupsdLogMessage(CUPSD_LOG_WARN,
		      "FaxRetryInterval is deprecated; use "
		      "JobRetryInterval on line %d.", linenum);
    }
    else if (!_cups_strcasecmp(line, "FaxRetryLimit") && value)
    {
      JobRetryLimit = atoi(value);
      cupsdLogMessage(CUPSD_LOG_WARN,
		      "FaxRetryLimit is deprecated; use "
		      "JobRetryLimit on line %d.", linenum);
    }
    else if ((!_cups_strcasecmp(line, "Port") || !_cups_strcasecmp(line, "Listen")
#ifdef HAVE_SSL
             || !_cups_strcasecmp(line, "SSLPort") || !_cups_strcasecmp(line, "SSLListen")
#endif /* HAVE_SSL */
	     ) && value)
    {
     /*
      * Add listening address(es) to the list...
      */

      cupsd_listener_t	*lis;		/* New listeners array */


     /*
      * Get the address list...
      */

      addrlist = get_address(value, IPP_PORT);

      if (!addrlist)
      {
        cupsdLogMessage(CUPSD_LOG_ERROR, "Bad %s address %s at line %d.", line,
	                value, linenum);
        continue;
      }

     /*
      * Add each address...
      */

      for (addr = addrlist; addr; addr = addr->next)
      {
       /*
        * See if this address is already present...
	*/

        for (lis = (cupsd_listener_t *)cupsArrayFirst(Listeners);
	     lis;
	     lis = (cupsd_listener_t *)cupsArrayNext(Listeners))
          if (httpAddrEqual(&(addr->addr), &(lis->address)) &&
	      _httpAddrPort(&(addr->addr)) == _httpAddrPort(&(lis->address)))
	    break;

        if (lis)
	{
	  httpAddrString(&lis->address, temp, sizeof(temp));
	  cupsdLogMessage(CUPSD_LOG_WARN,
	                  "Duplicate listen address \"%s\" ignored.", temp);
          continue;
	}

       /*
        * Allocate another listener...
	*/

        if (!Listeners)
	  Listeners = cupsArrayNew(NULL, NULL);

	if (!Listeners)
	{
          cupsdLogMessage(CUPSD_LOG_ERROR,
	                  "Unable to allocate %s at line %d - %s.",
	                  line, linenum, strerror(errno));
          break;
	}

        if ((lis = calloc(1, sizeof(cupsd_listener_t))) == NULL)
	{
          cupsdLogMessage(CUPSD_LOG_ERROR,
	                  "Unable to allocate %s at line %d - %s.",
	                  line, linenum, strerror(errno));
          break;
	}

        cupsArrayAdd(Listeners, lis);

       /*
        * Copy the current address and log it...
	*/

	memcpy(&(lis->address), &(addr->addr), sizeof(lis->address));
	lis->fd = -1;

#ifdef HAVE_SSL
        if (!_cups_strcasecmp(line, "SSLPort") || !_cups_strcasecmp(line, "SSLListen"))
          lis->encryption = HTTP_ENCRYPT_ALWAYS;
#endif /* HAVE_SSL */

	httpAddrString(&lis->address, temp, sizeof(temp));

#ifdef AF_LOCAL
        if (lis->address.addr.sa_family == AF_LOCAL)
          cupsdLogMessage(CUPSD_LOG_INFO, "Listening to %s (Domain)", temp);
	else
#endif /* AF_LOCAL */
	cupsdLogMessage(CUPSD_LOG_INFO, "Listening to %s:%d (IPv%d)", temp,
                        _httpAddrPort(&(lis->address)),
			_httpAddrFamily(&(lis->address)) == AF_INET ? 4 : 6);

        if (!httpAddrLocalhost(&(lis->address)))
	  RemotePort = _httpAddrPort(&(lis->address));
      }

     /*
      * Free the list...
      */

      httpAddrFreeList(addrlist);
    }
    else if (!_cups_strcasecmp(line, "BrowseAddress") && value)
    {
     /*
      * Add a browse address to the list...
      */

      cupsd_dirsvc_addr_t	*dira;	/* New browse address array */


      if (NumBrowsers == 0)
        dira = malloc(sizeof(cupsd_dirsvc_addr_t));
      else
        dira = realloc(Browsers, (NumBrowsers + 1) * sizeof(cupsd_dirsvc_addr_t));

      if (!dira)
      {
        cupsdLogMessage(CUPSD_LOG_ERROR,
	                "Unable to allocate BrowseAddress at line %d - %s.",
	                linenum, strerror(errno));
        continue;
      }

      Browsers = dira;
      dira     += NumBrowsers;

      memset(dira, 0, sizeof(cupsd_dirsvc_addr_t));

      if (!_cups_strcasecmp(value, "@LOCAL"))
      {
       /*
	* Send browse data to all local interfaces...
	*/

	strcpy(dira->iface, "*");
	NumBrowsers ++;
      }
      else if (!_cups_strncasecmp(value, "@IF(", 4))
      {
       /*
	* Send browse data to the named interface...
	*/

	strlcpy(dira->iface, value + 4, sizeof(Browsers[0].iface));

        ptr = dira->iface + strlen(dira->iface) - 1;
        if (*ptr == ')')
	  *ptr = '\0';

	NumBrowsers ++;
      }
      else if ((addrlist = get_address(value, BrowsePort)) != NULL)
      {
       /*
        * Only IPv4 addresses are supported...
        */

	for (addr = addrlist; addr; addr = addr->next)
	  if (_httpAddrFamily(&(addr->addr)) == AF_INET)
	    break;

	if (addr)
	{
	  memcpy(&(dira->to), &(addrlist->addr), sizeof(dira->to));
	  httpAddrString(&(dira->to), temp, sizeof(temp));

	  cupsdLogMessage(CUPSD_LOG_INFO,
	                  "Sending browsing info to %s:%d (IPv4)",
			  temp, _httpAddrPort(&(dira->to)));

	  NumBrowsers ++;
	}
	else
	  cupsdLogMessage(CUPSD_LOG_ERROR, "Bad BrowseAddress %s at line %d.",
			  value, linenum);

	httpAddrFreeList(addrlist);
      }
      else
        cupsdLogMessage(CUPSD_LOG_ERROR, "Bad BrowseAddress %s at line %d.",
	                value, linenum);
    }
    else if (!_cups_strcasecmp(line, "BrowseOrder") && value)
    {
     /*
      * "BrowseOrder Deny,Allow" or "BrowseOrder Allow,Deny"...
      */

      if ((location = cupsdFindLocation("CUPS_INTERNAL_BROWSE_ACL")) == NULL)
        if ((location = cupsdNewLocation("CUPS_INTERNAL_BROWSE_ACL")) != NULL)
	  cupsdAddLocation(location);

      if (location == NULL)
        cupsdLogMessage(CUPSD_LOG_ERROR,
	                "Unable to initialize browse access control list.");
      else if (!_cups_strncasecmp(value, "deny", 4))
        location->order_type = CUPSD_AUTH_ALLOW;
      else if (!_cups_strncasecmp(value, "allow", 5))
        location->order_type = CUPSD_AUTH_DENY;
      else
        cupsdLogMessage(CUPSD_LOG_ERROR,
	                "Unknown BrowseOrder value %s on line %d.",
	                value, linenum);
    }
    else if (!_cups_strcasecmp(line, "BrowseProtocols") ||
             !_cups_strcasecmp(line, "BrowseLocalProtocols") ||
             !_cups_strcasecmp(line, "BrowseRemoteProtocols"))
    {
     /*
      * "BrowseProtocols name [... name]"
      * "BrowseLocalProtocols name [... name]"
      * "BrowseRemoteProtocols name [... name]"
      */

      int protocols = parse_protocols(value);

      if (protocols < 0)
      {
	cupsdLogMessage(CUPSD_LOG_ERROR,
	                "Unknown browse protocol \"%s\" on line %d.",
	                value, linenum);
        break;
      }

      if (_cups_strcasecmp(line, "BrowseLocalProtocols"))
        BrowseRemoteProtocols = protocols;
      if (_cups_strcasecmp(line, "BrowseRemoteProtocols"))
        BrowseLocalProtocols = protocols;
    }
    else if ((!_cups_strcasecmp(line, "BrowseAllow") ||
              !_cups_strcasecmp(line, "BrowseDeny")) && value)
    {
     /*
      * BrowseAllow [From] host/ip...
      * BrowseDeny [From] host/ip...
      */

      if ((location = cupsdFindLocation("CUPS_INTERNAL_BROWSE_ACL")) == NULL)
        if ((location = cupsdNewLocation("CUPS_INTERNAL_BROWSE_ACL")) != NULL)
	  cupsdAddLocation(location);


      if (location == NULL)
        cupsdLogMessage(CUPSD_LOG_ERROR,
	                "Unable to initialize browse access control list.");
      else
      {
	if (!_cups_strncasecmp(value, "from", 4))
	{
	 /*
	  * Skip leading "from"...
	  */

	  value += 4;
	}

	while (*value)
	{
	 /*
	  * Skip leading whitespace...
	  */

	  while (_cups_isspace(*value))
	    value ++;

	  if (!*value)
	    break;

	 /*
	  * Find the end of the value...
	  */

	  for (valueptr = value;
	       *valueptr && !_cups_isspace(*valueptr);
	       valueptr ++);

	  while (_cups_isspace(*valueptr))
	    *valueptr++ = '\0';

	 /*
	  * Figure out what form the allow/deny address takes:
	  *
	  *    All
	  *    None
	  *    *.domain.com
	  *    .domain.com
	  *    host.domain.com
	  *    nnn.*
	  *    nnn.nnn.*
	  *    nnn.nnn.nnn.*
	  *    nnn.nnn.nnn.nnn
	  *    nnn.nnn.nnn.nnn/mm
	  *    nnn.nnn.nnn.nnn/mmm.mmm.mmm.mmm
	  */

	  if (!_cups_strcasecmp(value, "all"))
	  {
	   /*
	    * All hosts...
	    */

	    if (!_cups_strcasecmp(line, "BrowseAllow"))
	      cupsdAddIPMask(&(location->allow), zeros, zeros);
	    else
	      cupsdAddIPMask(&(location->deny), zeros, zeros);
	  }
	  else if (!_cups_strcasecmp(value, "none"))
	  {
	   /*
	    * No hosts...
	    */

	    if (!_cups_strcasecmp(line, "BrowseAllow"))
	      cupsdAddIPMask(&(location->allow), ones, zeros);
	    else
	      cupsdAddIPMask(&(location->deny), ones, zeros);
	  }
#ifdef AF_INET6
	  else if (value[0] == '*' || value[0] == '.' ||
		   (!isdigit(value[0] & 255) && value[0] != '['))
#else
	  else if (value[0] == '*' || value[0] == '.' ||
	           !isdigit(value[0] & 255))
#endif /* AF_INET6 */
	  {
	   /*
	    * Host or domain name...
	    */

	    if (!_cups_strcasecmp(line, "BrowseAllow"))
	      cupsdAddNameMask(&(location->allow), value);
	    else
	      cupsdAddNameMask(&(location->deny), value);
	  }
	  else
	  {
	   /*
	    * One of many IP address forms...
	    */

	    if (!get_addr_and_mask(value, ip, mask))
	    {
	      cupsdLogMessage(CUPSD_LOG_ERROR, "Bad netmask value %s on line %d.",
			      value, linenum);
	      break;
	    }

	    if (!_cups_strcasecmp(line, "BrowseAllow"))
	      cupsdAddIPMask(&(location->allow), ip, mask);
	    else
	      cupsdAddIPMask(&(location->deny), ip, mask);
	  }

	 /*
	  * Advance to next value...
	  */

	  value = valueptr;
	}
      }
    }
    else if (!_cups_strcasecmp(line, "BrowseRelay") && value)
    {
     /*
      * BrowseRelay [from] source [to] destination
      */

      if (NumRelays == 0)
        relay = malloc(sizeof(cupsd_dirsvc_relay_t));
      else
        relay = realloc(Relays, (NumRelays + 1) * sizeof(cupsd_dirsvc_relay_t));

      if (!relay)
      {
        cupsdLogMessage(CUPSD_LOG_ERROR,
	                "Unable to allocate BrowseRelay at line %d - %s.",
	                linenum, strerror(errno));
        continue;
      }

      Relays = relay;
      relay  += NumRelays;

      memset(relay, 0, sizeof(cupsd_dirsvc_relay_t));

      if (!_cups_strncasecmp(value, "from ", 5))
      {
       /*
	* Skip leading "from"...
	*/

	value += 5;

       /*
        * Skip leading whitespace...
	*/

	while (_cups_isspace(*value))
	  value ++;
      }

     /*
      * Find the end of the from value...
      */

      for (valueptr = value;
	   *valueptr && !_cups_isspace(*valueptr);
	   valueptr ++);

      while (_cups_isspace(*valueptr))
	*valueptr++ = '\0';

     /*
      * Figure out what form the from address takes:
      *
      *    *.domain.com
      *    .domain.com
      *    host.domain.com
      *    nnn.*
      *    nnn.nnn.*
      *    nnn.nnn.nnn.*
      *    nnn.nnn.nnn.nnn
      *    nnn.nnn.nnn.nnn/mm
      *    nnn.nnn.nnn.nnn/mmm.mmm.mmm.mmm
      */

#ifdef AF_INET6
      if (value[0] == '*' || value[0] == '.' ||
          (!isdigit(value[0] & 255) && value[0] != '['))
#else
      if (value[0] == '*' || value[0] == '.' || !isdigit(value[0] & 255))
#endif /* AF_INET6 */
      {
       /*
        * Host or domain name...
	*/

        if (!cupsdAddNameMask(&(relay->from), value))
	{
	  cupsdLogMessage(CUPSD_LOG_ERROR,
			  "Unable to allocate BrowseRelay name at line %d - %s.",
			  linenum, strerror(errno));
	  continue;
	}
      }
      else
      {
       /*
        * One of many IP address forms...
	*/

        if (!get_addr_and_mask(value, ip, mask))
	{
          cupsdLogMessage(CUPSD_LOG_ERROR, "Bad netmask value %s on line %d.",
	                  value, linenum);
	  break;
	}

        if (!cupsdAddIPMask(&(relay->from), ip, mask))
	{
	  cupsdLogMessage(CUPSD_LOG_ERROR,
			  "Unable to allocate BrowseRelay IP at line %d - %s.",
			  linenum, strerror(errno));
	  continue;
	}
      }

     /*
      * Get "to" address and port...
      */

      if (!_cups_strncasecmp(valueptr, "to ", 3))
      {
       /*
        * Strip leading "to"...
	*/

	valueptr += 3;

	while (_cups_isspace(*valueptr))
	  valueptr ++;
      }

      if ((addrlist = get_address(valueptr, BrowsePort)) != NULL)
      {
       /*
        * Only IPv4 addresses are supported...
        */

	for (addr = addrlist; addr; addr = addr->next)
	  if (addr->addr.addr.sa_family == AF_INET)
	    break;

	if (addr)
	{
	  memcpy(&(relay->to), &(addrlist->addr), sizeof(relay->to));

	  httpAddrString(&(relay->to), temp, sizeof(temp));

	  cupsdLogMessage(CUPSD_LOG_INFO, "Relaying from %s to %s:%d (IPv4)",
			  value, temp, _httpAddrPort(&(relay->to)));

	  NumRelays ++;
	}
	else
	{
	  cupsArrayDelete(relay->from);
	  relay->from = NULL;

	  cupsdLogMessage(CUPSD_LOG_ERROR, "Bad relay address %s at line %d.",
	                  valueptr, linenum);
	}

	httpAddrFreeList(addrlist);
      }
      else
      {
	cupsArrayDelete(relay->from);
	relay->from = NULL;

        cupsdLogMessage(CUPSD_LOG_ERROR, "Bad relay address %s at line %d.",
	                valueptr, linenum);
      }
    }
    else if (!_cups_strcasecmp(line, "BrowsePoll") && value)
    {
     /*
      * BrowsePoll address[:port]
      */

      char		*portname;	/* Port name */
      int		portnum;	/* Port number */
      struct servent	*service;	/* Service */


     /*
      * Extract the port name from the address...
      */

      if ((portname = strrchr(value, ':')) != NULL && !strchr(portname, ']'))
      {
        *portname++ = '\0';

        if (isdigit(*portname & 255))
	  portnum = atoi(portname);
	else if ((service = getservbyname(portname, NULL)) != NULL)
	  portnum = ntohs(service->s_port);
	else
	{
	  cupsdLogMessage(CUPSD_LOG_ERROR, "Lookup of service \"%s\" failed.",
	                  portname);
          continue;
	}
      }
      else
        portnum = ippPort();

     /*
      * Add the poll entry...
      */

      if (NumPolled == 0)
        pollp = malloc(sizeof(cupsd_dirsvc_poll_t));
      else
        pollp = realloc(Polled, (NumPolled + 1) * sizeof(cupsd_dirsvc_poll_t));

      if (!pollp)
      {
        cupsdLogMessage(CUPSD_LOG_ERROR,
	                "Unable to allocate BrowsePoll at line %d - %s.",
	                linenum, strerror(errno));
        continue;
      }

      Polled = pollp;
      pollp   += NumPolled;

      NumPolled ++;
      memset(pollp, 0, sizeof(cupsd_dirsvc_poll_t));

      strlcpy(pollp->hostname, value, sizeof(pollp->hostname));
      pollp->port = portnum;

      cupsdLogMessage(CUPSD_LOG_INFO, "Polling %s:%d", pollp->hostname,
	              pollp->port);
    }
    else if (!_cups_strcasecmp(line, "DefaultAuthType") && value)
    {
     /*
      * DefaultAuthType {basic,digest,basicdigest,negotiate}
      */

      if (!_cups_strcasecmp(value, "none"))
	DefaultAuthType = CUPSD_AUTH_NONE;
      else if (!_cups_strcasecmp(value, "basic"))
	DefaultAuthType = CUPSD_AUTH_BASIC;
      else if (!_cups_strcasecmp(value, "digest"))
	DefaultAuthType = CUPSD_AUTH_DIGEST;
      else if (!_cups_strcasecmp(value, "basicdigest"))
	DefaultAuthType = CUPSD_AUTH_BASICDIGEST;
#ifdef HAVE_GSSAPI
      else if (!_cups_strcasecmp(value, "negotiate"))
        DefaultAuthType = CUPSD_AUTH_NEGOTIATE;
#endif /* HAVE_GSSAPI */
      else
      {
	cupsdLogMessage(CUPSD_LOG_WARN,
	                "Unknown default authorization type %s on line %d.",
	                value, linenum);
	if (FatalErrors & CUPSD_FATAL_CONFIG)
	  return (0);
      }
    }
#ifdef HAVE_SSL
    else if (!_cups_strcasecmp(line, "DefaultEncryption"))
    {
     /*
      * DefaultEncryption {Never,IfRequested,Required}
      */

      if (!value || !_cups_strcasecmp(value, "never"))
	DefaultEncryption = HTTP_ENCRYPT_NEVER;
      else if (!_cups_strcasecmp(value, "required"))
	DefaultEncryption = HTTP_ENCRYPT_REQUIRED;
      else if (!_cups_strcasecmp(value, "ifrequested"))
	DefaultEncryption = HTTP_ENCRYPT_IF_REQUESTED;
      else
      {
	cupsdLogMessage(CUPSD_LOG_WARN,
	                "Unknown default encryption %s on line %d.",
	                value, linenum);
	if (FatalErrors & CUPSD_FATAL_CONFIG)
	  return (0);
      }
    }
#endif /* HAVE_SSL */
    else if (!_cups_strcasecmp(line, "HostNameLookups") && value)
    {
     /*
      * Do hostname lookups?
      */

      if (!_cups_strcasecmp(value, "off") || !_cups_strcasecmp(value, "no") ||
          !_cups_strcasecmp(value, "false"))
        HostNameLookups = 0;
      else if (!_cups_strcasecmp(value, "on") || !_cups_strcasecmp(value, "yes") ||
          !_cups_strcasecmp(value, "true"))
        HostNameLookups = 1;
      else if (!_cups_strcasecmp(value, "double"))
        HostNameLookups = 2;
      else
	cupsdLogMessage(CUPSD_LOG_WARN, "Unknown HostNameLookups %s on line %d.",
	                value, linenum);
    }
    else if (!_cups_strcasecmp(line, "AccessLogLevel") && value)
    {
     /*
      * Amount of logging to do to access log...
      */

      if (!_cups_strcasecmp(value, "all"))
        AccessLogLevel = CUPSD_ACCESSLOG_ALL;
      else if (!_cups_strcasecmp(value, "actions"))
        AccessLogLevel = CUPSD_ACCESSLOG_ACTIONS;
      else if (!_cups_strcasecmp(value, "config"))
        AccessLogLevel = CUPSD_ACCESSLOG_CONFIG;
      else
        cupsdLogMessage(CUPSD_LOG_WARN, "Unknown AccessLogLevel %s on line %d.",
	                value, linenum);
    }
    else if (!_cups_strcasecmp(line, "LogLevel") && value)
    {
     /*
      * Amount of logging to do to error log...
      */

      if (!_cups_strcasecmp(value, "debug2"))
        LogLevel = CUPSD_LOG_DEBUG2;
      else if (!_cups_strcasecmp(value, "debug"))
        LogLevel = CUPSD_LOG_DEBUG;
      else if (!_cups_strcasecmp(value, "info"))
        LogLevel = CUPSD_LOG_INFO;
      else if (!_cups_strcasecmp(value, "notice"))
        LogLevel = CUPSD_LOG_NOTICE;
      else if (!_cups_strcasecmp(value, "warn"))
        LogLevel = CUPSD_LOG_WARN;
      else if (!_cups_strcasecmp(value, "error"))
        LogLevel = CUPSD_LOG_ERROR;
      else if (!_cups_strcasecmp(value, "crit"))
        LogLevel = CUPSD_LOG_CRIT;
      else if (!_cups_strcasecmp(value, "alert"))
        LogLevel = CUPSD_LOG_ALERT;
      else if (!_cups_strcasecmp(value, "emerg"))
        LogLevel = CUPSD_LOG_EMERG;
      else if (!_cups_strcasecmp(value, "none"))
        LogLevel = CUPSD_LOG_NONE;
      else
        cupsdLogMessage(CUPSD_LOG_WARN, "Unknown LogLevel %s on line %d.",
	                value, linenum);
    }
    else if (!_cups_strcasecmp(line, "LogTimeFormat") && value)
    {
     /*
      * Amount of logging to do to error log...
      */

      if (!_cups_strcasecmp(value, "standard"))
        LogTimeFormat = CUPSD_TIME_STANDARD;
      else if (!_cups_strcasecmp(value, "usecs"))
        LogTimeFormat = CUPSD_TIME_USECS;
      else
        cupsdLogMessage(CUPSD_LOG_WARN, "Unknown LogTimeFormat %s on line %d.",
	                value, linenum);
    }
    else if (!_cups_strcasecmp(line, "ServerTokens") && value)
    {
     /*
      * Set the string used for the Server header...
      */

      struct utsname plat;		/* Platform info */


      uname(&plat);

      if (!_cups_strcasecmp(value, "ProductOnly"))
	cupsdSetString(&ServerHeader, "CUPS");
      else if (!_cups_strcasecmp(value, "Major"))
	cupsdSetStringf(&ServerHeader, "CUPS/%d", CUPS_VERSION_MAJOR);
      else if (!_cups_strcasecmp(value, "Minor"))
	cupsdSetStringf(&ServerHeader, "CUPS/%d.%d", CUPS_VERSION_MAJOR,
	                CUPS_VERSION_MINOR);
      else if (!_cups_strcasecmp(value, "Minimal"))
	cupsdSetString(&ServerHeader, CUPS_MINIMAL);
      else if (!_cups_strcasecmp(value, "OS"))
	cupsdSetStringf(&ServerHeader, CUPS_MINIMAL " (%s)", plat.sysname);
      else if (!_cups_strcasecmp(value, "Full"))
	cupsdSetStringf(&ServerHeader, CUPS_MINIMAL " (%s) IPP/2.1",
	                plat.sysname);
      else if (!_cups_strcasecmp(value, "None"))
	cupsdClearString(&ServerHeader);
      else
	cupsdLogMessage(CUPSD_LOG_WARN, "Unknown ServerTokens %s on line %d.",
                        value, linenum);
    }
    else if (!_cups_strcasecmp(line, "PassEnv") && value)
    {
     /*
      * PassEnv variable [... variable]
      */

      for (; *value;)
      {
        for (valuelen = 0; value[valuelen]; valuelen ++)
	  if (_cups_isspace(value[valuelen]) || value[valuelen] == ',')
	    break;

        if (value[valuelen])
        {
	  value[valuelen] = '\0';
	  valuelen ++;
	}

        cupsdSetEnv(value, NULL);

        for (value += valuelen; *value; value ++)
	  if (!_cups_isspace(*value) || *value != ',')
	    break;
      }
    }
    else if (!_cups_strcasecmp(line, "ServerAlias") && value)
    {
     /*
      * ServerAlias name [... name]
      */

      if (!ServerAlias)
        ServerAlias = cupsArrayNew(NULL, NULL);

      for (; *value;)
      {
        for (valuelen = 0; value[valuelen]; valuelen ++)
	  if (_cups_isspace(value[valuelen]) || value[valuelen] == ',')
	    break;

        if (value[valuelen])
        {
	  value[valuelen] = '\0';
	  valuelen ++;
	}

	cupsdAddAlias(ServerAlias, value);

        for (value += valuelen; *value; value ++)
	  if (!_cups_isspace(*value) || *value != ',')
	    break;
      }
    }
    else if (!_cups_strcasecmp(line, "SetEnv") && value)
    {
     /*
      * SetEnv variable value
      */

      for (valueptr = value; *valueptr && !isspace(*valueptr & 255); valueptr ++);

      if (*valueptr)
      {
       /*
        * Found a value...
	*/

        while (isspace(*valueptr & 255))
	  *valueptr++ = '\0';

        cupsdSetEnv(value, valueptr);
      }
      else
        cupsdLogMessage(CUPSD_LOG_ERROR,
	                "Missing value for SetEnv directive on line %d.",
	                linenum);
    }
#ifdef HAVE_SSL
    else if (!_cups_strcasecmp(line, "SSLOptions"))
    {
     /*
      * SSLOptions options
      */

      if (!value || !_cups_strcasecmp(value, "none"))
        SSLOptions = CUPSD_SSL_NONE;
      else if (!_cups_strcasecmp(value, "noemptyfragments"))
        SSLOptions = CUPSD_SSL_NOEMPTY;
      else
        cupsdLogMessage(CUPSD_LOG_ERROR,
	                "Unknown value \"%s\" for SSLOptions directive on "
			"line %d.", value, linenum);
    }
#endif /* HAVE_SSL */
    else if (!_cups_strcasecmp(line, "AccessLog") ||
             !_cups_strcasecmp(line, "CacheDir") ||
             !_cups_strcasecmp(line, "ConfigFilePerm") ||
             !_cups_strcasecmp(line, "DataDir") ||
             !_cups_strcasecmp(line, "DocumentRoot") ||
             !_cups_strcasecmp(line, "ErrorLog") ||
             !_cups_strcasecmp(line, "FatalErrors") ||
             !_cups_strcasecmp(line, "FileDevice") ||
             !_cups_strcasecmp(line, "FontPath") ||
             !_cups_strcasecmp(line, "Group") ||
             !_cups_strcasecmp(line, "LogFilePerm") ||
             !_cups_strcasecmp(line, "LPDConfigFile") ||
             !_cups_strcasecmp(line, "PageLog") ||
             !_cups_strcasecmp(line, "Printcap") ||
             !_cups_strcasecmp(line, "PrintcapFormat") ||
             !_cups_strcasecmp(line, "RemoteRoot") ||
             !_cups_strcasecmp(line, "RequestRoot") ||
             !_cups_strcasecmp(line, "ServerBin") ||
             !_cups_strcasecmp(line, "ServerCertificate") ||
             !_cups_strcasecmp(line, "ServerKey") ||
             !_cups_strcasecmp(line, "ServerRoot") ||
             !_cups_strcasecmp(line, "SMBConfigFile") ||
             !_cups_strcasecmp(line, "StateDir") ||
             !_cups_strcasecmp(line, "SystemGroup") ||
             !_cups_strcasecmp(line, "SystemGroupAuthKey") ||
             !_cups_strcasecmp(line, "TempDir") ||
	     !_cups_strcasecmp(line, "User"))
    {
      cupsdLogMessage(CUPSD_LOG_WARN,
		      "Please move \"%s%s%s\" on line %d of %s to the %s file; "
		      "this will become an error in a future release.",
		      line, value ? " " : "", value ? value : "", linenum,
		      ConfigurationFile, CupsFilesFile);
    }
    else
      parse_variable(ConfigurationFile, linenum, line, value,
                     sizeof(cupsd_vars) / sizeof(cupsd_vars[0]), cupsd_vars);
  }

  return (1);
}

/*
 * 'read_cups_files_conf()' - Read the cups-files.conf configuration file.
 */

static int				/* O - 1 on success, 0 on failure */
read_cups_files_conf(cups_file_t *fp)	/* I - File to read from */
{
  int		linenum;		/* Current line number */
  char		line[HTTP_MAX_BUFFER],	/* Line from file */
		*value;			/* Value from line */
  struct group	*group;			/* Group */


 /*
  * Loop through each line in the file...
  */

  linenum = 0;

  while (cupsFileGetConf(fp, line, sizeof(line), &value, &linenum))
  {
    if (!_cups_strcasecmp(line, "FatalErrors"))
      FatalErrors = parse_fatal_errors(value);
    else if (!_cups_strcasecmp(line, "Group") && value)
    {
     /*
      * Group ID to run as...
      */

      if (isdigit(value[0]))
        Group = atoi(value);
      else
      {
        endgrent();
	group = getgrnam(value);

	if (group != NULL)
	  Group = group->gr_gid;
	else
	{
	  cupsdLogMessage(CUPSD_LOG_ERROR,
	                  "Unknown Group \"%s\" on line %d of %s.", value,
	                  linenum, CupsFilesFile);
	  if (FatalErrors & CUPSD_FATAL_CONFIG)
	    return (0);
	}
      }
    }
    else if (!_cups_strcasecmp(line, "PrintcapFormat") && value)
    {
     /*
      * Format of printcap file?
      */

      if (!_cups_strcasecmp(value, "bsd"))
        PrintcapFormat = PRINTCAP_BSD;
      else if (!_cups_strcasecmp(value, "plist"))
        PrintcapFormat = PRINTCAP_PLIST;
      else if (!_cups_strcasecmp(value, "solaris"))
        PrintcapFormat = PRINTCAP_SOLARIS;
      else
      {
	cupsdLogMessage(CUPSD_LOG_ERROR,
	                "Unknown PrintcapFormat \"%s\" on line %d of %s.",
	                value, linenum, CupsFilesFile);
        if (FatalErrors & CUPSD_FATAL_CONFIG)
          return (0);
      }
    }
    else if (!_cups_strcasecmp(line, "SystemGroup") && value)
    {
     /*
      * SystemGroup (admin) group(s)...
      */

      if (!parse_groups(value))
      {
	cupsdLogMessage(CUPSD_LOG_ERROR,
	                "Unknown SystemGroup \"%s\" on line %d of %s.", value,
	                linenum, CupsFilesFile);
        if (FatalErrors & CUPSD_FATAL_CONFIG)
          return (0);
      }
    }
    else if (!_cups_strcasecmp(line, "User") && value)
    {
     /*
      * User ID to run as...
      */

      if (isdigit(value[0] & 255))
      {
        int uid = atoi(value);

	if (!uid)
	{
	  cupsdLogMessage(CUPSD_LOG_ERROR,
	                  "Will not use User 0 as specified on line %d of %s "
			  "for security reasons.  You must use a non-"
			  "privileged account instead.",
	                  linenum, CupsFilesFile);
          if (FatalErrors & CUPSD_FATAL_CONFIG)
            return (0);
        }
        else
	  User = atoi(value);
      }
      else
      {
        struct passwd *p;	/* Password information */

        endpwent();
	p = getpwnam(value);

	if (p)
	{
	  if (!p->pw_uid)
	  {
	    cupsdLogMessage(CUPSD_LOG_ERROR,
	                    "Will not use User %s (UID=0) as specified on line "
			    "%d of %s for security reasons.  You must use a "
			    "non-privileged account instead.",
	                    value, linenum, CupsFilesFile);
	    if (FatalErrors & CUPSD_FATAL_CONFIG)
	      return (0);
	  }
	  else
	    User = p->pw_uid;
	}
	else
	{
	  cupsdLogMessage(CUPSD_LOG_ERROR,
	                  "Unknown User \"%s\" on line %d of %s.",
	                  value, linenum, CupsFilesFile);
          if (FatalErrors & CUPSD_FATAL_CONFIG)
            return (0);
        }
      }
    }
    else if (!parse_variable(CupsFilesFile, linenum, line, value,
			     sizeof(cupsfiles_vars) / sizeof(cupsfiles_vars[0]),
			     cupsfiles_vars) &&
	     (FatalErrors & CUPSD_FATAL_CONFIG))
      return (0);
  }

  return (1);
}


/*
 * 'read_location()' - Read a <Location path> definition.
 */

static int				/* O - New line number or 0 on error */
read_location(cups_file_t *fp,		/* I - Configuration file */
              char        *location,	/* I - Location name/path */
	      int         linenum)	/* I - Current line number */
{
  cupsd_location_t	*loc,		/* New location */
			*parent;	/* Parent location */
  char			line[HTTP_MAX_BUFFER],
					/* Line buffer */
			*value,		/* Value for directive */
			*valptr;	/* Pointer into value */


  if ((parent = cupsdFindLocation(location)) != NULL)
    cupsdLogMessage(CUPSD_LOG_WARN, "Duplicate <Location %s> on line %d.",
                    location, linenum);
  else if ((parent = cupsdNewLocation(location)) == NULL)
    return (0);
  else
  {
    cupsdAddLocation(parent);

    parent->limit = CUPSD_AUTH_LIMIT_ALL;
  }

  loc = parent;

  while (cupsFileGetConf(fp, line, sizeof(line), &value, &linenum))
  {
   /*
    * Decode the directive...
    */

    if (!_cups_strcasecmp(line, "</Location>"))
      return (linenum);
    else if (!_cups_strcasecmp(line, "<Limit") ||
             !_cups_strcasecmp(line, "<LimitExcept"))
    {
      if (!value)
      {
        cupsdLogMessage(CUPSD_LOG_ERROR, "Syntax error on line %d.", linenum);
        if (FatalErrors & CUPSD_FATAL_CONFIG)
	  return (0);
        else
	  continue;
      }

      if ((loc = cupsdCopyLocation(parent)) == NULL)
        return (0);

      cupsdAddLocation(loc);

      loc->limit = 0;
      while (*value)
      {
        for (valptr = value; !isspace(*valptr & 255) && *valptr; valptr ++);

	if (*valptr)
	  *valptr++ = '\0';

        if (!strcmp(value, "ALL"))
	  loc->limit = CUPSD_AUTH_LIMIT_ALL;
	else if (!strcmp(value, "GET"))
	  loc->limit |= CUPSD_AUTH_LIMIT_GET;
	else if (!strcmp(value, "HEAD"))
	  loc->limit |= CUPSD_AUTH_LIMIT_HEAD;
	else if (!strcmp(value, "OPTIONS"))
	  loc->limit |= CUPSD_AUTH_LIMIT_OPTIONS;
	else if (!strcmp(value, "POST"))
	  loc->limit |= CUPSD_AUTH_LIMIT_POST;
	else if (!strcmp(value, "PUT"))
	  loc->limit |= CUPSD_AUTH_LIMIT_PUT;
	else if (!strcmp(value, "TRACE"))
	  loc->limit |= CUPSD_AUTH_LIMIT_TRACE;
	else
	  cupsdLogMessage(CUPSD_LOG_WARN, "Unknown request type %s on line %d.",
	                  value, linenum);

        for (value = valptr; isspace(*value & 255); value ++);
      }

      if (!_cups_strcasecmp(line, "<LimitExcept"))
        loc->limit = CUPSD_AUTH_LIMIT_ALL ^ loc->limit;

      parent->limit &= ~loc->limit;
    }
    else if (!_cups_strcasecmp(line, "</Limit>") ||
             !_cups_strcasecmp(line, "</LimitExcept>"))
      loc = parent;
    else if (!value)
    {
      cupsdLogMessage(CUPSD_LOG_ERROR, "Missing value on line %d.", linenum);
      if (FatalErrors & CUPSD_FATAL_CONFIG)
	return (0);
    }
    else if (!parse_aaa(loc, line, value, linenum))
    {
      cupsdLogMessage(CUPSD_LOG_ERROR,
                      "Unknown Location directive %s on line %d.",
	              line, linenum);
      if (FatalErrors & CUPSD_FATAL_CONFIG)
	return (0);
    }
  }

  cupsdLogMessage(CUPSD_LOG_ERROR,
                  "Unexpected end-of-file at line %d while reading location.",
                  linenum);

  return ((FatalErrors & CUPSD_FATAL_CONFIG) ? 0 : linenum);
}


/*
 * 'read_policy()' - Read a <Policy name> definition.
 */

static int				/* O - New line number or 0 on error */
read_policy(cups_file_t *fp,		/* I - Configuration file */
            char        *policy,	/* I - Location name/path */
	    int         linenum)	/* I - Current line number */
{
  int			i;		/* Looping var */
  cupsd_policy_t	*pol;		/* Policy */
  cupsd_location_t	*op;		/* Policy operation */
  int			num_ops;	/* Number of IPP operations */
  ipp_op_t		ops[100];	/* Operations */
  char			line[HTTP_MAX_BUFFER],
					/* Line buffer */
			*value,		/* Value for directive */
			*valptr;	/* Pointer into value */


 /*
  * Create the policy...
  */

  if ((pol = cupsdFindPolicy(policy)) != NULL)
    cupsdLogMessage(CUPSD_LOG_WARN, "Duplicate <Policy %s> on line %d.",
                    policy, linenum);
  else if ((pol = cupsdAddPolicy(policy)) == NULL)
    return (0);

 /*
  * Read from the file...
  */

  op      = NULL;
  num_ops = 0;

  while (cupsFileGetConf(fp, line, sizeof(line), &value, &linenum))
  {
   /*
    * Decode the directive...
    */

    if (!_cups_strcasecmp(line, "</Policy>"))
    {
      if (op)
        cupsdLogMessage(CUPSD_LOG_WARN,
	                "Missing </Limit> before </Policy> on line %d.",
	                linenum);

      set_policy_defaults(pol);

      return (linenum);
    }
    else if (!_cups_strcasecmp(line, "<Limit") && !op)
    {
      if (!value)
      {
        cupsdLogMessage(CUPSD_LOG_ERROR, "Syntax error on line %d.", linenum);
        if (FatalErrors & CUPSD_FATAL_CONFIG)
	  return (0);
        else
	  continue;
      }

     /*
      * Scan for IPP operation names...
      */

      num_ops = 0;

      while (*value)
      {
        for (valptr = value; !isspace(*valptr & 255) && *valptr; valptr ++);

	if (*valptr)
	  *valptr++ = '\0';

        if (num_ops < (int)(sizeof(ops) / sizeof(ops[0])))
	{
	  if (!_cups_strcasecmp(value, "All"))
	    ops[num_ops] = IPP_ANY_OPERATION;
	  else if ((ops[num_ops] = ippOpValue(value)) == IPP_BAD_OPERATION)
	    cupsdLogMessage(CUPSD_LOG_ERROR,
	                    "Bad IPP operation name \"%s\" on line %d.",
	                    value, linenum);
          else
	    num_ops ++;
	}
	else
	  cupsdLogMessage(CUPSD_LOG_ERROR,
	                  "Too many operations listed on line %d.",
	                  linenum);

        for (value = valptr; isspace(*value & 255); value ++);
      }

     /*
      * If none are specified, apply the policy to all operations...
      */

      if (num_ops == 0)
      {
        ops[0]  = IPP_ANY_OPERATION;
	num_ops = 1;
      }

     /*
      * Add a new policy for the first operation...
      */

      op = cupsdAddPolicyOp(pol, NULL, ops[0]);
    }
    else if (!_cups_strcasecmp(line, "</Limit>") && op)
    {
     /*
      * Finish the current operation limit...
      */

      if (num_ops > 1)
      {
       /*
        * Copy the policy to the other operations...
	*/

        for (i = 1; i < num_ops; i ++)
	  cupsdAddPolicyOp(pol, op, ops[i]);
      }

      op = NULL;
    }
    else if (!value)
    {
      cupsdLogMessage(CUPSD_LOG_ERROR, "Missing value on line %d.", linenum);
      if (FatalErrors & CUPSD_FATAL_CONFIG)
	return (0);
    }
    else if (!_cups_strcasecmp(line, "JobPrivateAccess") ||
	     !_cups_strcasecmp(line, "JobPrivateValues") ||
	     !_cups_strcasecmp(line, "SubscriptionPrivateAccess") ||
	     !_cups_strcasecmp(line, "SubscriptionPrivateValues"))
    {
      if (op)
      {
        cupsdLogMessage(CUPSD_LOG_ERROR,
	                "%s directive must appear outside <Limit>...</Limit> "
			"on line %d.", line, linenum);
	if (FatalErrors & CUPSD_FATAL_CONFIG)
	  return (0);
      }
      else
      {
       /*
        * Pull out whitespace-delimited values...
	*/

	while (*value)
	{
	 /*
	  * Find the end of the current value...
	  */

	  for (valptr = value; !isspace(*valptr & 255) && *valptr; valptr ++);

	  if (*valptr)
	    *valptr++ = '\0';

         /*
	  * Save it appropriately...
	  */

	  if (!_cups_strcasecmp(line, "JobPrivateAccess"))
	  {
	   /*
	    * JobPrivateAccess {all|default|user/group list|@@ACL}
	    */

            if (!_cups_strcasecmp(value, "default"))
	    {
	      cupsdAddString(&(pol->job_access), "@OWNER");
	      cupsdAddString(&(pol->job_access), "@SYSTEM");
	    }
	    else
	      cupsdAddString(&(pol->job_access), value);
	  }
	  else if (!_cups_strcasecmp(line, "JobPrivateValues"))
	  {
	   /*
	    * JobPrivateValues {all|none|default|attribute list}
	    */

	    if (!_cups_strcasecmp(value, "default"))
	    {
	      cupsdAddString(&(pol->job_attrs), "job-name");
	      cupsdAddString(&(pol->job_attrs), "job-originating-host-name");
	      cupsdAddString(&(pol->job_attrs), "job-originating-user-name");
	    }
	    else
	      cupsdAddString(&(pol->job_attrs), value);
	  }
	  else if (!_cups_strcasecmp(line, "SubscriptionPrivateAccess"))
	  {
	   /*
	    * SubscriptionPrivateAccess {all|default|user/group list|@@ACL}
	    */

            if (!_cups_strcasecmp(value, "default"))
	    {
	      cupsdAddString(&(pol->sub_access), "@OWNER");
	      cupsdAddString(&(pol->sub_access), "@SYSTEM");
	    }
	    else
	      cupsdAddString(&(pol->sub_access), value);
	  }
	  else /* if (!_cups_strcasecmp(line, "SubscriptionPrivateValues")) */
	  {
	   /*
	    * SubscriptionPrivateValues {all|none|default|attribute list}
	    */

	    if (!_cups_strcasecmp(value, "default"))
	    {
	      cupsdAddString(&(pol->sub_attrs), "notify-events");
	      cupsdAddString(&(pol->sub_attrs), "notify-pull-method");
	      cupsdAddString(&(pol->sub_attrs), "notify-recipient-uri");
	      cupsdAddString(&(pol->sub_attrs), "notify-subscriber-user-name");
	      cupsdAddString(&(pol->sub_attrs), "notify-user-data");
	    }
	    else
	      cupsdAddString(&(pol->sub_attrs), value);
	  }

	 /*
	  * Find the next string on the line...
	  */

	  for (value = valptr; isspace(*value & 255); value ++);
	}
      }
    }
    else if (!op)
    {
      cupsdLogMessage(CUPSD_LOG_ERROR,
                      "Missing <Limit ops> directive before %s on line %d.",
                      line, linenum);
      if (FatalErrors & CUPSD_FATAL_CONFIG)
	return (0);
    }
    else if (!parse_aaa(op, line, value, linenum))
    {
      cupsdLogMessage(CUPSD_LOG_ERROR,
		      "Unknown Policy Limit directive %s on line %d.",
		      line, linenum);

      if (FatalErrors & CUPSD_FATAL_CONFIG)
	return (0);
    }
  }

  cupsdLogMessage(CUPSD_LOG_ERROR,
                  "Unexpected end-of-file at line %d while reading policy "
                  "\"%s\".", linenum, policy);

  return ((FatalErrors & CUPSD_FATAL_CONFIG) ? 0 : linenum);
}


/*
 * 'set_policy_defaults()' - Set default policy values as needed.
 */

static void
set_policy_defaults(cupsd_policy_t *pol)/* I - Policy */
{
  cupsd_location_t	*op;		/* Policy operation */


 /*
  * Verify that we have an explicit policy for Validate-Job, Cancel-Jobs,
  * Cancel-My-Jobs, Close-Job, and CUPS-Get-Document, which ensures that
  * upgrades do not introduce new security issues...
  */

  if ((op = cupsdFindPolicyOp(pol, IPP_VALIDATE_JOB)) == NULL ||
      op->op == IPP_ANY_OPERATION)
  {
    if ((op = cupsdFindPolicyOp(pol, IPP_PRINT_JOB)) != NULL &&
	op->op != IPP_ANY_OPERATION)
    {
     /*
      * Add a new limit for Validate-Job using the Print-Job limit as a
      * template...
      */

      cupsdLogMessage(CUPSD_LOG_WARN,
		      "No limit for Validate-Job defined in policy %s "
		      "- using Print-Job's policy.", pol->name);

      cupsdAddPolicyOp(pol, op, IPP_VALIDATE_JOB);
    }
    else
      cupsdLogMessage(CUPSD_LOG_WARN,
		      "No limit for Validate-Job defined in policy %s "
		      "and no suitable template found.", pol->name);
  }

  if ((op = cupsdFindPolicyOp(pol, IPP_CANCEL_JOBS)) == NULL ||
      op->op == IPP_ANY_OPERATION)
  {
    if ((op = cupsdFindPolicyOp(pol, IPP_PAUSE_PRINTER)) != NULL &&
	op->op != IPP_ANY_OPERATION)
    {
     /*
      * Add a new limit for Cancel-Jobs using the Pause-Printer limit as a
      * template...
      */

      cupsdLogMessage(CUPSD_LOG_WARN,
		      "No limit for Cancel-Jobs defined in policy %s "
		      "- using Pause-Printer's policy.", pol->name);

      cupsdAddPolicyOp(pol, op, IPP_CANCEL_JOBS);
    }
    else
      cupsdLogMessage(CUPSD_LOG_WARN,
		      "No limit for Cancel-Jobs defined in policy %s "
		      "and no suitable template found.", pol->name);
  }

  if ((op = cupsdFindPolicyOp(pol, IPP_CANCEL_MY_JOBS)) == NULL ||
      op->op == IPP_ANY_OPERATION)
  {
    if ((op = cupsdFindPolicyOp(pol, IPP_SEND_DOCUMENT)) != NULL &&
	op->op != IPP_ANY_OPERATION)
    {
     /*
      * Add a new limit for Cancel-My-Jobs using the Send-Document limit as
      * a template...
      */

      cupsdLogMessage(CUPSD_LOG_WARN,
		      "No limit for Cancel-My-Jobs defined in policy %s "
		      "- using Send-Document's policy.", pol->name);

      cupsdAddPolicyOp(pol, op, IPP_CANCEL_MY_JOBS);
    }
    else
      cupsdLogMessage(CUPSD_LOG_WARN,
		      "No limit for Cancel-My-Jobs defined in policy %s "
		      "and no suitable template found.", pol->name);
  }

  if ((op = cupsdFindPolicyOp(pol, IPP_CLOSE_JOB)) == NULL ||
      op->op == IPP_ANY_OPERATION)
  {
    if ((op = cupsdFindPolicyOp(pol, IPP_SEND_DOCUMENT)) != NULL &&
	op->op != IPP_ANY_OPERATION)
    {
     /*
      * Add a new limit for Close-Job using the Send-Document limit as a
      * template...
      */

      cupsdLogMessage(CUPSD_LOG_WARN,
		      "No limit for Close-Job defined in policy %s "
		      "- using Send-Document's policy.", pol->name);

      cupsdAddPolicyOp(pol, op, IPP_CLOSE_JOB);
    }
    else
      cupsdLogMessage(CUPSD_LOG_WARN,
		      "No limit for Close-Job defined in policy %s "
		      "and no suitable template found.", pol->name);
  }

  if ((op = cupsdFindPolicyOp(pol, CUPS_GET_DOCUMENT)) == NULL ||
      op->op == IPP_ANY_OPERATION)
  {
    if ((op = cupsdFindPolicyOp(pol, IPP_SEND_DOCUMENT)) != NULL &&
	op->op != IPP_ANY_OPERATION)
    {
     /*
      * Add a new limit for CUPS-Get-Document using the Send-Document
      * limit as a template...
      */

      cupsdLogMessage(CUPSD_LOG_WARN,
		      "No limit for CUPS-Get-Document defined in policy %s "
		      "- using Send-Document's policy.", pol->name);

      cupsdAddPolicyOp(pol, op, CUPS_GET_DOCUMENT);
    }
    else
      cupsdLogMessage(CUPSD_LOG_WARN,
		      "No limit for CUPS-Get-Document defined in policy %s "
		      "and no suitable template found.", pol->name);
  }

 /*
  * Verify we have JobPrivateAccess, JobPrivateValues,
  * SubscriptionPrivateAccess, and SubscriptionPrivateValues in the policy.
  */

  if (!pol->job_access)
  {
    cupsdLogMessage(CUPSD_LOG_WARN,
		    "No JobPrivateAccess defined in policy %s "
		    "- using defaults.", pol->name);
    cupsdAddString(&(pol->job_access), "@OWNER");
    cupsdAddString(&(pol->job_access), "@SYSTEM");
  }

  if (!pol->job_attrs)
  {
    cupsdLogMessage(CUPSD_LOG_WARN,
		    "No JobPrivateValues defined in policy %s "
		    "- using defaults.", pol->name);
    cupsdAddString(&(pol->job_attrs), "job-name");
    cupsdAddString(&(pol->job_attrs), "job-originating-host-name");
    cupsdAddString(&(pol->job_attrs), "job-originating-user-name");
  }

  if (!pol->sub_access)
  {
    cupsdLogMessage(CUPSD_LOG_WARN,
		    "No SubscriptionPrivateAccess defined in policy %s "
		    "- using defaults.", pol->name);
    cupsdAddString(&(pol->sub_access), "@OWNER");
    cupsdAddString(&(pol->sub_access), "@SYSTEM");
  }

  if (!pol->sub_attrs)
  {
    cupsdLogMessage(CUPSD_LOG_WARN,
		    "No SubscriptionPrivateValues defined in policy %s "
		    "- using defaults.", pol->name);
    cupsdAddString(&(pol->sub_attrs), "notify-events");
    cupsdAddString(&(pol->sub_attrs), "notify-pull-method");
    cupsdAddString(&(pol->sub_attrs), "notify-recipient-uri");
    cupsdAddString(&(pol->sub_attrs), "notify-subscriber-user-name");
    cupsdAddString(&(pol->sub_attrs), "notify-user-data");
  }
}


/*
 * End of "$Id: conf.c 10121 2011-11-16 15:28:11Z mike $".
 */<|MERGE_RESOLUTION|>--- conflicted
+++ resolved
@@ -188,42 +188,6 @@
 #ifdef HAVE_AUTHORIZATION_H
   { "SystemGroupAuthKey",	&SystemGroupAuthKey,	CUPSD_VARTYPE_STRING },
 #endif /* HAVE_AUTHORIZATION_H */
-<<<<<<< HEAD
-  { "Timeout",			&Timeout,		CUPSD_VARTYPE_INTEGER },
-  { "UseNetworkDefault",	&UseNetworkDefault,	CUPSD_VARTYPE_BOOLEAN },
-  { "WebInterface",		&WebInterface,		CUPSD_VARTYPE_BOOLEAN },
-};
-static const cupsd_var_t	cupsfiles_vars[] =
-{
-  { "AccessLog",		&AccessLog,		CUPSD_VARTYPE_STRING },
-  { "CacheDir",			&CacheDir,		CUPSD_VARTYPE_STRING },
-  { "ConfigFilePerm",		&ConfigFilePerm,	CUPSD_VARTYPE_INTEGER },
-  { "DataDir",			&DataDir,		CUPSD_VARTYPE_STRING },
-  { "DocumentRoot",		&DocumentRoot,		CUPSD_VARTYPE_STRING },
-  { "ErrorLog",			&ErrorLog,		CUPSD_VARTYPE_STRING },
-  { "FileDevice",		&FileDevice,		CUPSD_VARTYPE_BOOLEAN },
-  { "FontPath",			&FontPath,		CUPSD_VARTYPE_STRING },
-  { "LogFilePerm",		&LogFilePerm,		CUPSD_VARTYPE_INTEGER },
-  { "LPDConfigFile",		&LPDConfigFile,		CUPSD_VARTYPE_STRING },
-  { "PageLog",			&PageLog,		CUPSD_VARTYPE_STRING },
-  { "Printcap",			&Printcap,		CUPSD_VARTYPE_STRING },
-  { "RemoteRoot",		&RemoteRoot,		CUPSD_VARTYPE_STRING },
-  { "RequestRoot",		&RequestRoot,		CUPSD_VARTYPE_STRING },
-  { "ServerBin",		&ServerBin,		CUPSD_VARTYPE_PATHNAME },
-#ifdef HAVE_SSL
-  { "ServerCertificate",	&ServerCertificate,	CUPSD_VARTYPE_PATHNAME },
-#  if defined(HAVE_LIBSSL) || defined(HAVE_GNUTLS)
-  { "ServerKey",		&ServerKey,		CUPSD_VARTYPE_PATHNAME },
-#  endif /* HAVE_LIBSSL || HAVE_GNUTLS */
-#endif /* HAVE_SSL */
-  { "ServerRoot",		&ServerRoot,		CUPSD_VARTYPE_PATHNAME },
-  { "SMBConfigFile",		&SMBConfigFile,		CUPSD_VARTYPE_STRING },
-  { "StateDir",			&StateDir,		CUPSD_VARTYPE_STRING },
-#ifdef HAVE_AUTHORIZATION_H
-  { "SystemGroupAuthKey",	&SystemGroupAuthKey,	CUPSD_VARTYPE_STRING },
-#endif /* HAVE_AUTHORIZATION_H */
-=======
->>>>>>> 5c5402dc
   { "TempDir",			&TempDir,		CUPSD_VARTYPE_PATHNAME },
   { "PidFile",			&PidFile,		CUPSD_VARTYPE_STRING }
 };
@@ -760,9 +724,6 @@
     cupsFileClose(fp);
 
     if (!status)
-<<<<<<< HEAD
-      return (0);
-=======
     {
       if (TestConfigFile)
         printf("%s contains errors\n", CupsFilesFile);
@@ -770,7 +731,6 @@
         cupsdLogMessage(CUPSD_LOG_CRIT, "Unable to read %s", CupsFilesFile);
       return (0);
     }
->>>>>>> 5c5402dc
   }
   else if (errno == ENOENT)
     cupsdLogMessage(CUPSD_LOG_INFO, "No %s, using defaults.", CupsFilesFile);
@@ -806,10 +766,7 @@
     else
       cupsdLogMessage(CUPSD_LOG_CRIT, "Unable to read %s", ConfigurationFile);
     return (0);
-<<<<<<< HEAD
-=======
-  }
->>>>>>> 5c5402dc
+  }
 
   RunUser = getuid();
 
