/*
 * Configuration routines for the CUPS scheduler.
 *
 * Copyright © 2021-2022 by OpenPrinting.
 * Copyright © 2007-2018 by Apple Inc.
 * Copyright © 1997-2007 by Easy Software Products, all rights reserved.
 *
 * Licensed under Apache License v2.0.  See the file "LICENSE" for more
 * information.
 */

/*
 * Include necessary headers...
 */

#include "cupsd.h"
#include <stdarg.h>
#include <grp.h>
#include <sys/utsname.h>
#ifdef HAVE_ASL_H
#  include <asl.h>
#elif defined(HAVE_SYSTEMD_SD_JOURNAL_H)
#  define SD_JOURNAL_SUPPRESS_LOCATION
#  include <systemd/sd-journal.h>
#endif /* HAVE_ASL_H */
#include <syslog.h>

#ifdef HAVE_LIBPAPER
#  include <paper.h>
#endif /* HAVE_LIBPAPER */


/*
 * Possibly missing network definitions...
 */

#ifndef INADDR_NONE
#  define INADDR_NONE	0xffffffff
#endif /* !INADDR_NONE */


/*
 * Configuration variable structure...
 */

typedef enum
{
  CUPSD_VARTYPE_INTEGER,		/* Integer option */
  CUPSD_VARTYPE_TIME,			/* Time interval option */
  CUPSD_VARTYPE_STRING,			/* String option */
  CUPSD_VARTYPE_BOOLEAN,		/* Boolean option */
  CUPSD_VARTYPE_PATHNAME,		/* File/directory name option */
  CUPSD_VARTYPE_PERM			/* File/directory permissions */
} cupsd_vartype_t;

typedef struct
{
  const char		*name;		/* Name of variable */
  void			*ptr;		/* Pointer to variable */
  cupsd_vartype_t	type;		/* Type (int, string, address) */
} cupsd_var_t;


/*
 * Local globals...
 */

static const cupsd_var_t	cupsd_vars[] =
{
  { "AutoPurgeJobs", 		&JobAutoPurge,		CUPSD_VARTYPE_BOOLEAN },
#ifdef HAVE_DNSSD
  { "BrowseDNSSDSubTypes",	&DNSSDSubTypes,		CUPSD_VARTYPE_STRING },
#endif /* HAVE_DNSSD */
  { "BrowseWebIF",		&BrowseWebIF,		CUPSD_VARTYPE_BOOLEAN },
  { "Browsing",			&Browsing,		CUPSD_VARTYPE_BOOLEAN },
  { "Classification",		&Classification,	CUPSD_VARTYPE_STRING },
  { "ClassifyOverride",		&ClassifyOverride,	CUPSD_VARTYPE_BOOLEAN },
  { "DefaultLanguage",		&DefaultLanguage,	CUPSD_VARTYPE_STRING },
  { "DefaultLeaseDuration",	&DefaultLeaseDuration,	CUPSD_VARTYPE_TIME },
  { "DefaultPaperSize",		&DefaultPaperSize,	CUPSD_VARTYPE_STRING },
  { "DefaultPolicy",		&DefaultPolicy,		CUPSD_VARTYPE_STRING },
  { "DefaultShared",		&DefaultShared,		CUPSD_VARTYPE_BOOLEAN },
  { "DirtyCleanInterval",	&DirtyCleanInterval,	CUPSD_VARTYPE_TIME },
#ifdef HAVE_DNSSD
  { "DNSSDHostName",		&DNSSDHostName,		CUPSD_VARTYPE_STRING },
#endif /* HAVE_DNSSD */
  { "ErrorPolicy",		&ErrorPolicy,		CUPSD_VARTYPE_STRING },
  { "FilterLimit",		&FilterLimit,		CUPSD_VARTYPE_INTEGER },
  { "FilterNice",		&FilterNice,		CUPSD_VARTYPE_INTEGER },
#ifdef HAVE_GSSAPI
  { "GSSServiceName",		&GSSServiceName,	CUPSD_VARTYPE_STRING },
#endif /* HAVE_GSSAPI */
#ifdef HAVE_ONDEMAND
  { "IdleExitTimeout",		&IdleExitTimeout,	CUPSD_VARTYPE_TIME },
#endif /* HAVE_ONDEMAND */
  { "JobKillDelay",		&JobKillDelay,		CUPSD_VARTYPE_TIME },
  { "JobRetryLimit",		&JobRetryLimit,		CUPSD_VARTYPE_INTEGER },
  { "JobRetryInterval",		&JobRetryInterval,	CUPSD_VARTYPE_TIME },
  { "KeepAlive",		&KeepAlive,		CUPSD_VARTYPE_BOOLEAN },
#ifdef HAVE_LAUNCHD
  { "LaunchdTimeout",		&IdleExitTimeout,	CUPSD_VARTYPE_TIME },
#endif /* HAVE_LAUNCHD */
  { "LimitRequestBody",		&MaxRequestSize,	CUPSD_VARTYPE_INTEGER },
  { "LogDebugHistory",		&LogDebugHistory,	CUPSD_VARTYPE_INTEGER },
  { "MaxActiveJobs",		&MaxActiveJobs,		CUPSD_VARTYPE_INTEGER },
  { "MaxClients",		&MaxClients,		CUPSD_VARTYPE_INTEGER },
  { "MaxClientsPerHost",	&MaxClientsPerHost,	CUPSD_VARTYPE_INTEGER },
  { "MaxCopies",		&MaxCopies,		CUPSD_VARTYPE_INTEGER },
  { "MaxEvents",		&MaxEvents,		CUPSD_VARTYPE_INTEGER },
  { "MaxHoldTime",		&MaxHoldTime,		CUPSD_VARTYPE_TIME },
  { "MaxJobs",			&MaxJobs,		CUPSD_VARTYPE_INTEGER },
  { "MaxJobsPerPrinter",	&MaxJobsPerPrinter,	CUPSD_VARTYPE_INTEGER },
  { "MaxJobsPerUser",		&MaxJobsPerUser,	CUPSD_VARTYPE_INTEGER },
  { "MaxJobTime",		&MaxJobTime,		CUPSD_VARTYPE_TIME },
  { "MaxLeaseDuration",		&MaxLeaseDuration,	CUPSD_VARTYPE_TIME },
  { "MaxLogSize",		&MaxLogSize,		CUPSD_VARTYPE_INTEGER },
  { "MaxRequestSize",		&MaxRequestSize,	CUPSD_VARTYPE_INTEGER },
  { "MaxSubscriptions",		&MaxSubscriptions,	CUPSD_VARTYPE_INTEGER },
  { "MaxSubscriptionsPerJob",	&MaxSubscriptionsPerJob,	CUPSD_VARTYPE_INTEGER },
  { "MaxSubscriptionsPerPrinter",&MaxSubscriptionsPerPrinter,	CUPSD_VARTYPE_INTEGER },
  { "MaxSubscriptionsPerUser",	&MaxSubscriptionsPerUser,	CUPSD_VARTYPE_INTEGER },
  { "MultipleOperationTimeout",	&MultipleOperationTimeout,	CUPSD_VARTYPE_TIME },
  { "PageLogFormat",		&PageLogFormat,		CUPSD_VARTYPE_STRING },
  { "PreserveJobFiles",		&JobFiles,		CUPSD_VARTYPE_TIME },
  { "PreserveJobHistory",	&JobHistory,		CUPSD_VARTYPE_TIME },
  { "ReloadTimeout",		&ReloadTimeout,		CUPSD_VARTYPE_TIME },
  { "RootCertDuration",		&RootCertDuration,	CUPSD_VARTYPE_TIME },
  { "ServerAdmin",		&ServerAdmin,		CUPSD_VARTYPE_STRING },
  { "ServerName",		&ServerName,		CUPSD_VARTYPE_STRING },
  { "StrictConformance",	&StrictConformance,	CUPSD_VARTYPE_BOOLEAN },
  { "Timeout",			&Timeout,		CUPSD_VARTYPE_TIME },
  { "WebInterface",		&WebInterface,		CUPSD_VARTYPE_BOOLEAN }
};
static const cupsd_var_t	cupsfiles_vars[] =
{
  { "AccessLog",		&AccessLog,		CUPSD_VARTYPE_STRING },
  { "CacheDir",			&CacheDir,		CUPSD_VARTYPE_STRING },
  { "ConfigFilePerm",		&ConfigFilePerm,	CUPSD_VARTYPE_PERM },
#ifdef HAVE_TLS
  { "CreateSelfSignedCerts",	&CreateSelfSignedCerts,	CUPSD_VARTYPE_BOOLEAN },
#endif /* HAVE_TLS */
  { "DataDir",			&DataDir,		CUPSD_VARTYPE_STRING },
  { "DocumentRoot",		&DocumentRoot,		CUPSD_VARTYPE_STRING },
  { "ErrorLog",			&ErrorLog,		CUPSD_VARTYPE_STRING },
  { "FileDevice",		&FileDevice,		CUPSD_VARTYPE_BOOLEAN },
  { "LogFilePerm",		&LogFilePerm,		CUPSD_VARTYPE_PERM },
  { "PageLog",			&PageLog,		CUPSD_VARTYPE_STRING },
  { "Printcap",			&Printcap,		CUPSD_VARTYPE_STRING },
  { "RemoteRoot",		&RemoteRoot,		CUPSD_VARTYPE_STRING },
  { "RequestRoot",		&RequestRoot,		CUPSD_VARTYPE_STRING },
  { "ServerBin",		&ServerBin,		CUPSD_VARTYPE_PATHNAME },
#ifdef HAVE_TLS
  { "ServerKeychain",		&ServerKeychain,	CUPSD_VARTYPE_PATHNAME },
#endif /* HAVE_TLS */
  { "ServerRoot",		&ServerRoot,		CUPSD_VARTYPE_PATHNAME },
  { "StateDir",			&StateDir,		CUPSD_VARTYPE_STRING },
  { "SyncOnClose",		&SyncOnClose,		CUPSD_VARTYPE_BOOLEAN },
#ifdef HAVE_AUTHORIZATION_H
  { "SystemGroupAuthKey",	&SystemGroupAuthKey,	CUPSD_VARTYPE_STRING },
#endif /* HAVE_AUTHORIZATION_H */
  { "TempDir",			&TempDir,		CUPSD_VARTYPE_PATHNAME }
};

static int		default_auth_type = CUPSD_AUTH_AUTO;
					/* Default AuthType, if not specified */

static const unsigned	ones[4] =
			{
			  0xffffffff, 0xffffffff, 0xffffffff, 0xffffffff
			};
static const unsigned	zeros[4] =
			{
			  0x00000000, 0x00000000, 0x00000000, 0x00000000
			};


/*
 * Local functions...
 */

static http_addrlist_t	*get_address(const char *value, int defport);
static int		get_addr_and_mask(const char *value, unsigned *ip,
			                  unsigned *mask);
static void		mime_error_cb(void *ctx, const char *message);
static int		parse_aaa(cupsd_location_t *loc, char *line,
			          char *value, int linenum);
static int		parse_fatal_errors(const char *s);
static int		parse_groups(const char *s, int linenum);
static int		parse_protocols(const char *s);
static int		parse_variable(const char *filename, int linenum,
			               const char *line, const char *value,
			               size_t num_vars,
			               const cupsd_var_t *vars);
static int		read_cupsd_conf(cups_file_t *fp);
static int		read_cups_files_conf(cups_file_t *fp);
static int		read_location(cups_file_t *fp, char *name, int linenum);
static int		read_policy(cups_file_t *fp, char *name, int linenum);
static void		set_policy_defaults(cupsd_policy_t *pol);


/*
 * 'cupsdAddAlias()' - Add a host alias.
 */

void
cupsdAddAlias(cups_array_t *aliases,	/* I - Array of aliases */
              const char   *name)	/* I - Name to add */
{
  cupsd_alias_t	*a;			/*  New alias */
  size_t	namelen;		/* Length of name */


  namelen = strlen(name);

  if ((a = (cupsd_alias_t *)malloc(sizeof(cupsd_alias_t) + namelen)) == NULL)
    return;

  a->namelen = namelen;
  memcpy(a->name, name, namelen + 1);	/* OK since a->name is allocated */

  cupsArrayAdd(aliases, a);
}


/*
 * 'cupsdCheckPermissions()' - Fix the mode and ownership of a file or directory.
 */

int					/* O - 0 on success, -1 on error, 1 on warning */
cupsdCheckPermissions(
    const char *filename,		/* I - File/directory name */
    const char *suffix,			/* I - Additional file/directory name */
    mode_t     mode,			/* I - Permissions */
    uid_t      user,			/* I - Owner */
    gid_t      group,			/* I - Group */
    int        is_dir,			/* I - 1 = directory, 0 = file */
    int        create_dir)		/* I - 1 = create directory, -1 = create w/o logging, 0 = not */
{
  int		dir_created = 0;	/* Did we create a directory? */
  char		pathname[1024];		/* File name with prefix */
  struct stat	fileinfo;		/* Stat buffer */
  int		is_symlink;		/* Is "filename" a symlink? */


 /*
  * Prepend the given root to the filename before testing it...
  */

  if (suffix)
  {
    snprintf(pathname, sizeof(pathname), "%s/%s", filename, suffix);
    filename = pathname;
  }

 /*
  * See if we can stat the file/directory...
  */

  if (lstat(filename, &fileinfo))
  {
    if (errno == ENOENT && create_dir)
    {
      if (create_dir > 0)
	cupsdLogMessage(CUPSD_LOG_DEBUG, "Creating missing directory \"%s\"",
			filename);

      if (mkdir(filename, mode))
      {
        if (create_dir > 0)
	  cupsdLogMessage(CUPSD_LOG_ERROR,
			  "Unable to create directory \"%s\" - %s", filename,
			  strerror(errno));
        else
#ifdef HAVE_SYSTEMD_SD_JOURNAL_H
	  sd_journal_print(LOG_ERR, "Unable to create directory \"%s\" - %s", filename, strerror(errno));
#else
	  syslog(LOG_ERR, "Unable to create directory \"%s\" - %s", filename, strerror(errno));
#endif /* HAVE_SYSTEMD_SD_JOURNAL_H */

        return (-1);
      }

      dir_created      = 1;
      fileinfo.st_mode = mode | S_IFDIR;
    }
    else
      return (create_dir ? -1 : 1);
  }

  if ((is_symlink = S_ISLNK(fileinfo.st_mode)) != 0)
  {
    if (stat(filename, &fileinfo))
    {
      cupsdLogMessage(CUPSD_LOG_ERROR, "\"%s\" is a bad symlink - %s",
                      filename, strerror(errno));
      return (-1);
    }
  }

 /*
  * Make sure it's a regular file or a directory as needed...
  */

  if (!dir_created && !is_dir && !S_ISREG(fileinfo.st_mode))
  {
    cupsdLogMessage(CUPSD_LOG_ERROR, "\"%s\" is not a regular file.", filename);
    return (-1);
  }

  if (!dir_created && is_dir && !S_ISDIR(fileinfo.st_mode))
  {
    if (create_dir >= 0)
      cupsdLogMessage(CUPSD_LOG_ERROR, "\"%s\" is not a directory.", filename);
    else
#ifdef HAVE_SYSTEMD_SD_JOURNAL_H
      sd_journal_print(LOG_ERR, "\"%s\" is not a directory.", filename);
#else
      syslog(LOG_ERR, "\"%s\" is not a directory.", filename);
#endif /* HAVE_SYSTEMD_SD_JOURNAL_H */

    return (-1);
  }

 /*
  * If the filename is a symlink, do not change permissions (STR #2937)...
  */

  if (is_symlink)
    return (0);

 /*
  * Fix owner, group, and mode as needed...
  */

  if (dir_created || fileinfo.st_uid != user || fileinfo.st_gid != group)
  {
    if (create_dir >= 0)
      cupsdLogMessage(CUPSD_LOG_DEBUG, "Repairing ownership of \"%s\"",
                      filename);

    if (chown(filename, user, group) && !getuid())
    {
      if (create_dir >= 0)
	cupsdLogMessage(CUPSD_LOG_ERROR,
			"Unable to change ownership of \"%s\" - %s", filename,
			strerror(errno));
      else
#ifdef HAVE_SYSTEMD_SD_JOURNAL_H
	sd_journal_print(LOG_ERR, "Unable to change ownership of \"%s\" - %s", filename, strerror(errno));
#else
	syslog(LOG_ERR, "Unable to change ownership of \"%s\" - %s", filename, strerror(errno));
#endif /* HAVE_SYSTEMD_SD_JOURNAL_H */

      return (1);
    }
  }

  if (dir_created || (fileinfo.st_mode & 07777) != mode)
  {
    if (create_dir >= 0)
      cupsdLogMessage(CUPSD_LOG_DEBUG, "Repairing access permissions of \"%s\"",
		      filename);

    if (chmod(filename, mode))
    {
      if (create_dir >= 0)
	cupsdLogMessage(CUPSD_LOG_ERROR,
			"Unable to change permissions of \"%s\" - %s", filename,
			strerror(errno));
      else
#ifdef HAVE_SYSTEMD_SD_JOURNAL_H
	sd_journal_print(LOG_ERR, "Unable to change permissions of \"%s\" - %s", filename, strerror(errno));
#else
	syslog(LOG_ERR, "Unable to change permissions of \"%s\" - %s", filename, strerror(errno));
#endif /* HAVE_SYSTEMD_SD_JOURNAL_H */

      return (1);
    }
  }

 /*
  * Everything is OK...
  */

  return (0);
}


/*
 * 'cupsdDefaultAuthType()' - Get the default AuthType.
 *
 * When the default_auth_type is "auto", this function tries to get the GSS
 * credentials for the server.  If that succeeds we use Kerberos authentication,
 * otherwise we do a fallback to Basic authentication against the local user
 * accounts.
 */

int					/* O - Default AuthType value */
cupsdDefaultAuthType(void)
{
#ifdef HAVE_GSSAPI
  OM_uint32	major_status,		/* Major status code */
		minor_status;		/* Minor status code */
  gss_name_t	server_name;		/* Server name */
  gss_buffer_desc token = GSS_C_EMPTY_BUFFER;
					/* Service name token */
  char		buf[1024];		/* Service name buffer */
#endif /* HAVE_GSSAPI */


 /*
  * If we have already determined the correct default AuthType, use it...
  */

  if (default_auth_type != CUPSD_AUTH_AUTO)
    return (default_auth_type);

#ifdef HAVE_GSSAPI
#  ifdef __APPLE__
 /*
  * If the weak-linked GSSAPI/Kerberos library is not present, don't try
  * to use it...
  */

  if (&gss_init_sec_context == NULL)
    return (default_auth_type = CUPSD_AUTH_BASIC);
#  endif /* __APPLE__ */

 /*
  * Try to obtain the server's GSS credentials (GSSServiceName@servername).  If
  * that fails we must use Basic...
  */

  snprintf(buf, sizeof(buf), "%s@%s", GSSServiceName, ServerName);

  token.value  = buf;
  token.length = strlen(buf);
  server_name  = GSS_C_NO_NAME;
  major_status = gss_import_name(&minor_status, &token,
	 			 GSS_C_NT_HOSTBASED_SERVICE,
				 &server_name);

  memset(&token, 0, sizeof(token));

  if (GSS_ERROR(major_status))
  {
    cupsdLogGSSMessage(CUPSD_LOG_DEBUG, major_status, minor_status,
		       "cupsdDefaultAuthType: gss_import_name(%s) failed", buf);
    return (default_auth_type = CUPSD_AUTH_BASIC);
  }

  major_status = gss_display_name(&minor_status, server_name, &token, NULL);

  if (GSS_ERROR(major_status))
  {
    cupsdLogGSSMessage(CUPSD_LOG_DEBUG, major_status, minor_status,
                       "cupsdDefaultAuthType: gss_display_name(%s) failed",
                       buf);
    return (default_auth_type = CUPSD_AUTH_BASIC);
  }

  cupsdLogMessage(CUPSD_LOG_DEBUG,
                  "cupsdDefaultAuthType: Attempting to acquire Kerberos "
                  "credentials for %s...", (char *)token.value);

  ServerCreds  = GSS_C_NO_CREDENTIAL;
  major_status = gss_acquire_cred(&minor_status, server_name, GSS_C_INDEFINITE,
				  GSS_C_NO_OID_SET, GSS_C_ACCEPT,
				  &ServerCreds, NULL, NULL);
  if (GSS_ERROR(major_status))
  {
    cupsdLogGSSMessage(CUPSD_LOG_DEBUG, major_status, minor_status,
                       "cupsdDefaultAuthType: gss_acquire_cred(%s) failed",
                       (char *)token.value);
    gss_release_name(&minor_status, &server_name);
    gss_release_buffer(&minor_status, &token);
    return (default_auth_type = CUPSD_AUTH_BASIC);
  }

  cupsdLogMessage(CUPSD_LOG_DEBUG,
                  "cupsdDefaultAuthType: Kerberos credentials acquired "
                  "successfully for %s.", (char *)token.value);

  gss_release_name(&minor_status, &server_name);
  gss_release_buffer(&minor_status, &token);

  HaveServerCreds = 1;

  return (default_auth_type = CUPSD_AUTH_NEGOTIATE);

#else
 /*
  * No Kerberos support compiled in so just use Basic all the time...
  */

  return (default_auth_type = CUPSD_AUTH_BASIC);
#endif /* HAVE_GSSAPI */
}


/*
 * 'cupsdFreeAliases()' - Free all of the alias entries.
 */

void
cupsdFreeAliases(cups_array_t *aliases)	/* I - Array of aliases */
{
  cupsd_alias_t	*a;			/* Current alias */


  for (a = (cupsd_alias_t *)cupsArrayFirst(aliases);
       a;
       a = (cupsd_alias_t *)cupsArrayNext(aliases))
    free(a);

  cupsArrayDelete(aliases);
}


/*
 * 'cupsdReadConfiguration()' - Read the cupsd.conf file.
 */

int					/* O - 1 on success, 0 otherwise */
cupsdReadConfiguration(void)
{
  int		i;			/* Looping var */
  cups_file_t	*fp;			/* Configuration file */
  int		status;			/* Return status */
  char		temp[1024],		/* Temporary buffer */
		mimedir[1024],		/* MIME directory */
		*slash;			/* Directory separator */
  cups_lang_t	*language;		/* Language */
  struct passwd	*user;			/* Default user */
  struct group	*group;			/* Default group */
  char		*old_serverroot,	/* Old ServerRoot */
		*old_requestroot;	/* Old RequestRoot */
  int		old_remote_port;	/* Old RemotePort */
  const char	*tmpdir;		/* TMPDIR environment variable */
  struct stat	tmpinfo;		/* Temporary directory info */
  cupsd_policy_t *p;			/* Policy */


 /*
  * Save the old root paths...
  */

  old_serverroot = NULL;
  cupsdSetString(&old_serverroot, ServerRoot);
  old_requestroot = NULL;
  cupsdSetString(&old_requestroot, RequestRoot);

 /*
  * Reset the server configuration data...
  */

  cupsdDeleteAllLocations();

  cupsdDeleteAllListeners();

  old_remote_port = RemotePort;
  RemotePort      = 0;

 /*
  * String options...
  */

  cupsdFreeAliases(ServerAlias);
  ServerAlias = NULL;

  cupsdClearString(&ServerName);
  cupsdClearString(&ServerAdmin);
  cupsdSetString(&ServerBin, CUPS_SERVERBIN);
  cupsdSetString(&RequestRoot, CUPS_REQUESTS);
  cupsdSetString(&CacheDir, CUPS_CACHEDIR);
  cupsdSetString(&DataDir, CUPS_DATADIR);
  cupsdSetString(&DocumentRoot, CUPS_DOCROOT);
  cupsdSetString(&AccessLog, CUPS_LOGDIR "/access_log");
  cupsdClearString(&ErrorLog);
  cupsdSetString(&PageLog, CUPS_LOGDIR "/page_log");
  cupsdSetString(&PageLogFormat,
                 "%p %u %j %T %P %C %{job-billing} "
		 "%{job-originating-host-name} %{job-name} %{media} %{sides}");
  cupsdSetString(&Printcap, CUPS_DEFAULT_PRINTCAP);
  cupsdSetString(&RemoteRoot, "remroot");
  cupsdSetStringf(&ServerHeader, "CUPS/%d.%d IPP/2.1", CUPS_VERSION_MAJOR,
                  CUPS_VERSION_MINOR);
  cupsdSetString(&StateDir, CUPS_STATEDIR);

  if (!strcmp(CUPS_DEFAULT_PRINTCAP, "/etc/printers.conf"))
    PrintcapFormat = PRINTCAP_SOLARIS;
  else if (!strcmp(CUPS_DEFAULT_PRINTCAP,
                   "/Library/Preferences/org.cups.printers.plist"))
    PrintcapFormat = PRINTCAP_PLIST;
  else
    PrintcapFormat = PRINTCAP_BSD;

  strlcpy(temp, ConfigurationFile, sizeof(temp));
  if ((slash = strrchr(temp, '/')) != NULL)
    *slash = '\0';

  cupsdSetString(&ServerRoot, temp);

  cupsdClearString(&Classification);
  ClassifyOverride  = 0;

#ifdef HAVE_TLS
#  ifdef HAVE_GNUTLS
  cupsdSetString(&ServerKeychain, "ssl");
#  else
  cupsdSetString(&ServerKeychain, "/Library/Keychains/System.keychain");
#  endif /* HAVE_GNUTLS */

  _httpTLSSetOptions(_HTTP_TLS_NONE, _HTTP_TLS_1_0, _HTTP_TLS_MAX);
#endif /* HAVE_TLS */

  language = cupsLangDefault();

  if (!strcmp(language->language, "C") || !strcmp(language->language, "POSIX"))
    cupsdSetString(&DefaultLanguage, "en");
  else
    cupsdSetString(&DefaultLanguage, language->language);

  cupsdClearString(&DefaultPaperSize);
  cupsArrayDelete(ReadyPaperSizes);
  ReadyPaperSizes = NULL;

  cupsdSetString(&TempDir, NULL);

#ifdef HAVE_GSSAPI
  cupsdSetString(&GSSServiceName, CUPS_DEFAULT_GSSSERVICENAME);

  if (HaveServerCreds)
  {
    OM_uint32	minor_status;		/* Minor status code */

    gss_release_cred(&minor_status, &ServerCreds);

    HaveServerCreds = 0;
  }

  ServerCreds = GSS_C_NO_CREDENTIAL;
#endif /* HAVE_GSSAPI */

 /*
  * Find the default user...
  */

  if ((user = getpwnam(CUPS_DEFAULT_USER)) != NULL)
    User = user->pw_uid;
  else
  {
   /*
    * Use the (historical) NFS nobody user ID (-2 as a 16-bit twos-
    * complement number...)
    */

    User = 65534;
  }

  endpwent();

 /*
  * Find the default group...
  */

  group = getgrnam(CUPS_DEFAULT_GROUP);
  endgrent();

  if (group)
    Group = group->gr_gid;
  else
  {
   /*
    * Fallback to group "nobody"...
    */

    group = getgrnam("nobody");
    endgrent();

    if (group)
      Group = group->gr_gid;
    else
    {
     /*
      * Use the (historical) NFS nobody group ID (-2 as a 16-bit twos-
      * complement number...)
      */

      Group = 65534;
    }
  }

 /*
  * Numeric options...
  */

  AccessLogLevel           = CUPSD_ACCESSLOG_ACTIONS;
  ConfigFilePerm           = CUPS_DEFAULT_CONFIG_FILE_PERM;
  FatalErrors              = parse_fatal_errors(CUPS_DEFAULT_FATAL_ERRORS);
  default_auth_type        = CUPSD_AUTH_BASIC;
#ifdef HAVE_TLS
  CreateSelfSignedCerts    = TRUE;
  DefaultEncryption        = HTTP_ENCRYPT_REQUIRED;
#endif /* HAVE_TLS */
  DirtyCleanInterval       = DEFAULT_KEEPALIVE;
  JobKillDelay             = DEFAULT_TIMEOUT;
  JobRetryLimit            = 5;
  JobRetryInterval         = 300;
  FileDevice               = FALSE;
  FilterLevel              = 0;
  FilterLimit              = 0;
  FilterNice               = 0;
  HostNameLookups          = FALSE;
  KeepAlive                = TRUE;
  LogDebugHistory          = 200;
  LogFilePerm              = CUPS_DEFAULT_LOG_FILE_PERM;
  LogFileGroup             = Group;
  LogLevel                 = CUPSD_LOG_WARN;
  LogTimeFormat            = CUPSD_TIME_STANDARD;
  MaxClients               = 100;
  MaxClientsPerHost        = 0;
  MaxLogSize               = 1024 * 1024;
  MaxRequestSize           = 0;
  MultipleOperationTimeout = 900;
  NumSystemGroups          = 0;
  ReloadTimeout	           = DEFAULT_KEEPALIVE;
  RootCertDuration         = 300;
  Sandboxing               = CUPSD_SANDBOXING_STRICT;
  StrictConformance        = FALSE;
#ifdef CUPS_DEFAULT_SYNC_ON_CLOSE
  SyncOnClose              = TRUE;
#else
  SyncOnClose              = FALSE;
#endif /* CUPS_DEFAULT_SYNC_ON_CLOSE */
  Timeout                  = 900;
  WebInterface             = CUPS_DEFAULT_WEBIF;

  BrowseLocalProtocols     = parse_protocols(CUPS_DEFAULT_BROWSE_LOCAL_PROTOCOLS);
  BrowseWebIF              = FALSE;
  Browsing                 = CUPS_DEFAULT_BROWSING;
  DefaultShared            = CUPS_DEFAULT_DEFAULT_SHARED;

<<<<<<< HEAD
#if defined(HAVE_DNSSD) || defined(HAVE_AVAHI)
=======
#ifdef HAVE_DNSSD
>>>>>>> fcc00120
  cupsdSetString(&DNSSDSubTypes, "_cups,_print,_universal");
  cupsdClearString(&DNSSDHostName);
#endif /* HAVE_DNSSD */

  cupsdSetString(&ErrorPolicy, CUPS_DEFAULT_ERROR_POLICY);

  JobHistory          = DEFAULT_HISTORY;
  JobFiles            = DEFAULT_FILES;
  JobAutoPurge        = 0;
  MaxHoldTime         = 0;
  MaxJobs             = 500;
  MaxActiveJobs       = 0;
  MaxJobsPerUser      = 0;
  MaxJobsPerPrinter   = 0;
  MaxJobTime          = 3 * 60 * 60;	/* 3 hours */
  MaxCopies           = CUPS_DEFAULT_MAX_COPIES;

  cupsdDeleteAllPolicies();
  cupsdClearString(&DefaultPolicy);

#ifdef HAVE_AUTHORIZATION_H
  cupsdSetString(&SystemGroupAuthKey, CUPS_DEFAULT_SYSTEM_AUTHKEY);
#endif /* HAVE_AUTHORIZATION_H */

  MaxSubscriptions           = 100;
  MaxSubscriptionsPerJob     = 0;
  MaxSubscriptionsPerPrinter = 0;
  MaxSubscriptionsPerUser    = 0;
  DefaultLeaseDuration       = 86400;
  MaxLeaseDuration           = 0;

#ifdef HAVE_ONDEMAND
  IdleExitTimeout = 60;
#endif /* HAVE_ONDEMAND */

 /*
  * Setup environment variables...
  */

  cupsdInitEnv();

 /*
  * Read the cups-files.conf file...
  */

  if ((fp = cupsFileOpen(CupsFilesFile, "r")) != NULL)
  {
    status = read_cups_files_conf(fp);

    cupsFileClose(fp);

    if (!status)
    {
      if (TestConfigFile)
        printf("\"%s\" contains errors.\n", CupsFilesFile);
      else
#ifdef HAVE_SYSTEMD_SD_JOURNAL_H
	sd_journal_print(LOG_ERR, "Unable to read \"%s\" due to errors.", CupsFilesFile);
#else
        syslog(LOG_LPR, "Unable to read \"%s\" due to errors.", CupsFilesFile);
#endif /* HAVE_SYSTEMD_SD_JOURNAL_H */

      return (0);
    }
  }
  else if (errno == ENOENT)
    cupsdLogMessage(CUPSD_LOG_INFO, "No %s, using defaults.", CupsFilesFile);
  else
  {
#ifdef HAVE_SYSTEMD_SD_JOURNAL_H
    sd_journal_print(LOG_ERR, "Unable to open \"%s\" - %s", CupsFilesFile, strerror(errno));
#else
    syslog(LOG_LPR, "Unable to open \"%s\" - %s", CupsFilesFile, strerror(errno));
#endif /* HAVE_SYSTEMD_SD_JOURNAL_H */

    return (0);
  }

  if (!ErrorLog)
    cupsdSetString(&ErrorLog, CUPS_LOGDIR "/error_log");

 /*
  * Read the cupsd.conf file...
  */

  if ((fp = cupsFileOpen(ConfigurationFile, "r")) == NULL)
  {
#ifdef HAVE_SYSTEMD_SD_JOURNAL_H
    sd_journal_print(LOG_ERR, "Unable to open \"%s\" - %s", ConfigurationFile, strerror(errno));
#else
    syslog(LOG_LPR, "Unable to open \"%s\" - %s", ConfigurationFile, strerror(errno));
#endif /* HAVE_SYSTEMD_SD_JOURNAL_H */

    return (0);
  }

  status = read_cupsd_conf(fp);

  cupsFileClose(fp);

  if (!status)
  {
    if (TestConfigFile)
      printf("\"%s\" contains errors.\n", ConfigurationFile);
    else
#ifdef HAVE_SYSTEMD_SD_JOURNAL_H
      sd_journal_print(LOG_ERR, "Unable to read \"%s\" due to errors.", ConfigurationFile);
#else
      syslog(LOG_LPR, "Unable to read \"%s\" due to errors.", ConfigurationFile);
#endif /* HAVE_SYSTEMD_SD_JOURNAL_H */

    return (0);
  }

  RunUser = getuid();

  cupsdLogMessage(CUPSD_LOG_INFO, "Remote access is %s.",
                  RemotePort ? "enabled" : "disabled");

  if (!RemotePort)
    BrowseLocalProtocols = 0;		/* Disable sharing - no remote access */

 /*
  * See if the ServerName is an IP address...
  */

  if (ServerName)
  {
    if (!ServerAlias)
      ServerAlias = cupsArrayNew(NULL, NULL);

    cupsdAddAlias(ServerAlias, ServerName);
    cupsdLogMessage(CUPSD_LOG_DEBUG, "Added auto ServerAlias %s", ServerName);
  }
  else
  {
    if (gethostname(temp, sizeof(temp)))
    {
      cupsdLogMessage(CUPSD_LOG_ERROR, "Unable to get hostname: %s",
                      strerror(errno));
      strlcpy(temp, "localhost", sizeof(temp));
    }

    cupsdSetString(&ServerName, temp);

    if (!ServerAlias)
      ServerAlias = cupsArrayNew(NULL, NULL);

    cupsdAddAlias(ServerAlias, temp);
    cupsdLogMessage(CUPSD_LOG_DEBUG, "Added auto ServerAlias %s", temp);

    if (HostNameLookups)
    {
      struct hostent	*host;		/* Host entry to get FQDN */

      if ((host = gethostbyname(temp)) != NULL)
      {
        if (_cups_strcasecmp(temp, host->h_name))
        {
	  cupsdSetString(&ServerName, host->h_name);
	  cupsdAddAlias(ServerAlias, host->h_name);
          cupsdLogMessage(CUPSD_LOG_DEBUG, "Added auto ServerAlias %s",
	                  host->h_name);
	}

        if (host->h_aliases)
	{
          for (i = 0; host->h_aliases[i]; i ++)
	    if (_cups_strcasecmp(temp, host->h_aliases[i]))
	    {
	      cupsdAddAlias(ServerAlias, host->h_aliases[i]);
	      cupsdLogMessage(CUPSD_LOG_DEBUG, "Added auto ServerAlias %s",
	                      host->h_aliases[i]);
	    }
	}
      }
    }

   /*
    * Make sure we have the base hostname added as an alias, too!
    */

    if ((slash = strchr(temp, '.')) != NULL)
    {
      *slash = '\0';
      cupsdAddAlias(ServerAlias, temp);
      cupsdLogMessage(CUPSD_LOG_DEBUG, "Added auto ServerAlias %s", temp);
    }
  }

  for (slash = ServerName; isdigit(*slash & 255) || *slash == '.'; slash ++);

  ServerNameIsIP = !*slash;

 /*
  * Make sure ServerAdmin is initialized...
  */

  if (!ServerAdmin)
    cupsdSetStringf(&ServerAdmin, "root@%s", ServerName);

 /*
  * Use the default system group if none was supplied in cupsd.conf...
  */

  if (NumSystemGroups == 0)
  {
    if (!parse_groups(CUPS_DEFAULT_SYSTEM_GROUPS, 0))
    {
     /*
      * Find the group associated with GID 0...
      */

      group = getgrgid(0);
      endgrent();

      if (group != NULL)
	cupsdSetString(&SystemGroups[0], group->gr_name);
      else
	cupsdSetString(&SystemGroups[0], "unknown");

      SystemGroupIDs[0] = 0;
      NumSystemGroups   = 1;
    }
  }

 /*
  * Make sure ConfigFilePerm and LogFilePerm have sane values...
  */

  ConfigFilePerm &= 0664;
  LogFilePerm    &= 0664;

 /*
  * Open the system log for cupsd if necessary...
  */

  if (!LogStderr)
  {
    if (!strcmp(AccessLog, "stderr"))
      cupsdSetString(&AccessLog, "syslog");

    if (!strcmp(ErrorLog, "stderr"))
      cupsdSetString(&ErrorLog, "syslog");

    if (!strcmp(PageLog, "stderr"))
      cupsdSetString(&PageLog, "syslog");
  }

#if defined(HAVE_VSYSLOG) && !defined(HAVE_ASL_H) && !defined(HAVE_SYSTEMD_SD_JOURNAL_H)
  if (!strcmp(AccessLog, "syslog") ||
      !strcmp(ErrorLog, "syslog") ||
      !strcmp(PageLog, "syslog"))
    openlog("cupsd", LOG_PID | LOG_NOWAIT | LOG_NDELAY, LOG_LPR);
#endif /* HAVE_VSYSLOG && !HAVE_ASL_H && !HAVE_SYSTEMD_SD_JOURNAL_H */

 /*
  * Log the configuration file that was used...
  */

  cupsdLogMessage(CUPSD_LOG_INFO, "Loaded configuration file \"%s\"",
                  ConfigurationFile);

 /*
  * Validate the Group and SystemGroup settings - they cannot be the same,
  * otherwise the CGI programs will be able to authenticate as root without
  * a password!
  */

  if (!RunUser)
  {
    for (i = 0; i < NumSystemGroups; i ++)
      if (Group == SystemGroupIDs[i])
        break;

    if (i < NumSystemGroups)
    {
     /*
      * Log the error and reset the group to a safe value...
      */

      cupsdLogMessage(CUPSD_LOG_ERROR,
                      "Group and SystemGroup cannot use the same groups.");
      if (FatalErrors & (CUPSD_FATAL_CONFIG | CUPSD_FATAL_PERMISSIONS))
        return (0);

      cupsdLogMessage(CUPSD_LOG_INFO, "Resetting Group to \"nobody\"...");

      group = getgrnam("nobody");
      endgrent();

      if (group != NULL)
	Group = group->gr_gid;
      else
      {
       /*
	* Use the (historical) NFS nobody group ID (-2 as a 16-bit twos-
	* complement number...)
	*/

	Group = 65534;
      }
    }
  }

 /*
  * Check that we have at least one listen/port line; if not, report this
  * as an error and exit!
  */

  if (cupsArrayCount(Listeners) == 0)
  {
   /*
    * No listeners!
    */

    cupsdLogMessage(CUPSD_LOG_EMERG,
                    "No valid Listen or Port lines were found in the "
		    "configuration file.");

   /*
    * Commit suicide...
    */

    cupsdEndProcess(getpid(), 0);
  }

 /*
  * Set the default locale using the language and charset...
  */

  cupsdSetStringf(&DefaultLocale, "%s.UTF-8", DefaultLanguage);

 /*
  * Update all relative filenames to include the full path from ServerRoot...
  */

  if (DocumentRoot[0] != '/')
    cupsdSetStringf(&DocumentRoot, "%s/%s", ServerRoot, DocumentRoot);

  if (RequestRoot[0] != '/')
    cupsdSetStringf(&RequestRoot, "%s/%s", ServerRoot, RequestRoot);

  if (ServerBin[0] != '/')
    cupsdSetStringf(&ServerBin, "%s/%s", ServerRoot, ServerBin);

  if (StateDir[0] != '/')
    cupsdSetStringf(&StateDir, "%s/%s", ServerRoot, StateDir);

  if (CacheDir[0] != '/')
    cupsdSetStringf(&CacheDir, "%s/%s", ServerRoot, CacheDir);

#ifdef HAVE_TLS
  if (!_cups_strcasecmp(ServerKeychain, "internal"))
    cupsdClearString(&ServerKeychain);
  else if (ServerKeychain[0] != '/')
    cupsdSetStringf(&ServerKeychain, "%s/%s", ServerRoot, ServerKeychain);

  cupsdLogMessage(CUPSD_LOG_DEBUG, "Using keychain \"%s\" for server name \"%s\".", ServerKeychain ? ServerKeychain : "internal", ServerName);
  if (!CreateSelfSignedCerts)
    cupsdLogMessage(CUPSD_LOG_DEBUG, "Self-signed TLS certificate generation is disabled.");
  cupsSetServerCredentials(ServerKeychain, ServerName, CreateSelfSignedCerts);
#endif /* HAVE_TLS */

 /*
  * Make sure that directories and config files are owned and
  * writable by the user and group in the cupsd.conf file...
  */

  snprintf(temp, sizeof(temp), "%s/rss", CacheDir);

  if ((cupsdCheckPermissions(RequestRoot, NULL, 0710, RunUser,
			     Group, 1, 1) < 0 ||
       cupsdCheckPermissions(CacheDir, NULL, 0770, RunUser,
			     Group, 1, 1) < 0 ||
       cupsdCheckPermissions(temp, NULL, 0775, RunUser,
			     Group, 1, 1) < 0 ||
       cupsdCheckPermissions(StateDir, NULL, 0755, RunUser,
			     Group, 1, 1) < 0 ||
#if CUPS_SNAP
       cupsdCheckPermissions(StateDir, "certs", 0711, RunUser, 0, 1, 1) < 0 ||
#else
       cupsdCheckPermissions(StateDir, "certs", RunUser ? 0711 : 0511, User, SystemGroupIDs[0], 1, 1) < 0 ||
#endif /* CUPS_SNAP */
       cupsdCheckPermissions(ServerRoot, NULL, 0755, RunUser,
			     Group, 1, 0) < 0 ||
       cupsdCheckPermissions(ServerRoot, "ppd", 0755, RunUser,
			     Group, 1, 1) < 0 ||
       cupsdCheckPermissions(ServerRoot, "ssl", 0700, RunUser,
			     Group, 1, 0) < 0 ||
       /* Never alter permissions of central conffile
       cupsdCheckPermissions(ConfigurationFile, NULL, ConfigFilePerm, RunUser,
			     Group, 0, 0) < 0 ||
       cupsdCheckPermissions(CupsFilesFile, NULL, ConfigFilePerm, RunUser,
			     Group, 0, 0) < 0 ||
       */
       cupsdCheckPermissions(ServerRoot, "classes.conf", 0600, RunUser,
			     Group, 0, 0) < 0 ||
       cupsdCheckPermissions(ServerRoot, "printers.conf", 0600, RunUser,
			     Group, 0, 0) < 0 ||
       cupsdCheckPermissions(ServerRoot, "passwd.md5", 0600, User,
			     Group, 0, 0) < 0) &&
      (FatalErrors & CUPSD_FATAL_PERMISSIONS))
    return (0);

 /*
  * Update TempDir to the default if it hasn't been set already...
  */

#ifdef __APPLE__
  if (TempDir && !RunUser &&
      (!strncmp(TempDir, "/private/tmp", 12) || !strncmp(TempDir, "/tmp", 4)))
  {
    cupsdLogMessage(CUPSD_LOG_ERROR, "Cannot use %s for TempDir.", TempDir);
    cupsdClearString(&TempDir);
  }
#endif /* __APPLE__ */

  if (!TempDir)
  {
#ifdef __APPLE__
    if ((tmpdir = getenv("TMPDIR")) != NULL &&
        strncmp(tmpdir, "/private/tmp", 12) && strncmp(tmpdir, "/tmp", 4))
#else
    if ((tmpdir = getenv("TMPDIR")) != NULL)
#endif /* __APPLE__ */
    {
     /*
      * TMPDIR is defined, see if it is OK for us to use...
      */

      if (stat(tmpdir, &tmpinfo))
        cupsdLogMessage(CUPSD_LOG_ERROR, "Unable to access TMPDIR (%s): %s",
	                tmpdir, strerror(errno));
      else if (!S_ISDIR(tmpinfo.st_mode))
        cupsdLogMessage(CUPSD_LOG_ERROR, "TMPDIR (%s) is not a directory.",
	                tmpdir);
      else if ((tmpinfo.st_uid != User || !(tmpinfo.st_mode & S_IWUSR)) &&
               (tmpinfo.st_gid != Group || !(tmpinfo.st_mode & S_IWGRP)) &&
	       !(tmpinfo.st_mode & S_IWOTH))
        cupsdLogMessage(CUPSD_LOG_ERROR,
	                "TMPDIR (%s) has the wrong permissions.", tmpdir);
      else
        cupsdSetString(&TempDir, tmpdir);
    }
  }

  if (!TempDir)
  {
    cupsdLogMessage(CUPSD_LOG_INFO, "Using default TempDir of %s/tmp...",
		    RequestRoot);
    cupsdSetStringf(&TempDir, "%s/tmp", RequestRoot);
  }

  setenv("TMPDIR", TempDir, 1);

 /*
  * Make sure the temporary directory has the right permissions...
  */

  if (!strncmp(TempDir, RequestRoot, strlen(RequestRoot)) ||
      access(TempDir, 0))
  {
   /*
    * Update ownership and permissions if the CUPS temp directory
    * is under the spool directory or does not exist...
    */

    if (cupsdCheckPermissions(TempDir, NULL, 01770, RunUser, Group, 1, 1) < 0 &&
	(FatalErrors & CUPSD_FATAL_PERMISSIONS))
      return (0);
  }

 /*
  * Update environment variables...
  */

  cupsdUpdateEnv();

  /*
   * Validate the default error policy...
   */

  if (strcmp(ErrorPolicy, "retry-current-job") &&
      strcmp(ErrorPolicy, "abort-job") &&
      strcmp(ErrorPolicy, "retry-job") &&
      strcmp(ErrorPolicy, "stop-printer"))
  {
    cupsdLogMessage(CUPSD_LOG_ALERT, "Invalid ErrorPolicy \"%s\", resetting to \"stop-printer\".", ErrorPolicy);
    cupsdSetString(&ErrorPolicy, "stop-printer");
  }

 /*
  * Update default paper size setting as needed...
  */

  if (!DefaultPaperSize)
  {
#ifdef HAVE_LIBPAPER
    char	*paper_result;		/* Paper size name from libpaper */

    if ((paper_result = systempapername()) != NULL)
    {
      cupsdSetString(&DefaultPaperSize, paper_result);
      free(paper_result);
    }
    else
#endif /* HAVE_LIBPAPER */
    if (!DefaultLanguage ||
        !_cups_strcasecmp(DefaultLanguage, "C") ||
        !_cups_strcasecmp(DefaultLanguage, "POSIX") ||
	!_cups_strcasecmp(DefaultLanguage, "en") ||
	!_cups_strncasecmp(DefaultLanguage, "en.", 3) ||
	!_cups_strncasecmp(DefaultLanguage, "en_US", 5) ||
	!_cups_strncasecmp(DefaultLanguage, "en_CA", 5) ||
	!_cups_strncasecmp(DefaultLanguage, "fr_CA", 5))
    {
     /*
      * These are the only locales that will default to "letter" size...
      */

      cupsdSetString(&DefaultPaperSize, "Letter");
    }
    else
      cupsdSetString(&DefaultPaperSize, "A4");
  }

  if (!ReadyPaperSizes)
  {
    // Build default list of common sizes for North America and worldwide...
    if (!strcasecmp(DefaultPaperSize, "Letter"))
      ReadyPaperSizes = _cupsArrayNewStrings("Letter,Legal,Tabloid,4x6,Env10", ',');
    else if (!strcasecmp(DefaultPaperSize, "A4"))
      ReadyPaperSizes = _cupsArrayNewStrings("A4,A3,A5,A6,EnvDL", ',');
    else
      ReadyPaperSizes = _cupsArrayNewStrings(DefaultPaperSize, ',');
  }

 /*
  * Update classification setting as needed...
  */

  if (Classification && !_cups_strcasecmp(Classification, "none"))
    cupsdClearString(&Classification);

  if (Classification)
    cupsdLogMessage(CUPSD_LOG_INFO, "Security set to \"%s\"", Classification);

 /*
  * Check the MaxClients setting, and then allocate memory for it...
  */

  if (MaxClients > (MaxFDs / 3) || MaxClients <= 0)
  {
    if (MaxClients > 0)
      cupsdLogMessage(CUPSD_LOG_INFO,
                      "MaxClients limited to 1/3 (%d) of the file descriptor "
		      "limit (%d)...",
                      MaxFDs / 3, MaxFDs);

    MaxClients = MaxFDs / 3;
  }

  cupsdLogMessage(CUPSD_LOG_INFO, "Configured for up to %d clients.",
                  MaxClients);

 /*
  * Check the MaxActiveJobs setting; limit to 1/3 the available
  * file descriptors, since we need a pipe for each job...
  */

  if (MaxActiveJobs > (MaxFDs / 3))
    MaxActiveJobs = MaxFDs / 3;

 /*
  * Update the MaxClientsPerHost value, as needed...
  */

  if (MaxClientsPerHost <= 0)
    MaxClientsPerHost = MaxClients;

  if (MaxClientsPerHost > MaxClients)
    MaxClientsPerHost = MaxClients;

  cupsdLogMessage(CUPSD_LOG_INFO,
                  "Allowing up to %d client connections per host.",
                  MaxClientsPerHost);

 /*
  * Update the default policy, as needed...
  */

  if (DefaultPolicy)
    DefaultPolicyPtr = cupsdFindPolicy(DefaultPolicy);
  else
    DefaultPolicyPtr = NULL;

  if (!DefaultPolicyPtr)
  {
    cupsd_location_t	*po;		/* New policy operation */


    if (DefaultPolicy)
      cupsdLogMessage(CUPSD_LOG_ERROR, "Default policy \"%s\" not found.",
                      DefaultPolicy);

    cupsdSetString(&DefaultPolicy, "default");

    if ((DefaultPolicyPtr = cupsdFindPolicy("default")) != NULL)
      cupsdLogMessage(CUPSD_LOG_INFO,
                      "Using policy \"default\" as the default.");
    else
    {
      cupsdLogMessage(CUPSD_LOG_INFO,
                      "Creating CUPS default administrative policy:");

      DefaultPolicyPtr = p = cupsdAddPolicy("default");

      cupsdLogMessage(CUPSD_LOG_INFO, "<Policy default>");

      cupsdLogMessage(CUPSD_LOG_INFO, "JobPrivateAccess default");
      cupsdAddString(&(p->job_access), "@OWNER");
      cupsdAddString(&(p->job_access), "@SYSTEM");

      cupsdLogMessage(CUPSD_LOG_INFO, "JobPrivateValues default");
      cupsdAddString(&(p->job_attrs), "job-name");
      cupsdAddString(&(p->job_attrs), "job-originating-host-name");
      cupsdAddString(&(p->job_attrs), "job-originating-user-name");
      cupsdAddString(&(p->job_attrs), "phone");

      cupsdLogMessage(CUPSD_LOG_INFO, "SubscriptionPrivateAccess default");
      cupsdAddString(&(p->sub_access), "@OWNER");
      cupsdAddString(&(p->sub_access), "@SYSTEM");

      cupsdLogMessage(CUPSD_LOG_INFO, "SubscriptionPrivateValues default");
      cupsdAddString(&(p->job_attrs), "notify-events");
      cupsdAddString(&(p->job_attrs), "notify-pull-method");
      cupsdAddString(&(p->job_attrs), "notify-recipient-uri");
      cupsdAddString(&(p->job_attrs), "notify-subscriber-user-name");
      cupsdAddString(&(p->job_attrs), "notify-user-data");

      cupsdLogMessage(CUPSD_LOG_INFO,
                      "<Limit Create-Job Print-Job Print-URI Validate-Job>");
      cupsdLogMessage(CUPSD_LOG_INFO, "Order Deny,Allow");

      po = cupsdAddPolicyOp(p, NULL, IPP_CREATE_JOB);
      po->order_type = CUPSD_AUTH_ALLOW;

      cupsdAddPolicyOp(p, po, IPP_PRINT_JOB);
      cupsdAddPolicyOp(p, po, IPP_PRINT_URI);
      cupsdAddPolicyOp(p, po, IPP_VALIDATE_JOB);

      cupsdLogMessage(CUPSD_LOG_INFO, "</Limit>");

      cupsdLogMessage(CUPSD_LOG_INFO,
                      "<Limit Send-Document Send-URI Cancel-Job Hold-Job "
                      "Release-Job Restart-Job Purge-Jobs "
		      "Set-Job-Attributes Create-Job-Subscription "
		      "Renew-Subscription Cancel-Subscription "
		      "Get-Notifications Reprocess-Job Cancel-Current-Job "
		      "Suspend-Current-Job Resume-Job "
		      "Cancel-My-Jobs Close-Job CUPS-Move-Job "
		      "CUPS-Authenticate-Job CUPS-Get-Document>");
      cupsdLogMessage(CUPSD_LOG_INFO, "Order Deny,Allow");

      po = cupsdAddPolicyOp(p, NULL, IPP_SEND_DOCUMENT);
      po->order_type = CUPSD_AUTH_ALLOW;
      po->level      = CUPSD_AUTH_USER;

      cupsdAddName(po, "@OWNER");
      cupsdAddName(po, "@SYSTEM");
      cupsdLogMessage(CUPSD_LOG_INFO, "Require user @OWNER @SYSTEM");

      cupsdAddPolicyOp(p, po, IPP_SEND_URI);
      cupsdAddPolicyOp(p, po, IPP_CANCEL_JOB);
      cupsdAddPolicyOp(p, po, IPP_HOLD_JOB);
      cupsdAddPolicyOp(p, po, IPP_RELEASE_JOB);
      cupsdAddPolicyOp(p, po, IPP_RESTART_JOB);
      cupsdAddPolicyOp(p, po, IPP_PURGE_JOBS);
      cupsdAddPolicyOp(p, po, IPP_SET_JOB_ATTRIBUTES);
      cupsdAddPolicyOp(p, po, IPP_CREATE_JOB_SUBSCRIPTION);
      cupsdAddPolicyOp(p, po, IPP_RENEW_SUBSCRIPTION);
      cupsdAddPolicyOp(p, po, IPP_CANCEL_SUBSCRIPTION);
      cupsdAddPolicyOp(p, po, IPP_GET_NOTIFICATIONS);
      cupsdAddPolicyOp(p, po, IPP_REPROCESS_JOB);
      cupsdAddPolicyOp(p, po, IPP_CANCEL_CURRENT_JOB);
      cupsdAddPolicyOp(p, po, IPP_SUSPEND_CURRENT_JOB);
      cupsdAddPolicyOp(p, po, IPP_RESUME_JOB);
      cupsdAddPolicyOp(p, po, IPP_CANCEL_MY_JOBS);
      cupsdAddPolicyOp(p, po, IPP_CLOSE_JOB);
      cupsdAddPolicyOp(p, po, CUPS_MOVE_JOB);
      cupsdAddPolicyOp(p, po, CUPS_AUTHENTICATE_JOB);
      cupsdAddPolicyOp(p, po, CUPS_GET_DOCUMENT);

      cupsdLogMessage(CUPSD_LOG_INFO, "</Limit>");

      cupsdLogMessage(CUPSD_LOG_INFO,
                      "<Limit Pause-Printer Resume-Printer "
                      "Set-Printer-Attributes Enable-Printer "
		      "Disable-Printer Pause-Printer-After-Current-Job "
		      "Hold-New-Jobs Release-Held-New-Jobs "
		      "Deactivate-Printer Activate-Printer Restart-Printer "
		      "Shutdown-Printer Startup-Printer Promote-Job "
		      "Schedule-Job-After Cancel-Jobs CUPS-Add-Printer "
		      "CUPS-Delete-Printer CUPS-Add-Class CUPS-Delete-Class "
		      "CUPS-Accept-Jobs CUPS-Reject-Jobs CUPS-Set-Default>");
      cupsdLogMessage(CUPSD_LOG_INFO, "Order Deny,Allow");
      cupsdLogMessage(CUPSD_LOG_INFO, "AuthType Default");

      po = cupsdAddPolicyOp(p, NULL, IPP_PAUSE_PRINTER);
      po->order_type = CUPSD_AUTH_ALLOW;
      po->type       = CUPSD_AUTH_DEFAULT;
      po->level      = CUPSD_AUTH_USER;

      cupsdAddName(po, "@SYSTEM");
      cupsdLogMessage(CUPSD_LOG_INFO, "Require user @SYSTEM");

      cupsdAddPolicyOp(p, po, IPP_RESUME_PRINTER);
      cupsdAddPolicyOp(p, po, IPP_SET_PRINTER_ATTRIBUTES);
      cupsdAddPolicyOp(p, po, IPP_ENABLE_PRINTER);
      cupsdAddPolicyOp(p, po, IPP_DISABLE_PRINTER);
      cupsdAddPolicyOp(p, po, IPP_PAUSE_PRINTER_AFTER_CURRENT_JOB);
      cupsdAddPolicyOp(p, po, IPP_HOLD_NEW_JOBS);
      cupsdAddPolicyOp(p, po, IPP_RELEASE_HELD_NEW_JOBS);
      cupsdAddPolicyOp(p, po, IPP_DEACTIVATE_PRINTER);
      cupsdAddPolicyOp(p, po, IPP_ACTIVATE_PRINTER);
      cupsdAddPolicyOp(p, po, IPP_RESTART_PRINTER);
      cupsdAddPolicyOp(p, po, IPP_SHUTDOWN_PRINTER);
      cupsdAddPolicyOp(p, po, IPP_STARTUP_PRINTER);
      cupsdAddPolicyOp(p, po, IPP_PROMOTE_JOB);
      cupsdAddPolicyOp(p, po, IPP_SCHEDULE_JOB_AFTER);
      cupsdAddPolicyOp(p, po, IPP_CANCEL_JOBS);
      cupsdAddPolicyOp(p, po, CUPS_ADD_PRINTER);
      cupsdAddPolicyOp(p, po, CUPS_DELETE_PRINTER);
      cupsdAddPolicyOp(p, po, CUPS_ADD_CLASS);
      cupsdAddPolicyOp(p, po, CUPS_DELETE_CLASS);
      cupsdAddPolicyOp(p, po, CUPS_ACCEPT_JOBS);
      cupsdAddPolicyOp(p, po, CUPS_REJECT_JOBS);
      cupsdAddPolicyOp(p, po, CUPS_SET_DEFAULT);

      cupsdLogMessage(CUPSD_LOG_INFO, "</Limit>");

      cupsdLogMessage(CUPSD_LOG_INFO, "<Limit All>");
      cupsdLogMessage(CUPSD_LOG_INFO, "Order Deny,Allow");

      po = cupsdAddPolicyOp(p, NULL, IPP_ANY_OPERATION);
      po->order_type = CUPSD_AUTH_ALLOW;

      cupsdLogMessage(CUPSD_LOG_INFO, "</Limit>");
      cupsdLogMessage(CUPSD_LOG_INFO, "</Policy>");
    }
  }

  if (LogLevel >= CUPSD_LOG_DEBUG2)
  {
    cupsdLogMessage(CUPSD_LOG_DEBUG2, "cupsdReadConfiguration: NumPolicies=%d",
		    cupsArrayCount(Policies));
    for (i = 0, p = (cupsd_policy_t *)cupsArrayFirst(Policies);
	 p;
	 i ++, p = (cupsd_policy_t *)cupsArrayNext(Policies))
    {
      int		j;		/* Looping var */
      cupsd_location_t	*loc;		/* Current location */

      cupsdLogMessage(CUPSD_LOG_DEBUG2, "cupsdReadConfiguration: Policies[%d]=\"%s\"", i, p->name);

      for (j = 0, loc = (cupsd_location_t *)cupsArrayFirst(p->ops); loc; j ++, loc = (cupsd_location_t *)cupsArrayNext(p->ops))
      {
        cupsdLogMessage(CUPSD_LOG_DEBUG2, "cupsdReadConfiguration:     ops[%d]=%s", j, ippOpString(loc->op));
      }
    }
  }

 /*
  * If we are doing a full reload or the server root has changed, flush
  * the jobs, printers, etc. and start from scratch...
  */

  if (NeedReload == RELOAD_ALL ||
      old_remote_port != RemotePort ||
      !old_serverroot || !ServerRoot || strcmp(old_serverroot, ServerRoot) ||
      !old_requestroot || !RequestRoot || strcmp(old_requestroot, RequestRoot))
  {
    mime_type_t	*type;			/* Current type */
    char	mimetype[MIME_MAX_SUPER + MIME_MAX_TYPE];
					/* MIME type name */


    cupsdLogMessage(CUPSD_LOG_INFO, "Full reload is required.");

   /*
    * Free all memory...
    */

    cupsdDeleteAllSubscriptions();
    cupsdFreeAllJobs();
    cupsdDeleteAllPrinters();

    DefaultPrinter = NULL;

    if (MimeDatabase != NULL)
      mimeDelete(MimeDatabase);

    if (NumMimeTypes)
    {
      for (i = 0; i < NumMimeTypes; i ++)
	_cupsStrFree(MimeTypes[i]);

      free(MimeTypes);
    }

   /*
    * Read the MIME type and conversion database...
    */

    snprintf(temp, sizeof(temp), "%s/filter", ServerBin);
    snprintf(mimedir, sizeof(mimedir), "%s/mime", DataDir);

    MimeDatabase = mimeNew();
    mimeSetErrorCallback(MimeDatabase, mime_error_cb, NULL);

    MimeDatabase = mimeLoadTypes(MimeDatabase, mimedir);
    MimeDatabase = mimeLoadTypes(MimeDatabase, ServerRoot);
    MimeDatabase = mimeLoadFilters(MimeDatabase, mimedir, temp);
    MimeDatabase = mimeLoadFilters(MimeDatabase, ServerRoot, temp);

    if (!MimeDatabase)
    {
      cupsdLogMessage(CUPSD_LOG_EMERG,
                      "Unable to load MIME database from \"%s\" or \"%s\".",
		      mimedir, ServerRoot);
      if (FatalErrors & CUPSD_FATAL_CONFIG)
        return (0);
    }

    cupsdLogMessage(CUPSD_LOG_INFO,
                    "Loaded MIME database from \"%s\" and \"%s\": %d types, "
		    "%d filters...", mimedir, ServerRoot,
		    mimeNumTypes(MimeDatabase), mimeNumFilters(MimeDatabase));

   /*
    * Create a list of MIME types for the document-format-supported
    * attribute...
    */

    NumMimeTypes = mimeNumTypes(MimeDatabase);
    if (!mimeType(MimeDatabase, "application", "octet-stream"))
      NumMimeTypes ++;

    if ((MimeTypes = calloc((size_t)NumMimeTypes, sizeof(const char *))) == NULL)
    {
      cupsdLogMessage(CUPSD_LOG_ERROR,
                      "Unable to allocate memory for %d MIME types.",
		      NumMimeTypes);
      NumMimeTypes = 0;
    }
    else
    {
      for (i = 0, type = mimeFirstType(MimeDatabase);
	   type;
	   i ++, type = mimeNextType(MimeDatabase))
      {
	snprintf(mimetype, sizeof(mimetype), "%s/%s", type->super, type->type);

	MimeTypes[i] = _cupsStrAlloc(mimetype);
      }

      if (i < NumMimeTypes)
	MimeTypes[i] = _cupsStrAlloc("application/octet-stream");
    }

    if (LogLevel == CUPSD_LOG_DEBUG2)
    {
      mime_filter_t	*filter;	/* Current filter */


      for (type = mimeFirstType(MimeDatabase);
           type;
	   type = mimeNextType(MimeDatabase))
	cupsdLogMessage(CUPSD_LOG_DEBUG2, "cupsdReadConfiguration: type %s/%s",
		        type->super, type->type);

      for (filter = mimeFirstFilter(MimeDatabase);
           filter;
	   filter = mimeNextFilter(MimeDatabase))
	cupsdLogMessage(CUPSD_LOG_DEBUG2,
	                "cupsdReadConfiguration: filter %s/%s to %s/%s %d %s",
		        filter->src->super, filter->src->type,
		        filter->dst->super, filter->dst->type,
		        filter->cost, filter->filter);
    }

   /*
    * Load banners...
    */

    snprintf(temp, sizeof(temp), "%s/banners", DataDir);
    cupsdLoadBanners(temp);

   /*
    * Load printers and classes...
    */

    cupsdLoadAllPrinters();
    cupsdLoadAllClasses();

    cupsdCreateCommonData();

   /*
    * Update the printcap file as needed...
    */

    if (Printcap && *Printcap && access(Printcap, 0))
      cupsdWritePrintcap();

   /*
    * Load queued jobs...
    */

    cupsdLoadAllJobs();

   /*
    * Load subscriptions...
    */

    cupsdLoadAllSubscriptions();

    cupsdLogMessage(CUPSD_LOG_INFO, "Full reload complete.");
  }
  else
  {
   /*
    * Not a full reload, so recreate the common printer attributes...
    */

    cupsdCreateCommonData();

   /*
    * Update all jobs as needed...
    */

    cupsdUpdateJobs();

   /*
    * Update all printers as needed...
    */

    cupsdUpdatePrinters();
    cupsdMarkDirty(CUPSD_DIRTY_PRINTCAP);

    cupsdLogMessage(CUPSD_LOG_INFO, "Partial reload complete.");
  }

 /*
  * Reset the reload state...
  */

  NeedReload = RELOAD_NONE;

  cupsdClearString(&old_serverroot);
  cupsdClearString(&old_requestroot);

  return (1);
}


/*
 * 'get_address()' - Get an address + port number from a line.
 */

static http_addrlist_t *		/* O - Pointer to list if address good, NULL if bad */
get_address(const char  *value,		/* I - Value string */
	    int         defport)	/* I - Default port */
{
  char			buffer[1024],	/* Hostname + port number buffer */
			defpname[255],	/* Default port name */
			*hostname,	/* Hostname or IP */
			*portname;	/* Port number or name */
  http_addrlist_t	*addrlist;	/* Address list */


 /*
  * Check for an empty value...
  */

  if (!*value)
  {
    cupsdLogMessage(CUPSD_LOG_ERROR, "Bad (empty) address.");
    return (NULL);
  }

 /*
  * Grab a hostname and port number; if there is no colon and the port name
  * is only digits, then we have a port number by itself...
  */

  strlcpy(buffer, value, sizeof(buffer));

  if ((portname = strrchr(buffer, ':')) != NULL && !strchr(portname, ']'))
  {
    *portname++ = '\0';
    hostname = buffer;
  }
  else
  {
    for (portname = buffer; isdigit(*portname & 255); portname ++);

    if (*portname)
    {
     /*
      * Use the default port...
      */

      snprintf(defpname, sizeof(defpname), "%d", defport);
      portname = defpname;
      hostname = buffer;
    }
    else
    {
     /*
      * The buffer contains just a port number...
      */

      portname = buffer;
      hostname = NULL;
    }
  }

  if (hostname && !strcmp(hostname, "*"))
    hostname = NULL;

 /*
  * Now lookup the address using httpAddrGetList()...
  */

  if ((addrlist = httpAddrGetList(hostname, AF_UNSPEC, portname)) == NULL)
    cupsdLogMessage(CUPSD_LOG_ERROR, "Hostname lookup for \"%s\" failed.",
                    hostname ? hostname : "(nil)");

  return (addrlist);
}


/*
 * 'get_addr_and_mask()' - Get an IP address and netmask.
 */

static int				/* O - 1 on success, 0 on failure */
get_addr_and_mask(const char *value,	/* I - String from config file */
                  unsigned   *ip,	/* O - Address value */
		  unsigned   *mask)	/* O - Mask value */
{
  int		i, j,			/* Looping vars */
		family,			/* Address family */
		ipcount;		/* Count of fields in address */
  unsigned	ipval;			/* Value */
  const char	*maskval,		/* Pointer to start of mask value */
		*ptr,			/* Pointer into value */
		*ptr2;			/* ... */


 /*
  * Get the address...
  */

  ip[0]   = ip[1]   = ip[2]   = ip[3]   = 0x00000000;
  mask[0] = mask[1] = mask[2] = mask[3] = 0xffffffff;

  if ((maskval = strchr(value, '/')) != NULL)
    maskval ++;
  else
    maskval = value + strlen(value);

#ifdef AF_INET6
 /*
  * Check for an IPv6 address...
  */

  if (*value == '[')
  {
   /*
    * Parse hexadecimal IPv6/IPv4 address...
    */

    family  = AF_INET6;

    for (i = 0, ptr = value + 1; *ptr && i < 8; i ++)
    {
      if (*ptr == ']')
        break;
      else if (!strncmp(ptr, "::", 2))
      {
        for (ptr2 = strchr(ptr + 2, ':'), j = 0;
	     ptr2;
	     ptr2 = strchr(ptr2 + 1, ':'), j ++);

        i = 6 - j;
	ptr += 2;
      }
      else if (isdigit(*ptr & 255) && strchr(ptr + 1, '.') && i >= 6)
      {
       /*
        * Read IPv4 dotted quad...
        */

	unsigned val[4] = { 0, 0, 0, 0 };
					/* IPv4 address values */

	ipcount = sscanf(ptr, "%u.%u.%u.%u", val + 0, val + 1, val + 2,
	                 val + 3);

       /*
	* Range check the IP numbers...
	*/

	for (i = 0; i < ipcount; i ++)
	  if (val[i] > 255)
	    return (0);

       /*
	* Merge everything into a 32-bit IPv4 address in ip[3]...
	*/

	ip[3] = ((((((unsigned)val[0] << 8) | (unsigned)val[1]) << 8) |
	         (unsigned)val[2]) << 8) | (unsigned)val[3];

	if (ipcount < 4)
	  mask[3] = (0xffffffff << (32 - 8 * ipcount)) & 0xffffffff;

       /*
        * If the leading words are all 0's then this is an IPv4 address...
        */

        if (!val[0] && !val[1] && !val[2])
	  family  = AF_INET;

        while (isdigit(*ptr & 255) || *ptr == '.')
          ptr ++;
	break;
      }
      else if (isxdigit(*ptr & 255))
      {
        ipval = strtoul(ptr, (char **)&ptr, 16);

	if (*ptr == ':' && ptr[1] != ':')
	  ptr ++;

	if (ipval > 0xffff)
	  return (0);

        if (i & 1)
          ip[i / 2] |= ipval;
	else
          ip[i / 2] |= ipval << 16;
      }
      else
        return (0);
    }

    if (*ptr != ']')
      return (0);

    ptr ++;

    if (*ptr && *ptr != '/')
      return (0);
  }
  else
#endif /* AF_INET6 */
  {
   /*
    * Parse dotted-decimal IPv4 address...
    */

    unsigned val[4] = { 0, 0, 0, 0 };	/* IPv4 address values */


    family  = AF_INET;
    ipcount = sscanf(value, "%u.%u.%u.%u", val + 0, val + 1, val + 2, val + 3);

   /*
    * Range check the IP numbers...
    */

    for (i = 0; i < ipcount; i ++)
      if (val[i] > 255)
        return (0);

   /*
    * Merge everything into a 32-bit IPv4 address in ip[3]...
    */

    ip[3] = ((((((unsigned)val[0] << 8) | (unsigned)val[1]) << 8) |
             (unsigned)val[2]) << 8) | (unsigned)val[3];

    if (ipcount < 4)
      mask[3] = (0xffffffff << (32 - 8 * ipcount)) & 0xffffffff;
  }

  if (*maskval)
  {
   /*
    * Get the netmask value(s)...
    */

    memset(mask, 0, sizeof(unsigned) * 4);

    if (strchr(maskval, '.'))
    {
     /*
      * Get dotted-decimal mask...
      */

      if (family != AF_INET)
        return (0);

      if (sscanf(maskval, "%u.%u.%u.%u", mask + 0, mask + 1, mask + 2,
                 mask + 3) != 4)
        return (0);

      mask[3] |= (((((unsigned)mask[0] << 8) | (unsigned)mask[1]) << 8) |
                  (unsigned)mask[2]) << 8;
      mask[0] = mask[1] = mask[2] = 0;
    }
    else
    {
     /*
      * Get address/bits format...
      */

      i = atoi(maskval);

#ifdef AF_INET6
      if (family == AF_INET6)
      {
        if (i > 128)
	  return (0);

        i = 128 - i;

	if (i <= 96)
	  mask[0] = 0xffffffff;
	else
	  mask[0] = (0xffffffff << (i - 96)) & 0xffffffff;

	if (i <= 64)
	  mask[1] = 0xffffffff;
	else if (i >= 96)
	  mask[1] = 0;
	else
	  mask[1] = (0xffffffff << (i - 64)) & 0xffffffff;

	if (i <= 32)
	  mask[2] = 0xffffffff;
	else if (i >= 64)
	  mask[2] = 0;
	else
	  mask[2] = (0xffffffff << (i - 32)) & 0xffffffff;

	if (i == 0)
	  mask[3] = 0xffffffff;
	else if (i >= 32)
	  mask[3] = 0;
	else
	  mask[3] = (0xffffffff << i) & 0xffffffff;
      }
      else
#endif /* AF_INET6 */
      {
        if (i > 32)
	  return (0);

        mask[0] = 0xffffffff;
        mask[1] = 0xffffffff;
        mask[2] = 0xffffffff;

	if (i < 32)
          mask[3] = (0xffffffff << (32 - i)) & 0xffffffff;
	else
	  mask[3] = 0xffffffff;
      }
    }
  }

  cupsdLogMessage(CUPSD_LOG_DEBUG2,
                  "get_addr_and_mask(value=\"%s\", "
                  "ip=[%08x:%08x:%08x:%08x], mask=[%08x:%08x:%08x:%08x])",
             value, ip[0], ip[1], ip[2], ip[3], mask[0], mask[1], mask[2],
	     mask[3]);

 /*
  * Check for a valid netmask; no fallback like in CUPS 1.1.x!
  */

  if ((ip[0] & ~mask[0]) != 0 ||
      (ip[1] & ~mask[1]) != 0 ||
      (ip[2] & ~mask[2]) != 0 ||
      (ip[3] & ~mask[3]) != 0)
    return (0);

  return (1);
}


/*
 * 'mime_error_cb()' - Log a MIME error.
 */

static void
mime_error_cb(void       *ctx,		/* I - Context pointer (unused) */
              const char *message)	/* I - Message */
{
  (void)ctx;

  cupsdLogMessage(CUPSD_LOG_ERROR, "%s", message);
}


/*
 * 'parse_aaa()' - Parse authentication, authorization, and access control lines.
 */

static int				/* O - 1 on success, 0 on failure */
parse_aaa(cupsd_location_t *loc,	/* I - Location */
          char             *line,	/* I - Line from file */
	  char             *value,	/* I - Start of value data */
	  int              linenum)	/* I - Current line number */
{
  char		*valptr;		/* Pointer into value */
  unsigned	ip[4],			/* IP address components */
 		mask[4];		/* IP netmask components */


  if (!_cups_strcasecmp(line, "Encryption"))
  {
   /*
    * "Encryption xxx" - set required encryption level...
    */

    if (!_cups_strcasecmp(value, "never"))
      loc->encryption = HTTP_ENCRYPT_NEVER;
    else if (!_cups_strcasecmp(value, "always"))
    {
      cupsdLogMessage(CUPSD_LOG_ERROR,
                      "Encryption value \"%s\" on line %d of %s is invalid in this "
		      "context. Using \"required\" instead.", value, linenum, ConfigurationFile);

      loc->encryption = HTTP_ENCRYPT_REQUIRED;
    }
    else if (!_cups_strcasecmp(value, "required"))
      loc->encryption = HTTP_ENCRYPT_REQUIRED;
    else if (!_cups_strcasecmp(value, "ifrequested"))
      loc->encryption = HTTP_ENCRYPT_IF_REQUESTED;
    else
    {
      cupsdLogMessage(CUPSD_LOG_ERROR,
                      "Unknown Encryption value %s on line %d of %s.", value, linenum, ConfigurationFile);
      return (0);
    }
  }
  else if (!_cups_strcasecmp(line, "Order"))
  {
   /*
    * "Order Deny,Allow" or "Order Allow,Deny"...
    */

    if (!_cups_strncasecmp(value, "deny", 4))
      loc->order_type = CUPSD_AUTH_ALLOW;
    else if (!_cups_strncasecmp(value, "allow", 5))
      loc->order_type = CUPSD_AUTH_DENY;
    else
    {
      cupsdLogMessage(CUPSD_LOG_ERROR, "Unknown Order value %s on line %d of %s.",
	              value, linenum, ConfigurationFile);
      return (0);
    }
  }
  else if (!_cups_strcasecmp(line, "Allow") || !_cups_strcasecmp(line, "Deny"))
  {
   /*
    * Allow [From] host/ip...
    * Deny [From] host/ip...
    */

    while (*value)
    {
      if (!_cups_strncasecmp(value, "from", 4))
      {
       /*
	* Strip leading "from"...
	*/

	value += 4;

	while (_cups_isspace(*value))
	  value ++;

        if (!*value)
	  break;
      }

     /*
      * Find the end of the value...
      */

      for (valptr = value; *valptr && !_cups_isspace(*valptr); valptr ++);

      while (_cups_isspace(*valptr))
        *valptr++ = '\0';

     /*
      * Figure out what form the allow/deny address takes:
      *
      *    All
      *    None
      *    *.domain.com
      *    .domain.com
      *    host.domain.com
      *    nnn.*
      *    nnn.nnn.*
      *    nnn.nnn.nnn.*
      *    nnn.nnn.nnn.nnn
      *    nnn.nnn.nnn.nnn/mm
      *    nnn.nnn.nnn.nnn/mmm.mmm.mmm.mmm
      */

      if (!_cups_strcasecmp(value, "all"))
      {
       /*
	* All hosts...
	*/

	if (!_cups_strcasecmp(line, "Allow"))
	  cupsdAddIPMask(&(loc->allow), zeros, zeros);
	else
	  cupsdAddIPMask(&(loc->deny), zeros, zeros);
      }
      else if (!_cups_strcasecmp(value, "none"))
      {
       /*
	* No hosts...
	*/

	if (!_cups_strcasecmp(line, "Allow"))
	  cupsdAddIPMask(&(loc->allow), ones, zeros);
	else
	  cupsdAddIPMask(&(loc->deny), ones, zeros);
      }
#ifdef AF_INET6
      else if (value[0] == '*' || value[0] == '.' ||
	       (!isdigit(value[0] & 255) && value[0] != '['))
#else
      else if (value[0] == '*' || value[0] == '.' || !isdigit(value[0] & 255))
#endif /* AF_INET6 */
      {
       /*
	* Host or domain name...
	*/

	if (value[0] == '*')
	  value ++;

	if (!_cups_strcasecmp(line, "Allow"))
	  cupsdAddNameMask(&(loc->allow), value);
	else
	  cupsdAddNameMask(&(loc->deny), value);
      }
      else
      {
       /*
	* One of many IP address forms...
	*/

	if (!get_addr_and_mask(value, ip, mask))
	{
	  cupsdLogMessage(CUPSD_LOG_ERROR, "Bad netmask value %s on line %d of %s.",
			  value, linenum, ConfigurationFile);
	  return (0);
	}

	if (!_cups_strcasecmp(line, "Allow"))
	  cupsdAddIPMask(&(loc->allow), ip, mask);
	else
	  cupsdAddIPMask(&(loc->deny), ip, mask);
      }

     /*
      * Advance to next value...
      */

      value = valptr;
    }
  }
  else if (!_cups_strcasecmp(line, "AuthType"))
  {
   /*
    * AuthType {none,basic,digest,basicdigest,negotiate,default}
    */

    if (!_cups_strcasecmp(value, "none"))
    {
      loc->type  = CUPSD_AUTH_NONE;
      loc->level = CUPSD_AUTH_ANON;
    }
    else if (!_cups_strcasecmp(value, "basic"))
    {
      loc->type = CUPSD_AUTH_BASIC;

      if (loc->level == CUPSD_AUTH_ANON)
	loc->level = CUPSD_AUTH_USER;
    }
    else if (!_cups_strcasecmp(value, "default"))
    {
      loc->type = CUPSD_AUTH_DEFAULT;

      if (loc->level == CUPSD_AUTH_ANON)
	loc->level = CUPSD_AUTH_USER;
    }
    else if (!_cups_strcasecmp(value, "negotiate"))
    {
      loc->type = CUPSD_AUTH_NEGOTIATE;

      if (loc->level == CUPSD_AUTH_ANON)
	loc->level = CUPSD_AUTH_USER;
    }
    else
    {
      cupsdLogMessage(CUPSD_LOG_WARN,
                      "Unknown authorization type %s on line %d of %s.",
	              value, linenum, ConfigurationFile);
      return (0);
    }
  }
  else if (!_cups_strcasecmp(line, "AuthClass"))
  {
   /*
    * AuthClass anonymous, user, system, group
    */

    if (!_cups_strcasecmp(value, "anonymous"))
    {
      loc->type  = CUPSD_AUTH_NONE;
      loc->level = CUPSD_AUTH_ANON;

      cupsdLogMessage(CUPSD_LOG_WARN,
                      "\"AuthClass %s\" is deprecated; consider removing "
		      "it from line %d.",
	              value, linenum);
    }
    else if (!_cups_strcasecmp(value, "user"))
    {
      loc->level = CUPSD_AUTH_USER;

      cupsdLogMessage(CUPSD_LOG_WARN,
                      "\"AuthClass %s\" is deprecated; consider using "
		      "\"Require valid-user\" on line %d of %s.",
	              value, linenum, ConfigurationFile);
    }
    else if (!_cups_strcasecmp(value, "group"))
    {
      loc->level = CUPSD_AUTH_GROUP;

      cupsdLogMessage(CUPSD_LOG_WARN,
                      "\"AuthClass %s\" is deprecated; consider using "
		      "\"Require user @groupname\" on line %d of %s.",
	              value, linenum, ConfigurationFile);
    }
    else if (!_cups_strcasecmp(value, "system"))
    {
      loc->level = CUPSD_AUTH_GROUP;

      cupsdAddName(loc, "@SYSTEM");

      cupsdLogMessage(CUPSD_LOG_WARN,
                      "\"AuthClass %s\" is deprecated; consider using "
		      "\"Require user @SYSTEM\" on line %d of %s.",
	              value, linenum, ConfigurationFile);
    }
    else
    {
      cupsdLogMessage(CUPSD_LOG_WARN,
                      "Unknown authorization class %s on line %d of %s.",
	              value, linenum, ConfigurationFile);
      return (0);
    }
  }
  else if (!_cups_strcasecmp(line, "AuthGroupName"))
  {
    cupsdAddName(loc, value);

    cupsdLogMessage(CUPSD_LOG_WARN,
                    "\"AuthGroupName %s\" directive is deprecated; consider "
		    "using \"Require user @%s\" on line %d of %s.",
		    value, value, linenum, ConfigurationFile);
  }
  else if (!_cups_strcasecmp(line, "Require"))
  {
   /*
    * Apache synonym for AuthClass and AuthGroupName...
    *
    * Get initial word:
    *
    *     Require valid-user
    *     Require group names
    *     Require user names
    */

    for (valptr = value; !_cups_isspace(*valptr) && *valptr; valptr ++);

    if (*valptr)
      *valptr++ = '\0';

    if (!_cups_strcasecmp(value, "valid-user") ||
        !_cups_strcasecmp(value, "user"))
      loc->level = CUPSD_AUTH_USER;
    else if (!_cups_strcasecmp(value, "group"))
      loc->level = CUPSD_AUTH_GROUP;
    else
    {
      cupsdLogMessage(CUPSD_LOG_WARN, "Unknown Require type %s on line %d of %s.",
	              value, linenum, ConfigurationFile);
      return (0);
    }

   /*
    * Get the list of names from the line...
    */

    for (value = valptr; *value;)
    {
      while (_cups_isspace(*value))
	value ++;

#ifdef HAVE_AUTHORIZATION_H
      if (!strncmp(value, "@AUTHKEY(", 9))
      {
       /*
	* Grab "@AUTHKEY(name)" value...
	*/

        for (valptr = value + 9; *valptr != ')' && *valptr; valptr ++);

	if (*valptr)
	  *valptr++ = '\0';
      }
      else
#endif /* HAVE_AUTHORIZATION_H */
      if (*value == '\"' || *value == '\'')
      {
       /*
	* Grab quoted name...
	*/

        for (valptr = value + 1; *valptr != *value && *valptr; valptr ++);

	value ++;
      }
      else
      {
       /*
	* Grab literal name.
	*/

        for (valptr = value; !_cups_isspace(*valptr) && *valptr; valptr ++);
      }

      if (*valptr)
	*valptr++ = '\0';

      cupsdAddName(loc, value);

      for (value = valptr; _cups_isspace(*value); value ++);
    }
  }
  else if (!_cups_strcasecmp(line, "Satisfy"))
  {
    if (!_cups_strcasecmp(value, "all"))
      loc->satisfy = CUPSD_AUTH_SATISFY_ALL;
    else if (!_cups_strcasecmp(value, "any"))
      loc->satisfy = CUPSD_AUTH_SATISFY_ANY;
    else
    {
      cupsdLogMessage(CUPSD_LOG_WARN, "Unknown Satisfy value %s on line %d of %s.",
                      value, linenum, ConfigurationFile);
      return (0);
    }
  }
  else
    return (0);

  return (1);
}


/*
 * 'parse_fatal_errors()' - Parse FatalErrors values in a string.
 */

static int				/* O - FatalErrors bits */
parse_fatal_errors(const char *s)	/* I - FatalErrors string */
{
  int	fatal;				/* FatalErrors bits */
  char	value[1024],			/* Value string */
	*valstart,			/* Pointer into value */
	*valend;			/* End of value */


 /*
  * Empty FatalErrors line yields NULL pointer...
  */

  if (!s)
    return (CUPSD_FATAL_NONE);

 /*
  * Loop through the value string,...
  */

  strlcpy(value, s, sizeof(value));

  fatal = CUPSD_FATAL_NONE;

  for (valstart = value; *valstart;)
  {
   /*
    * Get the current space/comma-delimited kind name...
    */

    for (valend = valstart; *valend; valend ++)
      if (_cups_isspace(*valend) || *valend == ',')
	break;

    if (*valend)
      *valend++ = '\0';

   /*
    * Add the error to the bitmask...
    */

    if (!_cups_strcasecmp(valstart, "all"))
      fatal = CUPSD_FATAL_ALL;
    else if (!_cups_strcasecmp(valstart, "browse"))
      fatal |= CUPSD_FATAL_BROWSE;
    else if (!_cups_strcasecmp(valstart, "-browse"))
      fatal &= ~CUPSD_FATAL_BROWSE;
    else if (!_cups_strcasecmp(valstart, "config"))
      fatal |= CUPSD_FATAL_CONFIG;
    else if (!_cups_strcasecmp(valstart, "-config"))
      fatal &= ~CUPSD_FATAL_CONFIG;
    else if (!_cups_strcasecmp(valstart, "listen"))
      fatal |= CUPSD_FATAL_LISTEN;
    else if (!_cups_strcasecmp(valstart, "-listen"))
      fatal &= ~CUPSD_FATAL_LISTEN;
    else if (!_cups_strcasecmp(valstart, "log"))
      fatal |= CUPSD_FATAL_LOG;
    else if (!_cups_strcasecmp(valstart, "-log"))
      fatal &= ~CUPSD_FATAL_LOG;
    else if (!_cups_strcasecmp(valstart, "permissions"))
      fatal |= CUPSD_FATAL_PERMISSIONS;
    else if (!_cups_strcasecmp(valstart, "-permissions"))
      fatal &= ~CUPSD_FATAL_PERMISSIONS;
    else if (_cups_strcasecmp(valstart, "none"))
      cupsdLogMessage(CUPSD_LOG_ERROR,
                      "Unknown FatalErrors kind \"%s\" ignored.", valstart);

    for (valstart = valend; *valstart; valstart ++)
      if (!_cups_isspace(*valstart) || *valstart != ',')
	break;
  }

  return (fatal);
}


/*
 * 'parse_groups()' - Parse system group names in a string.
 */

static int				/* O - 1 on success, 0 on failure */
parse_groups(const char *s,		/* I - Space-delimited groups */
             int        linenum)        /* I - Line number in cups-files.conf */
{
  int		status;			/* Return status */
  char		value[1024],		/* Value string */
		*valstart,		/* Pointer into value */
		*valend,		/* End of value */
		quote;			/* Quote character */
  struct group	*group;			/* Group */


 /*
  * Make a copy of the string and parse out the groups...
  */

  strlcpy(value, s, sizeof(value));

  status   = 1;
  valstart = value;

  while (*valstart && NumSystemGroups < MAX_SYSTEM_GROUPS)
  {
    if (*valstart == '\'' || *valstart == '\"')
    {
     /*
      * Scan quoted name...
      */

      quote = *valstart++;

      for (valend = valstart; *valend; valend ++)
	if (*valend == quote)
	  break;
    }
    else
    {
     /*
      * Scan space or comma-delimited name...
      */

      for (valend = valstart; *valend; valend ++)
	if (_cups_isspace(*valend) || *valend == ',')
	  break;
    }

    if (*valend)
      *valend++ = '\0';

    group = getgrnam(valstart);
    if (group)
    {
      cupsdSetString(SystemGroups + NumSystemGroups, valstart);
      SystemGroupIDs[NumSystemGroups] = group->gr_gid;

      NumSystemGroups ++;
    }
    else
    {
      if (linenum)
        cupsdLogMessage(CUPSD_LOG_ERROR, "Unknown SystemGroup \"%s\" on line %d of %s.", valstart, linenum, CupsFilesFile);
      else
        cupsdLogMessage(CUPSD_LOG_ERROR, "Unknown default SystemGroup \"%s\".", valstart);

      status = 0;
    }

    endgrent();

    valstart = valend;

    while (*valstart == ',' || _cups_isspace(*valstart))
      valstart ++;
  }

  return (status);
}


/*
 * 'parse_protocols()' - Parse browse protocols in a string.
 */

static int				/* O - Browse protocol bits */
parse_protocols(const char *s)		/* I - Space-delimited protocols */
{
  int	protocols;			/* Browse protocol bits */
  char	value[1024],			/* Value string */
	*valstart,			/* Pointer into value */
	*valend;			/* End of value */


 /*
  * Empty protocol line yields NULL pointer...
  */

  if (!s)
    return (0);

 /*
  * Loop through the value string,...
  */

  strlcpy(value, s, sizeof(value));

  protocols = 0;

  for (valstart = value; *valstart;)
  {
   /*
    * Get the current space/comma-delimited protocol name...
    */

    for (valend = valstart; *valend; valend ++)
      if (_cups_isspace(*valend) || *valend == ',')
	break;

    if (*valend)
      *valend++ = '\0';

   /*
    * Add the protocol to the bitmask...
    */

    if (!_cups_strcasecmp(valstart, "dnssd") ||
	!_cups_strcasecmp(valstart, "dns-sd") ||
	!_cups_strcasecmp(valstart, "bonjour"))
      protocols |= BROWSE_DNSSD;
    else if (!_cups_strcasecmp(valstart, "all"))
      protocols |= BROWSE_ALL;
    else if (_cups_strcasecmp(valstart, "none"))
      cupsdLogMessage(CUPSD_LOG_ERROR,
                      "Unknown browse protocol \"%s\" ignored.", valstart);

    for (valstart = valend; *valstart; valstart ++)
      if (!_cups_isspace(*valstart) || *valstart != ',')
	break;
  }

  return (protocols);
}


/*
 * 'parse_variable()' - Parse a variable line.
 */

static int				/* O - 1 on success, 0 on failure */
parse_variable(
    const char        *filename,	/* I - Name of configuration file */
    int               linenum,		/* I - Line in configuration file */
    const char        *line,		/* I - Line from configuration file */
    const char        *value,		/* I - Value from configuration file */
    size_t            num_vars,		/* I - Number of variables */
    const cupsd_var_t *vars)		/* I - Variables */
{
  size_t		i;		/* Looping var */
  const cupsd_var_t	*var;		/* Variables */
  char			temp[1024];	/* Temporary string */


  for (i = num_vars, var = vars; i > 0; i --, var ++)
    if (!_cups_strcasecmp(line, var->name))
      break;

  if (i == 0)
  {
   /*
    * Unknown directive!  Output an error message and continue...
    */

    if (!value)
      cupsdLogMessage(CUPSD_LOG_ERROR, "Missing value for %s on line %d of %s.",
		      line, linenum, filename);
    else
      cupsdLogMessage(CUPSD_LOG_ERROR, "Unknown directive %s on line %d of %s.",
		      line, linenum, filename);

    return (0);
  }

  switch (var->type)
  {
    case CUPSD_VARTYPE_INTEGER :
	if (!value)
	{
	  cupsdLogMessage(CUPSD_LOG_ERROR,
			  "Missing integer value for %s on line %d of %s.",
			  line, linenum, filename);
          return (0);
	}
	else if (!isdigit(*value & 255))
	{
	  cupsdLogMessage(CUPSD_LOG_ERROR,
			  "Bad integer value for %s on line %d of %s.",
			  line, linenum, filename);
          return (0);
	}
	else
	{
	  int	n;		/* Number */
	  char	*units;		/* Units */

	  n = strtol(value, &units, 0);

	  if (units && *units)
	  {
	    if (tolower(units[0] & 255) == 'g')
	      n *= 1024 * 1024 * 1024;
	    else if (tolower(units[0] & 255) == 'm')
	      n *= 1024 * 1024;
	    else if (tolower(units[0] & 255) == 'k')
	      n *= 1024;
	    else if (tolower(units[0] & 255) == 't')
	      n *= 262144;
	    else
	    {
	      cupsdLogMessage(CUPSD_LOG_ERROR,
			      "Unknown integer value for %s on line %d of %s.",
			      line, linenum, filename);
	      return (0);
	    }
	  }

	  if (n < 0)
	  {
	    cupsdLogMessage(CUPSD_LOG_ERROR,
			    "Bad negative integer value for %s on line %d of "
			    "%s.", line, linenum, filename);
	    return (0);
	  }
	  else
	  {
	    *((int *)var->ptr) = n;
	  }
	}
	break;

    case CUPSD_VARTYPE_PERM :
	if (!value)
	{
	  cupsdLogMessage(CUPSD_LOG_ERROR,
			  "Missing permissions value for %s on line %d of %s.",
			  line, linenum, filename);
          return (0);
	}
	else if (!isdigit(*value & 255))
	{
	 /* TODO: Add chmod UGO syntax support */
	  cupsdLogMessage(CUPSD_LOG_ERROR,
			  "Bad permissions value for %s on line %d of %s.",
			  line, linenum, filename);
          return (0);
	}
	else
	{
	  int n = strtol(value, NULL, 8);
					/* Permissions value */

	  if (n < 0)
	  {
	    cupsdLogMessage(CUPSD_LOG_ERROR,
			    "Bad negative permissions value for %s on line %d of "
			    "%s.", line, linenum, filename);
	    return (0);
	  }
	  else
	  {
	    *((mode_t *)var->ptr) = (mode_t)n;
	  }
	}
	break;

    case CUPSD_VARTYPE_TIME :
	if (!value)
	{
	  cupsdLogMessage(CUPSD_LOG_ERROR,
			  "Missing time interval value for %s on line %d of "
			  "%s.", line, linenum, filename);
	  return (0);
	}
	else if (!_cups_strncasecmp(line, "PreserveJob", 11) &&
		 (!_cups_strcasecmp(value, "true") ||
		  !_cups_strcasecmp(value, "on") ||
		  !_cups_strcasecmp(value, "enabled") ||
		  !_cups_strcasecmp(value, "yes")))
	{
	  *((int *)var->ptr) = INT_MAX;
	}
	else if (!_cups_strcasecmp(value, "false") ||
		 !_cups_strcasecmp(value, "off") ||
		 !_cups_strcasecmp(value, "disabled") ||
		 !_cups_strcasecmp(value, "no"))
	{
	  *((int *)var->ptr) = 0;
	}
	else if (!isdigit(*value & 255))
	{
	  cupsdLogMessage(CUPSD_LOG_ERROR,
			  "Unknown time interval value for %s on line %d of "
			  "%s.", line, linenum, filename);
          return (0);
	}
	else
	{
	  double	n;		/* Number */
	  char		*units;		/* Units */

	  n = strtod(value, &units);

	  if (units && *units)
	  {
	    if (tolower(units[0] & 255) == 'w')
	      n *= 7 * 24 * 60 * 60;
	    else if (tolower(units[0] & 255) == 'd')
	      n *= 24 * 60 * 60;
	    else if (tolower(units[0] & 255) == 'h')
	      n *= 60 * 60;
	    else if (tolower(units[0] & 255) == 'm')
	      n *= 60;
	    else
	    {
	      cupsdLogMessage(CUPSD_LOG_ERROR,
			      "Unknown time interval value for %s on line "
			      "%d of %s.", line, linenum, filename);
	      return (0);
	    }
	  }

	  if (n < 0.0 || n > INT_MAX)
	  {
	    cupsdLogMessage(CUPSD_LOG_ERROR,
			    "Bad time value for %s on line %d of %s.",
			    line, linenum, filename);
	    return (0);
	  }
	  else
	  {
	    *((int *)var->ptr) = (int)n;
	  }
	}
	break;

    case CUPSD_VARTYPE_BOOLEAN :
	if (!value)
	{
	  cupsdLogMessage(CUPSD_LOG_ERROR,
			  "Missing boolean value for %s on line %d of %s.",
			  line, linenum, filename);
	  return (0);
	}
	else if (!_cups_strcasecmp(value, "true") ||
		 !_cups_strcasecmp(value, "on") ||
		 !_cups_strcasecmp(value, "enabled") ||
		 !_cups_strcasecmp(value, "yes") ||
		 atoi(value) != 0)
	{
	  *((int *)var->ptr) = TRUE;
	}
	else if (!_cups_strcasecmp(value, "false") ||
		 !_cups_strcasecmp(value, "off") ||
		 !_cups_strcasecmp(value, "disabled") ||
		 !_cups_strcasecmp(value, "no") ||
		 !_cups_strcasecmp(value, "0"))
	{
	  *((int *)var->ptr) = FALSE;
	}
	else
	{
	  cupsdLogMessage(CUPSD_LOG_ERROR,
			  "Unknown boolean value %s on line %d of %s.",
			  value, linenum, filename);
	  return (0);
	}
	break;

    case CUPSD_VARTYPE_PATHNAME :
	if (!value)
	{
	  cupsdLogMessage(CUPSD_LOG_ERROR,
			  "Missing pathname value for %s on line %d of %s.",
			  line, linenum, filename);
	  return (0);
	}

	if (value[0] == '/')
	  strlcpy(temp, value, sizeof(temp));
	else
	  snprintf(temp, sizeof(temp), "%s/%s", ServerRoot, value);

	if (access(temp, 0) && _cups_strcasecmp(value, "internal") && _cups_strcasecmp(line, "ServerKeychain"))
	{
	  cupsdLogMessage(CUPSD_LOG_ERROR,
			  "File or directory for \"%s %s\" on line %d of %s "
			  "does not exist.", line, value, linenum, filename);
	  return (0);
	}

	cupsdSetString((char **)var->ptr, temp);
	break;

    case CUPSD_VARTYPE_STRING :
	cupsdSetString((char **)var->ptr, value);
	break;
  }

  return (1);
}


/*
 * 'read_cupsd_conf()' - Read the cupsd.conf configuration file.
 */

static int				/* O - 1 on success, 0 on failure */
read_cupsd_conf(cups_file_t *fp)	/* I - File to read from */
{
  int			linenum;	/* Current line number */
  char			line[HTTP_MAX_BUFFER],
					/* Line from file */
			temp[HTTP_MAX_BUFFER],
					/* Temporary buffer for value */
			*value;		/* Pointer to value */
  int			valuelen;	/* Length of value */
  http_addrlist_t	*addrlist,	/* Address list */
			*addr;		/* Current address */


 /*
  * Loop through each line in the file...
  */

  linenum = 0;

  while (cupsFileGetConf(fp, line, sizeof(line), &value, &linenum))
  {
   /*
    * Decode the directive...
    */

    if (!_cups_strcasecmp(line, "<Location") && value)
    {
     /*
      * <Location path>
      */

      linenum = read_location(fp, value, linenum);
      if (linenum == 0)
	return (0);
    }
    else if (!_cups_strcasecmp(line, "<Policy") && value)
    {
     /*
      * <Policy name>
      */

      linenum = read_policy(fp, value, linenum);
      if (linenum == 0)
	return (0);
    }
    else if (!_cups_strcasecmp(line, "FaxRetryInterval") && value)
    {
      JobRetryInterval = atoi(value);
      cupsdLogMessage(CUPSD_LOG_WARN,
		      "FaxRetryInterval is deprecated; use "
		      "JobRetryInterval on line %d of %s.", linenum, ConfigurationFile);
    }
    else if (!_cups_strcasecmp(line, "FaxRetryLimit") && value)
    {
      JobRetryLimit = atoi(value);
      cupsdLogMessage(CUPSD_LOG_WARN,
		      "FaxRetryLimit is deprecated; use "
		      "JobRetryLimit on line %d of %s.", linenum, ConfigurationFile);
    }
#ifdef HAVE_TLS
    else if (!_cups_strcasecmp(line, "SSLOptions"))
    {
     /*
      * SSLOptions [AllowRC4] [AllowSSL3] [AllowDH] [DenyCBC] [DenyTLS1.0] [None]
      */

      int	options = _HTTP_TLS_NONE,/* SSL/TLS options */
		min_version = _HTTP_TLS_1_0,
		max_version = _HTTP_TLS_MAX;

      if (value)
      {
        char	*start,			/* Start of option */
		*end;			/* End of option */

	for (start = value; *start; start = end)
	{
	 /*
	  * Find end of keyword...
	  */

	  end = start;
	  while (*end && !_cups_isspace(*end))
	    end ++;

	  if (*end)
	    *end++ = '\0';

         /*
	  * Compare...
	  */

	  if (!_cups_strcasecmp(start, "AllowRC4"))
	    options |= _HTTP_TLS_ALLOW_RC4;
	  else if (!_cups_strcasecmp(start, "AllowSSL3"))
	    min_version = _HTTP_TLS_SSL3;
	  else if (!_cups_strcasecmp(start, "AllowDH"))
	    options |= _HTTP_TLS_ALLOW_DH;
	  else if (!_cups_strcasecmp(start, "DenyCBC"))
	    options |= _HTTP_TLS_DENY_CBC;
	  else if (!_cups_strcasecmp(start, "DenyTLS1.0"))
	    min_version = _HTTP_TLS_1_1;
	  else if (!_cups_strcasecmp(start, "MaxTLS1.0"))
	    max_version = _HTTP_TLS_1_0;
	  else if (!_cups_strcasecmp(start, "MaxTLS1.1"))
	    max_version = _HTTP_TLS_1_1;
	  else if (!_cups_strcasecmp(start, "MaxTLS1.2"))
	    max_version = _HTTP_TLS_1_2;
	  else if (!_cups_strcasecmp(start, "MaxTLS1.3"))
	    max_version = _HTTP_TLS_1_3;
	  else if (!_cups_strcasecmp(start, "MinTLS1.0"))
	    min_version = _HTTP_TLS_1_0;
	  else if (!_cups_strcasecmp(start, "MinTLS1.1"))
	    min_version = _HTTP_TLS_1_1;
	  else if (!_cups_strcasecmp(start, "MinTLS1.2"))
	    min_version = _HTTP_TLS_1_2;
	  else if (!_cups_strcasecmp(start, "MinTLS1.3"))
	    min_version = _HTTP_TLS_1_3;
	  else if (!_cups_strcasecmp(start, "None"))
	    options = _HTTP_TLS_NONE;
	  else if (_cups_strcasecmp(start, "NoEmptyFragments"))
	    cupsdLogMessage(CUPSD_LOG_WARN, "Unknown SSL option %s at line %d.", start, linenum);
        }
      }

      _httpTLSSetOptions(options, min_version, max_version);
    }
#endif /* HAVE_TLS */
    else if ((!_cups_strcasecmp(line, "Port") || !_cups_strcasecmp(line, "Listen")
#ifdef HAVE_TLS
             || !_cups_strcasecmp(line, "SSLPort") || !_cups_strcasecmp(line, "SSLListen")
#endif /* HAVE_TLS */
	     ) && value)
    {
     /*
      * Add listening address(es) to the list...
      */

      cupsd_listener_t	*lis;		/* New listeners array */


     /*
      * Get the address list...
      */

      addrlist = get_address(value, IPP_PORT);

      if (!addrlist)
      {
        cupsdLogMessage(CUPSD_LOG_ERROR, "Bad %s address %s at line %d.", line,
	                value, linenum);
        continue;
      }

     /*
      * Add each address...
      */

      for (addr = addrlist; addr; addr = addr->next)
      {
       /*
        * See if this address is already present...
	*/

        for (lis = (cupsd_listener_t *)cupsArrayFirst(Listeners);
	     lis;
	     lis = (cupsd_listener_t *)cupsArrayNext(Listeners))
          if (httpAddrEqual(&(addr->addr), &(lis->address)) &&
	      httpAddrPort(&(addr->addr)) == httpAddrPort(&(lis->address)))
	    break;

        if (lis)
	{
#ifdef HAVE_ONDEMAND
	  if (!lis->on_demand)
#endif /* HAVE_ONDEMAND */
	  {
	    httpAddrString(&lis->address, temp, sizeof(temp));
	    cupsdLogMessage(CUPSD_LOG_WARN,
			    "Duplicate listen address \"%s\" ignored.", temp);
	  }

          continue;
	}

       /*
        * Allocate another listener...
	*/

        if (!Listeners)
	  Listeners = cupsArrayNew(NULL, NULL);

	if (!Listeners)
	{
          cupsdLogMessage(CUPSD_LOG_ERROR,
	                  "Unable to allocate %s at line %d - %s.",
	                  line, linenum, strerror(errno));
          break;
	}

        if ((lis = calloc(1, sizeof(cupsd_listener_t))) == NULL)
	{
          cupsdLogMessage(CUPSD_LOG_ERROR,
	                  "Unable to allocate %s at line %d - %s.",
	                  line, linenum, strerror(errno));
          break;
	}

        cupsArrayAdd(Listeners, lis);

       /*
        * Copy the current address and log it...
	*/

	memcpy(&(lis->address), &(addr->addr), sizeof(lis->address));
	lis->fd = -1;

#ifdef HAVE_TLS
        if (!_cups_strcasecmp(line, "SSLPort") || !_cups_strcasecmp(line, "SSLListen"))
          lis->encryption = HTTP_ENCRYPT_ALWAYS;
#endif /* HAVE_TLS */

	httpAddrString(&lis->address, temp, sizeof(temp));

#ifdef AF_LOCAL
        if (lis->address.addr.sa_family == AF_LOCAL)
          cupsdLogMessage(CUPSD_LOG_INFO, "Listening to %s (Domain)", temp);
	else
#endif /* AF_LOCAL */
	cupsdLogMessage(CUPSD_LOG_INFO, "Listening to %s:%d (IPv%d)", temp,
                        httpAddrPort(&(lis->address)),
			httpAddrFamily(&(lis->address)) == AF_INET ? 4 : 6);

        if (!httpAddrLocalhost(&(lis->address)))
	  RemotePort = httpAddrPort(&(lis->address));
      }

     /*
      * Free the list...
      */

      httpAddrFreeList(addrlist);
    }
    else if (!_cups_strcasecmp(line, "BrowseProtocols") ||
             !_cups_strcasecmp(line, "BrowseLocalProtocols"))
    {
     /*
      * "BrowseProtocols name [... name]"
      * "BrowseLocalProtocols name [... name]"
      */

      int protocols = parse_protocols(value);

      if (protocols < 0)
      {
	cupsdLogMessage(CUPSD_LOG_ERROR,
	                "Unknown browse protocol \"%s\" on line %d of %s.",
	                value, linenum, ConfigurationFile);
        break;
      }

      BrowseLocalProtocols = protocols;
    }
    else if (!_cups_strcasecmp(line, "DefaultAuthType") && value)
    {
     /*
      * DefaultAuthType {basic,digest,basicdigest,negotiate}
      */

      if (!_cups_strcasecmp(value, "none"))
	default_auth_type = CUPSD_AUTH_NONE;
      else if (!_cups_strcasecmp(value, "basic"))
	default_auth_type = CUPSD_AUTH_BASIC;
      else if (!_cups_strcasecmp(value, "negotiate"))
        default_auth_type = CUPSD_AUTH_NEGOTIATE;
      else if (!_cups_strcasecmp(value, "auto"))
        default_auth_type = CUPSD_AUTH_AUTO;
      else
      {
	cupsdLogMessage(CUPSD_LOG_WARN,
	                "Unknown default authorization type %s on line %d of %s.",
	                value, linenum, ConfigurationFile);
	if (FatalErrors & CUPSD_FATAL_CONFIG)
	  return (0);
      }
    }
#ifdef HAVE_TLS
    else if (!_cups_strcasecmp(line, "DefaultEncryption"))
    {
     /*
      * DefaultEncryption {Never,IfRequested,Required}
      */

      if (!value || !_cups_strcasecmp(value, "never"))
	DefaultEncryption = HTTP_ENCRYPT_NEVER;
      else if (!_cups_strcasecmp(value, "required"))
	DefaultEncryption = HTTP_ENCRYPT_REQUIRED;
      else if (!_cups_strcasecmp(value, "ifrequested"))
	DefaultEncryption = HTTP_ENCRYPT_IF_REQUESTED;
      else
      {
	cupsdLogMessage(CUPSD_LOG_WARN,
	                "Unknown default encryption %s on line %d of %s.",
	                value, linenum, ConfigurationFile);
	if (FatalErrors & CUPSD_FATAL_CONFIG)
	  return (0);
      }
    }
#endif /* HAVE_TLS */
    else if (!_cups_strcasecmp(line, "HostNameLookups") && value)
    {
     /*
      * Do hostname lookups?
      */

      if (!_cups_strcasecmp(value, "off") || !_cups_strcasecmp(value, "no") ||
          !_cups_strcasecmp(value, "false"))
        HostNameLookups = 0;
      else if (!_cups_strcasecmp(value, "on") || !_cups_strcasecmp(value, "yes") ||
          !_cups_strcasecmp(value, "true"))
        HostNameLookups = 1;
      else if (!_cups_strcasecmp(value, "double"))
        HostNameLookups = 2;
      else
	cupsdLogMessage(CUPSD_LOG_WARN, "Unknown HostNameLookups %s on line %d of %s.",
	                value, linenum, ConfigurationFile);
    }
    else if (!_cups_strcasecmp(line, "AccessLogLevel") && value)
    {
     /*
      * Amount of logging to do to access log...
      */

      if (!_cups_strcasecmp(value, "all"))
        AccessLogLevel = CUPSD_ACCESSLOG_ALL;
      else if (!_cups_strcasecmp(value, "actions"))
        AccessLogLevel = CUPSD_ACCESSLOG_ACTIONS;
      else if (!_cups_strcasecmp(value, "config"))
        AccessLogLevel = CUPSD_ACCESSLOG_CONFIG;
      else if (!_cups_strcasecmp(value, "none"))
        AccessLogLevel = CUPSD_ACCESSLOG_NONE;
      else
        cupsdLogMessage(CUPSD_LOG_WARN, "Unknown AccessLogLevel %s on line %d of %s.",
	                value, linenum, ConfigurationFile);
    }
    else if (!_cups_strcasecmp(line, "LogLevel") && value)
    {
     /*
      * Amount of logging to do to error log...
      */

      if (!_cups_strcasecmp(value, "debug2"))
        LogLevel = CUPSD_LOG_DEBUG2;
      else if (!_cups_strcasecmp(value, "debug"))
        LogLevel = CUPSD_LOG_DEBUG;
      else if (!_cups_strcasecmp(value, "info"))
        LogLevel = CUPSD_LOG_INFO;
      else if (!_cups_strcasecmp(value, "notice"))
        LogLevel = CUPSD_LOG_NOTICE;
      else if (!_cups_strcasecmp(value, "warn"))
        LogLevel = CUPSD_LOG_WARN;
      else if (!_cups_strcasecmp(value, "error"))
        LogLevel = CUPSD_LOG_ERROR;
      else if (!_cups_strcasecmp(value, "crit"))
        LogLevel = CUPSD_LOG_CRIT;
      else if (!_cups_strcasecmp(value, "alert"))
        LogLevel = CUPSD_LOG_ALERT;
      else if (!_cups_strcasecmp(value, "emerg"))
        LogLevel = CUPSD_LOG_EMERG;
      else if (!_cups_strcasecmp(value, "none"))
        LogLevel = CUPSD_LOG_NONE;
      else
        cupsdLogMessage(CUPSD_LOG_WARN, "Unknown LogLevel %s on line %d of %s.",
	                value, linenum, ConfigurationFile);
    }
    else if (!_cups_strcasecmp(line, "LogTimeFormat") && value)
    {
     /*
      * Amount of logging to do to error log...
      */

      if (!_cups_strcasecmp(value, "standard"))
        LogTimeFormat = CUPSD_TIME_STANDARD;
      else if (!_cups_strcasecmp(value, "usecs"))
        LogTimeFormat = CUPSD_TIME_USECS;
      else
        cupsdLogMessage(CUPSD_LOG_WARN, "Unknown LogTimeFormat %s on line %d of %s.",
	                value, linenum, ConfigurationFile);
    }
    else if (!_cups_strcasecmp(line, "ReadyPaperSizes") && value)
    {
     /*
      * ReadyPaperSizes sizename[,sizename,...]
      */

      if (ReadyPaperSizes)
        _cupsArrayAddStrings(ReadyPaperSizes, value, ',');
      else
        ReadyPaperSizes = _cupsArrayNewStrings(value, ',');
    }
    else if (!_cups_strcasecmp(line, "ServerTokens") && value)
    {
     /*
      * Set the string used for the Server header...
      */

      struct utsname plat;		/* Platform info */


      uname(&plat);

      if (!_cups_strcasecmp(value, "ProductOnly"))
	cupsdSetString(&ServerHeader, "CUPS IPP");
      else if (!_cups_strcasecmp(value, "Major"))
	cupsdSetStringf(&ServerHeader, "CUPS/%d IPP/2", CUPS_VERSION_MAJOR);
      else if (!_cups_strcasecmp(value, "Minor"))
	cupsdSetStringf(&ServerHeader, "CUPS/%d.%d IPP/2.1", CUPS_VERSION_MAJOR,
	                CUPS_VERSION_MINOR);
      else if (!_cups_strcasecmp(value, "Minimal"))
	cupsdSetString(&ServerHeader, CUPS_MINIMAL " IPP/2.1");
      else if (!_cups_strcasecmp(value, "OS"))
	cupsdSetStringf(&ServerHeader, CUPS_MINIMAL " (%s %s) IPP/2.1",
	                plat.sysname, plat.release);
      else if (!_cups_strcasecmp(value, "Full"))
	cupsdSetStringf(&ServerHeader, CUPS_MINIMAL " (%s %s; %s) IPP/2.1",
	                plat.sysname, plat.release, plat.machine);
      else if (!_cups_strcasecmp(value, "None"))
	cupsdSetString(&ServerHeader, "");
      else
	cupsdLogMessage(CUPSD_LOG_WARN, "Unknown ServerTokens %s on line %d of %s.",
                        value, linenum, ConfigurationFile);
    }
    else if (!_cups_strcasecmp(line, "ServerAlias") && value)
    {
     /*
      * ServerAlias name [... name]
      */

      if (!ServerAlias)
        ServerAlias = cupsArrayNew(NULL, NULL);

      for (; *value;)
      {
        for (valuelen = 0; value[valuelen]; valuelen ++)
	  if (_cups_isspace(value[valuelen]) || value[valuelen] == ',')
	    break;

        if (value[valuelen])
        {
	  value[valuelen] = '\0';
	  valuelen ++;
	}

	cupsdAddAlias(ServerAlias, value);

        for (value += valuelen; *value; value ++)
	  if (!_cups_isspace(*value) || *value != ',')
	    break;
      }
    }
    else if (!_cups_strcasecmp(line, "AccessLog") ||
             !_cups_strcasecmp(line, "CacheDir") ||
             !_cups_strcasecmp(line, "ConfigFilePerm") ||
             !_cups_strcasecmp(line, "DataDir") ||
             !_cups_strcasecmp(line, "DocumentRoot") ||
             !_cups_strcasecmp(line, "ErrorLog") ||
             !_cups_strcasecmp(line, "FatalErrors") ||
             !_cups_strcasecmp(line, "FileDevice") ||
             !_cups_strcasecmp(line, "Group") ||
             !_cups_strcasecmp(line, "LogFilePerm") ||
             !_cups_strcasecmp(line, "PageLog") ||
             !_cups_strcasecmp(line, "PassEnv") ||
             !_cups_strcasecmp(line, "Printcap") ||
             !_cups_strcasecmp(line, "PrintcapFormat") ||
             !_cups_strcasecmp(line, "RemoteRoot") ||
             !_cups_strcasecmp(line, "RequestRoot") ||
             !_cups_strcasecmp(line, "ServerBin") ||
             !_cups_strcasecmp(line, "ServerCertificate") ||
             !_cups_strcasecmp(line, "ServerKey") ||
             !_cups_strcasecmp(line, "ServerKeychain") ||
             !_cups_strcasecmp(line, "ServerRoot") ||
             !_cups_strcasecmp(line, "SetEnv") ||
             !_cups_strcasecmp(line, "StateDir") ||
             !_cups_strcasecmp(line, "SystemGroup") ||
             !_cups_strcasecmp(line, "SystemGroupAuthKey") ||
             !_cups_strcasecmp(line, "TempDir") ||
	     !_cups_strcasecmp(line, "User"))
    {
      cupsdLogMessage(CUPSD_LOG_INFO,
		      "Please move \"%s%s%s\" on line %d of %s to the %s file; "
		      "this will become an error in a future release.",
		      line, value ? " " : "", value ? value : "", linenum,
		      ConfigurationFile, CupsFilesFile);
    }
    else
      parse_variable(ConfigurationFile, linenum, line, value,
                     sizeof(cupsd_vars) / sizeof(cupsd_vars[0]), cupsd_vars);
  }

  return (1);
}


/*
 * 'read_cups_files_conf()' - Read the cups-files.conf configuration file.
 */

static int				/* O - 1 on success, 0 on failure */
read_cups_files_conf(cups_file_t *fp)	/* I - File to read from */
{
  int		i,			/* Looping var */
		linenum;		/* Current line number */
  char		line[HTTP_MAX_BUFFER],	/* Line from file */
		*value;			/* Value from line */
  struct group	*group;			/* Group */
  static const char * const prohibited_env[] =
  {					/* Prohibited environment variables */
    "APPLE_LANGUAGE",
    "AUTH_DOMAIN",
    "AUTH_INFO_REQUIRED",
    "AUTH_NEGOTIATE",
    "AUTH_PASSWORD",
    "AUTH_UID",
    "AUTH_USERNAME",
    "CHARSET",
    "CLASS",
    "CLASSIFICATION",
    "CONTENT_TYPE",
    "CUPS_CACHEDIR",
    "CUPS_DATADIR",
    "CUPS_DOCROOT",
    "CUPS_FILETYPE",
    "CUPS_FONTPATH",
    "CUPS_MAX_MESSAGE",
    "CUPS_REQUESTROOT",
    "CUPS_SERVERBIN",
    "CUPS_SERVERROOT",
    "CUPS_STATEDIR",
    "DEVICE_URI",
    "FINAL_CONTENT_TYPE",
    "HOME",
    "LANG",
    "PPD",
    "PRINTER",
    "PRINTER_INFO",
    "PRINTER_LOCATION",
    "PRINTER_STATE_REASONS",
    "RIP_CACHE",
    "SERVER_ADMIN",
    "SOFTWARE",
    "TMPDIR",
    "USER"
  };


 /*
  * Loop through each line in the file...
  */

  linenum = 0;

  while (cupsFileGetConf(fp, line, sizeof(line), &value, &linenum))
  {
    if (!_cups_strcasecmp(line, "FatalErrors"))
      FatalErrors = parse_fatal_errors(value);
    else if (!_cups_strcasecmp(line, "Group") && value)
    {
     /*
      * Group ID to run as...
      */

      if (isdigit(value[0]))
        Group = (gid_t)atoi(value);
      else
      {
        endgrent();
	group = getgrnam(value);

	if (group != NULL)
	  Group = group->gr_gid;
	else
	{
	  cupsdLogMessage(CUPSD_LOG_ERROR,
	                  "Unknown Group \"%s\" on line %d of %s.", value,
	                  linenum, CupsFilesFile);
	  if (FatalErrors & CUPSD_FATAL_CONFIG)
	    return (0);
	}
      }
    }
    else if (!_cups_strcasecmp(line, "LogFileGroup") && value)
    {
     /*
      * Group ID to log as...
      */

      if (isdigit(value[0]))
        LogFileGroup = (gid_t)atoi(value);
      else
      {
        endgrent();
	group = getgrnam(value);

	if (group != NULL)
	  LogFileGroup = group->gr_gid;
	else
	{
	  cupsdLogMessage(CUPSD_LOG_ERROR,
	                  "Unknown LogFileGroup \"%s\" on line %d of %s.", value,
	                  linenum, CupsFilesFile);
	  if (FatalErrors & CUPSD_FATAL_CONFIG)
	    return (0);
	}
      }
    }
    else if (!_cups_strcasecmp(line, "PassEnv") && value)
    {
     /*
      * PassEnv variable [... variable]
      */

      int valuelen;			/* Length of variable name */

      for (; *value;)
      {
        for (valuelen = 0; value[valuelen]; valuelen ++)
	  if (_cups_isspace(value[valuelen]) || value[valuelen] == ',')
	    break;

        if (value[valuelen])
        {
	  value[valuelen] = '\0';
	  valuelen ++;
	}

        for (i = 0; i < (int)(sizeof(prohibited_env) / sizeof(prohibited_env[0])); i ++)
        {
          if (!strcmp(value, prohibited_env[i]))
          {
	    cupsdLogMessage(CUPSD_LOG_ERROR, "Environment variable \"%s\" cannot be passed through on line %d of %s.", value, linenum, CupsFilesFile);

	    if (FatalErrors & CUPSD_FATAL_CONFIG)
	      return (0);
	    else
	      break;
          }
	}

        if (i >= (int)(sizeof(prohibited_env) / sizeof(prohibited_env[0])))
          cupsdSetEnv(value, NULL);

        for (value += valuelen; *value; value ++)
	  if (!_cups_isspace(*value) || *value != ',')
	    break;
      }
    }
    else if (!_cups_strcasecmp(line, "PrintcapFormat") && value)
    {
     /*
      * Format of printcap file?
      */

      if (!_cups_strcasecmp(value, "bsd"))
        PrintcapFormat = PRINTCAP_BSD;
      else if (!_cups_strcasecmp(value, "plist"))
        PrintcapFormat = PRINTCAP_PLIST;
      else if (!_cups_strcasecmp(value, "solaris"))
        PrintcapFormat = PRINTCAP_SOLARIS;
      else
      {
	cupsdLogMessage(CUPSD_LOG_ERROR,
	                "Unknown PrintcapFormat \"%s\" on line %d of %s.",
	                value, linenum, CupsFilesFile);
        if (FatalErrors & CUPSD_FATAL_CONFIG)
          return (0);
      }
    }
    else if (!_cups_strcasecmp(line, "Sandboxing") && value)
    {
     /*
      * Level of sandboxing?
      */

      if (!_cups_strcasecmp(value, "off") && getuid())
        Sandboxing = CUPSD_SANDBOXING_OFF;
      else if (!_cups_strcasecmp(value, "relaxed"))
        Sandboxing = CUPSD_SANDBOXING_RELAXED;
      else if (!_cups_strcasecmp(value, "strict"))
        Sandboxing = CUPSD_SANDBOXING_STRICT;
      else
      {
	cupsdLogMessage(CUPSD_LOG_ERROR,
	                "Unknown Sandboxing \"%s\" on line %d of %s.",
	                value, linenum, CupsFilesFile);
        if (FatalErrors & CUPSD_FATAL_CONFIG)
          return (0);
      }
    }
    else if (!_cups_strcasecmp(line, "SetEnv") && value)
    {
     /*
      * SetEnv variable value
      */

      char *valueptr;			/* Pointer to environment variable value */

      for (valueptr = value; *valueptr && !isspace(*valueptr & 255); valueptr ++);

      if (*valueptr)
      {
       /*
        * Found a value...
	*/

        while (isspace(*valueptr & 255))
	  *valueptr++ = '\0';

        for (i = 0; i < (int)(sizeof(prohibited_env) / sizeof(prohibited_env[0])); i ++)
        {
          if (!strcmp(value, prohibited_env[i]))
          {
	    cupsdLogMessage(CUPSD_LOG_ERROR, "Environment variable \"%s\" cannot be set  on line %d of %s.", value, linenum, CupsFilesFile);

	    if (FatalErrors & CUPSD_FATAL_CONFIG)
	      return (0);
	    else
	      break;
          }
	}

        if (i >= (int)(sizeof(prohibited_env) / sizeof(prohibited_env[0])))
	  cupsdSetEnv(value, valueptr);
      }
      else
        cupsdLogMessage(CUPSD_LOG_ERROR,
	                "Missing value for SetEnv directive on line %d of %s.",
	                linenum, ConfigurationFile);
    }
    else if (!_cups_strcasecmp(line, "SystemGroup") && value)
    {
     /*
      * SystemGroup (admin) group(s)...
      */

      if (!parse_groups(value, linenum))
      {
        if (FatalErrors & CUPSD_FATAL_CONFIG)
          return (0);
      }
    }
    else if (!_cups_strcasecmp(line, "User") && value)
    {
     /*
      * User ID to run as...
      */

      if (isdigit(value[0] & 255))
      {
        int uid = atoi(value);

	if (!uid)
	{
	  cupsdLogMessage(CUPSD_LOG_ERROR,
	                  "Will not use User 0 as specified on line %d of %s "
			  "for security reasons.  You must use a non-"
			  "privileged account instead.",
	                  linenum, CupsFilesFile);
          if (FatalErrors & CUPSD_FATAL_CONFIG)
            return (0);
        }
        else
	  User = (uid_t)atoi(value);
      }
      else
      {
        struct passwd *p;	/* Password information */

        endpwent();
	p = getpwnam(value);

	if (p)
	{
	  if (!p->pw_uid)
	  {
	    cupsdLogMessage(CUPSD_LOG_ERROR,
	                    "Will not use User %s (UID=0) as specified on line "
			    "%d of %s for security reasons.  You must use a "
			    "non-privileged account instead.",
	                    value, linenum, CupsFilesFile);
	    if (FatalErrors & CUPSD_FATAL_CONFIG)
	      return (0);
	  }
	  else
	    User = p->pw_uid;
	}
	else
	{
	  cupsdLogMessage(CUPSD_LOG_ERROR,
	                  "Unknown User \"%s\" on line %d of %s.",
	                  value, linenum, CupsFilesFile);
          if (FatalErrors & CUPSD_FATAL_CONFIG)
            return (0);
        }
      }
    }
    else if (!_cups_strcasecmp(line, "ServerCertificate") ||
             !_cups_strcasecmp(line, "ServerKey"))
    {
      cupsdLogMessage(CUPSD_LOG_INFO,
		      "The \"%s\" directive on line %d of %s is no longer "
		      "supported; this will become an error in a future "
		      "release.",
		      line, linenum, CupsFilesFile);
    }
    else if (!parse_variable(CupsFilesFile, linenum, line, value,
			     sizeof(cupsfiles_vars) / sizeof(cupsfiles_vars[0]),
			     cupsfiles_vars) &&
	     (FatalErrors & CUPSD_FATAL_CONFIG))
      return (0);
  }

  return (1);
}


/*
 * 'read_location()' - Read a <Location path> definition.
 */

static int				/* O - New line number or 0 on error */
read_location(cups_file_t *fp,		/* I - Configuration file */
              char        *location,	/* I - Location name/path */
	      int         linenum)	/* I - Current line number */
{
  cupsd_location_t	*loc,		/* New location */
			*parent;	/* Parent location */
  char			line[HTTP_MAX_BUFFER],
					/* Line buffer */
			*value,		/* Value for directive */
			*valptr;	/* Pointer into value */


  if ((parent = cupsdFindLocation(location)) != NULL)
    cupsdLogMessage(CUPSD_LOG_WARN, "Duplicate <Location %s> on line %d of %s.",
                    location, linenum, ConfigurationFile);
  else if ((parent = cupsdNewLocation(location)) == NULL)
    return (0);
  else
  {
    cupsdAddLocation(parent);

    parent->limit = CUPSD_AUTH_LIMIT_ALL;
  }

  loc = parent;

  while (cupsFileGetConf(fp, line, sizeof(line), &value, &linenum))
  {
   /*
    * Decode the directive...
    */

    if (!_cups_strcasecmp(line, "</Location>"))
      return (linenum);
    else if (!_cups_strcasecmp(line, "<Limit") ||
             !_cups_strcasecmp(line, "<LimitExcept"))
    {
      if (!value)
      {
        cupsdLogMessage(CUPSD_LOG_ERROR, "Syntax error on line %d of %s.", linenum, ConfigurationFile);
        if (FatalErrors & CUPSD_FATAL_CONFIG)
	  return (0);
        else
	  continue;
      }

      if ((loc = cupsdCopyLocation(parent)) == NULL)
        return (0);

      cupsdAddLocation(loc);

      loc->limit = 0;
      while (*value)
      {
        for (valptr = value; !isspace(*valptr & 255) && *valptr; valptr ++);

	if (*valptr)
	  *valptr++ = '\0';

        if (!strcmp(value, "ALL"))
	  loc->limit = CUPSD_AUTH_LIMIT_ALL;
	else if (!strcmp(value, "GET"))
	  loc->limit |= CUPSD_AUTH_LIMIT_GET;
	else if (!strcmp(value, "HEAD"))
	  loc->limit |= CUPSD_AUTH_LIMIT_HEAD;
	else if (!strcmp(value, "OPTIONS"))
	  loc->limit |= CUPSD_AUTH_LIMIT_OPTIONS;
	else if (!strcmp(value, "POST"))
	  loc->limit |= CUPSD_AUTH_LIMIT_POST;
	else if (!strcmp(value, "PUT"))
	  loc->limit |= CUPSD_AUTH_LIMIT_PUT;
	else if (!strcmp(value, "TRACE"))
	  loc->limit |= CUPSD_AUTH_LIMIT_TRACE;
	else
	  cupsdLogMessage(CUPSD_LOG_WARN, "Unknown request type %s on line %d of %s.",
	                  value, linenum, ConfigurationFile);

        for (value = valptr; isspace(*value & 255); value ++);
      }

      if (!_cups_strcasecmp(line, "<LimitExcept"))
        loc->limit = CUPSD_AUTH_LIMIT_ALL ^ loc->limit;

      parent->limit &= ~loc->limit;
    }
    else if (!_cups_strcasecmp(line, "</Limit>") ||
             !_cups_strcasecmp(line, "</LimitExcept>"))
      loc = parent;
    else if (!value)
    {
      cupsdLogMessage(CUPSD_LOG_ERROR, "Missing value on line %d of %s.", linenum, ConfigurationFile);
      if (FatalErrors & CUPSD_FATAL_CONFIG)
	return (0);
    }
    else if (!parse_aaa(loc, line, value, linenum))
    {
      cupsdLogMessage(CUPSD_LOG_ERROR,
                      "Unknown Location directive %s on line %d of %s.",
	              line, linenum, ConfigurationFile);
      if (FatalErrors & CUPSD_FATAL_CONFIG)
	return (0);
    }
  }

  cupsdLogMessage(CUPSD_LOG_ERROR,
                  "Unexpected end-of-file at line %d while reading location.",
                  linenum);

  return ((FatalErrors & CUPSD_FATAL_CONFIG) ? 0 : linenum);
}


/*
 * 'read_policy()' - Read a <Policy name> definition.
 */

static int				/* O - New line number or 0 on error */
read_policy(cups_file_t *fp,		/* I - Configuration file */
            char        *policy,	/* I - Location name/path */
	    int         linenum)	/* I - Current line number */
{
  int			i;		/* Looping var */
  cupsd_policy_t	*pol;		/* Policy */
  cupsd_location_t	*op;		/* Policy operation */
  int			num_ops;	/* Number of IPP operations */
  ipp_op_t		ops[100];	/* Operations */
  char			line[HTTP_MAX_BUFFER],
					/* Line buffer */
			*value,		/* Value for directive */
			*valptr;	/* Pointer into value */


 /*
  * Create the policy...
  */

  if ((pol = cupsdFindPolicy(policy)) != NULL)
    cupsdLogMessage(CUPSD_LOG_WARN, "Duplicate <Policy %s> on line %d of %s.",
                    policy, linenum, ConfigurationFile);
  else if ((pol = cupsdAddPolicy(policy)) == NULL)
    return (0);

 /*
  * Read from the file...
  */

  op      = NULL;
  num_ops = 0;

  while (cupsFileGetConf(fp, line, sizeof(line), &value, &linenum))
  {
   /*
    * Decode the directive...
    */

    if (!_cups_strcasecmp(line, "</Policy>"))
    {
      if (op)
        cupsdLogMessage(CUPSD_LOG_WARN,
	                "Missing </Limit> before </Policy> on line %d of %s.",
	                linenum, ConfigurationFile);

      set_policy_defaults(pol);

      return (linenum);
    }
    else if (!_cups_strcasecmp(line, "<Limit") && !op)
    {
      if (!value)
      {
        cupsdLogMessage(CUPSD_LOG_ERROR, "Syntax error on line %d of %s.", linenum, ConfigurationFile);
        if (FatalErrors & CUPSD_FATAL_CONFIG)
	  return (0);
        else
	  continue;
      }

     /*
      * Scan for IPP operation names...
      */

      num_ops = 0;

      while (*value)
      {
        for (valptr = value; !isspace(*valptr & 255) && *valptr; valptr ++);

	if (*valptr)
	  *valptr++ = '\0';

        if (num_ops < (int)(sizeof(ops) / sizeof(ops[0])))
	{
	  if (!_cups_strcasecmp(value, "All"))
	    ops[num_ops ++] = IPP_ANY_OPERATION;
	  else if ((ops[num_ops] = ippOpValue(value)) == IPP_BAD_OPERATION)
	    cupsdLogMessage(CUPSD_LOG_ERROR, "Bad IPP operation name \"%s\" on line %d of %s.", value, linenum, ConfigurationFile);
          else
	    num_ops ++;
	}
	else
	  cupsdLogMessage(CUPSD_LOG_ERROR,
	                  "Too many operations listed on line %d of %s.",
	                  linenum, ConfigurationFile);

        for (value = valptr; isspace(*value & 255); value ++);
      }

     /*
      * If none are specified, apply the policy to all operations...
      */

      if (num_ops == 0)
      {
        ops[0]  = IPP_ANY_OPERATION;
	num_ops = 1;
      }

     /*
      * Add a new policy for the first operation...
      */

      op = cupsdAddPolicyOp(pol, NULL, ops[0]);
    }
    else if (!_cups_strcasecmp(line, "</Limit>") && op)
    {
     /*
      * Finish the current operation limit...
      */

      if (num_ops > 1)
      {
       /*
        * Copy the policy to the other operations...
	*/

        for (i = 1; i < num_ops; i ++)
	  cupsdAddPolicyOp(pol, op, ops[i]);
      }

      op = NULL;
    }
    else if (!value)
    {
      cupsdLogMessage(CUPSD_LOG_ERROR, "Missing value on line %d of %s.", linenum, ConfigurationFile);
      if (FatalErrors & CUPSD_FATAL_CONFIG)
	return (0);
    }
    else if (!_cups_strcasecmp(line, "JobPrivateAccess") ||
	     !_cups_strcasecmp(line, "JobPrivateValues") ||
	     !_cups_strcasecmp(line, "SubscriptionPrivateAccess") ||
	     !_cups_strcasecmp(line, "SubscriptionPrivateValues"))
    {
      if (op)
      {
        cupsdLogMessage(CUPSD_LOG_ERROR,
	                "%s directive must appear outside <Limit>...</Limit> "
			"on line %d of %s.", line, linenum, ConfigurationFile);
	if (FatalErrors & CUPSD_FATAL_CONFIG)
	  return (0);
      }
      else
      {
       /*
        * Pull out whitespace-delimited values...
	*/

	while (*value)
	{
	 /*
	  * Find the end of the current value...
	  */

	  for (valptr = value; !isspace(*valptr & 255) && *valptr; valptr ++);

	  if (*valptr)
	    *valptr++ = '\0';

         /*
	  * Save it appropriately...
	  */

	  if (!_cups_strcasecmp(line, "JobPrivateAccess"))
	  {
	   /*
	    * JobPrivateAccess {all|default|user/group list|@@ACL}
	    */

            if (!_cups_strcasecmp(value, "default"))
	    {
	      cupsdAddString(&(pol->job_access), "@OWNER");
	      cupsdAddString(&(pol->job_access), "@SYSTEM");
	    }
	    else
	      cupsdAddString(&(pol->job_access), value);
	  }
	  else if (!_cups_strcasecmp(line, "JobPrivateValues"))
	  {
	   /*
	    * JobPrivateValues {all|none|default|attribute list}
	    */

	    if (!_cups_strcasecmp(value, "default"))
	    {
	      cupsdAddString(&(pol->job_attrs), "job-name");
	      cupsdAddString(&(pol->job_attrs), "job-originating-host-name");
	      cupsdAddString(&(pol->job_attrs), "job-originating-user-name");
	      cupsdAddString(&(pol->job_attrs), "phone");
	    }
	    else
	      cupsdAddString(&(pol->job_attrs), value);
	  }
	  else if (!_cups_strcasecmp(line, "SubscriptionPrivateAccess"))
	  {
	   /*
	    * SubscriptionPrivateAccess {all|default|user/group list|@@ACL}
	    */

            if (!_cups_strcasecmp(value, "default"))
	    {
	      cupsdAddString(&(pol->sub_access), "@OWNER");
	      cupsdAddString(&(pol->sub_access), "@SYSTEM");
	    }
	    else
	      cupsdAddString(&(pol->sub_access), value);
	  }
	  else /* if (!_cups_strcasecmp(line, "SubscriptionPrivateValues")) */
	  {
	   /*
	    * SubscriptionPrivateValues {all|none|default|attribute list}
	    */

	    if (!_cups_strcasecmp(value, "default"))
	    {
	      cupsdAddString(&(pol->sub_attrs), "notify-events");
	      cupsdAddString(&(pol->sub_attrs), "notify-pull-method");
	      cupsdAddString(&(pol->sub_attrs), "notify-recipient-uri");
	      cupsdAddString(&(pol->sub_attrs), "notify-subscriber-user-name");
	      cupsdAddString(&(pol->sub_attrs), "notify-user-data");
	    }
	    else
	      cupsdAddString(&(pol->sub_attrs), value);
	  }

	 /*
	  * Find the next string on the line...
	  */

	  for (value = valptr; isspace(*value & 255); value ++);
	}
      }
    }
    else if (!op)
    {
      cupsdLogMessage(CUPSD_LOG_ERROR,
                      "Missing <Limit ops> directive before %s on line %d of %s.",
                      line, linenum, ConfigurationFile);
      if (FatalErrors & CUPSD_FATAL_CONFIG)
	return (0);
    }
    else if (!parse_aaa(op, line, value, linenum))
    {
      cupsdLogMessage(CUPSD_LOG_ERROR,
		      "Unknown Policy Limit directive %s on line %d of %s.",
		      line, linenum, ConfigurationFile);

      if (FatalErrors & CUPSD_FATAL_CONFIG)
	return (0);
    }
  }

  cupsdLogMessage(CUPSD_LOG_ERROR,
                  "Unexpected end-of-file at line %d while reading policy "
                  "\"%s\".", linenum, policy);

  return ((FatalErrors & CUPSD_FATAL_CONFIG) ? 0 : linenum);
}


/*
 * 'set_policy_defaults()' - Set default policy values as needed.
 */

static void
set_policy_defaults(cupsd_policy_t *pol)/* I - Policy */
{
  cupsd_location_t	*op;		/* Policy operation */


 /*
  * Verify that we have an explicit policy for Validate-Job, Cancel-Jobs,
  * Cancel-My-Jobs, Close-Job, and CUPS-Get-Document, which ensures that
  * upgrades do not introduce new security issues...
  *
  * CUPS STR #4659: Allow a lone <Limit All> policy.
  */

  if (cupsArrayCount(pol->ops) > 1)
  {
    if ((op = cupsdFindPolicyOp(pol, IPP_VALIDATE_JOB)) == NULL ||
	op->op == IPP_ANY_OPERATION)
    {
      if ((op = cupsdFindPolicyOp(pol, IPP_PRINT_JOB)) != NULL &&
	  op->op != IPP_ANY_OPERATION)
      {
       /*
	* Add a new limit for Validate-Job using the Print-Job limit as a
	* template...
	*/

	cupsdLogMessage(CUPSD_LOG_WARN, "No limit for Validate-Job defined in policy %s - using Print-Job's policy.", pol->name);

	cupsdAddPolicyOp(pol, op, IPP_VALIDATE_JOB);
      }
      else
	cupsdLogMessage(CUPSD_LOG_WARN, "No limit for Validate-Job defined in policy %s and no suitable template found.", pol->name);
    }

    if ((op = cupsdFindPolicyOp(pol, IPP_CANCEL_JOBS)) == NULL ||
	op->op == IPP_ANY_OPERATION)
    {
      if ((op = cupsdFindPolicyOp(pol, IPP_PAUSE_PRINTER)) != NULL &&
	  op->op != IPP_ANY_OPERATION)
      {
       /*
	* Add a new limit for Cancel-Jobs using the Pause-Printer limit as a
	* template...
	*/

	cupsdLogMessage(CUPSD_LOG_WARN, "No limit for Cancel-Jobs defined in policy %s - using Pause-Printer's policy.", pol->name);

	cupsdAddPolicyOp(pol, op, IPP_CANCEL_JOBS);
      }
      else
	cupsdLogMessage(CUPSD_LOG_WARN, "No limit for Cancel-Jobs defined in policy %s and no suitable template found.", pol->name);
    }

    if ((op = cupsdFindPolicyOp(pol, IPP_CANCEL_MY_JOBS)) == NULL ||
	op->op == IPP_ANY_OPERATION)
    {
      if ((op = cupsdFindPolicyOp(pol, IPP_SEND_DOCUMENT)) != NULL &&
	  op->op != IPP_ANY_OPERATION)
      {
       /*
	* Add a new limit for Cancel-My-Jobs using the Send-Document limit as
	* a template...
	*/

	cupsdLogMessage(CUPSD_LOG_WARN, "No limit for Cancel-My-Jobs defined in policy %s - using Send-Document's policy.", pol->name);

	cupsdAddPolicyOp(pol, op, IPP_CANCEL_MY_JOBS);
      }
      else
	cupsdLogMessage(CUPSD_LOG_WARN, "No limit for Cancel-My-Jobs defined in policy %s and no suitable template found.", pol->name);
    }

    if ((op = cupsdFindPolicyOp(pol, IPP_CLOSE_JOB)) == NULL ||
	op->op == IPP_ANY_OPERATION)
    {
      if ((op = cupsdFindPolicyOp(pol, IPP_SEND_DOCUMENT)) != NULL &&
	  op->op != IPP_ANY_OPERATION)
      {
       /*
	* Add a new limit for Close-Job using the Send-Document limit as a
	* template...
	*/

	cupsdLogMessage(CUPSD_LOG_WARN, "No limit for Close-Job defined in policy %s - using Send-Document's policy.", pol->name);

	cupsdAddPolicyOp(pol, op, IPP_CLOSE_JOB);
      }
      else
	cupsdLogMessage(CUPSD_LOG_WARN, "No limit for Close-Job defined in policy %s and no suitable template found.", pol->name);
    }

    if ((op = cupsdFindPolicyOp(pol, CUPS_GET_DOCUMENT)) == NULL ||
	op->op == IPP_ANY_OPERATION)
    {
      if ((op = cupsdFindPolicyOp(pol, IPP_SEND_DOCUMENT)) != NULL &&
	  op->op != IPP_ANY_OPERATION)
      {
       /*
	* Add a new limit for CUPS-Get-Document using the Send-Document
	* limit as a template...
	*/

	cupsdLogMessage(CUPSD_LOG_WARN, "No limit for CUPS-Get-Document defined in policy %s - using Send-Document's policy.", pol->name);

	cupsdAddPolicyOp(pol, op, CUPS_GET_DOCUMENT);
      }
      else
	cupsdLogMessage(CUPSD_LOG_WARN, "No limit for CUPS-Get-Document defined in policy %s and no suitable template found.", pol->name);
    }
  }

 /*
  * Verify we have JobPrivateAccess, JobPrivateValues,
  * SubscriptionPrivateAccess, and SubscriptionPrivateValues in the policy.
  */

  if (!pol->job_access)
  {
    cupsdLogMessage(CUPSD_LOG_WARN, "No JobPrivateAccess defined in policy %s - using defaults.", pol->name);
    cupsdAddString(&(pol->job_access), "@OWNER");
    cupsdAddString(&(pol->job_access), "@SYSTEM");
  }

  if (!pol->job_attrs)
  {
    cupsdLogMessage(CUPSD_LOG_WARN, "No JobPrivateValues defined in policy %s - using defaults.", pol->name);
    cupsdAddString(&(pol->job_attrs), "job-name");
    cupsdAddString(&(pol->job_attrs), "job-originating-host-name");
    cupsdAddString(&(pol->job_attrs), "job-originating-user-name");
    cupsdAddString(&(pol->job_attrs), "phone");
  }

  if (!pol->sub_access)
  {
    cupsdLogMessage(CUPSD_LOG_WARN, "No SubscriptionPrivateAccess defined in policy %s - using defaults.", pol->name);
    cupsdAddString(&(pol->sub_access), "@OWNER");
    cupsdAddString(&(pol->sub_access), "@SYSTEM");
  }

  if (!pol->sub_attrs)
  {
    cupsdLogMessage(CUPSD_LOG_WARN, "No SubscriptionPrivateValues defined in policy %s - using defaults.", pol->name);
    cupsdAddString(&(pol->sub_attrs), "notify-events");
    cupsdAddString(&(pol->sub_attrs), "notify-pull-method");
    cupsdAddString(&(pol->sub_attrs), "notify-recipient-uri");
    cupsdAddString(&(pol->sub_attrs), "notify-subscriber-user-name");
    cupsdAddString(&(pol->sub_attrs), "notify-user-data");
  }
}<|MERGE_RESOLUTION|>--- conflicted
+++ resolved
@@ -741,11 +741,7 @@
   Browsing                 = CUPS_DEFAULT_BROWSING;
   DefaultShared            = CUPS_DEFAULT_DEFAULT_SHARED;
 
-<<<<<<< HEAD
-#if defined(HAVE_DNSSD) || defined(HAVE_AVAHI)
-=======
 #ifdef HAVE_DNSSD
->>>>>>> fcc00120
   cupsdSetString(&DNSSDSubTypes, "_cups,_print,_universal");
   cupsdClearString(&DNSSDHostName);
 #endif /* HAVE_DNSSD */
