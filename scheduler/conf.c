/*
 * "$Id: conf.c 10482 2012-05-18 19:51:02Z mike $"
 *
 *   Configuration routines for the CUPS scheduler.
 *
 *   Copyright 2007-2012 by Apple Inc.
 *   Copyright 1997-2007 by Easy Software Products, all rights reserved.
 *
 *   These coded instructions, statements, and computer programs are the
 *   property of Apple Inc. and are protected by Federal copyright
 *   law.  Distribution and use rights are outlined in the file "LICENSE.txt"
 *   which should have been included with this file.  If this file is
 *   file is missing or damaged, see the license at "http://www.cups.org/".
 *
 * Contents:
 *
 *   cupsdAddAlias()          - Add a host alias.
 *   cupsdCheckPermissions()  - Fix the mode and ownership of a file or
 *                              directory.
 *   cupsdDefaultAuthType()   - Get the default AuthType.
 *   cupsdFreeAliases()       - Free all of the alias entries.
 *   cupsdReadConfiguration() - Read the cupsd.conf file.
 *   get_address()            - Get an address + port number from a line.
 *   get_addr_and_mask()      - Get an IP address and netmask.
 *   mime_error_cb()          - Log a MIME error.
 *   parse_aaa()              - Parse authentication, authorization, and access
 *                              control lines.
 *   parse_fatal_errors()     - Parse FatalErrors values in a string.
 *   parse_groups()           - Parse system group names in a string.
 *   parse_protocols()        - Parse browse protocols in a string.
 *   read_configuration()     - Read a configuration file.
 *   read_location()          - Read a <Location path> definition.
 *   read_policy()            - Read a <Policy name> definition.
 *   set_policy_defaults()    - Set default policy values as needed.
 */

/*
 * Include necessary headers...
 */

#include "cupsd.h"
#include <stdarg.h>
#include <grp.h>
#include <sys/utsname.h>
#include <syslog.h>

#ifdef HAVE_LIBPAPER
#  include <paper.h>
#endif /* HAVE_LIBPAPER */


/*
 * Possibly missing network definitions...
 */

#ifndef INADDR_NONE
#  define INADDR_NONE	0xffffffff
#endif /* !INADDR_NONE */


/*
 * Configuration variable structure...
 */

typedef enum
{
  CUPSD_VARTYPE_INTEGER,		/* Integer option */
  CUPSD_VARTYPE_TIME,			/* Time interval option */
  CUPSD_VARTYPE_STRING,			/* String option */
  CUPSD_VARTYPE_BOOLEAN,		/* Boolean option */
  CUPSD_VARTYPE_PATHNAME		/* File/directory name option */
} cupsd_vartype_t;

typedef struct
{
  const char		*name;		/* Name of variable */
  void			*ptr;		/* Pointer to variable */
  cupsd_vartype_t	type;		/* Type (int, string, address) */
} cupsd_var_t;


/*
 * Local globals...
 */

static int			default_auth_type	= CUPSD_AUTH_AUTO;
					/* Default AuthType, if not specified */
static const cupsd_var_t	variables[] =
{
  { "AccessLog",		&AccessLog,		CUPSD_VARTYPE_STRING },
  { "AutoPurgeJobs", 		&JobAutoPurge,		CUPSD_VARTYPE_BOOLEAN },
#if defined(HAVE_DNSSD) || defined(HAVE_AVAHI)
  { "BrowseDNSSDSubTypes",	&DNSSDSubTypes,		CUPSD_VARTYPE_STRING },
#endif /* HAVE_DNSSD || HAVE_AVAHI */
<<<<<<< HEAD
=======
  { "BrowseInterval",		&BrowseInterval,	CUPSD_VARTYPE_INTEGER },
  { "BrowseLocalOptions",	&BrowseLocalOptions,	CUPSD_VARTYPE_STRING },
  { "BrowsePort",		&BrowsePort,		CUPSD_VARTYPE_INTEGER },
  { "BrowseRemoteOptions",	&BrowseRemoteOptions,	CUPSD_VARTYPE_STRING },
  { "BrowseShortNames",		&BrowseShortNames,	CUPSD_VARTYPE_BOOLEAN },
  { "BrowseTimeout",		&BrowseTimeout,		CUPSD_VARTYPE_INTEGER },
>>>>>>> cc89fadb
  { "BrowseWebIF",		&BrowseWebIF,		CUPSD_VARTYPE_BOOLEAN },
  { "Browsing",			&Browsing,		CUPSD_VARTYPE_BOOLEAN },
  { "CacheDir",			&CacheDir,		CUPSD_VARTYPE_STRING },
  { "Classification",		&Classification,	CUPSD_VARTYPE_STRING },
  { "ClassifyOverride",		&ClassifyOverride,	CUPSD_VARTYPE_BOOLEAN },
  { "ConfigFilePerm",		&ConfigFilePerm,	CUPSD_VARTYPE_INTEGER },
  { "DataDir",			&DataDir,		CUPSD_VARTYPE_STRING },
  { "DefaultLanguage",		&DefaultLanguage,	CUPSD_VARTYPE_STRING },
  { "DefaultLeaseDuration",	&DefaultLeaseDuration,	CUPSD_VARTYPE_TIME },
  { "DefaultPaperSize",		&DefaultPaperSize,	CUPSD_VARTYPE_STRING },
  { "DefaultPolicy",		&DefaultPolicy,		CUPSD_VARTYPE_STRING },
  { "DefaultShared",		&DefaultShared,		CUPSD_VARTYPE_BOOLEAN },
  { "DirtyCleanInterval",	&DirtyCleanInterval,	CUPSD_VARTYPE_TIME },
  { "DocumentRoot",		&DocumentRoot,		CUPSD_VARTYPE_STRING },
  { "ErrorLog",			&ErrorLog,		CUPSD_VARTYPE_STRING },
  { "ErrorPolicy",		&ErrorPolicy,		CUPSD_VARTYPE_STRING },
  { "FileDevice",		&FileDevice,		CUPSD_VARTYPE_BOOLEAN },
  { "FilterLimit",		&FilterLimit,		CUPSD_VARTYPE_INTEGER },
  { "FilterNice",		&FilterNice,		CUPSD_VARTYPE_INTEGER },
  { "FontPath",			&FontPath,		CUPSD_VARTYPE_STRING },
#ifdef HAVE_GSSAPI
  { "GSSServiceName",		&GSSServiceName,	CUPSD_VARTYPE_STRING },
#endif /* HAVE_GSSAPI */
  { "HideImplicitMembers",	&HideImplicitMembers,	CUPSD_VARTYPE_BOOLEAN },
  { "ImplicitClasses",		&ImplicitClasses,	CUPSD_VARTYPE_BOOLEAN },
  { "ImplicitAnyClasses",	&ImplicitAnyClasses,	CUPSD_VARTYPE_BOOLEAN },
  { "JobKillDelay",		&JobKillDelay,		CUPSD_VARTYPE_TIME },
  { "JobRetryLimit",		&JobRetryLimit,		CUPSD_VARTYPE_INTEGER },
  { "JobRetryInterval",		&JobRetryInterval,	CUPSD_VARTYPE_TIME },
  { "KeepAliveTimeout",		&KeepAliveTimeout,	CUPSD_VARTYPE_TIME },
  { "KeepAlive",		&KeepAlive,		CUPSD_VARTYPE_BOOLEAN },
#ifdef HAVE_LAUNCHD
  { "LaunchdTimeout",		&LaunchdTimeout,	CUPSD_VARTYPE_TIME },
#endif /* HAVE_LAUNCHD */
  { "LimitRequestBody",		&MaxRequestSize,	CUPSD_VARTYPE_INTEGER },
  { "ListenBackLog",		&ListenBackLog,		CUPSD_VARTYPE_INTEGER },
  { "LogDebugHistory",		&LogDebugHistory,	CUPSD_VARTYPE_INTEGER },
  { "LogFilePerm",		&LogFilePerm,		CUPSD_VARTYPE_INTEGER },
  { "LPDConfigFile",		&LPDConfigFile,		CUPSD_VARTYPE_STRING },
  { "MaxActiveJobs",		&MaxActiveJobs,		CUPSD_VARTYPE_INTEGER },
  { "MaxClients",		&MaxClients,		CUPSD_VARTYPE_INTEGER },
  { "MaxClientsPerHost",	&MaxClientsPerHost,	CUPSD_VARTYPE_INTEGER },
  { "MaxCopies",		&MaxCopies,		CUPSD_VARTYPE_INTEGER },
  { "MaxEvents",		&MaxEvents,		CUPSD_VARTYPE_INTEGER },
  { "MaxHoldTime",		&MaxHoldTime,		CUPSD_VARTYPE_TIME },
  { "MaxJobs",			&MaxJobs,		CUPSD_VARTYPE_INTEGER },
  { "MaxJobsPerPrinter",	&MaxJobsPerPrinter,	CUPSD_VARTYPE_INTEGER },
  { "MaxJobsPerUser",		&MaxJobsPerUser,	CUPSD_VARTYPE_INTEGER },
  { "MaxJobTime",		&MaxJobTime,		CUPSD_VARTYPE_INTEGER },
  { "MaxLeaseDuration",		&MaxLeaseDuration,	CUPSD_VARTYPE_TIME },
  { "MaxLogSize",		&MaxLogSize,		CUPSD_VARTYPE_INTEGER },
  { "MaxRequestSize",		&MaxRequestSize,	CUPSD_VARTYPE_INTEGER },
  { "MaxSubscriptions",		&MaxSubscriptions,	CUPSD_VARTYPE_INTEGER },
  { "MaxSubscriptionsPerJob",	&MaxSubscriptionsPerJob,	CUPSD_VARTYPE_INTEGER },
  { "MaxSubscriptionsPerPrinter",&MaxSubscriptionsPerPrinter,	CUPSD_VARTYPE_INTEGER },
  { "MaxSubscriptionsPerUser",	&MaxSubscriptionsPerUser,	CUPSD_VARTYPE_INTEGER },
  { "MultipleOperationTimeout",	&MultipleOperationTimeout,	CUPSD_VARTYPE_TIME },
  { "PageLog",			&PageLog,		CUPSD_VARTYPE_STRING },
  { "PageLogFormat",		&PageLogFormat,		CUPSD_VARTYPE_STRING },
  { "PreserveJobFiles",		&JobFiles,		CUPSD_VARTYPE_TIME },
  { "PreserveJobHistory",	&JobHistory,		CUPSD_VARTYPE_TIME },
  { "Printcap",			&Printcap,		CUPSD_VARTYPE_STRING },
  { "PrintcapGUI",		&PrintcapGUI,		CUPSD_VARTYPE_STRING },
  { "ReloadTimeout",		&ReloadTimeout,		CUPSD_VARTYPE_TIME },
  { "RemoteRoot",		&RemoteRoot,		CUPSD_VARTYPE_STRING },
  { "RequestRoot",		&RequestRoot,		CUPSD_VARTYPE_STRING },
  { "RIPCache",			&RIPCache,		CUPSD_VARTYPE_STRING },
  { "RootCertDuration",		&RootCertDuration,	CUPSD_VARTYPE_TIME },
  { "ServerAdmin",		&ServerAdmin,		CUPSD_VARTYPE_STRING },
  { "ServerBin",		&ServerBin,		CUPSD_VARTYPE_PATHNAME },
#ifdef HAVE_SSL
  { "ServerCertificate",	&ServerCertificate,	CUPSD_VARTYPE_PATHNAME },
#  if defined(HAVE_LIBSSL) || defined(HAVE_GNUTLS)
  { "ServerKey",		&ServerKey,		CUPSD_VARTYPE_PATHNAME },
#  endif /* HAVE_LIBSSL || HAVE_GNUTLS */
#endif /* HAVE_SSL */
  { "ServerName",		&ServerName,		CUPSD_VARTYPE_STRING },
  { "ServerRoot",		&ServerRoot,		CUPSD_VARTYPE_PATHNAME },
  { "SMBConfigFile",		&SMBConfigFile,		CUPSD_VARTYPE_STRING },
  { "StateDir",			&StateDir,		CUPSD_VARTYPE_STRING },
  { "StrictConformance",	&StrictConformance,	CUPSD_VARTYPE_BOOLEAN },
#ifdef HAVE_AUTHORIZATION_H
  { "SystemGroupAuthKey",	&SystemGroupAuthKey,	CUPSD_VARTYPE_STRING },
#endif /* HAVE_AUTHORIZATION_H */
  { "TempDir",			&TempDir,		CUPSD_VARTYPE_PATHNAME },
  { "Timeout",			&Timeout,		CUPSD_VARTYPE_TIME },
<<<<<<< HEAD
=======
  { "UseNetworkDefault",	&UseNetworkDefault,	CUPSD_VARTYPE_BOOLEAN },
>>>>>>> cc89fadb
  { "WebInterface",		&WebInterface,		CUPSD_VARTYPE_BOOLEAN },
  { "PidFile",			&PidFile,		CUPSD_VARTYPE_STRING }
};
#define NUM_VARS	(sizeof(variables) / sizeof(variables[0]))


static const unsigned	ones[4] =
			{
			  0xffffffff, 0xffffffff, 0xffffffff, 0xffffffff
			};
static const unsigned	zeros[4] =
			{
			  0x00000000, 0x00000000, 0x00000000, 0x00000000
			};


/*
 * Local functions...
 */

static http_addrlist_t	*get_address(const char *value, int defport);
static int		get_addr_and_mask(const char *value, unsigned *ip,
			                  unsigned *mask);
static void		mime_error_cb(void *ctx, const char *message);
static int		parse_aaa(cupsd_location_t *loc, char *line,
			          char *value, int linenum);
static int		parse_fatal_errors(const char *s);
static int		parse_groups(const char *s);
static int		parse_protocols(const char *s);
static int		read_configuration(cups_file_t *fp);
static int		read_location(cups_file_t *fp, char *name, int linenum);
static int		read_policy(cups_file_t *fp, char *name, int linenum);
static void		set_policy_defaults(cupsd_policy_t *pol);


/*
 * 'cupsdAddAlias()' - Add a host alias.
 */

void
cupsdAddAlias(cups_array_t *aliases,	/* I - Array of aliases */
              const char   *name)	/* I - Name to add */
{
  cupsd_alias_t	*a;			/*  New alias */
  size_t	namelen;		/* Length of name */


  namelen = strlen(name);

  if ((a = (cupsd_alias_t *)malloc(sizeof(cupsd_alias_t) + namelen)) == NULL)
    return;

  a->namelen = namelen;
  strcpy(a->name, name);		/* OK since a->name is allocated */

  cupsArrayAdd(aliases, a);
}


/*
 * 'cupsdCheckPermissions()' - Fix the mode and ownership of a file or directory.
 */

int					/* O - 0 on success, -1 on error, 1 on warning */
cupsdCheckPermissions(
    const char *filename,		/* I - File/directory name */
    const char *suffix,			/* I - Additional file/directory name */
    int        mode,			/* I - Permissions */
    int        user,			/* I - Owner */
    int        group,			/* I - Group */
    int        is_dir,			/* I - 1 = directory, 0 = file */
    int        create_dir)		/* I - 1 = create directory, -1 = create w/o logging, 0 = not */
{
  int		dir_created = 0;	/* Did we create a directory? */
  char		pathname[1024];		/* File name with prefix */
  struct stat	fileinfo;		/* Stat buffer */
  int		is_symlink;		/* Is "filename" a symlink? */


 /*
  * Prepend the given root to the filename before testing it...
  */

  if (suffix)
  {
    snprintf(pathname, sizeof(pathname), "%s/%s", filename, suffix);
    filename = pathname;
  }

 /*
  * See if we can stat the file/directory...
  */

  if (lstat(filename, &fileinfo))
  {
    if (errno == ENOENT && create_dir)
    {
      if (create_dir > 0)
	cupsdLogMessage(CUPSD_LOG_DEBUG, "Creating missing directory \"%s\"",
			filename);

      if (mkdir(filename, mode))
      {
        if (create_dir > 0)
	  cupsdLogMessage(CUPSD_LOG_ERROR,
			  "Unable to create directory \"%s\" - %s", filename,
			  strerror(errno));
        else
	  syslog(LOG_ERR, "Unable to create directory \"%s\" - %s", filename,
		 strerror(errno));

        return (-1);
      }

      dir_created      = 1;
      fileinfo.st_mode = mode | S_IFDIR;
    }
    else
      return (create_dir ? -1 : 1);
  }

  if ((is_symlink = S_ISLNK(fileinfo.st_mode)) != 0)
  {
    if (stat(filename, &fileinfo))
    {
      cupsdLogMessage(CUPSD_LOG_ERROR, "\"%s\" is a bad symlink - %s",
                      filename, strerror(errno));
      return (-1);
    }
  }

 /*
  * Make sure it's a regular file or a directory as needed...
  */

  if (!dir_created && !is_dir && !S_ISREG(fileinfo.st_mode))
  {
    cupsdLogMessage(CUPSD_LOG_ERROR, "\"%s\" is not a regular file.", filename);
    return (-1);
  }

  if (!dir_created && is_dir && !S_ISDIR(fileinfo.st_mode))
  {
    if (create_dir >= 0)
      cupsdLogMessage(CUPSD_LOG_ERROR, "\"%s\" is not a directory.", filename);
    else
      syslog(LOG_ERR, "\"%s\" is not a directory.", filename);

    return (-1);
  }

 /*
  * If the filename is a symlink, do not change permissions (STR #2937)...
  */

  if (is_symlink)
    return (0);

 /*
  * Fix owner, group, and mode as needed...
  */

  if (dir_created || fileinfo.st_uid != user || fileinfo.st_gid != group)
  {
    if (create_dir >= 0)
      cupsdLogMessage(CUPSD_LOG_DEBUG, "Repairing ownership of \"%s\"",
                      filename);

    if (chown(filename, user, group) && !getuid())
    {
      if (create_dir >= 0)
	cupsdLogMessage(CUPSD_LOG_ERROR,
			"Unable to change ownership of \"%s\" - %s", filename,
			strerror(errno));
      else
	syslog(LOG_ERR, "Unable to change ownership of \"%s\" - %s", filename,
	       strerror(errno));

      return (1);
    }
  }

  if (dir_created || (fileinfo.st_mode & 07777) != mode)
  {
    if (create_dir >= 0)
      cupsdLogMessage(CUPSD_LOG_DEBUG, "Repairing access permissions of \"%s\"",
		      filename);

    if (chmod(filename, mode))
    {
      if (create_dir >= 0)
	cupsdLogMessage(CUPSD_LOG_ERROR,
			"Unable to change permissions of \"%s\" - %s", filename,
			strerror(errno));
      else
	syslog(LOG_ERR, "Unable to change permissions of \"%s\" - %s", filename,
	       strerror(errno));

      return (1);
    }
  }

 /*
  * Everything is OK...
  */

  return (0);
}


/*
 * 'cupsdDefaultAuthType()' - Get the default AuthType.
 *
 * When the default_auth_type is "auto", this function tries to get the GSS
 * credentials for the server.  If that succeeds we use Kerberos authentication,
 * otherwise we do a fallback to Basic authentication against the local user
 * accounts.
 */

int					/* O - Default AuthType value */
cupsdDefaultAuthType(void)
{
#ifdef HAVE_GSSAPI
  OM_uint32	major_status,		/* Major status code */
		minor_status;		/* Minor status code */
  gss_name_t	server_name;		/* Server name */
  gss_buffer_desc token = GSS_C_EMPTY_BUFFER;
					/* Service name token */
  char		buf[1024];		/* Service name buffer */
#endif /* HAVE_GSSAPI */


 /*
  * If we have already determined the correct default AuthType, use it...
  */

  if (default_auth_type != CUPSD_AUTH_AUTO)
    return (default_auth_type);

#ifdef HAVE_GSSAPI
#  ifdef __APPLE__
 /*
  * If the weak-linked GSSAPI/Kerberos library is not present, don't try
  * to use it...
  */

  if (gss_init_sec_context == NULL)
    return (default_auth_type = CUPSD_AUTH_BASIC);
#  endif /* __APPLE__ */

 /*
  * Try to obtain the server's GSS credentials (GSSServiceName@servername).  If
  * that fails we must use Basic...
  */

  snprintf(buf, sizeof(buf), "%s@%s", GSSServiceName, ServerName);

  token.value  = buf;
  token.length = strlen(buf);
  server_name  = GSS_C_NO_NAME;
  major_status = gss_import_name(&minor_status, &token,
	 			 GSS_C_NT_HOSTBASED_SERVICE,
				 &server_name);

  memset(&token, 0, sizeof(token));

  if (GSS_ERROR(major_status))
  {
    cupsdLogGSSMessage(CUPSD_LOG_DEBUG, major_status, minor_status,
		       "cupsdDefaultAuthType: gss_import_name(%s) failed", buf);
    return (default_auth_type = CUPSD_AUTH_BASIC);
  }

  major_status = gss_display_name(&minor_status, server_name, &token, NULL);

  if (GSS_ERROR(major_status))
  {
    cupsdLogGSSMessage(CUPSD_LOG_DEBUG, major_status, minor_status,
                       "cupsdDefaultAuthType: gss_display_name(%s) failed",
                       buf);
    return (default_auth_type = CUPSD_AUTH_BASIC);
  }

  cupsdLogMessage(CUPSD_LOG_DEBUG,
                  "cupsdDefaultAuthType: Attempting to acquire Kerberos "
                  "credentials for %s...", (char *)token.value);

  ServerCreds  = GSS_C_NO_CREDENTIAL;
  major_status = gss_acquire_cred(&minor_status, server_name, GSS_C_INDEFINITE,
				  GSS_C_NO_OID_SET, GSS_C_ACCEPT,
				  &ServerCreds, NULL, NULL);
  if (GSS_ERROR(major_status))
  {
    cupsdLogGSSMessage(CUPSD_LOG_DEBUG, major_status, minor_status,
                       "cupsdDefaultAuthType: gss_acquire_cred(%s) failed",
                       (char *)token.value);
    gss_release_name(&minor_status, &server_name);
    gss_release_buffer(&minor_status, &token);
    return (default_auth_type = CUPSD_AUTH_BASIC);
  }

  cupsdLogMessage(CUPSD_LOG_DEBUG,
                  "cupsdDefaultAuthType: Kerberos credentials acquired "
                  "successfully for %s.", (char *)token.value);

  gss_release_name(&minor_status, &server_name);
  gss_release_buffer(&minor_status, &token);

  HaveServerCreds = 1;

  return (default_auth_type = CUPSD_AUTH_NEGOTIATE);

#else
 /*
  * No Kerberos support compiled in so just use Basic all the time...
  */

  return (default_auth_type = CUPSD_AUTH_BASIC);
#endif /* HAVE_GSSAPI */
}


/*
 * 'cupsdFreeAliases()' - Free all of the alias entries.
 */

void
cupsdFreeAliases(cups_array_t *aliases)	/* I - Array of aliases */
{
  cupsd_alias_t	*a;			/* Current alias */


  for (a = (cupsd_alias_t *)cupsArrayFirst(aliases);
       a;
       a = (cupsd_alias_t *)cupsArrayNext(aliases))
    free(a);

  cupsArrayDelete(aliases);
}


/*
 * 'cupsdReadConfiguration()' - Read the cupsd.conf file.
 */

int					/* O - 1 on success, 0 otherwise */
cupsdReadConfiguration(void)
{
  int		i;			/* Looping var */
  cups_file_t	*fp;			/* Configuration file */
  int		status;			/* Return status */
  char		temp[1024],		/* Temporary buffer */
		mimedir[1024],		/* MIME directory */
		*slash;			/* Directory separator */
  cups_lang_t	*language;		/* Language */
  struct passwd	*user;			/* Default user */
  struct group	*group;			/* Default group */
  char		*old_serverroot,	/* Old ServerRoot */
		*old_requestroot;	/* Old RequestRoot */
  int		old_remote_port;	/* Old RemotePort */
  const char	*tmpdir;		/* TMPDIR environment variable */
  struct stat	tmpinfo;		/* Temporary directory info */
  cupsd_policy_t *p;			/* Policy */


 /*
  * Save the old root paths...
  */

  old_serverroot = NULL;
  cupsdSetString(&old_serverroot, ServerRoot);
  old_requestroot = NULL;
  cupsdSetString(&old_requestroot, RequestRoot);

 /*
  * Reset the server configuration data...
  */

  cupsdDeleteAllLocations();

  if (NumBrowsers > 0)
  {
    free(Browsers);
    Browsers = NULL;

    NumBrowsers = 0;
  }

  if (NumPolled > 0)
  {
    free(Polled);

    NumPolled = 0;
  }

  if (NumRelays > 0)
  {
    for (i = 0; i < NumRelays; i ++)
      cupsArrayDelete(Relays[i].from);

    free(Relays);

    NumRelays = 0;
  }

  cupsdDeleteAllListeners();

  old_remote_port = RemotePort;
  RemotePort      = 0;

 /*
  * String options...
  */

  cupsdFreeAliases(ServerAlias);
  ServerAlias = NULL;

  cupsdClearString(&ServerName);
  cupsdClearString(&ServerAdmin);
  cupsdSetString(&ServerBin, CUPS_SERVERBIN);
  cupsdSetString(&RequestRoot, CUPS_REQUESTS);
  cupsdSetString(&CacheDir, CUPS_CACHEDIR);
  cupsdSetString(&DataDir, CUPS_DATADIR);
  cupsdSetString(&DocumentRoot, CUPS_DOCROOT);
  cupsdSetString(&AccessLog, CUPS_LOGDIR "/access_log");
  cupsdClearString(&ErrorLog);
  cupsdSetString(&PageLog, CUPS_LOGDIR "/page_log");
  cupsdSetString(&PageLogFormat,
                 "%p %u %j %T %P %C %{job-billing} "
		 "%{job-originating-host-name} %{job-name} %{media} %{sides}");
  cupsdSetString(&Printcap, CUPS_DEFAULT_PRINTCAP);
  cupsdSetString(&PrintcapGUI, "/usr/bin/glpoptions");
  cupsdSetString(&FontPath, CUPS_FONTPATH);
  cupsdSetString(&RemoteRoot, "remroot");
  cupsdSetStringf(&ServerHeader, "CUPS/%d.%d", CUPS_VERSION_MAJOR,
                  CUPS_VERSION_MINOR);
  cupsdSetString(&StateDir, CUPS_STATEDIR);
  cupsdSetString(&PidFile, "/var/run/cups/cupsd.pid");

  if (!strcmp(CUPS_DEFAULT_PRINTCAP, "/etc/printers.conf"))
    PrintcapFormat = PRINTCAP_SOLARIS;
  else if (!strcmp(CUPS_DEFAULT_PRINTCAP,
                   "/Library/Preferences/org.cups.printers.plist"))
    PrintcapFormat = PRINTCAP_PLIST;
  else
    PrintcapFormat = PRINTCAP_BSD;

  strlcpy(temp, ConfigurationFile, sizeof(temp));
  if ((slash = strrchr(temp, '/')) != NULL)
    *slash = '\0';

  cupsdSetString(&ServerRoot, temp);

  cupsdClearString(&Classification);
  ClassifyOverride  = 0;

#ifdef HAVE_SSL
#  ifdef HAVE_CDSASSL
  cupsdSetString(&ServerCertificate, "/Library/Keychains/System.keychain");
#  else
  cupsdSetString(&ServerCertificate, "ssl/server.crt");
  cupsdSetString(&ServerKey, "ssl/server.key");
#  endif /* HAVE_CDSASSL */
#endif /* HAVE_SSL */

  language = cupsLangDefault();

  if (!strcmp(language->language, "C") || !strcmp(language->language, "POSIX"))
    cupsdSetString(&DefaultLanguage, "en");
  else
    cupsdSetString(&DefaultLanguage, language->language);

  cupsdClearString(&DefaultPaperSize);

  cupsdSetString(&RIPCache, "128m");

  cupsdSetString(&TempDir, NULL);

#ifdef HAVE_GSSAPI
  cupsdSetString(&GSSServiceName, CUPS_DEFAULT_GSSSERVICENAME);

  if (HaveServerCreds)
  {
    OM_uint32	minor_status;		/* Minor status code */

    gss_release_cred(&minor_status, &ServerCreds);

    HaveServerCreds = 0;
  }

  ServerCreds = GSS_C_NO_CREDENTIAL;
#endif /* HAVE_GSSAPI */

 /*
  * Find the default user...
  */

  if ((user = getpwnam(CUPS_DEFAULT_USER)) != NULL)
    User = user->pw_uid;
  else
  {
   /*
    * Use the (historical) NFS nobody user ID (-2 as a 16-bit twos-
    * complement number...)
    */

    User = 65534;
  }

  endpwent();

 /*
  * Find the default group...
  */

  group = getgrnam(CUPS_DEFAULT_GROUP);
  endgrent();

  if (group)
    Group = group->gr_gid;
  else
  {
   /*
    * Fallback to group "nobody"...
    */

    group = getgrnam("nobody");
    endgrent();

    if (group)
      Group = group->gr_gid;
    else
    {
     /*
      * Use the (historical) NFS nobody group ID (-2 as a 16-bit twos-
      * complement number...)
      */

      Group = 65534;
    }
  }

 /*
  * Numeric options...
  */

  AccessLogLevel           = CUPSD_ACCESSLOG_ACTIONS;
  ConfigFilePerm           = CUPS_DEFAULT_CONFIG_FILE_PERM;
  FatalErrors              = parse_fatal_errors(CUPS_DEFAULT_FATAL_ERRORS);
  default_auth_type          = CUPSD_AUTH_BASIC;
#ifdef HAVE_SSL
  DefaultEncryption        = HTTP_ENCRYPT_REQUIRED;
  SSLOptions               = CUPSD_SSL_NONE;
#endif /* HAVE_SSL */
  DirtyCleanInterval       = DEFAULT_KEEPALIVE;
  JobKillDelay             = DEFAULT_TIMEOUT;
  JobRetryLimit            = 5;
  JobRetryInterval         = 300;
  FileDevice               = FALSE;
  FilterLevel              = 0;
  FilterLimit              = 0;
  FilterNice               = 0;
  HostNameLookups          = FALSE;
  ImplicitClasses          = CUPS_DEFAULT_IMPLICIT_CLASSES;
  ImplicitAnyClasses       = FALSE;
  HideImplicitMembers      = TRUE;
  KeepAlive                = TRUE;
  KeepAliveTimeout         = DEFAULT_KEEPALIVE;
  ListenBackLog            = SOMAXCONN;
  LogDebugHistory          = 99999;
  LogFilePerm              = CUPS_DEFAULT_LOG_FILE_PERM;
  LogLevel                 = CUPSD_LOG_WARN;
  LogTimeFormat            = CUPSD_TIME_STANDARD;
  MaxClients               = 100;
  MaxClientsPerHost        = 0;
  MaxLogSize               = 1024 * 1024;
  MaxRequestSize           = 0;
  MultipleOperationTimeout = DEFAULT_TIMEOUT;
  NumSystemGroups          = 0;
  ReloadTimeout	           = DEFAULT_KEEPALIVE;
  RootCertDuration         = 300;
  StrictConformance        = FALSE;
  Timeout                  = DEFAULT_TIMEOUT;
  WebInterface             = CUPS_DEFAULT_WEBIF;

  BrowseInterval           = DEFAULT_INTERVAL;
  BrowsePort               = ippPort();
  BrowseLocalProtocols     = parse_protocols(CUPS_DEFAULT_BROWSE_LOCAL_PROTOCOLS);
  BrowseRemoteProtocols    = parse_protocols(CUPS_DEFAULT_BROWSE_REMOTE_PROTOCOLS);
  BrowseShortNames         = CUPS_DEFAULT_BROWSE_SHORT_NAMES;
  BrowseTimeout            = DEFAULT_TIMEOUT;
  BrowseWebIF              = FALSE;
  Browsing                 = CUPS_DEFAULT_BROWSING;
  DefaultShared            = CUPS_DEFAULT_DEFAULT_SHARED;

#if defined(HAVE_DNSSD) || defined(HAVE_AVAHI)
  cupsdSetString(&DNSSDSubTypes, "_cups,_print,_universal");
#endif /* HAVE_DNSSD || HAVE_AVAHI */

  cupsdSetString(&LPDConfigFile, CUPS_DEFAULT_LPD_CONFIG_FILE);
  cupsdSetString(&SMBConfigFile, CUPS_DEFAULT_SMB_CONFIG_FILE);

  cupsdClearString(&BrowseLocalOptions);
  cupsdClearString(&BrowseRemoteOptions);

  cupsdSetString(&ErrorPolicy, "stop-printer");

  JobHistory          = DEFAULT_HISTORY;
  JobFiles            = DEFAULT_FILES;
  JobAutoPurge        = 0;
  MaxHoldTime         = 0;
  MaxJobs             = 500;
  MaxActiveJobs       = 0;
  MaxJobsPerUser      = 0;
  MaxJobsPerPrinter   = 0;
  MaxJobTime          = 3 * 60 * 60;	/* 3 hours */
  MaxCopies           = CUPS_DEFAULT_MAX_COPIES;

  cupsdDeleteAllPolicies();
  cupsdClearString(&DefaultPolicy);

#ifdef HAVE_AUTHORIZATION_H
  cupsdClearString(&SystemGroupAuthKey);
#endif /* HAVE_AUTHORIZATION_H */

  MaxSubscriptions           = 100;
  MaxSubscriptionsPerJob     = 0;
  MaxSubscriptionsPerPrinter = 0;
  MaxSubscriptionsPerUser    = 0;
  DefaultLeaseDuration       = 86400;
  MaxLeaseDuration           = 0;

#ifdef HAVE_LAUNCHD
  LaunchdTimeout = 10;
#endif /* HAVE_LAUNCHD */

 /*
  * Setup environment variables...
  */

  cupsdInitEnv();

 /*
  * Read the configuration file...
  */

  if ((fp = cupsFileOpen(ConfigurationFile, "r")) == NULL)
    return (0);

  status = read_configuration(fp);

  cupsFileClose(fp);

  if (!status)
    return (0);

  if (!ErrorLog)
    cupsdSetString(&ErrorLog, CUPS_LOGDIR "/error_log");

  RunUser = getuid();

  cupsdLogMessage(CUPSD_LOG_INFO, "Remote access is %s.",
                  RemotePort ? "enabled" : "disabled");

  if (!RemotePort)
    BrowseLocalProtocols = 0;		/* Disable sharing - no remote access */

 /*
  * See if the ServerName is an IP address...
  */

  if (ServerName)
  {
    if (!ServerAlias)
      ServerAlias = cupsArrayNew(NULL, NULL);

    cupsdLogMessage(CUPSD_LOG_DEBUG, "Added auto ServerAlias %s", ServerName);
  }
  else
  {
    if (gethostname(temp, sizeof(temp)))
    {
      cupsdLogMessage(CUPSD_LOG_ERROR, "Unable to get hostname: %s",
                      strerror(errno));
      strlcpy(temp, "localhost", sizeof(temp));
    }

    cupsdSetString(&ServerName, temp);

    if (!ServerAlias)
      ServerAlias = cupsArrayNew(NULL, NULL);

    cupsdAddAlias(ServerAlias, temp);
    cupsdLogMessage(CUPSD_LOG_DEBUG, "Added auto ServerAlias %s", temp);

    if (HostNameLookups)
    {
      struct hostent	*host;		/* Host entry to get FQDN */

      if ((host = gethostbyname(temp)) != NULL)
      {
        if (_cups_strcasecmp(temp, host->h_name))
        {
	  cupsdSetString(&ServerName, host->h_name);
	  cupsdAddAlias(ServerAlias, host->h_name);
          cupsdLogMessage(CUPSD_LOG_DEBUG, "Added auto ServerAlias %s",
	                  host->h_name);
	}

        if (host->h_aliases)
	{
          for (i = 0; host->h_aliases[i]; i ++)
	    if (_cups_strcasecmp(temp, host->h_aliases[i]))
	    {
	      cupsdAddAlias(ServerAlias, host->h_aliases[i]);
	      cupsdLogMessage(CUPSD_LOG_DEBUG, "Added auto ServerAlias %s",
	                      host->h_aliases[i]);
	    }
	}
      }
    }

   /*
    * Make sure we have the base hostname added as an alias, too!
    */

    if ((slash = strchr(temp, '.')) != NULL)
    {
      *slash = '\0';
      cupsdAddAlias(ServerAlias, temp);
      cupsdLogMessage(CUPSD_LOG_DEBUG, "Added auto ServerAlias %s", temp);
    }
  }

  for (slash = ServerName; isdigit(*slash & 255) || *slash == '.'; slash ++);

  ServerNameIsIP = !*slash;

 /*
  * Make sure ServerAdmin is initialized...
  */

  if (!ServerAdmin)
    cupsdSetStringf(&ServerAdmin, "root@%s", ServerName);

 /*
  * Use the default system group if none was supplied in cupsd.conf...
  */

  if (NumSystemGroups == 0)
  {
    if (!parse_groups(CUPS_DEFAULT_SYSTEM_GROUPS))
    {
     /*
      * Find the group associated with GID 0...
      */

      group = getgrgid(0);
      endgrent();

      if (group != NULL)
	cupsdSetString(&SystemGroups[0], group->gr_name);
      else
	cupsdSetString(&SystemGroups[0], "unknown");

      SystemGroupIDs[0] = 0;
      NumSystemGroups   = 1;
    }
  }

 /*
  * Get the access control list for browsing...
  */

  BrowseACL = cupsdFindLocation("CUPS_INTERNAL_BROWSE_ACL");

 /*
  * Open the system log for cupsd if necessary...
  */

#ifdef HAVE_VSYSLOG
  if (!strcmp(AccessLog, "syslog") ||
      !strcmp(ErrorLog, "syslog") ||
      !strcmp(PageLog, "syslog"))
    openlog("cupsd", LOG_PID | LOG_NOWAIT | LOG_NDELAY, LOG_LPR);
#endif /* HAVE_VSYSLOG */

 /*
  * Make sure each of the log files exists and gets rotated as necessary...
  */

  if (strcmp(AccessLog, "syslog"))
    cupsdCheckLogFile(&AccessFile, AccessLog);

  if (strcmp(ErrorLog, "syslog"))
    cupsdCheckLogFile(&ErrorFile, ErrorLog);

  if (strcmp(PageLog, "syslog"))
    cupsdCheckLogFile(&PageFile, PageLog);

 /*
  * Log the configuration file that was used...
  */

  cupsdLogMessage(CUPSD_LOG_INFO, "Loaded configuration file \"%s\"",
                  ConfigurationFile);

 /*
  * Validate the Group and SystemGroup settings - they cannot be the same,
  * otherwise the CGI programs will be able to authenticate as root without
  * a password!
  */

  if (!RunUser)
  {
    for (i = 0; i < NumSystemGroups; i ++)
      if (Group == SystemGroupIDs[i])
        break;

    if (i < NumSystemGroups)
    {
     /*
      * Log the error and reset the group to a safe value...
      */

      cupsdLogMessage(CUPSD_LOG_NOTICE,
                      "Group and SystemGroup cannot use the same groups.");
      cupsdLogMessage(CUPSD_LOG_INFO, "Resetting Group to \"nobody\"...");

      group = getgrnam("nobody");
      endgrent();

      if (group != NULL)
	Group = group->gr_gid;
      else
      {
       /*
	* Use the (historical) NFS nobody group ID (-2 as a 16-bit twos-
	* complement number...)
	*/

	Group = 65534;
      }
    }
  }

 /*
  * Check that we have at least one listen/port line; if not, report this
  * as an error and exit!
  */

  if (cupsArrayCount(Listeners) == 0)
  {
   /*
    * No listeners!
    */

    cupsdLogMessage(CUPSD_LOG_EMERG,
                    "No valid Listen or Port lines were found in the "
		    "configuration file.");

   /*
    * Commit suicide...
    */

    cupsdEndProcess(getpid(), 0);
  }

 /*
  * Set the default locale using the language and charset...
  */

  cupsdSetStringf(&DefaultLocale, "%s.UTF-8", DefaultLanguage);

 /*
  * Update all relative filenames to include the full path from ServerRoot...
  */

  if (DocumentRoot[0] != '/')
    cupsdSetStringf(&DocumentRoot, "%s/%s", ServerRoot, DocumentRoot);

  if (RequestRoot[0] != '/')
    cupsdSetStringf(&RequestRoot, "%s/%s", ServerRoot, RequestRoot);

  if (ServerBin[0] != '/')
    cupsdSetStringf(&ServerBin, "%s/%s", ServerRoot, ServerBin);

  if (StateDir[0] != '/')
    cupsdSetStringf(&StateDir, "%s/%s", ServerRoot, StateDir);

  if (CacheDir[0] != '/')
    cupsdSetStringf(&CacheDir, "%s/%s", ServerRoot, CacheDir);

#ifdef HAVE_SSL
  if (ServerCertificate[0] != '/')
    cupsdSetStringf(&ServerCertificate, "%s/%s", ServerRoot, ServerCertificate);

  if (!strncmp(ServerRoot, ServerCertificate, strlen(ServerRoot)) &&
      cupsdCheckPermissions(ServerCertificate, NULL, 0600, RunUser, Group,
                            0, 0) < 0 &&
      (FatalErrors & CUPSD_FATAL_PERMISSIONS))
    return (0);

#  if defined(HAVE_LIBSSL) || defined(HAVE_GNUTLS)
  if (ServerKey[0] != '/')
    cupsdSetStringf(&ServerKey, "%s/%s", ServerRoot, ServerKey);

  if (!strncmp(ServerRoot, ServerKey, strlen(ServerRoot)) &&
      cupsdCheckPermissions(ServerKey, NULL, 0600, RunUser, Group, 0, 0) < 0 &&
      (FatalErrors & CUPSD_FATAL_PERMISSIONS))
    return (0);
#  endif /* HAVE_LIBSSL || HAVE_GNUTLS */
#endif /* HAVE_SSL */

 /*
  * Make sure that directories and config files are owned and
  * writable by the user and group in the cupsd.conf file...
  */

  snprintf(temp, sizeof(temp), "%s/rss", CacheDir);

  if ((cupsdCheckPermissions(RequestRoot, NULL, 0710, RunUser,
			     Group, 1, 1) < 0 ||
       cupsdCheckPermissions(CacheDir, NULL, 0775, RunUser,
			     Group, 1, 1) < 0 ||
       cupsdCheckPermissions(temp, NULL, 0775, RunUser,
			     Group, 1, 1) < 0 ||
       cupsdCheckPermissions(StateDir, NULL, 0755, RunUser,
			     Group, 1, 1) < 0 ||
       cupsdCheckPermissions(StateDir, "certs", RunUser ? 0711 : 0511, User,
			     SystemGroupIDs[0], 1, 1) < 0 ||
       cupsdCheckPermissions(ServerRoot, NULL, 0755, RunUser,
			     Group, 1, 0) < 0 ||
       cupsdCheckPermissions(ServerRoot, "ppd", 0755, RunUser,
			     Group, 1, 1) < 0 ||
       cupsdCheckPermissions(ServerRoot, "ssl", 0700, RunUser,
			     Group, 1, 0) < 0 ||
       /* Never alter permissions of central conffile
       cupsdCheckPermissions(ServerRoot, "cupsd.conf", ConfigFilePerm, RunUser,
			     Group, 0, 0) < 0 ||
       */
       cupsdCheckPermissions(ServerRoot, "classes.conf", 0600, RunUser,
			     Group, 0, 0) < 0 ||
       cupsdCheckPermissions(ServerRoot, "printers.conf", 0600, RunUser,
			     Group, 0, 0) < 0 ||
       cupsdCheckPermissions(ServerRoot, "passwd.md5", 0600, User,
			     Group, 0, 0) < 0) &&
      (FatalErrors & CUPSD_FATAL_PERMISSIONS))
    return (0);

 /*
  * Update TempDir to the default if it hasn't been set already...
  */

  if (!TempDir)
  {
#ifdef __APPLE__
    if ((tmpdir = getenv("TMPDIR")) != NULL &&
        strncmp(tmpdir, "/private/tmp", 12))
#else
    if ((tmpdir = getenv("TMPDIR")) != NULL)
#endif /* __APPLE__ */
    {
     /*
      * TMPDIR is defined, see if it is OK for us to use...
      */

      if (stat(tmpdir, &tmpinfo))
        cupsdLogMessage(CUPSD_LOG_ERROR, "Unable to access TMPDIR (%s): %s",
	                tmpdir, strerror(errno));
      else if (!S_ISDIR(tmpinfo.st_mode))
        cupsdLogMessage(CUPSD_LOG_ERROR, "TMPDIR (%s) is not a directory.",
	                tmpdir);
      else if ((tmpinfo.st_uid != User || !(tmpinfo.st_mode & S_IWUSR)) &&
               (tmpinfo.st_gid != Group || !(tmpinfo.st_mode & S_IWGRP)) &&
	       !(tmpinfo.st_mode & S_IWOTH))
        cupsdLogMessage(CUPSD_LOG_ERROR,
	                "TMPDIR (%s) has the wrong permissions.", tmpdir);
      else
        cupsdSetString(&TempDir, tmpdir);
    }

    if (!TempDir)
    {
      cupsdLogMessage(CUPSD_LOG_INFO, "Using default TempDir of %s/tmp...",
	              RequestRoot);
      cupsdSetStringf(&TempDir, "%s/tmp", RequestRoot);
    }
  }

 /*
  * Make sure the temporary directory has the right permissions...
  */

  if (!strncmp(TempDir, RequestRoot, strlen(RequestRoot)) ||
      access(TempDir, 0))
  {
   /*
    * Update ownership and permissions if the CUPS temp directory
    * is under the spool directory or does not exist...
    */

    if (cupsdCheckPermissions(TempDir, NULL, 01770, RunUser, Group, 1, 1) < 0 &&
	(FatalErrors & CUPSD_FATAL_PERMISSIONS))
      return (0);
  }

 /*
  * Update environment variables...
  */

  cupsdUpdateEnv();

 /*
  * Update default paper size setting as needed...
  */

  if (!DefaultPaperSize)
  {
#ifdef HAVE_LIBPAPER
    char	*paper_result;		/* Paper size name from libpaper */

    if ((paper_result = systempapername()) != NULL)
      cupsdSetString(&DefaultPaperSize, paper_result);
    else
#endif /* HAVE_LIBPAPER */
    if (!DefaultLanguage ||
        !_cups_strcasecmp(DefaultLanguage, "C") ||
        !_cups_strcasecmp(DefaultLanguage, "POSIX") ||
	!_cups_strcasecmp(DefaultLanguage, "en") ||
	!_cups_strncasecmp(DefaultLanguage, "en.", 3) ||
	!_cups_strncasecmp(DefaultLanguage, "en_US", 5) ||
	!_cups_strncasecmp(DefaultLanguage, "en_CA", 5) ||
	!_cups_strncasecmp(DefaultLanguage, "fr_CA", 5))
    {
     /*
      * These are the only locales that will default to "letter" size...
      */

      cupsdSetString(&DefaultPaperSize, "Letter");
    }
    else
      cupsdSetString(&DefaultPaperSize, "A4");
  }

 /*
  * Update classification setting as needed...
  */

  if (Classification && !_cups_strcasecmp(Classification, "none"))
    cupsdClearString(&Classification);

  if (Classification)
    cupsdLogMessage(CUPSD_LOG_INFO, "Security set to \"%s\"", Classification);

 /*
  * Check the MaxClients setting, and then allocate memory for it...
  */

  if (MaxClients > (MaxFDs / 3) || MaxClients <= 0)
  {
    if (MaxClients > 0)
      cupsdLogMessage(CUPSD_LOG_INFO,
                      "MaxClients limited to 1/3 (%d) of the file descriptor "
		      "limit (%d)...",
                      MaxFDs / 3, MaxFDs);

    MaxClients = MaxFDs / 3;
  }

  cupsdLogMessage(CUPSD_LOG_INFO, "Configured for up to %d clients.",
                  MaxClients);

 /*
  * Check the MaxActiveJobs setting; limit to 1/3 the available
  * file descriptors, since we need a pipe for each job...
  */

  if (MaxActiveJobs > (MaxFDs / 3))
    MaxActiveJobs = MaxFDs / 3;

 /*
  * Update the MaxClientsPerHost value, as needed...
  */

  if (MaxClientsPerHost <= 0)
    MaxClientsPerHost = MaxClients;

  if (MaxClientsPerHost > MaxClients)
    MaxClientsPerHost = MaxClients;

  cupsdLogMessage(CUPSD_LOG_INFO,
                  "Allowing up to %d client connections per host.",
                  MaxClientsPerHost);

 /*
  * Make sure that BrowseTimeout is at least twice the interval...
  */

  if (BrowseTimeout < (2 * BrowseInterval) || BrowseTimeout <= 0)
  {
    cupsdLogMessage(CUPSD_LOG_ALERT, "Invalid BrowseTimeout value %d.",
                    BrowseTimeout);

    if (BrowseInterval)
      BrowseTimeout = BrowseInterval * 2;
    else
      BrowseTimeout = DEFAULT_TIMEOUT;

    cupsdLogMessage(CUPSD_LOG_ALERT, "Reset BrowseTimeout to %d.",
                    BrowseTimeout);
  }

 /*
  * Update the default policy, as needed...
  */

  if (DefaultPolicy)
    DefaultPolicyPtr = cupsdFindPolicy(DefaultPolicy);
  else
    DefaultPolicyPtr = NULL;

  if (!DefaultPolicyPtr)
  {
    cupsd_location_t	*po;		/* New policy operation */


    if (DefaultPolicy)
      cupsdLogMessage(CUPSD_LOG_ERROR, "Default policy \"%s\" not found.",
                      DefaultPolicy);

    cupsdSetString(&DefaultPolicy, "default");

    if ((DefaultPolicyPtr = cupsdFindPolicy("default")) != NULL)
      cupsdLogMessage(CUPSD_LOG_INFO,
                      "Using policy \"default\" as the default.");
    else
    {
      cupsdLogMessage(CUPSD_LOG_INFO,
                      "Creating CUPS default administrative policy:");

      DefaultPolicyPtr = p = cupsdAddPolicy("default");

      cupsdLogMessage(CUPSD_LOG_INFO, "<Policy default>");

      cupsdLogMessage(CUPSD_LOG_INFO, "JobPrivateAccess default");
      cupsdAddString(&(p->job_access), "@OWNER");
      cupsdAddString(&(p->job_access), "@SYSTEM");

      cupsdLogMessage(CUPSD_LOG_INFO, "JobPrivateValues default");
      cupsdAddString(&(p->job_attrs), "job-name");
      cupsdAddString(&(p->job_attrs), "job-originating-host-name");
      cupsdAddString(&(p->job_attrs), "job-originating-user-name");

      cupsdLogMessage(CUPSD_LOG_INFO, "SubscriptionPrivateAccess default");
      cupsdAddString(&(p->sub_access), "@OWNER");
      cupsdAddString(&(p->sub_access), "@SYSTEM");

      cupsdLogMessage(CUPSD_LOG_INFO, "SubscriptionPrivateValues default");
      cupsdAddString(&(p->job_attrs), "notify-events");
      cupsdAddString(&(p->job_attrs), "notify-pull-method");
      cupsdAddString(&(p->job_attrs), "notify-recipient-uri");
      cupsdAddString(&(p->job_attrs), "notify-subscriber-user-name");
      cupsdAddString(&(p->job_attrs), "notify-user-data");

      cupsdLogMessage(CUPSD_LOG_INFO,
                      "<Limit Create-Job Print-Job Print-URI Validate-Job>");
      cupsdLogMessage(CUPSD_LOG_INFO, "Order Deny,Allow");

      po = cupsdAddPolicyOp(p, NULL, IPP_CREATE_JOB);
      po->order_type = CUPSD_AUTH_ALLOW;

      cupsdAddPolicyOp(p, po, IPP_PRINT_JOB);
      cupsdAddPolicyOp(p, po, IPP_PRINT_URI);
      cupsdAddPolicyOp(p, po, IPP_VALIDATE_JOB);

      cupsdLogMessage(CUPSD_LOG_INFO, "</Limit>");

      cupsdLogMessage(CUPSD_LOG_INFO,
                      "<Limit Send-Document Send-URI Cancel-Job Hold-Job "
                      "Release-Job Restart-Job Purge-Jobs "
		      "Set-Job-Attributes Create-Job-Subscription "
		      "Renew-Subscription Cancel-Subscription "
		      "Get-Notifications Reprocess-Job Cancel-Current-Job "
		      "Suspend-Current-Job Resume-Job "
		      "Cancel-My-Jobs Close-Job CUPS-Move-Job "
		      "CUPS-Authenticate-Job CUPS-Get-Document>");
      cupsdLogMessage(CUPSD_LOG_INFO, "Order Deny,Allow");

      po = cupsdAddPolicyOp(p, NULL, IPP_SEND_DOCUMENT);
      po->order_type = CUPSD_AUTH_ALLOW;
      po->level      = CUPSD_AUTH_USER;

      cupsdAddName(po, "@OWNER");
      cupsdAddName(po, "@SYSTEM");
      cupsdLogMessage(CUPSD_LOG_INFO, "Require user @OWNER @SYSTEM");

      cupsdAddPolicyOp(p, po, IPP_SEND_URI);
      cupsdAddPolicyOp(p, po, IPP_CANCEL_JOB);
      cupsdAddPolicyOp(p, po, IPP_HOLD_JOB);
      cupsdAddPolicyOp(p, po, IPP_RELEASE_JOB);
      cupsdAddPolicyOp(p, po, IPP_RESTART_JOB);
      cupsdAddPolicyOp(p, po, IPP_PURGE_JOBS);
      cupsdAddPolicyOp(p, po, IPP_SET_JOB_ATTRIBUTES);
      cupsdAddPolicyOp(p, po, IPP_CREATE_JOB_SUBSCRIPTION);
      cupsdAddPolicyOp(p, po, IPP_RENEW_SUBSCRIPTION);
      cupsdAddPolicyOp(p, po, IPP_CANCEL_SUBSCRIPTION);
      cupsdAddPolicyOp(p, po, IPP_GET_NOTIFICATIONS);
      cupsdAddPolicyOp(p, po, IPP_REPROCESS_JOB);
      cupsdAddPolicyOp(p, po, IPP_CANCEL_CURRENT_JOB);
      cupsdAddPolicyOp(p, po, IPP_SUSPEND_CURRENT_JOB);
      cupsdAddPolicyOp(p, po, IPP_RESUME_JOB);
      cupsdAddPolicyOp(p, po, IPP_CANCEL_MY_JOBS);
      cupsdAddPolicyOp(p, po, IPP_CLOSE_JOB);
      cupsdAddPolicyOp(p, po, CUPS_MOVE_JOB);
      cupsdAddPolicyOp(p, po, CUPS_AUTHENTICATE_JOB);
      cupsdAddPolicyOp(p, po, CUPS_GET_DOCUMENT);

      cupsdLogMessage(CUPSD_LOG_INFO, "</Limit>");

      cupsdLogMessage(CUPSD_LOG_INFO,
                      "<Limit Pause-Printer Resume-Printer "
                      "Set-Printer-Attributes Enable-Printer "
		      "Disable-Printer Pause-Printer-After-Current-Job "
		      "Hold-New-Jobs Release-Held-New-Jobs "
		      "Deactivate-Printer Activate-Printer Restart-Printer "
		      "Shutdown-Printer Startup-Printer Promote-Job "
		      "Schedule-Job-After Cancel-Jobs CUPS-Add-Printer "
		      "CUPS-Delete-Printer CUPS-Add-Class CUPS-Delete-Class "
		      "CUPS-Accept-Jobs CUPS-Reject-Jobs CUPS-Set-Default>");
      cupsdLogMessage(CUPSD_LOG_INFO, "Order Deny,Allow");
      cupsdLogMessage(CUPSD_LOG_INFO, "AuthType Default");

      po = cupsdAddPolicyOp(p, NULL, IPP_PAUSE_PRINTER);
      po->order_type = CUPSD_AUTH_ALLOW;
      po->type       = CUPSD_AUTH_DEFAULT;
      po->level      = CUPSD_AUTH_USER;

      cupsdAddName(po, "@SYSTEM");
      cupsdLogMessage(CUPSD_LOG_INFO, "Require user @SYSTEM");

      cupsdAddPolicyOp(p, po, IPP_RESUME_PRINTER);
      cupsdAddPolicyOp(p, po, IPP_SET_PRINTER_ATTRIBUTES);
      cupsdAddPolicyOp(p, po, IPP_ENABLE_PRINTER);
      cupsdAddPolicyOp(p, po, IPP_DISABLE_PRINTER);
      cupsdAddPolicyOp(p, po, IPP_PAUSE_PRINTER_AFTER_CURRENT_JOB);
      cupsdAddPolicyOp(p, po, IPP_HOLD_NEW_JOBS);
      cupsdAddPolicyOp(p, po, IPP_RELEASE_HELD_NEW_JOBS);
      cupsdAddPolicyOp(p, po, IPP_DEACTIVATE_PRINTER);
      cupsdAddPolicyOp(p, po, IPP_ACTIVATE_PRINTER);
      cupsdAddPolicyOp(p, po, IPP_RESTART_PRINTER);
      cupsdAddPolicyOp(p, po, IPP_SHUTDOWN_PRINTER);
      cupsdAddPolicyOp(p, po, IPP_STARTUP_PRINTER);
      cupsdAddPolicyOp(p, po, IPP_PROMOTE_JOB);
      cupsdAddPolicyOp(p, po, IPP_SCHEDULE_JOB_AFTER);
      cupsdAddPolicyOp(p, po, IPP_CANCEL_JOBS);
      cupsdAddPolicyOp(p, po, CUPS_ADD_PRINTER);
      cupsdAddPolicyOp(p, po, CUPS_DELETE_PRINTER);
      cupsdAddPolicyOp(p, po, CUPS_ADD_CLASS);
      cupsdAddPolicyOp(p, po, CUPS_DELETE_CLASS);
      cupsdAddPolicyOp(p, po, CUPS_ACCEPT_JOBS);
      cupsdAddPolicyOp(p, po, CUPS_REJECT_JOBS);
      cupsdAddPolicyOp(p, po, CUPS_SET_DEFAULT);

      cupsdLogMessage(CUPSD_LOG_INFO, "</Limit>");

      cupsdLogMessage(CUPSD_LOG_INFO, "<Limit All>");
      cupsdLogMessage(CUPSD_LOG_INFO, "Order Deny,Allow");

      po = cupsdAddPolicyOp(p, NULL, IPP_ANY_OPERATION);
      po->order_type = CUPSD_AUTH_ALLOW;

      cupsdLogMessage(CUPSD_LOG_INFO, "</Limit>");
      cupsdLogMessage(CUPSD_LOG_INFO, "</Policy>");
    }
  }

  cupsdLogMessage(CUPSD_LOG_DEBUG2, "cupsdReadConfiguration: NumPolicies=%d",
                  cupsArrayCount(Policies));
  for (i = 0, p = (cupsd_policy_t *)cupsArrayFirst(Policies);
       p;
       i ++, p = (cupsd_policy_t *)cupsArrayNext(Policies))
    cupsdLogMessage(CUPSD_LOG_DEBUG2,
                    "cupsdReadConfiguration: Policies[%d]=\"%s\"", i, p->name);

 /*
  * If we are doing a full reload or the server root has changed, flush
  * the jobs, printers, etc. and start from scratch...
  */

  if (NeedReload == RELOAD_ALL ||
      old_remote_port != RemotePort ||
      !old_serverroot || !ServerRoot || strcmp(old_serverroot, ServerRoot) ||
      !old_requestroot || !RequestRoot || strcmp(old_requestroot, RequestRoot))
  {
    mime_type_t	*type;			/* Current type */
    char	mimetype[MIME_MAX_SUPER + MIME_MAX_TYPE];
					/* MIME type name */


    cupsdLogMessage(CUPSD_LOG_INFO, "Full reload is required.");

   /*
    * Free all memory...
    */

    cupsdDeleteAllSubscriptions();
    cupsdFreeAllJobs();
    cupsdDeleteAllPrinters();

    DefaultPrinter = NULL;

    if (MimeDatabase != NULL)
      mimeDelete(MimeDatabase);

    if (NumMimeTypes)
    {
      for (i = 0; i < NumMimeTypes; i ++)
	_cupsStrFree(MimeTypes[i]);

      free(MimeTypes);
    }

   /*
    * Read the MIME type and conversion database...
    */

    snprintf(temp, sizeof(temp), "%s/filter", ServerBin);
    snprintf(mimedir, sizeof(mimedir), "%s/mime", DataDir);

    MimeDatabase = mimeNew();
    mimeSetErrorCallback(MimeDatabase, mime_error_cb, NULL);

    MimeDatabase = mimeLoadTypes(MimeDatabase, mimedir);
    MimeDatabase = mimeLoadTypes(MimeDatabase, ServerRoot);
    MimeDatabase = mimeLoadFilters(MimeDatabase, mimedir, temp);
    MimeDatabase = mimeLoadFilters(MimeDatabase, ServerRoot, temp);

    if (!MimeDatabase)
    {
      cupsdLogMessage(CUPSD_LOG_EMERG,
                      "Unable to load MIME database from \"%s\" or \"%s\".",
		      mimedir, ServerRoot);
      if (FatalErrors & CUPSD_FATAL_CONFIG)
        return (0);
    }

    cupsdLogMessage(CUPSD_LOG_INFO,
                    "Loaded MIME database from \"%s\" and \"%s\": %d types, "
		    "%d filters...", mimedir, ServerRoot,
		    mimeNumTypes(MimeDatabase), mimeNumFilters(MimeDatabase));

   /*
    * Create a list of MIME types for the document-format-supported
    * attribute...
    */

    NumMimeTypes = mimeNumTypes(MimeDatabase);
    if (!mimeType(MimeDatabase, "application", "octet-stream"))
      NumMimeTypes ++;

    if ((MimeTypes = calloc(NumMimeTypes, sizeof(const char *))) == NULL)
    {
      cupsdLogMessage(CUPSD_LOG_ERROR,
                      "Unable to allocate memory for %d MIME types.",
		      NumMimeTypes);
      NumMimeTypes = 0;
    }
    else
    {
      for (i = 0, type = mimeFirstType(MimeDatabase);
	   type;
	   i ++, type = mimeNextType(MimeDatabase))
      {
	snprintf(mimetype, sizeof(mimetype), "%s/%s", type->super, type->type);

	MimeTypes[i] = _cupsStrAlloc(mimetype);
      }

      if (i < NumMimeTypes)
	MimeTypes[i] = _cupsStrAlloc("application/octet-stream");
    }

    if (LogLevel == CUPSD_LOG_DEBUG2)
    {
      mime_filter_t	*filter;	/* Current filter */


      for (type = mimeFirstType(MimeDatabase);
           type;
	   type = mimeNextType(MimeDatabase))
	cupsdLogMessage(CUPSD_LOG_DEBUG2, "cupsdReadConfiguration: type %s/%s",
		        type->super, type->type);

      for (filter = mimeFirstFilter(MimeDatabase);
           filter;
	   filter = mimeNextFilter(MimeDatabase))
	cupsdLogMessage(CUPSD_LOG_DEBUG2,
	                "cupsdReadConfiguration: filter %s/%s to %s/%s %d %s",
		        filter->src->super, filter->src->type,
		        filter->dst->super, filter->dst->type,
		        filter->cost, filter->filter);
    }

   /*
    * Load banners...
    */

    snprintf(temp, sizeof(temp), "%s/banners", DataDir);
    cupsdLoadBanners(temp);

   /*
    * Load printers and classes...
    */

    cupsdLoadAllPrinters();
    cupsdLoadAllClasses();
    cupsdLoadRemoteCache();

    cupsdCreateCommonData();

   /*
    * Update the printcap file as needed...
    */

    if (Printcap && *Printcap && access(Printcap, 0))
      cupsdWritePrintcap();

   /*
    * Load queued jobs...
    */

    cupsdLoadAllJobs();

   /*
    * Load subscriptions...
    */

    cupsdLoadAllSubscriptions();

    cupsdLogMessage(CUPSD_LOG_INFO, "Full reload complete.");
  }
  else
  {
   /*
    * Not a full reload, so recreate the common printer attributes...
    */

    cupsdCreateCommonData();

   /*
    * Update all jobs as needed...
    */

    cupsdUpdateJobs();

   /*
    * Update all printers as needed...
    */

    cupsdUpdatePrinters();
    cupsdMarkDirty(CUPSD_DIRTY_PRINTCAP);

    cupsdLogMessage(CUPSD_LOG_INFO, "Partial reload complete.");
  }

 /*
  * Reset the reload state...
  */

  NeedReload = RELOAD_NONE;

  cupsdClearString(&old_serverroot);
  cupsdClearString(&old_requestroot);

  return (1);
}


/*
 * 'get_address()' - Get an address + port number from a line.
 */

static http_addrlist_t *		/* O - Pointer to list if address good, NULL if bad */
get_address(const char  *value,		/* I - Value string */
	    int         defport)	/* I - Default port */
{
  char			buffer[1024],	/* Hostname + port number buffer */
			defpname[255],	/* Default port name */
			*hostname,	/* Hostname or IP */
			*portname;	/* Port number or name */
  http_addrlist_t	*addrlist;	/* Address list */


 /*
  * Check for an empty value...
  */

  if (!*value)
  {
    cupsdLogMessage(CUPSD_LOG_ERROR, "Bad (empty) address.");
    return (NULL);
  }

 /*
  * Grab a hostname and port number; if there is no colon and the port name
  * is only digits, then we have a port number by itself...
  */

  strlcpy(buffer, value, sizeof(buffer));

  if ((portname = strrchr(buffer, ':')) != NULL && !strchr(portname, ']'))
  {
    *portname++ = '\0';
    hostname = buffer;
  }
  else
  {
    for (portname = buffer; isdigit(*portname & 255); portname ++);

    if (*portname)
    {
     /*
      * Use the default port...
      */

      sprintf(defpname, "%d", defport);
      portname = defpname;
      hostname = buffer;
    }
    else
    {
     /*
      * The buffer contains just a port number...
      */

      portname = buffer;
      hostname = NULL;
    }
  }

  if (hostname && !strcmp(hostname, "*"))
    hostname = NULL;

 /*
  * Now lookup the address using httpAddrGetList()...
  */

  if ((addrlist = httpAddrGetList(hostname, AF_UNSPEC, portname)) == NULL)
    cupsdLogMessage(CUPSD_LOG_ERROR, "Hostname lookup for \"%s\" failed.",
                    hostname ? hostname : "(nil)");

  return (addrlist);
}


/*
 * 'get_addr_and_mask()' - Get an IP address and netmask.
 */

static int				/* O - 1 on success, 0 on failure */
get_addr_and_mask(const char *value,	/* I - String from config file */
                  unsigned   *ip,	/* O - Address value */
		  unsigned   *mask)	/* O - Mask value */
{
  int		i, j,			/* Looping vars */
		family,			/* Address family */
		ipcount;		/* Count of fields in address */
  unsigned	ipval;			/* Value */
  const char	*maskval,		/* Pointer to start of mask value */
		*ptr,			/* Pointer into value */
		*ptr2;			/* ... */


 /*
  * Get the address...
  */

  ip[0]   = ip[1]   = ip[2]   = ip[3]   = 0x00000000;
  mask[0] = mask[1] = mask[2] = mask[3] = 0xffffffff;

  if ((maskval = strchr(value, '/')) != NULL)
    maskval ++;
  else
    maskval = value + strlen(value);

#ifdef AF_INET6
 /*
  * Check for an IPv6 address...
  */

  if (*value == '[')
  {
   /*
    * Parse hexadecimal IPv6/IPv4 address...
    */

    family  = AF_INET6;

    for (i = 0, ptr = value + 1; *ptr && i < 8; i ++)
    {
      if (*ptr == ']')
        break;
      else if (!strncmp(ptr, "::", 2))
      {
        for (ptr2 = strchr(ptr + 2, ':'), j = 0;
	     ptr2;
	     ptr2 = strchr(ptr2 + 1, ':'), j ++);

        i = 6 - j;
	ptr += 2;
      }
      else if (isdigit(*ptr & 255) && strchr(ptr + 1, '.') && i >= 6)
      {
       /*
        * Read IPv4 dotted quad...
        */

	unsigned val[4] = { 0, 0, 0, 0 };
					/* IPv4 address values */

	ipcount = sscanf(ptr, "%u.%u.%u.%u", val + 0, val + 1, val + 2,
	                 val + 3);

       /*
	* Range check the IP numbers...
	*/

	for (i = 0; i < ipcount; i ++)
	  if (val[i] > 255)
	    return (0);

       /*
	* Merge everything into a 32-bit IPv4 address in ip[3]...
	*/

	ip[3] = (((((val[0] << 8) | val[1]) << 8) | val[2]) << 8) | val[3];

	if (ipcount < 4)
	  mask[3] = (0xffffffff << (32 - 8 * ipcount)) & 0xffffffff;

       /*
        * If the leading words are all 0's then this is an IPv4 address...
        */

        if (!val[0] && !val[1] && !val[2])
	  family  = AF_INET;

        while (isdigit(*ptr & 255) || *ptr == '.')
          ptr ++;
	break;
      }
      else if (isxdigit(*ptr & 255))
      {
        ipval = strtoul(ptr, (char **)&ptr, 16);

	if (*ptr == ':' && ptr[1] != ':')
	  ptr ++;

	if (ipval > 0xffff)
	  return (0);

        if (i & 1)
          ip[i / 2] |= ipval;
	else
          ip[i / 2] |= ipval << 16;
      }
      else
        return (0);
    }

    if (*ptr != ']')
      return (0);

    ptr ++;

    if (*ptr && *ptr != '/')
      return (0);
  }
  else
#endif /* AF_INET6 */
  {
   /*
    * Parse dotted-decimal IPv4 address...
    */

    unsigned val[4] = { 0, 0, 0, 0 };	/* IPv4 address values */


    family  = AF_INET;
    ipcount = sscanf(value, "%u.%u.%u.%u", val + 0, val + 1, val + 2, val + 3);

   /*
    * Range check the IP numbers...
    */

    for (i = 0; i < ipcount; i ++)
      if (val[i] > 255)
        return (0);

   /*
    * Merge everything into a 32-bit IPv4 address in ip[3]...
    */

    ip[3] = (((((val[0] << 8) | val[1]) << 8) | val[2]) << 8) | val[3];

    if (ipcount < 4)
      mask[3] = (0xffffffff << (32 - 8 * ipcount)) & 0xffffffff;
  }

  if (*maskval)
  {
   /*
    * Get the netmask value(s)...
    */

    memset(mask, 0, sizeof(unsigned) * 4);

    if (strchr(maskval, '.'))
    {
     /*
      * Get dotted-decimal mask...
      */

      if (family != AF_INET)
        return (0);

      if (sscanf(maskval, "%u.%u.%u.%u", mask + 0, mask + 1, mask + 2,
                 mask + 3) != 4)
        return (0);

      mask[3] |= ((((mask[0] << 8) | mask[1]) << 8) | mask[2]) << 8;
      mask[0] = mask[1] = mask[2] = 0;
    }
    else
    {
     /*
      * Get address/bits format...
      */

      i = atoi(maskval);

#ifdef AF_INET6
      if (family == AF_INET6)
      {
        if (i > 128)
	  return (0);

        i = 128 - i;

	if (i <= 96)
	  mask[0] = 0xffffffff;
	else
	  mask[0] = (0xffffffff << (i - 96)) & 0xffffffff;

	if (i <= 64)
	  mask[1] = 0xffffffff;
	else if (i >= 96)
	  mask[1] = 0;
	else
	  mask[1] = (0xffffffff << (i - 64)) & 0xffffffff;

	if (i <= 32)
	  mask[2] = 0xffffffff;
	else if (i >= 64)
	  mask[2] = 0;
	else
	  mask[2] = (0xffffffff << (i - 32)) & 0xffffffff;

	if (i == 0)
	  mask[3] = 0xffffffff;
	else if (i >= 32)
	  mask[3] = 0;
	else
	  mask[3] = (0xffffffff << i) & 0xffffffff;
      }
      else
#endif /* AF_INET6 */
      {
        if (i > 32)
	  return (0);

        mask[0] = 0xffffffff;
        mask[1] = 0xffffffff;
        mask[2] = 0xffffffff;

	if (i < 32)
          mask[3] = (0xffffffff << (32 - i)) & 0xffffffff;
	else
	  mask[3] = 0xffffffff;
      }
    }
  }

  cupsdLogMessage(CUPSD_LOG_DEBUG2,
                  "get_addr_and_mask(value=\"%s\", "
                  "ip=[%08x:%08x:%08x:%08x], mask=[%08x:%08x:%08x:%08x])",
             value, ip[0], ip[1], ip[2], ip[3], mask[0], mask[1], mask[2],
	     mask[3]);

 /*
  * Check for a valid netmask; no fallback like in CUPS 1.1.x!
  */

  if ((ip[0] & ~mask[0]) != 0 ||
      (ip[1] & ~mask[1]) != 0 ||
      (ip[2] & ~mask[2]) != 0 ||
      (ip[3] & ~mask[3]) != 0)
    return (0);

  return (1);
}


/*
 * 'mime_error_cb()' - Log a MIME error.
 */

static void
mime_error_cb(void       *ctx,		/* I - Context pointer (unused) */
              const char *message)	/* I - Message */
{
  (void)ctx;

  cupsdLogMessage(CUPSD_LOG_ERROR, "%s", message);
}


/*
 * 'parse_aaa()' - Parse authentication, authorization, and access control lines.
 */

static int				/* O - 1 on success, 0 on failure */
parse_aaa(cupsd_location_t *loc,	/* I - Location */
          char             *line,	/* I - Line from file */
	  char             *value,	/* I - Start of value data */
	  int              linenum)	/* I - Current line number */
{
  char		*valptr;		/* Pointer into value */
  unsigned	ip[4],			/* IP address components */
 		mask[4];		/* IP netmask components */


  if (!_cups_strcasecmp(line, "Encryption"))
  {
   /*
    * "Encryption xxx" - set required encryption level...
    */

    if (!_cups_strcasecmp(value, "never"))
      loc->encryption = HTTP_ENCRYPT_NEVER;
    else if (!_cups_strcasecmp(value, "always"))
    {
      cupsdLogMessage(CUPSD_LOG_ERROR,
                      "Encryption value \"%s\" on line %d is invalid in this "
		      "context. Using \"required\" instead.", value, linenum);

      loc->encryption = HTTP_ENCRYPT_REQUIRED;
    }
    else if (!_cups_strcasecmp(value, "required"))
      loc->encryption = HTTP_ENCRYPT_REQUIRED;
    else if (!_cups_strcasecmp(value, "ifrequested"))
      loc->encryption = HTTP_ENCRYPT_IF_REQUESTED;
    else
    {
      cupsdLogMessage(CUPSD_LOG_ERROR,
                      "Unknown Encryption value %s on line %d.", value, linenum);
      return (0);
    }
  }
  else if (!_cups_strcasecmp(line, "Order"))
  {
   /*
    * "Order Deny,Allow" or "Order Allow,Deny"...
    */

    if (!_cups_strncasecmp(value, "deny", 4))
      loc->order_type = CUPSD_AUTH_ALLOW;
    else if (!_cups_strncasecmp(value, "allow", 5))
      loc->order_type = CUPSD_AUTH_DENY;
    else
    {
      cupsdLogMessage(CUPSD_LOG_ERROR, "Unknown Order value %s on line %d.",
	              value, linenum);
      return (0);
    }
  }
  else if (!_cups_strcasecmp(line, "Allow") || !_cups_strcasecmp(line, "Deny"))
  {
   /*
    * Allow [From] host/ip...
    * Deny [From] host/ip...
    */

    while (*value)
    {
      if (!_cups_strncasecmp(value, "from", 4))
      {
       /*
	* Strip leading "from"...
	*/

	value += 4;

	while (_cups_isspace(*value))
	  value ++;

        if (!*value)
	  break;
      }

     /*
      * Find the end of the value...
      */

      for (valptr = value; *valptr && !_cups_isspace(*valptr); valptr ++);

      while (_cups_isspace(*valptr))
        *valptr++ = '\0';

     /*
      * Figure out what form the allow/deny address takes:
      *
      *    All
      *    None
      *    *.domain.com
      *    .domain.com
      *    host.domain.com
      *    nnn.*
      *    nnn.nnn.*
      *    nnn.nnn.nnn.*
      *    nnn.nnn.nnn.nnn
      *    nnn.nnn.nnn.nnn/mm
      *    nnn.nnn.nnn.nnn/mmm.mmm.mmm.mmm
      */

      if (!_cups_strcasecmp(value, "all"))
      {
       /*
	* All hosts...
	*/

	if (!_cups_strcasecmp(line, "Allow"))
	  cupsdAddIPMask(&(loc->allow), zeros, zeros);
	else
	  cupsdAddIPMask(&(loc->deny), zeros, zeros);
      }
      else if (!_cups_strcasecmp(value, "none"))
      {
       /*
	* No hosts...
	*/

	if (!_cups_strcasecmp(line, "Allow"))
	  cupsdAddIPMask(&(loc->allow), ones, zeros);
	else
	  cupsdAddIPMask(&(loc->deny), ones, zeros);
      }
#ifdef AF_INET6
      else if (value[0] == '*' || value[0] == '.' ||
	       (!isdigit(value[0] & 255) && value[0] != '['))
#else
      else if (value[0] == '*' || value[0] == '.' || !isdigit(value[0] & 255))
#endif /* AF_INET6 */
      {
       /*
	* Host or domain name...
	*/

	if (value[0] == '*')
	  value ++;

	if (!_cups_strcasecmp(line, "Allow"))
	  cupsdAddNameMask(&(loc->allow), value);
	else
	  cupsdAddNameMask(&(loc->deny), value);
      }
      else
      {
       /*
	* One of many IP address forms...
	*/

	if (!get_addr_and_mask(value, ip, mask))
	{
	  cupsdLogMessage(CUPSD_LOG_ERROR, "Bad netmask value %s on line %d.",
			  value, linenum);
	  return (0);
	}

	if (!_cups_strcasecmp(line, "Allow"))
	  cupsdAddIPMask(&(loc->allow), ip, mask);
	else
	  cupsdAddIPMask(&(loc->deny), ip, mask);
      }

     /*
      * Advance to next value...
      */

      value = valptr;
    }
  }
  else if (!_cups_strcasecmp(line, "AuthType"))
  {
   /*
    * AuthType {none,basic,digest,basicdigest,negotiate,default}
    */

    if (!_cups_strcasecmp(value, "none"))
    {
      loc->type  = CUPSD_AUTH_NONE;
      loc->level = CUPSD_AUTH_ANON;
    }
    else if (!_cups_strcasecmp(value, "basic"))
    {
      loc->type = CUPSD_AUTH_BASIC;

      if (loc->level == CUPSD_AUTH_ANON)
	loc->level = CUPSD_AUTH_USER;
    }
    else if (!_cups_strcasecmp(value, "digest"))
    {
      loc->type = CUPSD_AUTH_DIGEST;

      if (loc->level == CUPSD_AUTH_ANON)
	loc->level = CUPSD_AUTH_USER;
    }
    else if (!_cups_strcasecmp(value, "basicdigest"))
    {
      loc->type = CUPSD_AUTH_BASICDIGEST;

      if (loc->level == CUPSD_AUTH_ANON)
	loc->level = CUPSD_AUTH_USER;
    }
    else if (!_cups_strcasecmp(value, "default"))
    {
      loc->type = CUPSD_AUTH_DEFAULT;

      if (loc->level == CUPSD_AUTH_ANON)
	loc->level = CUPSD_AUTH_USER;
    }
#ifdef HAVE_GSSAPI
    else if (!_cups_strcasecmp(value, "negotiate"))
    {
      loc->type = CUPSD_AUTH_NEGOTIATE;

      if (loc->level == CUPSD_AUTH_ANON)
	loc->level = CUPSD_AUTH_USER;
    }
#endif /* HAVE_GSSAPI */
    else
    {
      cupsdLogMessage(CUPSD_LOG_WARN,
                      "Unknown authorization type %s on line %d.",
	              value, linenum);
      return (0);
    }
  }
  else if (!_cups_strcasecmp(line, "AuthClass"))
  {
   /*
    * AuthClass anonymous, user, system, group
    */

    if (!_cups_strcasecmp(value, "anonymous"))
    {
      loc->type  = CUPSD_AUTH_NONE;
      loc->level = CUPSD_AUTH_ANON;

      cupsdLogMessage(CUPSD_LOG_WARN,
                      "\"AuthClass %s\" is deprecated; consider removing "
		      "it from line %d.",
	              value, linenum);
    }
    else if (!_cups_strcasecmp(value, "user"))
    {
      loc->level = CUPSD_AUTH_USER;

      cupsdLogMessage(CUPSD_LOG_WARN,
                      "\"AuthClass %s\" is deprecated; consider using "
		      "\"Require valid-user\" on line %d.",
	              value, linenum);
    }
    else if (!_cups_strcasecmp(value, "group"))
    {
      loc->level = CUPSD_AUTH_GROUP;

      cupsdLogMessage(CUPSD_LOG_WARN,
                      "\"AuthClass %s\" is deprecated; consider using "
		      "\"Require user @groupname\" on line %d.",
	              value, linenum);
    }
    else if (!_cups_strcasecmp(value, "system"))
    {
      loc->level = CUPSD_AUTH_GROUP;

      cupsdAddName(loc, "@SYSTEM");

      cupsdLogMessage(CUPSD_LOG_WARN,
                      "\"AuthClass %s\" is deprecated; consider using "
		      "\"Require user @SYSTEM\" on line %d.",
	              value, linenum);
    }
    else
    {
      cupsdLogMessage(CUPSD_LOG_WARN,
                      "Unknown authorization class %s on line %d.",
	              value, linenum);
      return (0);
    }
  }
  else if (!_cups_strcasecmp(line, "AuthGroupName"))
  {
    cupsdAddName(loc, value);

    cupsdLogMessage(CUPSD_LOG_WARN,
                    "\"AuthGroupName %s\" directive is deprecated; consider "
		    "using \"Require user @%s\" on line %d.",
		    value, value, linenum);
  }
  else if (!_cups_strcasecmp(line, "Require"))
  {
   /*
    * Apache synonym for AuthClass and AuthGroupName...
    *
    * Get initial word:
    *
    *     Require valid-user
    *     Require group names
    *     Require user names
    */

    for (valptr = value; !_cups_isspace(*valptr) && *valptr; valptr ++);

    if (*valptr)
      *valptr++ = '\0';

    if (!_cups_strcasecmp(value, "valid-user") ||
        !_cups_strcasecmp(value, "user"))
      loc->level = CUPSD_AUTH_USER;
    else if (!_cups_strcasecmp(value, "group"))
      loc->level = CUPSD_AUTH_GROUP;
    else
    {
      cupsdLogMessage(CUPSD_LOG_WARN, "Unknown Require type %s on line %d.",
	              value, linenum);
      return (0);
    }

   /*
    * Get the list of names from the line...
    */

    for (value = valptr; *value;)
    {
      while (_cups_isspace(*value))
	value ++;

#ifdef HAVE_AUTHORIZATION_H
      if (!strncmp(value, "@AUTHKEY(", 9))
      {
       /*
	* Grab "@AUTHKEY(name)" value...
	*/

        for (valptr = value + 9; *valptr != ')' && *valptr; valptr ++);

	if (*valptr)
	  *valptr++ = '\0';
      }
      else
#endif /* HAVE_AUTHORIZATION_H */
      if (*value == '\"' || *value == '\'')
      {
       /*
	* Grab quoted name...
	*/

        for (valptr = value + 1; *valptr != *value && *valptr; valptr ++);

	value ++;
      }
      else
      {
       /*
	* Grab literal name.
	*/

        for (valptr = value; !_cups_isspace(*valptr) && *valptr; valptr ++);
      }

      if (*valptr)
	*valptr++ = '\0';

      cupsdAddName(loc, value);

      for (value = valptr; _cups_isspace(*value); value ++);
    }
  }
  else if (!_cups_strcasecmp(line, "Satisfy"))
  {
    if (!_cups_strcasecmp(value, "all"))
      loc->satisfy = CUPSD_AUTH_SATISFY_ALL;
    else if (!_cups_strcasecmp(value, "any"))
      loc->satisfy = CUPSD_AUTH_SATISFY_ANY;
    else
    {
      cupsdLogMessage(CUPSD_LOG_WARN, "Unknown Satisfy value %s on line %d.",
                      value, linenum);
      return (0);
    }
  }
  else
    return (0);

  return (1);
}


/*
 * 'parse_fatal_errors()' - Parse FatalErrors values in a string.
 */

static int				/* O - FatalErrors bits */
parse_fatal_errors(const char *s)	/* I - FatalErrors string */
{
  int	fatal;				/* FatalErrors bits */
  char	value[1024],			/* Value string */
	*valstart,			/* Pointer into value */
	*valend;			/* End of value */


 /*
  * Empty FatalErrors line yields NULL pointer...
  */

  if (!s)
    return (CUPSD_FATAL_NONE);

 /*
  * Loop through the value string,...
  */

  strlcpy(value, s, sizeof(value));

  fatal = CUPSD_FATAL_NONE;

  for (valstart = value; *valstart;)
  {
   /*
    * Get the current space/comma-delimited kind name...
    */

    for (valend = valstart; *valend; valend ++)
      if (_cups_isspace(*valend) || *valend == ',')
	break;

    if (*valend)
      *valend++ = '\0';

   /*
    * Add the error to the bitmask...
    */

    if (!_cups_strcasecmp(valstart, "all"))
      fatal = CUPSD_FATAL_ALL;
    else if (!_cups_strcasecmp(valstart, "browse"))
      fatal |= CUPSD_FATAL_BROWSE;
    else if (!_cups_strcasecmp(valstart, "-browse"))
      fatal &= ~CUPSD_FATAL_BROWSE;
    else if (!_cups_strcasecmp(valstart, "config"))
      fatal |= CUPSD_FATAL_CONFIG;
    else if (!_cups_strcasecmp(valstart, "-config"))
      fatal &= ~CUPSD_FATAL_CONFIG;
    else if (!_cups_strcasecmp(valstart, "listen"))
      fatal |= CUPSD_FATAL_LISTEN;
    else if (!_cups_strcasecmp(valstart, "-listen"))
      fatal &= ~CUPSD_FATAL_LISTEN;
    else if (!_cups_strcasecmp(valstart, "log"))
      fatal |= CUPSD_FATAL_LOG;
    else if (!_cups_strcasecmp(valstart, "-log"))
      fatal &= ~CUPSD_FATAL_LOG;
    else if (!_cups_strcasecmp(valstart, "permissions"))
      fatal |= CUPSD_FATAL_PERMISSIONS;
    else if (!_cups_strcasecmp(valstart, "-permissions"))
      fatal &= ~CUPSD_FATAL_PERMISSIONS;
    else if (_cups_strcasecmp(valstart, "none"))
      cupsdLogMessage(CUPSD_LOG_ERROR,
                      "Unknown FatalErrors kind \"%s\" ignored.", valstart);

    for (valstart = valend; *valstart; valstart ++)
      if (!_cups_isspace(*valstart) || *valstart != ',')
	break;
  }

  return (fatal);
}


/*
 * 'parse_groups()' - Parse system group names in a string.
 */

static int				/* O - 1 on success, 0 on failure */
parse_groups(const char *s)		/* I - Space-delimited groups */
{
  int		status;			/* Return status */
  char		value[1024],		/* Value string */
		*valstart,		/* Pointer into value */
		*valend,		/* End of value */
		quote;			/* Quote character */
  struct group	*group;			/* Group */


 /*
  * Make a copy of the string and parse out the groups...
  */

  strlcpy(value, s, sizeof(value));

  status   = 1;
  valstart = value;

  while (*valstart && NumSystemGroups < MAX_SYSTEM_GROUPS)
  {
    if (*valstart == '\'' || *valstart == '\"')
    {
     /*
      * Scan quoted name...
      */

      quote = *valstart++;

      for (valend = valstart; *valend; valend ++)
	if (*valend == quote)
	  break;
    }
    else
    {
     /*
      * Scan space or comma-delimited name...
      */

      for (valend = valstart; *valend; valend ++)
	if (_cups_isspace(*valend) || *valend == ',')
	  break;
    }

    if (*valend)
      *valend++ = '\0';

    group = getgrnam(valstart);
    if (group)
    {
      cupsdSetString(SystemGroups + NumSystemGroups, valstart);
      SystemGroupIDs[NumSystemGroups] = group->gr_gid;

      NumSystemGroups ++;
    }
    else
      status = 0;

    endgrent();

    valstart = valend;

    while (*valstart == ',' || _cups_isspace(*valstart))
      valstart ++;
  }

  return (status);
}


/*
 * 'parse_protocols()' - Parse browse protocols in a string.
 */

static int				/* O - Browse protocol bits */
parse_protocols(const char *s)		/* I - Space-delimited protocols */
{
  int	protocols;			/* Browse protocol bits */
  char	value[1024],			/* Value string */
	*valstart,			/* Pointer into value */
	*valend;			/* End of value */


 /*
  * Empty protocol line yields NULL pointer...
  */

  if (!s)
    return (0);

 /*
  * Loop through the value string,...
  */

  strlcpy(value, s, sizeof(value));

  protocols = 0;

  for (valstart = value; *valstart;)
  {
   /*
    * Get the current space/comma-delimited protocol name...
    */

    for (valend = valstart; *valend; valend ++)
      if (_cups_isspace(*valend) || *valend == ',')
	break;

    if (*valend)
      *valend++ = '\0';

   /*
    * Add the protocol to the bitmask...
    */

    if (!_cups_strcasecmp(valstart, "cups"))
      protocols |= BROWSE_CUPS;
    else if (!_cups_strcasecmp(valstart, "dnssd") ||
             !_cups_strcasecmp(valstart, "dns-sd") ||
             !_cups_strcasecmp(valstart, "bonjour"))
      protocols |= BROWSE_DNSSD;
    else if (!_cups_strcasecmp(valstart, "all"))
      protocols |= BROWSE_ALL;
    else if (_cups_strcasecmp(valstart, "none"))
      cupsdLogMessage(CUPSD_LOG_ERROR,
                      "Unknown browse protocol \"%s\" ignored.", valstart);

    for (valstart = valend; *valstart; valstart ++)
      if (!_cups_isspace(*valstart) || *valstart != ',')
	break;
  }

  return (protocols);
}


/*
 * 'read_configuration()' - Read a configuration file.
 */

static int				/* O - 1 on success, 0 on failure */
read_configuration(cups_file_t *fp)	/* I - File to read from */
{
  int			i;		/* Looping var */
  int			linenum;	/* Current line number */
  char			line[HTTP_MAX_BUFFER],
					/* Line from file */
			temp[HTTP_MAX_BUFFER],
					/* Temporary buffer for value */
			*ptr,		/* Pointer into line/temp */
			*value,		/* Pointer to value */
			*valueptr;	/* Pointer into value */
  int			valuelen;	/* Length of value */
  cupsd_var_t const	*var;		/* Current variable */
  http_addrlist_t	*addrlist,	/* Address list */
			*addr;		/* Current address */
  unsigned		ip[4],		/* Address value */
			mask[4];	/* Netmask value */
  cupsd_dirsvc_relay_t	*relay;		/* Relay data */
  cupsd_dirsvc_poll_t	*pollp;		/* Polling data */
  cupsd_location_t	*location;	/* Browse location */
  cups_file_t		*incfile;	/* Include file */
  char			incname[1024];	/* Include filename */
  struct group		*group;		/* Group */


 /*
  * Loop through each line in the file...
  */

  linenum = 0;

  while (cupsFileGetConf(fp, line, sizeof(line), &value, &linenum))
  {
   /*
    * Decode the directive...
    */

    if (!_cups_strcasecmp(line, "Include") && value)
    {
     /*
      * Include filename
      */

      if (value[0] == '/')
        strlcpy(incname, value, sizeof(incname));
      else
        snprintf(incname, sizeof(incname), "%s/%s", ServerRoot, value);

      if ((incfile = cupsFileOpen(incname, "rb")) == NULL)
        cupsdLogMessage(CUPSD_LOG_ERROR,
	                "Unable to include config file \"%s\" - %s",
	                incname, strerror(errno));
      else
      {
        read_configuration(incfile);
	cupsFileClose(incfile);
      }
    }
    else if (!_cups_strcasecmp(line, "<Location") && value)
    {
     /*
      * <Location path>
      */

      linenum = read_location(fp, value, linenum);
      if (linenum == 0)
	return (0);
    }
    else if (!_cups_strcasecmp(line, "<Policy") && value)
    {
     /*
      * <Policy name>
      */

      linenum = read_policy(fp, value, linenum);
      if (linenum == 0)
	return (0);
    }
    else if (!_cups_strcasecmp(line, "FatalErrors"))
      FatalErrors = parse_fatal_errors(value);
    else if (!_cups_strcasecmp(line, "FaxRetryInterval") && value)
    {
      JobRetryInterval = atoi(value);
      cupsdLogMessage(CUPSD_LOG_WARN,
		      "FaxRetryInterval is deprecated; use "
		      "JobRetryInterval on line %d.", linenum);
    }
    else if (!_cups_strcasecmp(line, "FaxRetryLimit") && value)
    {
      JobRetryLimit = atoi(value);
      cupsdLogMessage(CUPSD_LOG_WARN,
		      "FaxRetryLimit is deprecated; use "
		      "JobRetryLimit on line %d.", linenum);
    }
    else if ((!_cups_strcasecmp(line, "Port") || !_cups_strcasecmp(line, "Listen")
#ifdef HAVE_SSL
             || !_cups_strcasecmp(line, "SSLPort") || !_cups_strcasecmp(line, "SSLListen")
#endif /* HAVE_SSL */
	     ) && value)
    {
     /*
      * Add listening address(es) to the list...
      */

      cupsd_listener_t	*lis;		/* New listeners array */


     /*
      * Get the address list...
      */

      addrlist = get_address(value, IPP_PORT);

      if (!addrlist)
      {
        cupsdLogMessage(CUPSD_LOG_ERROR, "Bad %s address %s at line %d.", line,
	                value, linenum);
        continue;
      }

     /*
      * Add each address...
      */

      for (addr = addrlist; addr; addr = addr->next)
      {
       /*
        * See if this address is already present...
	*/

        for (lis = (cupsd_listener_t *)cupsArrayFirst(Listeners);
	     lis;
	     lis = (cupsd_listener_t *)cupsArrayNext(Listeners))
          if (httpAddrEqual(&(addr->addr), &(lis->address)) &&
	      _httpAddrPort(&(addr->addr)) == _httpAddrPort(&(lis->address)))
	    break;

        if (lis)
	{
	  httpAddrString(&lis->address, temp, sizeof(temp));
	  cupsdLogMessage(CUPSD_LOG_WARN,
	                  "Duplicate listen address \"%s\" ignored.", temp);
          continue;
	}

       /*
        * Allocate another listener...
	*/

        if (!Listeners)
	  Listeners = cupsArrayNew(NULL, NULL);

	if (!Listeners)
	{
          cupsdLogMessage(CUPSD_LOG_ERROR,
	                  "Unable to allocate %s at line %d - %s.",
	                  line, linenum, strerror(errno));
          break;
	}

        if ((lis = calloc(1, sizeof(cupsd_listener_t))) == NULL)
	{
          cupsdLogMessage(CUPSD_LOG_ERROR,
	                  "Unable to allocate %s at line %d - %s.",
	                  line, linenum, strerror(errno));
          break;
	}

        cupsArrayAdd(Listeners, lis);

       /*
        * Copy the current address and log it...
	*/

	memcpy(&(lis->address), &(addr->addr), sizeof(lis->address));
	lis->fd = -1;

#ifdef HAVE_SSL
        if (!_cups_strcasecmp(line, "SSLPort") || !_cups_strcasecmp(line, "SSLListen"))
          lis->encryption = HTTP_ENCRYPT_ALWAYS;
#endif /* HAVE_SSL */

	httpAddrString(&lis->address, temp, sizeof(temp));

#ifdef AF_LOCAL
        if (lis->address.addr.sa_family == AF_LOCAL)
          cupsdLogMessage(CUPSD_LOG_INFO, "Listening to %s (Domain)", temp);
	else
#endif /* AF_LOCAL */
	cupsdLogMessage(CUPSD_LOG_INFO, "Listening to %s:%d (IPv%d)", temp,
                        _httpAddrPort(&(lis->address)),
			_httpAddrFamily(&(lis->address)) == AF_INET ? 4 : 6);

        if (!httpAddrLocalhost(&(lis->address)))
	  RemotePort = _httpAddrPort(&(lis->address));
      }

     /*
      * Free the list...
      */

      httpAddrFreeList(addrlist);
    }
    else if (!_cups_strcasecmp(line, "BrowseAddress") && value)
    {
     /*
      * Add a browse address to the list...
      */

      cupsd_dirsvc_addr_t	*dira;	/* New browse address array */


      if (NumBrowsers == 0)
        dira = malloc(sizeof(cupsd_dirsvc_addr_t));
      else
        dira = realloc(Browsers, (NumBrowsers + 1) * sizeof(cupsd_dirsvc_addr_t));

      if (!dira)
      {
        cupsdLogMessage(CUPSD_LOG_ERROR,
	                "Unable to allocate BrowseAddress at line %d - %s.",
	                linenum, strerror(errno));
        continue;
      }

      Browsers = dira;
      dira     += NumBrowsers;

      memset(dira, 0, sizeof(cupsd_dirsvc_addr_t));

      if (!_cups_strcasecmp(value, "@LOCAL"))
      {
       /*
	* Send browse data to all local interfaces...
	*/

	strcpy(dira->iface, "*");
	NumBrowsers ++;
      }
      else if (!_cups_strncasecmp(value, "@IF(", 4))
      {
       /*
	* Send browse data to the named interface...
	*/

	strlcpy(dira->iface, value + 4, sizeof(Browsers[0].iface));

        ptr = dira->iface + strlen(dira->iface) - 1;
        if (*ptr == ')')
	  *ptr = '\0';

	NumBrowsers ++;
      }
      else if ((addrlist = get_address(value, BrowsePort)) != NULL)
      {
       /*
        * Only IPv4 addresses are supported...
        */

	for (addr = addrlist; addr; addr = addr->next)
	  if (_httpAddrFamily(&(addr->addr)) == AF_INET)
	    break;

	if (addr)
	{
	  memcpy(&(dira->to), &(addrlist->addr), sizeof(dira->to));
	  httpAddrString(&(dira->to), temp, sizeof(temp));

	  cupsdLogMessage(CUPSD_LOG_INFO,
	                  "Sending browsing info to %s:%d (IPv4)",
			  temp, _httpAddrPort(&(dira->to)));

	  NumBrowsers ++;
	}
	else
	  cupsdLogMessage(CUPSD_LOG_ERROR, "Bad BrowseAddress %s at line %d.",
			  value, linenum);

	httpAddrFreeList(addrlist);
      }
      else
        cupsdLogMessage(CUPSD_LOG_ERROR, "Bad BrowseAddress %s at line %d.",
	                value, linenum);
    }
    else if (!_cups_strcasecmp(line, "BrowseOrder") && value)
    {
     /*
      * "BrowseOrder Deny,Allow" or "BrowseOrder Allow,Deny"...
      */

      if ((location = cupsdFindLocation("CUPS_INTERNAL_BROWSE_ACL")) == NULL)
        if ((location = cupsdNewLocation("CUPS_INTERNAL_BROWSE_ACL")) != NULL)
	  cupsdAddLocation(location);

      if (location == NULL)
        cupsdLogMessage(CUPSD_LOG_ERROR,
	                "Unable to initialize browse access control list.");
      else if (!_cups_strncasecmp(value, "deny", 4))
        location->order_type = CUPSD_AUTH_ALLOW;
      else if (!_cups_strncasecmp(value, "allow", 5))
        location->order_type = CUPSD_AUTH_DENY;
      else
        cupsdLogMessage(CUPSD_LOG_ERROR,
	                "Unknown BrowseOrder value %s on line %d.",
	                value, linenum);
    }
    else if (!_cups_strcasecmp(line, "BrowseProtocols") ||
             !_cups_strcasecmp(line, "BrowseLocalProtocols") ||
             !_cups_strcasecmp(line, "BrowseRemoteProtocols"))
    {
     /*
      * "BrowseProtocols name [... name]"
      * "BrowseLocalProtocols name [... name]"
      * "BrowseRemoteProtocols name [... name]"
      */

      int protocols = parse_protocols(value);

      if (protocols < 0)
      {
	cupsdLogMessage(CUPSD_LOG_ERROR,
	                "Unknown browse protocol \"%s\" on line %d.",
	                value, linenum);
        break;
      }

      if (_cups_strcasecmp(line, "BrowseLocalProtocols"))
        BrowseRemoteProtocols = protocols;
      if (_cups_strcasecmp(line, "BrowseRemoteProtocols"))
        BrowseLocalProtocols = protocols;
    }
    else if ((!_cups_strcasecmp(line, "BrowseAllow") ||
              !_cups_strcasecmp(line, "BrowseDeny")) && value)
    {
     /*
      * BrowseAllow [From] host/ip...
      * BrowseDeny [From] host/ip...
      */

      if ((location = cupsdFindLocation("CUPS_INTERNAL_BROWSE_ACL")) == NULL)
        if ((location = cupsdNewLocation("CUPS_INTERNAL_BROWSE_ACL")) != NULL)
	  cupsdAddLocation(location);


      if (location == NULL)
        cupsdLogMessage(CUPSD_LOG_ERROR,
	                "Unable to initialize browse access control list.");
      else
      {
	if (!_cups_strncasecmp(value, "from", 4))
	{
	 /*
	  * Skip leading "from"...
	  */

	  value += 4;
	}

	while (*value)
	{
	 /*
	  * Skip leading whitespace...
	  */

	  while (_cups_isspace(*value))
	    value ++;

	  if (!*value)
	    break;

	 /*
	  * Find the end of the value...
	  */

	  for (valueptr = value;
	       *valueptr && !_cups_isspace(*valueptr);
	       valueptr ++);

	  while (_cups_isspace(*valueptr))
	    *valueptr++ = '\0';

	 /*
	  * Figure out what form the allow/deny address takes:
	  *
	  *    All
	  *    None
	  *    *.domain.com
	  *    .domain.com
	  *    host.domain.com
	  *    nnn.*
	  *    nnn.nnn.*
	  *    nnn.nnn.nnn.*
	  *    nnn.nnn.nnn.nnn
	  *    nnn.nnn.nnn.nnn/mm
	  *    nnn.nnn.nnn.nnn/mmm.mmm.mmm.mmm
	  */

	  if (!_cups_strcasecmp(value, "all"))
	  {
	   /*
	    * All hosts...
	    */

	    if (!_cups_strcasecmp(line, "BrowseAllow"))
	      cupsdAddIPMask(&(location->allow), zeros, zeros);
	    else
	      cupsdAddIPMask(&(location->deny), zeros, zeros);
	  }
	  else if (!_cups_strcasecmp(value, "none"))
	  {
	   /*
	    * No hosts...
	    */

	    if (!_cups_strcasecmp(line, "BrowseAllow"))
	      cupsdAddIPMask(&(location->allow), ones, zeros);
	    else
	      cupsdAddIPMask(&(location->deny), ones, zeros);
	  }
#ifdef AF_INET6
	  else if (value[0] == '*' || value[0] == '.' ||
		   (!isdigit(value[0] & 255) && value[0] != '['))
#else
	  else if (value[0] == '*' || value[0] == '.' ||
	           !isdigit(value[0] & 255))
#endif /* AF_INET6 */
	  {
	   /*
	    * Host or domain name...
	    */

	    if (!_cups_strcasecmp(line, "BrowseAllow"))
	      cupsdAddNameMask(&(location->allow), value);
	    else
	      cupsdAddNameMask(&(location->deny), value);
	  }
	  else
	  {
	   /*
	    * One of many IP address forms...
	    */

	    if (!get_addr_and_mask(value, ip, mask))
	    {
	      cupsdLogMessage(CUPSD_LOG_ERROR, "Bad netmask value %s on line %d.",
			      value, linenum);
	      break;
	    }

	    if (!_cups_strcasecmp(line, "BrowseAllow"))
	      cupsdAddIPMask(&(location->allow), ip, mask);
	    else
	      cupsdAddIPMask(&(location->deny), ip, mask);
	  }

	 /*
	  * Advance to next value...
	  */

	  value = valueptr;
	}
      }
    }
    else if (!_cups_strcasecmp(line, "BrowseRelay") && value)
    {
     /*
      * BrowseRelay [from] source [to] destination
      */

      if (NumRelays == 0)
        relay = malloc(sizeof(cupsd_dirsvc_relay_t));
      else
        relay = realloc(Relays, (NumRelays + 1) * sizeof(cupsd_dirsvc_relay_t));

      if (!relay)
      {
        cupsdLogMessage(CUPSD_LOG_ERROR,
	                "Unable to allocate BrowseRelay at line %d - %s.",
	                linenum, strerror(errno));
        continue;
      }

      Relays = relay;
      relay  += NumRelays;

      memset(relay, 0, sizeof(cupsd_dirsvc_relay_t));

      if (!_cups_strncasecmp(value, "from ", 5))
      {
       /*
	* Skip leading "from"...
	*/

	value += 5;

       /*
        * Skip leading whitespace...
	*/

	while (_cups_isspace(*value))
	  value ++;
      }

     /*
      * Find the end of the from value...
      */

      for (valueptr = value;
	   *valueptr && !_cups_isspace(*valueptr);
	   valueptr ++);

      while (_cups_isspace(*valueptr))
	*valueptr++ = '\0';

     /*
      * Figure out what form the from address takes:
      *
      *    *.domain.com
      *    .domain.com
      *    host.domain.com
      *    nnn.*
      *    nnn.nnn.*
      *    nnn.nnn.nnn.*
      *    nnn.nnn.nnn.nnn
      *    nnn.nnn.nnn.nnn/mm
      *    nnn.nnn.nnn.nnn/mmm.mmm.mmm.mmm
      */

#ifdef AF_INET6
      if (value[0] == '*' || value[0] == '.' ||
          (!isdigit(value[0] & 255) && value[0] != '['))
#else
      if (value[0] == '*' || value[0] == '.' || !isdigit(value[0] & 255))
#endif /* AF_INET6 */
      {
       /*
        * Host or domain name...
	*/

        if (!cupsdAddNameMask(&(relay->from), value))
	{
	  cupsdLogMessage(CUPSD_LOG_ERROR,
			  "Unable to allocate BrowseRelay name at line %d - %s.",
			  linenum, strerror(errno));
	  continue;
	}
      }
      else
      {
       /*
        * One of many IP address forms...
	*/

        if (!get_addr_and_mask(value, ip, mask))
	{
          cupsdLogMessage(CUPSD_LOG_ERROR, "Bad netmask value %s on line %d.",
	                  value, linenum);
	  break;
	}

        if (!cupsdAddIPMask(&(relay->from), ip, mask))
	{
	  cupsdLogMessage(CUPSD_LOG_ERROR,
			  "Unable to allocate BrowseRelay IP at line %d - %s.",
			  linenum, strerror(errno));
	  continue;
	}
      }

     /*
      * Get "to" address and port...
      */

      if (!_cups_strncasecmp(valueptr, "to ", 3))
      {
       /*
        * Strip leading "to"...
	*/

	valueptr += 3;

	while (_cups_isspace(*valueptr))
	  valueptr ++;
      }

      if ((addrlist = get_address(valueptr, BrowsePort)) != NULL)
      {
       /*
        * Only IPv4 addresses are supported...
        */

	for (addr = addrlist; addr; addr = addr->next)
	  if (addr->addr.addr.sa_family == AF_INET)
	    break;

	if (addr)
	{
	  memcpy(&(relay->to), &(addrlist->addr), sizeof(relay->to));

	  httpAddrString(&(relay->to), temp, sizeof(temp));

	  cupsdLogMessage(CUPSD_LOG_INFO, "Relaying from %s to %s:%d (IPv4)",
			  value, temp, _httpAddrPort(&(relay->to)));

	  NumRelays ++;
	}
	else
	{
	  cupsArrayDelete(relay->from);
	  relay->from = NULL;

	  cupsdLogMessage(CUPSD_LOG_ERROR, "Bad relay address %s at line %d.",
	                  valueptr, linenum);
	}

	httpAddrFreeList(addrlist);
      }
      else
      {
	cupsArrayDelete(relay->from);
	relay->from = NULL;

        cupsdLogMessage(CUPSD_LOG_ERROR, "Bad relay address %s at line %d.",
	                valueptr, linenum);
      }
    }
    else if (!_cups_strcasecmp(line, "BrowsePoll") && value)
    {
     /*
      * BrowsePoll address[:port]
      */

      char		*portname;	/* Port name */
      int		portnum;	/* Port number */
      struct servent	*service;	/* Service */


     /*
      * Extract the port name from the address...
      */

      if ((portname = strrchr(value, ':')) != NULL && !strchr(portname, ']'))
      {
        *portname++ = '\0';

        if (isdigit(*portname & 255))
	  portnum = atoi(portname);
	else if ((service = getservbyname(portname, NULL)) != NULL)
	  portnum = ntohs(service->s_port);
	else
	{
	  cupsdLogMessage(CUPSD_LOG_ERROR, "Lookup of service \"%s\" failed.",
	                  portname);
          continue;
	}
      }
      else
        portnum = ippPort();

     /*
      * Add the poll entry...
      */

      if (NumPolled == 0)
        pollp = malloc(sizeof(cupsd_dirsvc_poll_t));
      else
        pollp = realloc(Polled, (NumPolled + 1) * sizeof(cupsd_dirsvc_poll_t));

      if (!pollp)
      {
        cupsdLogMessage(CUPSD_LOG_ERROR,
	                "Unable to allocate BrowsePoll at line %d - %s.",
	                linenum, strerror(errno));
        continue;
      }

      Polled = pollp;
      pollp   += NumPolled;

      NumPolled ++;
      memset(pollp, 0, sizeof(cupsd_dirsvc_poll_t));

      strlcpy(pollp->hostname, value, sizeof(pollp->hostname));
      pollp->port = portnum;

      cupsdLogMessage(CUPSD_LOG_INFO, "Polling %s:%d", pollp->hostname,
	              pollp->port);
    }
    else if (!_cups_strcasecmp(line, "default_auth_type") && value)
    {
     /*
      * default_auth_type {basic,digest,basicdigest,negotiate}
      */

      if (!_cups_strcasecmp(value, "none"))
	default_auth_type = CUPSD_AUTH_NONE;
      else if (!_cups_strcasecmp(value, "basic"))
	default_auth_type = CUPSD_AUTH_BASIC;
      else if (!_cups_strcasecmp(value, "digest"))
	default_auth_type = CUPSD_AUTH_DIGEST;
      else if (!_cups_strcasecmp(value, "basicdigest"))
	default_auth_type = CUPSD_AUTH_BASICDIGEST;
#ifdef HAVE_GSSAPI
      else if (!_cups_strcasecmp(value, "negotiate"))
        default_auth_type = CUPSD_AUTH_NEGOTIATE;
#endif /* HAVE_GSSAPI */
      else if (!_cups_strcasecmp(value, "auto"))
        default_auth_type = CUPSD_AUTH_AUTO;
      else
      {
	cupsdLogMessage(CUPSD_LOG_WARN,
	                "Unknown default authorization type %s on line %d.",
	                value, linenum);
	if (FatalErrors & CUPSD_FATAL_CONFIG)
	  return (0);
      }
    }
#ifdef HAVE_SSL
    else if (!_cups_strcasecmp(line, "DefaultEncryption"))
    {
     /*
      * DefaultEncryption {Never,IfRequested,Required}
      */

      if (!value || !_cups_strcasecmp(value, "never"))
	DefaultEncryption = HTTP_ENCRYPT_NEVER;
      else if (!_cups_strcasecmp(value, "required"))
	DefaultEncryption = HTTP_ENCRYPT_REQUIRED;
      else if (!_cups_strcasecmp(value, "ifrequested"))
	DefaultEncryption = HTTP_ENCRYPT_IF_REQUESTED;
      else
      {
	cupsdLogMessage(CUPSD_LOG_WARN,
	                "Unknown default encryption %s on line %d.",
	                value, linenum);
	if (FatalErrors & CUPSD_FATAL_CONFIG)
	  return (0);
      }
    }
#endif /* HAVE_SSL */
    else if (!_cups_strcasecmp(line, "User") && value)
    {
     /*
      * User ID to run as...
      */

      if (isdigit(value[0] & 255))
      {
        int uid = atoi(value);

	if (!uid)
	  cupsdLogMessage(CUPSD_LOG_ERROR,
	                  "Will not use User 0 as specified on line %d "
			  "for security reasons.  You must use a non-"
			  "privileged account instead.",
	                  linenum);
        else
	  User = atoi(value);
      }
      else
      {
        struct passwd *p;	/* Password information */

        endpwent();
	p = getpwnam(value);

	if (p)
	{
	  if (!p->pw_uid)
	    cupsdLogMessage(CUPSD_LOG_ERROR,
	                    "Will not use User %s (UID=0) as specified on line "
			    "%d for security reasons.  You must use a non-"
			    "privileged account instead.",
	                    value, linenum);
	  else
	    User = p->pw_uid;
	}
	else
	  cupsdLogMessage(CUPSD_LOG_ERROR,
	                  "Unknown User \"%s\" on line %d, ignoring.",
	                  value, linenum);
      }
    }
    else if (!_cups_strcasecmp(line, "Group") && value)
    {
     /*
      * Group ID to run as...
      */

      if (isdigit(value[0]))
        Group = atoi(value);
      else
      {
        endgrent();
	group = getgrnam(value);

	if (group != NULL)
	  Group = group->gr_gid;
	else
	  cupsdLogMessage(CUPSD_LOG_ERROR,
	                  "Unknown Group \"%s\" on line %d, ignoring.",
	                  value, linenum);
      }
    }
    else if (!_cups_strcasecmp(line, "SystemGroup") && value)
    {
     /*
      * SystemGroup (admin) group(s)...
      */

      if (!parse_groups(value))
	cupsdLogMessage(CUPSD_LOG_ERROR,
	                "Unknown SystemGroup \"%s\" on line %d, ignoring.",
	                value, linenum);
    }
    else if (!_cups_strcasecmp(line, "HostNameLookups") && value)
    {
     /*
      * Do hostname lookups?
      */

      if (!_cups_strcasecmp(value, "off") || !_cups_strcasecmp(value, "no") ||
          !_cups_strcasecmp(value, "false"))
        HostNameLookups = 0;
      else if (!_cups_strcasecmp(value, "on") || !_cups_strcasecmp(value, "yes") ||
          !_cups_strcasecmp(value, "true"))
        HostNameLookups = 1;
      else if (!_cups_strcasecmp(value, "double"))
        HostNameLookups = 2;
      else
	cupsdLogMessage(CUPSD_LOG_WARN, "Unknown HostNameLookups %s on line %d.",
	                value, linenum);
    }
    else if (!_cups_strcasecmp(line, "AccessLogLevel") && value)
    {
     /*
      * Amount of logging to do to access log...
      */

      if (!_cups_strcasecmp(value, "all"))
        AccessLogLevel = CUPSD_ACCESSLOG_ALL;
      else if (!_cups_strcasecmp(value, "actions"))
        AccessLogLevel = CUPSD_ACCESSLOG_ACTIONS;
      else if (!_cups_strcasecmp(value, "config"))
        AccessLogLevel = CUPSD_ACCESSLOG_CONFIG;
      else
        cupsdLogMessage(CUPSD_LOG_WARN, "Unknown AccessLogLevel %s on line %d.",
	                value, linenum);
    }
    else if (!_cups_strcasecmp(line, "LogLevel") && value)
    {
     /*
      * Amount of logging to do to error log...
      */

      if (!_cups_strcasecmp(value, "debug2"))
        LogLevel = CUPSD_LOG_DEBUG2;
      else if (!_cups_strcasecmp(value, "debug"))
        LogLevel = CUPSD_LOG_DEBUG;
      else if (!_cups_strcasecmp(value, "info"))
        LogLevel = CUPSD_LOG_INFO;
      else if (!_cups_strcasecmp(value, "notice"))
        LogLevel = CUPSD_LOG_NOTICE;
      else if (!_cups_strcasecmp(value, "warn"))
        LogLevel = CUPSD_LOG_WARN;
      else if (!_cups_strcasecmp(value, "error"))
        LogLevel = CUPSD_LOG_ERROR;
      else if (!_cups_strcasecmp(value, "crit"))
        LogLevel = CUPSD_LOG_CRIT;
      else if (!_cups_strcasecmp(value, "alert"))
        LogLevel = CUPSD_LOG_ALERT;
      else if (!_cups_strcasecmp(value, "emerg"))
        LogLevel = CUPSD_LOG_EMERG;
      else if (!_cups_strcasecmp(value, "none"))
        LogLevel = CUPSD_LOG_NONE;
      else
        cupsdLogMessage(CUPSD_LOG_WARN, "Unknown LogLevel %s on line %d.",
	                value, linenum);
    }
    else if (!_cups_strcasecmp(line, "LogTimeFormat") && value)
    {
     /*
      * Amount of logging to do to error log...
      */

      if (!_cups_strcasecmp(value, "standard"))
        LogTimeFormat = CUPSD_TIME_STANDARD;
      else if (!_cups_strcasecmp(value, "usecs"))
        LogTimeFormat = CUPSD_TIME_USECS;
      else
        cupsdLogMessage(CUPSD_LOG_WARN, "Unknown LogTimeFormat %s on line %d.",
	                value, linenum);
    }
    else if (!_cups_strcasecmp(line, "PrintcapFormat") && value)
    {
     /*
      * Format of printcap file?
      */

      if (!_cups_strcasecmp(value, "bsd"))
        PrintcapFormat = PRINTCAP_BSD;
      else if (!_cups_strcasecmp(value, "plist"))
        PrintcapFormat = PRINTCAP_PLIST;
      else if (!_cups_strcasecmp(value, "solaris"))
        PrintcapFormat = PRINTCAP_SOLARIS;
      else
	cupsdLogMessage(CUPSD_LOG_WARN, "Unknown PrintcapFormat %s on line %d.",
	                value, linenum);
    }
    else if (!_cups_strcasecmp(line, "ServerTokens") && value)
    {
     /*
      * Set the string used for the Server header...
      */

      struct utsname plat;		/* Platform info */


      uname(&plat);

      if (!_cups_strcasecmp(value, "ProductOnly"))
	cupsdSetString(&ServerHeader, "CUPS");
      else if (!_cups_strcasecmp(value, "Major"))
	cupsdSetStringf(&ServerHeader, "CUPS/%d", CUPS_VERSION_MAJOR);
      else if (!_cups_strcasecmp(value, "Minor"))
	cupsdSetStringf(&ServerHeader, "CUPS/%d.%d", CUPS_VERSION_MAJOR,
	                CUPS_VERSION_MINOR);
      else if (!_cups_strcasecmp(value, "Minimal"))
	cupsdSetString(&ServerHeader, CUPS_MINIMAL);
      else if (!_cups_strcasecmp(value, "OS"))
	cupsdSetStringf(&ServerHeader, CUPS_MINIMAL " (%s)", plat.sysname);
      else if (!_cups_strcasecmp(value, "Full"))
	cupsdSetStringf(&ServerHeader, CUPS_MINIMAL " (%s) IPP/2.1",
	                plat.sysname);
      else if (!_cups_strcasecmp(value, "None"))
	cupsdClearString(&ServerHeader);
      else
	cupsdLogMessage(CUPSD_LOG_WARN, "Unknown ServerTokens %s on line %d.",
                        value, linenum);
    }
    else if (!_cups_strcasecmp(line, "PassEnv") && value)
    {
     /*
      * PassEnv variable [... variable]
      */

      for (; *value;)
      {
        for (valuelen = 0; value[valuelen]; valuelen ++)
	  if (_cups_isspace(value[valuelen]) || value[valuelen] == ',')
	    break;

        if (value[valuelen])
        {
	  value[valuelen] = '\0';
	  valuelen ++;
	}

        cupsdSetEnv(value, NULL);

        for (value += valuelen; *value; value ++)
	  if (!_cups_isspace(*value) || *value != ',')
	    break;
      }
    }
    else if (!_cups_strcasecmp(line, "ServerAlias") && value)
    {
     /*
      * ServerAlias name [... name]
      */

      if (!ServerAlias)
        ServerAlias = cupsArrayNew(NULL, NULL);

      for (; *value;)
      {
        for (valuelen = 0; value[valuelen]; valuelen ++)
	  if (_cups_isspace(value[valuelen]) || value[valuelen] == ',')
	    break;

        if (value[valuelen])
        {
	  value[valuelen] = '\0';
	  valuelen ++;
	}

	cupsdAddAlias(ServerAlias, value);

        for (value += valuelen; *value; value ++)
	  if (!_cups_isspace(*value) || *value != ',')
	    break;
      }
    }
    else if (!_cups_strcasecmp(line, "SetEnv") && value)
    {
     /*
      * SetEnv variable value
      */

      for (valueptr = value; *valueptr && !isspace(*valueptr & 255); valueptr ++);

      if (*valueptr)
      {
       /*
        * Found a value...
	*/

        while (isspace(*valueptr & 255))
	  *valueptr++ = '\0';

        cupsdSetEnv(value, valueptr);
      }
      else
        cupsdLogMessage(CUPSD_LOG_ERROR,
	                "Missing value for SetEnv directive on line %d.",
	                linenum);
    }
#ifdef HAVE_SSL
    else if (!_cups_strcasecmp(line, "SSLOptions"))
    {
     /*
      * SSLOptions options
      */

      if (!value || !_cups_strcasecmp(value, "none"))
        SSLOptions = CUPSD_SSL_NONE;
      else if (!_cups_strcasecmp(value, "noemptyfragments"))
        SSLOptions = CUPSD_SSL_NOEMPTY;
      else
        cupsdLogMessage(CUPSD_LOG_ERROR,
	                "Unknown value \"%s\" for SSLOptions directive on "
			"line %d.", value, linenum);
    }
#endif /* HAVE_SSL */
    else
    {
     /*
      * Find a simple variable in the list...
      */

      for (i = NUM_VARS, var = variables; i > 0; i --, var ++)
        if (!_cups_strcasecmp(line, var->name))
	  break;

      if (i == 0)
      {
       /*
        * Unknown directive!  Output an error message and continue...
	*/

        if (!value)
	  cupsdLogMessage(CUPSD_LOG_ERROR, "Missing value for %s on line %d.",
	                  line, linenum);
	else
	  cupsdLogMessage(CUPSD_LOG_ERROR, "Unknown directive %s on line %d.",
	                  line, linenum);
        continue;
      }

      switch (var->type)
      {
        case CUPSD_VARTYPE_INTEGER :
	    if (!value)
	      cupsdLogMessage(CUPSD_LOG_ERROR,
	                      "Missing integer value for %s on line %d.",
			      line, linenum);
	    else if (!isdigit(*value & 255))
	      cupsdLogMessage(CUPSD_LOG_ERROR,
	                      "Bad integer value for %s on line %d.",
			      line, linenum);
	    else
	    {
	      int	n;		/* Number */
	      char	*units;		/* Units */

              n = strtol(value, &units, 0);

	      if (units && *units)
	      {
        	if (tolower(units[0] & 255) == 'g')
		  n *= 1024 * 1024 * 1024;
        	else if (tolower(units[0] & 255) == 'm')
		  n *= 1024 * 1024;
		else if (tolower(units[0] & 255) == 'k')
		  n *= 1024;
		else if (tolower(units[0] & 255) == 't')
		  n *= 262144;
		else
		{
		  cupsdLogMessage(CUPSD_LOG_ERROR,
				  "Unknown integer value for %s on line %d.",
				  line, linenum);
		  break;
		}
	      }

              if (n < 0)
		cupsdLogMessage(CUPSD_LOG_ERROR,
	                	"Bad negative integer value for %s on line %d.",
				line, linenum);
	      else
		*((int *)var->ptr) = n;
	    }
	    break;

        case CUPSD_VARTYPE_TIME :
	    if (!value)
	      cupsdLogMessage(CUPSD_LOG_ERROR,
	                      "Missing time interval value for %s on line %d.",
			      line, linenum);
	    else if (!_cups_strncasecmp(line, "PreserveJob", 11) &&
	             (!_cups_strcasecmp(value, "true") ||
		      !_cups_strcasecmp(value, "on") ||
		      !_cups_strcasecmp(value, "enabled") ||
		      !_cups_strcasecmp(value, "yes")))
	      *((int *)var->ptr) = INT_MAX;
	    else if (!_cups_strcasecmp(value, "false") ||
	             !_cups_strcasecmp(value, "off") ||
	             !_cups_strcasecmp(value, "disabled") ||
	             !_cups_strcasecmp(value, "no"))
	      *((int *)var->ptr) = 0;
	    else if (!isdigit(*value & 255))
	      cupsdLogMessage(CUPSD_LOG_ERROR,
	                      "Unknown time interval value for %s on line %d.",
			      line, linenum);
	    else
	    {
	      double	n;		/* Number */
	      char	*units;		/* Units */

              n = strtod(value, &units);

	      if (units && *units)
	      {
        	if (tolower(units[0] & 255) == 'w')
		  n *= 7 * 24 * 60 * 60;
        	else if (tolower(units[0] & 255) == 'd')
		  n *= 24 * 60 * 60;
		else if (tolower(units[0] & 255) == 'h')
		  n *= 60 * 60;
		else if (tolower(units[0] & 255) == 'm')
		  n *= 60;
		else
		{
		  cupsdLogMessage(CUPSD_LOG_ERROR,
				  "Unknown time interval value for %s on line "
				  "%d.", line, linenum);
		  break;
		}
	      }

              if (n < 0.0 || n > INT_MAX)
		cupsdLogMessage(CUPSD_LOG_ERROR,
	                	"Bad time value for %s on line %d.",
				line, linenum);
	      else
		*((int *)var->ptr) = (int)n;
	    }
	    break;

	case CUPSD_VARTYPE_BOOLEAN :
	    if (!value)
	      cupsdLogMessage(CUPSD_LOG_ERROR,
	                      "Missing boolean value for %s on line %d.",
			      line, linenum);
            else if (!_cups_strcasecmp(value, "true") ||
	             !_cups_strcasecmp(value, "on") ||
		     !_cups_strcasecmp(value, "enabled") ||
		     !_cups_strcasecmp(value, "yes") ||
		     atoi(value) != 0)
              *((int *)var->ptr) = TRUE;
	    else if (!_cups_strcasecmp(value, "false") ||
	             !_cups_strcasecmp(value, "off") ||
		     !_cups_strcasecmp(value, "disabled") ||
		     !_cups_strcasecmp(value, "no") ||
		     !_cups_strcasecmp(value, "0"))
              *((int *)var->ptr) = FALSE;
	    else
              cupsdLogMessage(CUPSD_LOG_ERROR,
	                      "Unknown boolean value %s on line %d.",
	                      value, linenum);
	    break;

	case CUPSD_VARTYPE_PATHNAME :
            if (!value)
	    {
	      cupsdLogMessage(CUPSD_LOG_ERROR,
	                      "Missing pathname value for %s on line %d.",
			      line, linenum);
              break;
	    }

	    if (value[0] == '/')
	      strlcpy(temp, value, sizeof(temp));
	    else
	      snprintf(temp, sizeof(temp), "%s/%s", ServerRoot, value);

            if (access(temp, 0))
	    {
	      cupsdLogMessage(CUPSD_LOG_ERROR,
	                      "File or directory for \"%s %s\" on line %d "
			      "does not exist.", line, value, linenum);
              break;
	    }

	case CUPSD_VARTYPE_STRING :
	    cupsdSetString((char **)var->ptr, value);
	    break;
      }
    }
  }

  return (1);
}


/*
 * 'read_location()' - Read a <Location path> definition.
 */

static int				/* O - New line number or 0 on error */
read_location(cups_file_t *fp,		/* I - Configuration file */
              char        *location,	/* I - Location name/path */
	      int         linenum)	/* I - Current line number */
{
  cupsd_location_t	*loc,		/* New location */
			*parent;	/* Parent location */
  char			line[HTTP_MAX_BUFFER],
					/* Line buffer */
			*value,		/* Value for directive */
			*valptr;	/* Pointer into value */


  if ((parent = cupsdFindLocation(location)) != NULL)
    cupsdLogMessage(CUPSD_LOG_WARN, "Duplicate <Location %s> on line %d.",
                    location, linenum);
  else if ((parent = cupsdNewLocation(location)) == NULL)
    return (0);
  else
  {
    cupsdAddLocation(parent);

    parent->limit = CUPSD_AUTH_LIMIT_ALL;
  }

  loc = parent;

  while (cupsFileGetConf(fp, line, sizeof(line), &value, &linenum))
  {
   /*
    * Decode the directive...
    */

    if (!_cups_strcasecmp(line, "</Location>"))
      return (linenum);
    else if (!_cups_strcasecmp(line, "<Limit") ||
             !_cups_strcasecmp(line, "<LimitExcept"))
    {
      if (!value)
      {
        cupsdLogMessage(CUPSD_LOG_ERROR, "Syntax error on line %d.", linenum);
        if (FatalErrors & CUPSD_FATAL_CONFIG)
	  return (0);
        else
	  continue;
      }

      if ((loc = cupsdCopyLocation(parent)) == NULL)
        return (0);

      cupsdAddLocation(loc);

      loc->limit = 0;
      while (*value)
      {
        for (valptr = value; !isspace(*valptr & 255) && *valptr; valptr ++);

	if (*valptr)
	  *valptr++ = '\0';

        if (!strcmp(value, "ALL"))
	  loc->limit = CUPSD_AUTH_LIMIT_ALL;
	else if (!strcmp(value, "GET"))
	  loc->limit |= CUPSD_AUTH_LIMIT_GET;
	else if (!strcmp(value, "HEAD"))
	  loc->limit |= CUPSD_AUTH_LIMIT_HEAD;
	else if (!strcmp(value, "OPTIONS"))
	  loc->limit |= CUPSD_AUTH_LIMIT_OPTIONS;
	else if (!strcmp(value, "POST"))
	  loc->limit |= CUPSD_AUTH_LIMIT_POST;
	else if (!strcmp(value, "PUT"))
	  loc->limit |= CUPSD_AUTH_LIMIT_PUT;
	else if (!strcmp(value, "TRACE"))
	  loc->limit |= CUPSD_AUTH_LIMIT_TRACE;
	else
	  cupsdLogMessage(CUPSD_LOG_WARN, "Unknown request type %s on line %d.",
	                  value, linenum);

        for (value = valptr; isspace(*value & 255); value ++);
      }

      if (!_cups_strcasecmp(line, "<LimitExcept"))
        loc->limit = CUPSD_AUTH_LIMIT_ALL ^ loc->limit;

      parent->limit &= ~loc->limit;
    }
    else if (!_cups_strcasecmp(line, "</Limit>") ||
             !_cups_strcasecmp(line, "</LimitExcept>"))
      loc = parent;
    else if (!value)
    {
      cupsdLogMessage(CUPSD_LOG_ERROR, "Missing value on line %d.", linenum);
      if (FatalErrors & CUPSD_FATAL_CONFIG)
	return (0);
    }
    else if (!parse_aaa(loc, line, value, linenum))
    {
      cupsdLogMessage(CUPSD_LOG_ERROR,
                      "Unknown Location directive %s on line %d.",
	              line, linenum);
      if (FatalErrors & CUPSD_FATAL_CONFIG)
	return (0);
    }
  }

  cupsdLogMessage(CUPSD_LOG_ERROR,
                  "Unexpected end-of-file at line %d while reading location.",
                  linenum);

  return ((FatalErrors & CUPSD_FATAL_CONFIG) ? 0 : linenum);
}


/*
 * 'read_policy()' - Read a <Policy name> definition.
 */

static int				/* O - New line number or 0 on error */
read_policy(cups_file_t *fp,		/* I - Configuration file */
            char        *policy,	/* I - Location name/path */
	    int         linenum)	/* I - Current line number */
{
  int			i;		/* Looping var */
  cupsd_policy_t	*pol;		/* Policy */
  cupsd_location_t	*op;		/* Policy operation */
  int			num_ops;	/* Number of IPP operations */
  ipp_op_t		ops[100];	/* Operations */
  char			line[HTTP_MAX_BUFFER],
					/* Line buffer */
			*value,		/* Value for directive */
			*valptr;	/* Pointer into value */


 /*
  * Create the policy...
  */

  if ((pol = cupsdFindPolicy(policy)) != NULL)
    cupsdLogMessage(CUPSD_LOG_WARN, "Duplicate <Policy %s> on line %d.",
                    policy, linenum);
  else if ((pol = cupsdAddPolicy(policy)) == NULL)
    return (0);

 /*
  * Read from the file...
  */

  op      = NULL;
  num_ops = 0;

  while (cupsFileGetConf(fp, line, sizeof(line), &value, &linenum))
  {
   /*
    * Decode the directive...
    */

    if (!_cups_strcasecmp(line, "</Policy>"))
    {
      if (op)
        cupsdLogMessage(CUPSD_LOG_WARN,
	                "Missing </Limit> before </Policy> on line %d.",
	                linenum);

      set_policy_defaults(pol);

      return (linenum);
    }
    else if (!_cups_strcasecmp(line, "<Limit") && !op)
    {
      if (!value)
      {
        cupsdLogMessage(CUPSD_LOG_ERROR, "Syntax error on line %d.", linenum);
        if (FatalErrors & CUPSD_FATAL_CONFIG)
	  return (0);
        else
	  continue;
      }

     /*
      * Scan for IPP operation names...
      */

      num_ops = 0;

      while (*value)
      {
        for (valptr = value; !isspace(*valptr & 255) && *valptr; valptr ++);

	if (*valptr)
	  *valptr++ = '\0';

        if (num_ops < (int)(sizeof(ops) / sizeof(ops[0])))
	{
	  if (!_cups_strcasecmp(value, "All"))
	    ops[num_ops] = IPP_ANY_OPERATION;
	  else if ((ops[num_ops] = ippOpValue(value)) == IPP_BAD_OPERATION)
	    cupsdLogMessage(CUPSD_LOG_ERROR,
	                    "Bad IPP operation name \"%s\" on line %d.",
	                    value, linenum);
          else
	    num_ops ++;
	}
	else
	  cupsdLogMessage(CUPSD_LOG_ERROR,
	                  "Too many operations listed on line %d.",
	                  linenum);

        for (value = valptr; isspace(*value & 255); value ++);
      }

     /*
      * If none are specified, apply the policy to all operations...
      */

      if (num_ops == 0)
      {
        ops[0]  = IPP_ANY_OPERATION;
	num_ops = 1;
      }

     /*
      * Add a new policy for the first operation...
      */

      op = cupsdAddPolicyOp(pol, NULL, ops[0]);
    }
    else if (!_cups_strcasecmp(line, "</Limit>") && op)
    {
     /*
      * Finish the current operation limit...
      */

      if (num_ops > 1)
      {
       /*
        * Copy the policy to the other operations...
	*/

        for (i = 1; i < num_ops; i ++)
	  cupsdAddPolicyOp(pol, op, ops[i]);
      }

      op = NULL;
    }
    else if (!value)
    {
      cupsdLogMessage(CUPSD_LOG_ERROR, "Missing value on line %d.", linenum);
      if (FatalErrors & CUPSD_FATAL_CONFIG)
	return (0);
    }
    else if (!_cups_strcasecmp(line, "JobPrivateAccess") ||
	     !_cups_strcasecmp(line, "JobPrivateValues") ||
	     !_cups_strcasecmp(line, "SubscriptionPrivateAccess") ||
	     !_cups_strcasecmp(line, "SubscriptionPrivateValues"))
    {
      if (op)
      {
        cupsdLogMessage(CUPSD_LOG_ERROR,
	                "%s directive must appear outside <Limit>...</Limit> "
			"on line %d.", line, linenum);
	if (FatalErrors & CUPSD_FATAL_CONFIG)
	  return (0);
      }
      else
      {
       /*
        * Pull out whitespace-delimited values...
	*/

	while (*value)
	{
	 /*
	  * Find the end of the current value...
	  */

	  for (valptr = value; !isspace(*valptr & 255) && *valptr; valptr ++);

	  if (*valptr)
	    *valptr++ = '\0';

         /*
	  * Save it appropriately...
	  */

	  if (!_cups_strcasecmp(line, "JobPrivateAccess"))
	  {
	   /*
	    * JobPrivateAccess {all|default|user/group list|@@ACL}
	    */

            if (!_cups_strcasecmp(value, "default"))
	    {
	      cupsdAddString(&(pol->job_access), "@OWNER");
	      cupsdAddString(&(pol->job_access), "@SYSTEM");
	    }
	    else
	      cupsdAddString(&(pol->job_access), value);
	  }
	  else if (!_cups_strcasecmp(line, "JobPrivateValues"))
	  {
	   /*
	    * JobPrivateValues {all|none|default|attribute list}
	    */

	    if (!_cups_strcasecmp(value, "default"))
	    {
	      cupsdAddString(&(pol->job_attrs), "job-name");
	      cupsdAddString(&(pol->job_attrs), "job-originating-host-name");
	      cupsdAddString(&(pol->job_attrs), "job-originating-user-name");
	      cupsdAddString(&(pol->job_attrs), "phone");
	    }
	    else
	      cupsdAddString(&(pol->job_attrs), value);
	  }
	  else if (!_cups_strcasecmp(line, "SubscriptionPrivateAccess"))
	  {
	   /*
	    * SubscriptionPrivateAccess {all|default|user/group list|@@ACL}
	    */

            if (!_cups_strcasecmp(value, "default"))
	    {
	      cupsdAddString(&(pol->sub_access), "@OWNER");
	      cupsdAddString(&(pol->sub_access), "@SYSTEM");
	    }
	    else
	      cupsdAddString(&(pol->sub_access), value);
	  }
	  else /* if (!_cups_strcasecmp(line, "SubscriptionPrivateValues")) */
	  {
	   /*
	    * SubscriptionPrivateValues {all|none|default|attribute list}
	    */

	    if (!_cups_strcasecmp(value, "default"))
	    {
	      cupsdAddString(&(pol->sub_attrs), "notify-events");
	      cupsdAddString(&(pol->sub_attrs), "notify-pull-method");
	      cupsdAddString(&(pol->sub_attrs), "notify-recipient-uri");
	      cupsdAddString(&(pol->sub_attrs), "notify-subscriber-user-name");
	      cupsdAddString(&(pol->sub_attrs), "notify-user-data");
	    }
	    else
	      cupsdAddString(&(pol->sub_attrs), value);
	  }

	 /*
	  * Find the next string on the line...
	  */

	  for (value = valptr; isspace(*value & 255); value ++);
	}
      }
    }
    else if (!op)
    {
      cupsdLogMessage(CUPSD_LOG_ERROR,
                      "Missing <Limit ops> directive before %s on line %d.",
                      line, linenum);
      if (FatalErrors & CUPSD_FATAL_CONFIG)
	return (0);
    }
    else if (!parse_aaa(op, line, value, linenum))
    {
      cupsdLogMessage(CUPSD_LOG_ERROR,
		      "Unknown Policy Limit directive %s on line %d.",
		      line, linenum);

      if (FatalErrors & CUPSD_FATAL_CONFIG)
	return (0);
    }
  }

  cupsdLogMessage(CUPSD_LOG_ERROR,
                  "Unexpected end-of-file at line %d while reading policy "
                  "\"%s\".", linenum, policy);

  return ((FatalErrors & CUPSD_FATAL_CONFIG) ? 0 : linenum);
}


/*
 * 'set_policy_defaults()' - Set default policy values as needed.
 */

static void
set_policy_defaults(cupsd_policy_t *pol)/* I - Policy */
{
  cupsd_location_t	*op;		/* Policy operation */


 /*
  * Verify that we have an explicit policy for Validate-Job, Cancel-Jobs,
  * Cancel-My-Jobs, Close-Job, and CUPS-Get-Document, which ensures that
  * upgrades do not introduce new security issues...
  */

  if ((op = cupsdFindPolicyOp(pol, IPP_VALIDATE_JOB)) == NULL ||
      op->op == IPP_ANY_OPERATION)
  {
    if ((op = cupsdFindPolicyOp(pol, IPP_PRINT_JOB)) != NULL &&
	op->op != IPP_ANY_OPERATION)
    {
     /*
      * Add a new limit for Validate-Job using the Print-Job limit as a
      * template...
      */

      cupsdLogMessage(CUPSD_LOG_WARN,
		      "No limit for Validate-Job defined in policy %s "
		      "- using Print-Job's policy.", pol->name);

      cupsdAddPolicyOp(pol, op, IPP_VALIDATE_JOB);
    }
    else
      cupsdLogMessage(CUPSD_LOG_WARN,
		      "No limit for Validate-Job defined in policy %s "
		      "and no suitable template found.", pol->name);
  }

  if ((op = cupsdFindPolicyOp(pol, IPP_CANCEL_JOBS)) == NULL ||
      op->op == IPP_ANY_OPERATION)
  {
    if ((op = cupsdFindPolicyOp(pol, IPP_PAUSE_PRINTER)) != NULL &&
	op->op != IPP_ANY_OPERATION)
    {
     /*
      * Add a new limit for Cancel-Jobs using the Pause-Printer limit as a
      * template...
      */

      cupsdLogMessage(CUPSD_LOG_WARN,
		      "No limit for Cancel-Jobs defined in policy %s "
		      "- using Pause-Printer's policy.", pol->name);

      cupsdAddPolicyOp(pol, op, IPP_CANCEL_JOBS);
    }
    else
      cupsdLogMessage(CUPSD_LOG_WARN,
		      "No limit for Cancel-Jobs defined in policy %s "
		      "and no suitable template found.", pol->name);
  }

  if ((op = cupsdFindPolicyOp(pol, IPP_CANCEL_MY_JOBS)) == NULL ||
      op->op == IPP_ANY_OPERATION)
  {
    if ((op = cupsdFindPolicyOp(pol, IPP_SEND_DOCUMENT)) != NULL &&
	op->op != IPP_ANY_OPERATION)
    {
     /*
      * Add a new limit for Cancel-My-Jobs using the Send-Document limit as
      * a template...
      */

      cupsdLogMessage(CUPSD_LOG_WARN,
		      "No limit for Cancel-My-Jobs defined in policy %s "
		      "- using Send-Document's policy.", pol->name);

      cupsdAddPolicyOp(pol, op, IPP_CANCEL_MY_JOBS);
    }
    else
      cupsdLogMessage(CUPSD_LOG_WARN,
		      "No limit for Cancel-My-Jobs defined in policy %s "
		      "and no suitable template found.", pol->name);
  }

  if ((op = cupsdFindPolicyOp(pol, IPP_CLOSE_JOB)) == NULL ||
      op->op == IPP_ANY_OPERATION)
  {
    if ((op = cupsdFindPolicyOp(pol, IPP_SEND_DOCUMENT)) != NULL &&
	op->op != IPP_ANY_OPERATION)
    {
     /*
      * Add a new limit for Close-Job using the Send-Document limit as a
      * template...
      */

      cupsdLogMessage(CUPSD_LOG_WARN,
		      "No limit for Close-Job defined in policy %s "
		      "- using Send-Document's policy.", pol->name);

      cupsdAddPolicyOp(pol, op, IPP_CLOSE_JOB);
    }
    else
      cupsdLogMessage(CUPSD_LOG_WARN,
		      "No limit for Close-Job defined in policy %s "
		      "and no suitable template found.", pol->name);
  }

  if ((op = cupsdFindPolicyOp(pol, CUPS_GET_DOCUMENT)) == NULL ||
      op->op == IPP_ANY_OPERATION)
  {
    if ((op = cupsdFindPolicyOp(pol, IPP_SEND_DOCUMENT)) != NULL &&
	op->op != IPP_ANY_OPERATION)
    {
     /*
      * Add a new limit for CUPS-Get-Document using the Send-Document
      * limit as a template...
      */

      cupsdLogMessage(CUPSD_LOG_WARN,
		      "No limit for CUPS-Get-Document defined in policy %s "
		      "- using Send-Document's policy.", pol->name);

      cupsdAddPolicyOp(pol, op, CUPS_GET_DOCUMENT);
    }
    else
      cupsdLogMessage(CUPSD_LOG_WARN,
		      "No limit for CUPS-Get-Document defined in policy %s "
		      "and no suitable template found.", pol->name);
  }

 /*
  * Verify we have JobPrivateAccess, JobPrivateValues,
  * SubscriptionPrivateAccess, and SubscriptionPrivateValues in the policy.
  */

  if (!pol->job_access)
  {
    cupsdLogMessage(CUPSD_LOG_WARN,
		    "No JobPrivateAccess defined in policy %s "
		    "- using defaults.", pol->name);
    cupsdAddString(&(pol->job_access), "@OWNER");
    cupsdAddString(&(pol->job_access), "@SYSTEM");
  }

  if (!pol->job_attrs)
  {
    cupsdLogMessage(CUPSD_LOG_WARN,
		    "No JobPrivateValues defined in policy %s "
		    "- using defaults.", pol->name);
    cupsdAddString(&(pol->job_attrs), "job-name");
    cupsdAddString(&(pol->job_attrs), "job-originating-host-name");
    cupsdAddString(&(pol->job_attrs), "job-originating-user-name");
    cupsdAddString(&(pol->job_attrs), "phone");
  }

  if (!pol->sub_access)
  {
    cupsdLogMessage(CUPSD_LOG_WARN,
		    "No SubscriptionPrivateAccess defined in policy %s "
		    "- using defaults.", pol->name);
    cupsdAddString(&(pol->sub_access), "@OWNER");
    cupsdAddString(&(pol->sub_access), "@SYSTEM");
  }

  if (!pol->sub_attrs)
  {
    cupsdLogMessage(CUPSD_LOG_WARN,
		    "No SubscriptionPrivateValues defined in policy %s "
		    "- using defaults.", pol->name);
    cupsdAddString(&(pol->sub_attrs), "notify-events");
    cupsdAddString(&(pol->sub_attrs), "notify-pull-method");
    cupsdAddString(&(pol->sub_attrs), "notify-recipient-uri");
    cupsdAddString(&(pol->sub_attrs), "notify-subscriber-user-name");
    cupsdAddString(&(pol->sub_attrs), "notify-user-data");
  }
}


/*
 * End of "$Id: conf.c 10482 2012-05-18 19:51:02Z mike $".
 */<|MERGE_RESOLUTION|>--- conflicted
+++ resolved
@@ -92,15 +92,12 @@
 #if defined(HAVE_DNSSD) || defined(HAVE_AVAHI)
   { "BrowseDNSSDSubTypes",	&DNSSDSubTypes,		CUPSD_VARTYPE_STRING },
 #endif /* HAVE_DNSSD || HAVE_AVAHI */
-<<<<<<< HEAD
-=======
   { "BrowseInterval",		&BrowseInterval,	CUPSD_VARTYPE_INTEGER },
   { "BrowseLocalOptions",	&BrowseLocalOptions,	CUPSD_VARTYPE_STRING },
   { "BrowsePort",		&BrowsePort,		CUPSD_VARTYPE_INTEGER },
   { "BrowseRemoteOptions",	&BrowseRemoteOptions,	CUPSD_VARTYPE_STRING },
   { "BrowseShortNames",		&BrowseShortNames,	CUPSD_VARTYPE_BOOLEAN },
   { "BrowseTimeout",		&BrowseTimeout,		CUPSD_VARTYPE_INTEGER },
->>>>>>> cc89fadb
   { "BrowseWebIF",		&BrowseWebIF,		CUPSD_VARTYPE_BOOLEAN },
   { "Browsing",			&Browsing,		CUPSD_VARTYPE_BOOLEAN },
   { "CacheDir",			&CacheDir,		CUPSD_VARTYPE_STRING },
@@ -187,10 +184,7 @@
 #endif /* HAVE_AUTHORIZATION_H */
   { "TempDir",			&TempDir,		CUPSD_VARTYPE_PATHNAME },
   { "Timeout",			&Timeout,		CUPSD_VARTYPE_TIME },
-<<<<<<< HEAD
-=======
   { "UseNetworkDefault",	&UseNetworkDefault,	CUPSD_VARTYPE_BOOLEAN },
->>>>>>> cc89fadb
   { "WebInterface",		&WebInterface,		CUPSD_VARTYPE_BOOLEAN },
   { "PidFile",			&PidFile,		CUPSD_VARTYPE_STRING }
 };
