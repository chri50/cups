--- conflicted
+++ resolved
@@ -527,17 +527,10 @@
   getrlimit(RLIMIT_NOFILE, &limit);
 
 #if !defined(HAVE_POLL) && !defined(HAVE_EPOLL) && !defined(HAVE_KQUEUE)
-<<<<<<< HEAD
-  if ((MaxFDs = limit.rlim_max) > FD_SETSIZE)
-    MaxFDs = FD_SETSIZE;
-#else
-  if ((MaxFDs = limit.rlim_max) > 65535)
-=======
   if ((MaxFDs = limit.rlim_max) > FD_SETSIZE || MaxFDs <= 0)
     MaxFDs = FD_SETSIZE;
 #else
   if ((MaxFDs = limit.rlim_max) > 65535 || MaxFDs <= 0)
->>>>>>> 4e4921eb
     MaxFDs = 65535;
 #endif /* RLIM_INFINITY */
 
