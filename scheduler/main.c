--- conflicted
+++ resolved
@@ -578,12 +578,6 @@
   */
 
   if (!cupsdReadConfiguration())
-<<<<<<< HEAD
-  {
-    if (!TestConfigFile)
-      syslog(LOG_LPR, "Unable to read configuration file - exiting!");
-=======
->>>>>>> 23411651
     return (1);
   else if (TestConfigFile)
   {
