--- conflicted
+++ resolved
@@ -71,10 +71,7 @@
 #ifdef HAVE_SYSTEMD
 static int		systemd_checkin(void);
 #endif /* HAVE_SYSTEMD */
-<<<<<<< HEAD
-=======
 static void		upstart_checkin(void);
->>>>>>> ca9f1667
 static void		parent_handler(int sig);
 static void		process_children(void);
 static void		sigchld_handler(int sig);
@@ -610,14 +607,11 @@
     exit(EXIT_FAILURE);
 #endif /* HAVE_SYSTEMD */
 
-<<<<<<< HEAD
-=======
  /*
   * If we were started by Upstart get the listen sockets file descriptors...
   */
   upstart_checkin();
 
->>>>>>> ca9f1667
  /*
   * Startup the server...
   */
@@ -830,8 +824,6 @@
           exit(EXIT_FAILURE);
 #endif /* HAVE_SYSTEMD */
 
-<<<<<<< HEAD
-=======
        /*
         * If we were started by Upstart get the listen sockets file
         * descriptors...
@@ -839,7 +831,6 @@
 
         upstart_checkin();
 
->>>>>>> ca9f1667
        /*
         * Startup the server...
         */
@@ -1761,8 +1752,6 @@
   return (0);
 }
 #endif /* HAVE_SYSTEMD */
-<<<<<<< HEAD
-=======
 
 static void
 upstart_checkin(void)
@@ -1858,7 +1847,6 @@
                       IdleExitTimeout);
 
 }
->>>>>>> ca9f1667
 
 /*
  * 'parent_handler()' - Catch USR1/CHLD signals...
