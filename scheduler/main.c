--- conflicted
+++ resolved
@@ -814,8 +814,6 @@
 
 #ifdef HAVE_SYSTEMD
        /*
-<<<<<<< HEAD
-=======
         * If systemd is the init system, reload the systemd configuration
         */
         if (NeedSystemdReload) {
@@ -825,7 +823,6 @@
         }
 
        /*
->>>>>>> 9285e26b
 	* If we were started by systemd get the listen sockets file
 	* descriptors...
         */
