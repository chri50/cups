/*
 * "$Id: main.c 10996 2013-05-29 11:51:34Z msweet $"
 *
 *   Main loop for the CUPS scheduler.
 *
 *   Copyright 2007-2012 by Apple Inc.
 *   Copyright 1997-2007 by Easy Software Products, all rights reserved.
 *
 *   These coded instructions, statements, and computer programs are the
 *   property of Apple Inc. and are protected by Federal copyright
 *   law.  Distribution and use rights are outlined in the file "LICENSE.txt"
 *   "LICENSE" which should have been included with this file.  If this
 *   file is missing or damaged, see the license at "http://www.cups.org/".
 *
 * Contents:
 *
 *   main()                - Main entry for the CUPS scheduler.
 *   cupsdAddString()      - Copy and add a string to an array.
 *   cupsdCheckProcess()   - Tell the main loop to check for dead children.
 *   cupsdClearString()    - Clear a string.
 *   cupsdFreeStrings()    - Free an array of strings.
 *   cupsdHoldSignals()    - Hold child and termination signals.
 *   cupsdReleaseSignals() - Release signals for delivery.
 *   cupsdSetString()      - Set a string value.
 *   cupsdSetStringf()     - Set a formatted string value.
 *   launchd_checkin()     - Check-in with launchd and collect the listening
 *                           fds.
 *   launchd_checkout()    - Update the launchd KeepAlive file as needed.
 *   upstart_checkin()     - Check-in with Upstart and collect the
 *                           listening fds.
 *   parent_handler()      - Catch USR1/CHLD signals...
 *   process_children()    - Process all dead children...
 *   select_timeout()      - Calculate the select timeout value.
 *   sigchld_handler()     - Handle 'child' signals from old processes.
 *   sighup_handler()      - Handle 'hangup' signals to reconfigure the
 *                           scheduler.
 *   sigterm_handler()     - Handle 'terminate' signals that stop the scheduler.
 *   usage()               - Show scheduler usage.
 */

/*
 * Include necessary headers...
 */

#define _MAIN_C_
#include "cupsd.h"
#include <sys/resource.h>
#include <syslog.h>
#include <grp.h>

#ifdef HAVE_LAUNCH_H
#  include <launch.h>
#  include <libgen.h>
#  define CUPS_KEEPALIVE CUPS_CACHEDIR "/org.cups.cupsd"
					/* Name of the launchd KeepAlive file */
#  ifndef LAUNCH_JOBKEY_KEEPALIVE
#    define LAUNCH_JOBKEY_KEEPALIVE "KeepAlive"
#  endif /* !LAUNCH_JOBKEY_KEEPALIVE */
#  ifndef LAUNCH_JOBKEY_PATHSTATE
#    define LAUNCH_JOBKEY_PATHSTATE "PathState"
#  endif /* !LAUNCH_JOBKEY_PATHSTATE */
#  ifndef LAUNCH_JOBKEY_SERVICEIPC
#    define LAUNCH_JOBKEY_SERVICEIPC "ServiceIPC"
#  endif /* !LAUNCH_JOBKEY_SERVICEIPC */
#endif /* HAVE_LAUNCH_H */

#if defined(HAVE_MALLOC_H) && defined(HAVE_MALLINFO)
#  include <malloc.h>
#endif /* HAVE_MALLOC_H && HAVE_MALLINFO */

#ifdef HAVE_NOTIFY_H
#  include <notify.h>
#endif /* HAVE_NOTIFY_H */

#ifdef HAVE_DBUS
#  include <dbus/dbus.h>
#endif /* HAVE_DBUS */

#ifdef HAVE_SYS_PARAM_H
#  include <sys/param.h>
#endif /* HAVE_SYS_PARAM_H */


/*
 * Local functions...
 */

#ifdef HAVE_LAUNCHD
static void		launchd_checkin(void);
static void		launchd_checkout(void);
#endif /* HAVE_LAUNCHD */
static void		upstart_checkin(void);
static void		parent_handler(int sig);
static void		process_children(void);
static void		sigchld_handler(int sig);
static void		sighup_handler(int sig);
static void		sigterm_handler(int sig);
static long		select_timeout(int fds);
static void		usage(int status) __attribute__((noreturn));
int			write_pid(void);
int			remove_pid(void);


/*
 * Local globals...
 */

static int		parent_signal = 0;
					/* Set to signal number from child */
static int		holdcount = 0;	/* Number of times "hold" was called */
#if defined(HAVE_SIGACTION) && !defined(HAVE_SIGSET)
static sigset_t		holdmask;	/* Old POSIX signal mask */
#endif /* HAVE_SIGACTION && !HAVE_SIGSET */
static int		dead_children = 0;
					/* Dead children? */
static int		stop_scheduler = 0;
					/* Should the scheduler stop? */


/*
 * 'main()' - Main entry for the CUPS scheduler.
 */

int					/* O - Exit status */
main(int  argc,				/* I - Number of command-line args */
     char *argv[])			/* I - Command-line arguments */
{
  int			i;		/* Looping var */
  char			*val;		/* Value of environment variable */
  int			t = -1;		/* Timeout */
  char			*opt;		/* Option character */
  int			fg;		/* Run in the foreground */
  int			fds;		/* Number of ready descriptors */
  cupsd_client_t	*con;		/* Current client */
  cupsd_job_t		*job;		/* Current job */
  cupsd_listener_t	*lis;		/* Current listener */
  time_t		current_time,	/* Current time */
			activity,	/* Client activity timer */
			senddoc_time,	/* Send-Document time */
			expire_time,	/* Subscription expire time */
			report_time,	/* Malloc/client/job report time */
			event_time;	/* Last event notification time */
  long			timeout;	/* Timeout for cupsdDoSelect() */
  struct rlimit		limit;		/* Runtime limit */
#if defined(HAVE_SIGACTION) && !defined(HAVE_SIGSET)
  struct sigaction	action;		/* Actions for POSIX signals */
#endif /* HAVE_SIGACTION && !HAVE_SIGSET */
  int			run_as_child = 0;
					/* Needed for background fork/exec */
#ifdef __APPLE__
  int			use_sysman = !getuid();
					/* Use system management functions? */
#else
  time_t		netif_time = 0;	/* Time since last network update */
#endif /* __APPLE__ */
  int			idle_exit;
					/* Idle exit on select timeout? */
#if HAVE_LAUNCHD
  int			launchd_idle_exit;
					/* Idle exit on select timeout? */
#endif	/* HAVE_LAUNCHD */


#ifdef HAVE_GETEUID
 /*
  * Check for setuid invocation, which we do not support!
  */

  if (getuid() != geteuid())
  {
    fputs("cupsd: Cannot run as a setuid program\n", stderr);
    return (1);
  }
#endif /* HAVE_GETEUID */

 /*
  * Check for command-line arguments...
  */

  fg = 0;

  if (val = getenv("CUPSD_EXIT_ON_IDLE_TIMEOUT"))
  {
    t = atoi(val);
  }

#ifdef HAVE_LAUNCHD
  if (getenv("CUPSD_LAUNCHD"))
  {
    Launchd = 1;
    fg      = 1;
  }
#endif /* HAVE_LAUNCHD */

  for (i = 1; i < argc; i ++)
    if (argv[i][0] == '-')
      for (opt = argv[i] + 1; *opt != '\0'; opt ++)
        switch (*opt)
	{
	  case 'C' : /* Run as child with config file */
              run_as_child = 1;
	      fg           = -1;

	  case 'c' : /* Configuration file */
	      i ++;
	      if (i >= argc)
	      {
	        _cupsLangPuts(stderr, _("cupsd: Expected config filename "
		                        "after \"-c\" option."));
	        usage(1);
	      }

              if (argv[i][0] == '/')
	      {
	       /*
	        * Absolute directory...
		*/

		cupsdSetString(&ConfigurationFile, argv[i]);
              }
	      else
	      {
	       /*
	        * Relative directory...
		*/

                char *current;		/* Current directory */

	       /*
	        * Allocate a buffer for the current working directory to
		* reduce run-time stack usage; this approximates the
		* behavior of some implementations of getcwd() when they
		* are passed a NULL pointer.
	        */

                if ((current = malloc(1024)) == NULL)
		{
		  _cupsLangPuts(stderr,
		                _("cupsd: Unable to get current directory."));
                  return (1);
		}

		if (!getcwd(current, 1024))
		{
		  _cupsLangPuts(stderr,
		                _("cupsd: Unable to get current directory."));
                  free(current);
		  return (1);
		}

		cupsdSetStringf(&ConfigurationFile, "%s/%s", current, argv[i]);
		free(current);
              }
	      break;

          case 'f' : /* Run in foreground... */
	      fg = 1;
	      break;

          case 'F' : /* Run in foreground, but disconnect from terminal... */
	      fg = -1;
	      break;

          case 'h' : /* Show usage/help */
	      usage(0);
	      break;

          case 'l' : /* Started by launchd... */
#ifdef HAVE_LAUNCHD
	      Launchd = 1;
	      fg      = 1;
#else
	      _cupsLangPuts(stderr, _("cupsd: launchd(8) support not compiled "
	                              "in, running in normal mode."));
              fg = 0;
#endif /* HAVE_LAUNCHD */
	      break;

          case 'p' : /* Stop immediately for profiling */
              fputs("cupsd: -p (startup profiling) is for internal testing "
                    "use only!\n", stderr);
	      stop_scheduler = 1;
	      fg             = 1;
	      break;

          case 'P' : /* Disable security profiles */
              fputs("cupsd: -P (disable security profiles) is for internal "
                    "testing use only!\n", stderr);
	      UseProfiles = 0;
	      break;

          case 's' : /* Set cups-files.conf location */
              i ++;
	      if (i >= argc)
	      {
	        _cupsLangPuts(stderr, _("cupsd: Expected cups-files.conf "
	                                "filename after \"-s\" option."));
	        usage(1);
	      }

              if (argv[i][0] != '/')
	      {
	       /*
	        * Relative filename not allowed...
		*/

	        _cupsLangPuts(stderr, _("cupsd: Relative cups-files.conf "
	                                "filename not allowed."));
	        usage(1);
              }

	      cupsdSetString(&CupsFilesFile, argv[i]);
	      break;

#ifdef __APPLE__
          case 'S' : /* Disable system management functions */
              fputs("cupsd: -S (disable system management) for internal "
                    "testing use only!\n", stderr);
	      use_sysman = 0;
	      break;
#endif /* __APPLE__ */

          case 't' : /* Test the cupsd.conf file... */
	      TestConfigFile = 1;
	      fg             = 1;
	      break;

	  case 'x' : /* Exit on idle timeout */
	      i ++;
	      if (i >= argc)
	      {
	        _cupsLangPuts(stderr, _("cupsd: Expected exit-on-idle timeout in seconds "
		                        "after \"-x\" option."));
	        usage(1);
	      }

	      if ((t = atoi(argv[i])) < 0)
		_cupsLangPrintf(stderr,
				_("cupsd: Invalid exit-on-idle timeout value \"%s\"."),
				argv[i]);
	      break;

	  default : /* Unknown option */
              _cupsLangPrintf(stderr, _("cupsd: Unknown option \"%c\" - "
	                                "aborting."), *opt);
	      usage(1);
	      break;
	}
    else
    {
      _cupsLangPrintf(stderr, _("cupsd: Unknown argument \"%s\" - aborting."),
                      argv[i]);
      usage(1);
    }

  /* force non-disconnecting foreground mode upon upstart socket
   * activation, as otherwise all fd's are closed before we get to use
   * them */
  if (getenv("UPSTART_FDS"))
  {
    fg      = 1;
  }

  if (!ConfigurationFile)
    cupsdSetString(&ConfigurationFile, CUPS_SERVERROOT "/cupsd.conf");

  if (!CupsFilesFile)
  {
    char	*filename,		/* Copy of cupsd.conf filename */
		*slash;			/* Final slash in cupsd.conf filename */
    size_t	len;			/* Size of buffer */

    len = strlen(ConfigurationFile) + 15;
    if ((filename = malloc(len)) == NULL)
    {
      _cupsLangPrintf(stderr,
		      _("cupsd: Unable to get path to "
			"cups-files.conf file."));
      return (1);
    }

    strlcpy(filename, ConfigurationFile, len);
    if ((slash = strrchr(filename, '/')) == NULL)
    {
      _cupsLangPrintf(stderr,
		      _("cupsd: Unable to get path to "
			"cups-files.conf file."));
      return (1);
    }

    strlcpy(slash, "/cups-files.conf", len - (slash - filename));
    cupsdSetString(&CupsFilesFile, filename);
    free(filename);
  }

 /*
  * If the user hasn't specified "-f", run in the background...
  */

  if (!fg)
  {
   /*
    * Setup signal handlers for the parent...
    */

#ifdef HAVE_SIGSET /* Use System V signals over POSIX to avoid bugs */
    sigset(SIGUSR1, parent_handler);
    sigset(SIGCHLD, parent_handler);

    sigset(SIGHUP, SIG_IGN);
#elif defined(HAVE_SIGACTION)
    memset(&action, 0, sizeof(action));
    sigemptyset(&action.sa_mask);
    sigaddset(&action.sa_mask, SIGUSR1);
    action.sa_handler = parent_handler;
    sigaction(SIGUSR1, &action, NULL);
    sigaction(SIGCHLD, &action, NULL);

    sigemptyset(&action.sa_mask);
    action.sa_handler = SIG_IGN;
    sigaction(SIGHUP, &action, NULL);
#else
    signal(SIGUSR1, parent_handler);
    signal(SIGCLD, parent_handler);

    signal(SIGHUP, SIG_IGN);
#endif /* HAVE_SIGSET */

    if (fork() > 0)
    {
     /*
      * OK, wait for the child to startup and send us SIGUSR1 or to crash
      * and the OS send us SIGCHLD...  We also need to ignore SIGHUP which
      * might be sent by the init script to restart the scheduler...
      */

      for (; parent_signal == 0;)
        sleep(1);

      if (parent_signal == SIGUSR1)
        return (0);

      if (wait(&i) < 0)
      {
        perror("cupsd");
	return (1);
      }
      else if (WIFEXITED(i))
      {
        fprintf(stderr, "cupsd: Child exited with status %d\n",
	        WEXITSTATUS(i));
	return (2);
      }
      else
      {
        fprintf(stderr, "cupsd: Child exited on signal %d\n", WTERMSIG(i));
	return (3);
      }
    }

#if defined(__OpenBSD__) && OpenBSD < 201211
   /*
    * Call _thread_sys_closefrom() so the child process doesn't reset the
    * parent's file descriptors to be blocking.  This is a workaround for a
    * limitation of userland libpthread on older versions of OpenBSD.
    */

    _thread_sys_closefrom(0);
#endif /* __OpenBSD__ && OpenBSD < 201211 */

   /*
    * Since CoreFoundation and DBUS both create fork-unsafe data on execution of
    * a program, and since this kind of really unfriendly behavior seems to be
    * more common these days in system libraries, we need to re-execute the
    * background cupsd with the "-C" option to avoid problems.  Unfortunately,
    * we also have to assume that argv[0] contains the name of the cupsd
    * executable - there is no portable way to get the real pathname...
    */

    execlp(argv[0], argv[0], "-C", ConfigurationFile, (char *)0);
    exit(errno);
  }

  if (fg < 1)
  {
   /*
    * Make sure we aren't tying up any filesystems...
    */

    chdir("/");

#ifndef DEBUG
   /*
    * Disable core dumps...
    */

    getrlimit(RLIMIT_CORE, &limit);
    limit.rlim_cur = 0;
    setrlimit(RLIMIT_CORE, &limit);

   /*
    * Disconnect from the controlling terminal...
    */

    setsid();

   /*
    * Close all open files...
    */

    getrlimit(RLIMIT_NOFILE, &limit);

    for (i = 0; i < limit.rlim_cur && i < 1024; i ++)
      close(i);

   /*
    * Redirect stdin/out/err to /dev/null...
    */

    if ((i = open("/dev/null", O_RDONLY)) != 0)
    {
      dup2(i, 0);
      close(i);
    }

    if ((i = open("/dev/null", O_WRONLY)) != 1)
    {
      dup2(i, 1);
      close(i);
    }

    if ((i = open("/dev/null", O_WRONLY)) != 2)
    {
      dup2(i, 2);
      close(i);
    }
#endif /* DEBUG */
  }

 /*
  * Set the timezone info...
  */

  tzset();

#ifdef LC_TIME
  setlocale(LC_TIME, "");
#endif /* LC_TIME */

#ifdef HAVE_DBUS_THREADS_INIT
 /*
  * Enable threading support for D-BUS...
  */

<<<<<<< HEAD
  dbus_threads_init();
=======
  dbus_threads_init_default();
>>>>>>> 9833bc54
#endif /* HAVE_DBUS_THREADS_INIT */

 /*
  * Set the maximum number of files...
  */

  getrlimit(RLIMIT_NOFILE, &limit);

#if !defined(HAVE_POLL) && !defined(HAVE_EPOLL) && !defined(HAVE_KQUEUE)
  if (limit.rlim_max > FD_SETSIZE)
    MaxFDs = FD_SETSIZE;
  else
#endif /* !HAVE_POLL && !HAVE_EPOLL && !HAVE_KQUEUE */
#ifdef RLIM_INFINITY
  if (limit.rlim_max == RLIM_INFINITY)
    MaxFDs = 16384;
  else
#endif /* RLIM_INFINITY */
    MaxFDs = limit.rlim_max;

  limit.rlim_cur = MaxFDs;

  setrlimit(RLIMIT_NOFILE, &limit);

  cupsdStartSelect();

 /*
  * Read configuration...
  */

  if (!cupsdReadConfiguration())
    return (1);
  else if (TestConfigFile)
  {
    printf("\"%s\" is OK.\n", CupsFilesFile);
    printf("\"%s\" is OK.\n", ConfigurationFile);
    return (0);
  }

 /*
  * Exit-on-idle timeout set by command line or environment variable
  */

  if (t >= 0)
    ExitOnIdleTimeout = t;

 /*
  * Clean out old temp files and printer cache data.
  */

  if (!strncmp(TempDir, RequestRoot, strlen(RequestRoot)))
    cupsdCleanFiles(TempDir, NULL);

  cupsdCleanFiles(CacheDir, "*.ipp");

#if HAVE_LAUNCHD
  if (Launchd)
  {
   /*
    * If we were started by launchd get the listen sockets file descriptors...
    */

    launchd_checkin();
    launchd_checkout();
  }
#endif /* HAVE_LAUNCHD */

 /*
  * If we were started by Upstart get the listen sockets file descriptors...
  */
  upstart_checkin();

 /*
  * Startup the server...
  */

  httpInitialize();

  cupsdStartServer();

 /*
  * Catch hangup and child signals and ignore broken pipes...
  */

#ifdef HAVE_SIGSET /* Use System V signals over POSIX to avoid bugs */
  sigset(SIGCHLD, sigchld_handler);
  sigset(SIGHUP, sighup_handler);
  sigset(SIGPIPE, SIG_IGN);
  sigset(SIGTERM, sigterm_handler);
#elif defined(HAVE_SIGACTION)
  memset(&action, 0, sizeof(action));

  sigemptyset(&action.sa_mask);
  sigaddset(&action.sa_mask, SIGTERM);
  sigaddset(&action.sa_mask, SIGCHLD);
  action.sa_handler = sigchld_handler;
  sigaction(SIGCHLD, &action, NULL);

  sigemptyset(&action.sa_mask);
  sigaddset(&action.sa_mask, SIGHUP);
  action.sa_handler = sighup_handler;
  sigaction(SIGHUP, &action, NULL);

  sigemptyset(&action.sa_mask);
  action.sa_handler = SIG_IGN;
  sigaction(SIGPIPE, &action, NULL);

  sigemptyset(&action.sa_mask);
  sigaddset(&action.sa_mask, SIGTERM);
  sigaddset(&action.sa_mask, SIGCHLD);
  action.sa_handler = sigterm_handler;
  sigaction(SIGTERM, &action, NULL);
#else
  signal(SIGCLD, sigchld_handler);	/* No, SIGCLD isn't a typo... */
  signal(SIGHUP, sighup_handler);
  signal(SIGPIPE, SIG_IGN);
  signal(SIGTERM, sigterm_handler);
#endif /* HAVE_SIGSET */

 /*
  * Initialize authentication certificates...
  */

  cupsdInitCerts();

 /*
  * If we are running in the background, signal the parent process that
  * we are up and running...
  */

  if (!fg || run_as_child)
  {
   /*
    * Send a signal to the parent process, but only if the parent is
    * not PID 1 (init).  This avoids accidentally shutting down the
    * system on OpenBSD if you CTRL-C the server before it is up...
    */

    i = getppid();	/* Save parent PID to avoid race condition */

    if (i != 1)
      kill(i, SIGUSR1);
  }

#ifdef __APPLE__
 /*
  * Start power management framework...
  */

  if (use_sysman)
    cupsdStartSystemMonitor();
#endif /* __APPLE__ */

  if (write_pid() == 0) {
    cupsdLogMessage(CUPSD_LOG_ERROR, "Unable to write pid file");
    return (1);
  }

 /*
  * Send server-started event...
  */

#ifdef HAVE_LAUNCHD
  if (Launchd)
    cupsdAddEvent(CUPSD_EVENT_SERVER_STARTED, NULL, NULL,
                  "Scheduler started via launchd.");
  else
#endif /* HAVE_LAUNCHD */
  if (fg)
    cupsdAddEvent(CUPSD_EVENT_SERVER_STARTED, NULL, NULL,
                  "Scheduler started in foreground.");
  else
    cupsdAddEvent(CUPSD_EVENT_SERVER_STARTED, NULL, NULL,
                  "Scheduler started in background.");

 /*
  * Start any pending print jobs...
  */

  cupsdCheckJobs();

 /*
  * Loop forever...
  */

  current_time  = time(NULL);
  event_time    = current_time;
  expire_time   = current_time;
  fds           = 1;
  report_time   = 0;
  senddoc_time  = current_time;

  while (!stop_scheduler)
  {
   /*
    * Check if there are dead children to handle...
    */

    if (dead_children)
      process_children();

   /*
    * Check if we need to load the server configuration file...
    */

    if (NeedReload)
    {
     /*
      * Close any idle clients...
      */

      if (cupsArrayCount(Clients) > 0)
      {
	for (con = (cupsd_client_t *)cupsArrayFirst(Clients);
	     con;
	     con = (cupsd_client_t *)cupsArrayNext(Clients))
	  if (con->http.state == HTTP_WAITING)
	    cupsdCloseClient(con);
	  else
	    con->http.keep_alive = HTTP_KEEPALIVE_OFF;

        cupsdPauseListening();
      }

     /*
      * Restart if all clients are closed and all jobs finished, or
      * if the reload timeout has elapsed...
      */

      if ((cupsArrayCount(Clients) == 0 &&
           (cupsArrayCount(PrintingJobs) == 0 || NeedReload != RELOAD_ALL)) ||
          (time(NULL) - ReloadTime) >= ReloadTimeout)
      {
       /*
	* Shutdown the server...
	*/

        DoingShutdown = 1;

	cupsdStopServer();

       /*
	* Read configuration...
	*/

        if (!cupsdReadConfiguration())
        {
          syslog(LOG_LPR, "Unable to read configuration file \'%s\' - exiting!",
		 ConfigurationFile);
          break;
	}

#if HAVE_LAUNCHD
	if (Launchd)
	{
	 /*
	  * If we were started by launchd, get the listen socket file
	  * descriptors...
	  */

	  launchd_checkin();
	  launchd_checkout();
	}
#endif /* HAVE_LAUNCHD */

       /*
        * If we were started by Upstart get the listen sockets file
	* descriptors...
        */

        upstart_checkin();

       /*
        * Startup the server...
        */

        DoingShutdown = 0;

        cupsdStartServer();

       /*
        * Send a server-restarted event...
	*/

        cupsdAddEvent(CUPSD_EVENT_SERVER_RESTARTED, NULL, NULL,
                      "Scheduler restarted.");
      }
    }

   /*
    * Check for available input or ready output.  If cupsdDoSelect()
    * returns 0 or -1, something bad happened and we should exit
    * immediately.
    *
    * Note that we at least have one listening socket open at all
    * times.
    */

    if ((timeout = select_timeout(fds)) > 1 && LastEvent)
      timeout = 1;

   /*
    * If no other work is scheduled and we've set the exit-on-idle timeout
    * then timeout after 'ExitOnIdleTimeout' seconds of inactivity...
    */

    if (ExitOnIdleTimeout && timeout >= ExitOnIdleTimeout &&
        !cupsArrayCount(ActiveJobs) &&
	(!Browsing || !BrowseLocalProtocols || !cupsArrayCount(Printers)))
    {
      cupsdLogMessage(CUPSD_LOG_DEBUG, "cupsd is idle, scheduling shutdown in %d seconds.",
                      ExitOnIdleTimeout);
      timeout		= ExitOnIdleTimeout;
      idle_exit = 1;
    }
    else
    {
      cupsdLogMessage(CUPSD_LOG_DEBUG, "cupsd is not idle any more, canceling shutdown.");
      idle_exit = 0;
    }

#if HAVE_LAUNCHD
   /*
    * If no other work is scheduled and we're being controlled by
    * launchd then timeout after 'LaunchdTimeout' seconds of
    * inactivity...
    */

    if (timeout == 86400 && Launchd && LaunchdTimeout &&
        !cupsArrayCount(ActiveJobs) &&
	(!Browsing || !BrowseLocalProtocols || !cupsArrayCount(Printers)))
    {
      timeout		= LaunchdTimeout;
      launchd_idle_exit = 1;
    }
    else
      launchd_idle_exit = 0;
#endif	/* HAVE_LAUNCHD */

    if ((fds = cupsdDoSelect(timeout)) < 0)
    {
     /*
      * Got an error from select!
      */

#if defined(HAVE_DNSSD) || defined(HAVE_AVAHI)
      cupsd_printer_t	*p;		/* Current printer */
#endif /* HAVE_DNSSD || HAVE_AVAHI */


      if (errno == EINTR)		/* Just interrupted by a signal */
        continue;

     /*
      * Log all sorts of debug info to help track down the problem.
      */

      cupsdLogMessage(CUPSD_LOG_EMERG, "cupsdDoSelect() failed - %s!",
                      strerror(errno));

      for (i = 0, con = (cupsd_client_t *)cupsArrayFirst(Clients);
	   con;
	   i ++, con = (cupsd_client_t *)cupsArrayNext(Clients))
        cupsdLogMessage(CUPSD_LOG_EMERG,
	                "Clients[%d] = %d, file = %d, state = %d",
	                i, con->http.fd, con->file, con->http.state);

      for (i = 0, lis = (cupsd_listener_t *)cupsArrayFirst(Listeners);
           lis;
	   i ++, lis = (cupsd_listener_t *)cupsArrayNext(Listeners))
        cupsdLogMessage(CUPSD_LOG_EMERG, "Listeners[%d] = %d", i, lis->fd);

      cupsdLogMessage(CUPSD_LOG_EMERG, "CGIPipes[0] = %d", CGIPipes[0]);

#ifdef __APPLE__
      cupsdLogMessage(CUPSD_LOG_EMERG, "SysEventPipes[0] = %d",
                      SysEventPipes[0]);
#endif /* __APPLE__ */

      for (job = (cupsd_job_t *)cupsArrayFirst(ActiveJobs);
	   job;
	   job = (cupsd_job_t *)cupsArrayNext(ActiveJobs))
        cupsdLogMessage(CUPSD_LOG_EMERG, "Jobs[%d] = %d < [%d %d] > [%d %d]",
	        	job->id,
			job->status_buffer ? job->status_buffer->fd : -1,
			job->print_pipes[0], job->print_pipes[1],
			job->back_pipes[0], job->back_pipes[1]);

#if defined(HAVE_DNSSD) || defined(HAVE_AVAHI)
      for (p = (cupsd_printer_t *)cupsArrayFirst(Printers);
	   p;
	   p = (cupsd_printer_t *)cupsArrayNext(Printers))
        cupsdLogMessage(CUPSD_LOG_EMERG, "printer[%s] reg_name=\"%s\"", p->name,
	                p->reg_name ? p->reg_name : "(null)");
#endif /* HAVE_DNSSD || HAVE_AVAHI */

      break;
    }

    current_time = time(NULL);

   /*
    * Write dirty config/state files...
    */

    if (DirtyCleanTime && current_time >= DirtyCleanTime)
      cupsdCleanDirty();

#ifdef __APPLE__
   /*
    * If we are going to sleep and still have pending jobs, stop them after
    * a period of time...
    */

    if (SleepJobs > 0 && current_time >= SleepJobs &&
        cupsArrayCount(PrintingJobs) > 0)
    {
      SleepJobs = 0;
      cupsdStopAllJobs(CUPSD_JOB_DEFAULT, 5);
    }
#endif /* __APPLE__ */

#ifndef __APPLE__
   /*
    * Update the network interfaces once a minute...
    */

    if ((current_time - netif_time) >= 60)
    {
      netif_time  = current_time;
      NetIFUpdate = 1;
    }
#endif /* !__APPLE__ */

   /*
    * If no other work is scheduled and we've set the exit-on-idle timeout
    * then timeout after 'ExitOnIdleTimeout' seconds of inactivity...
    */

    if (!fds && idle_exit)
    {
      cupsdLogMessage(CUPSD_LOG_INFO,
                      "Printer sharing is off and there are no jobs pending, "
		      "shutting down for now.");
      stop_scheduler = 1;
      break;
    }

#if HAVE_LAUNCHD
   /*
    * If no other work was scheduled and we're being controlled by launchd
    * then timeout after 'LaunchdTimeout' seconds of inactivity...
    */

    if (!fds && launchd_idle_exit)
    {
      cupsdLogMessage(CUPSD_LOG_INFO,
                      "Printer sharing is off and there are no jobs pending, "
		      "will restart on demand.");
      stop_scheduler = 1;
      break;
    }
#endif /* HAVE_LAUNCHD */

   /*
    * Resume listening for new connections as needed...
    */

    if (ListeningPaused && ListeningPaused <= current_time &&
        cupsArrayCount(Clients) < MaxClients)
      cupsdResumeListening();

   /*
    * Expire subscriptions and unload completed jobs as needed...
    */

    if (current_time > expire_time)
    {
      if (cupsArrayCount(Subscriptions) > 0)
        cupsdExpireSubscriptions(NULL, NULL);

      cupsdUnloadCompletedJobs();

      expire_time = current_time;
    }

#ifndef HAVE_AUTHORIZATION_H
   /*
    * Update the root certificate once every 5 minutes if we have client
    * connections...
    */

    if ((current_time - RootCertTime) >= RootCertDuration && RootCertDuration &&
        !RunUser && cupsArrayCount(Clients))
    {
     /*
      * Update the root certificate...
      */

      cupsdDeleteCert(0);
      cupsdAddCert(0, "root", cupsdDefaultAuthType());
    }
#endif /* !HAVE_AUTHORIZATION_H */

   /*
    * Check for new data on the client sockets...
    */

    for (con = (cupsd_client_t *)cupsArrayFirst(Clients);
	 con;
	 con = (cupsd_client_t *)cupsArrayNext(Clients))
    {
     /*
      * Process pending data in the input buffer...
      */

      if (con->http.used)
      {
        cupsdReadClient(con);
	continue;
      }

     /*
      * Check the activity and close old clients...
      */

      activity = current_time - Timeout;
      if (con->http.activity < activity && !con->pipe_pid)
      {
        cupsdLogMessage(CUPSD_LOG_DEBUG,
	                "Closing client %d after %d seconds of inactivity...",
	                con->http.fd, Timeout);

        cupsdCloseClient(con);
        continue;
      }
    }

   /*
    * Update any pending multi-file documents...
    */

    if ((current_time - senddoc_time) >= 10)
    {
      cupsdCheckJobs();
      senddoc_time = current_time;
    }

   /*
    * Clean job history...
    */

    if (JobHistoryUpdate && current_time >= JobHistoryUpdate)
      cupsdCleanJobs();

   /*
    * Log statistics at most once a minute when in debug mode...
    */

    if ((current_time - report_time) >= 60 && LogLevel >= CUPSD_LOG_DEBUG)
    {
      size_t		string_count,	/* String count */
			alloc_bytes,	/* Allocated string bytes */
			total_bytes;	/* Total string bytes */
#ifdef HAVE_MALLINFO
      struct mallinfo	mem;		/* Malloc information */


      mem = mallinfo();
      cupsdLogMessage(CUPSD_LOG_DEBUG, "Report: malloc-arena=%lu", mem.arena);
      cupsdLogMessage(CUPSD_LOG_DEBUG, "Report: malloc-used=%lu",
                      mem.usmblks + mem.uordblks);
      cupsdLogMessage(CUPSD_LOG_DEBUG, "Report: malloc-free=%lu",
		      mem.fsmblks + mem.fordblks);
#endif /* HAVE_MALLINFO */

      cupsdLogMessage(CUPSD_LOG_DEBUG, "Report: clients=%d",
                      cupsArrayCount(Clients));
      cupsdLogMessage(CUPSD_LOG_DEBUG, "Report: jobs=%d",
                      cupsArrayCount(Jobs));
      cupsdLogMessage(CUPSD_LOG_DEBUG, "Report: jobs-active=%d",
                      cupsArrayCount(ActiveJobs));
      cupsdLogMessage(CUPSD_LOG_DEBUG, "Report: printers=%d",
                      cupsArrayCount(Printers));

      string_count = _cupsStrStatistics(&alloc_bytes, &total_bytes);
      cupsdLogMessage(CUPSD_LOG_DEBUG,
                      "Report: stringpool-string-count=" CUPS_LLFMT,
		      CUPS_LLCAST string_count);
      cupsdLogMessage(CUPSD_LOG_DEBUG,
                      "Report: stringpool-alloc-bytes=" CUPS_LLFMT,
		      CUPS_LLCAST alloc_bytes);
      cupsdLogMessage(CUPSD_LOG_DEBUG,
                      "Report: stringpool-total-bytes=" CUPS_LLFMT,
		      CUPS_LLCAST total_bytes);

      report_time = current_time;
    }

   /*
    * Handle OS-specific event notification for any events that have
    * accumulated.  Don't send these more than once a second...
    */

    if (LastEvent && (current_time - event_time) >= 1)
    {
#ifdef HAVE_NOTIFY_POST
      if (LastEvent & (CUPSD_EVENT_PRINTER_ADDED |
                       CUPSD_EVENT_PRINTER_DELETED |
                       CUPSD_EVENT_PRINTER_MODIFIED))
      {
        cupsdLogMessage(CUPSD_LOG_DEBUG2,
	                "notify_post(\"com.apple.printerListChange\")");
	notify_post("com.apple.printerListChange");
      }

      if (LastEvent & CUPSD_EVENT_PRINTER_STATE_CHANGED)
      {
        cupsdLogMessage(CUPSD_LOG_DEBUG2,
	                "notify_post(\"com.apple.printerHistoryChange\")");
	notify_post("com.apple.printerHistoryChange");
      }

      if (LastEvent & (CUPSD_EVENT_JOB_STATE_CHANGED |
                       CUPSD_EVENT_JOB_CONFIG_CHANGED |
                       CUPSD_EVENT_JOB_PROGRESS))
      {
        cupsdLogMessage(CUPSD_LOG_DEBUG2,
	                "notify_post(\"com.apple.jobChange\")");
	notify_post("com.apple.jobChange");
      }
#endif /* HAVE_NOTIFY_POST */

     /*
      * Reset the accumulated events...
      */

      LastEvent  = CUPSD_EVENT_NONE;
      event_time = current_time;
    }
  }

 /*
  * Log a message based on what happened...
  */

  if (stop_scheduler)
  {
    cupsdLogMessage(CUPSD_LOG_INFO, "Scheduler shutting down normally.");
    cupsdAddEvent(CUPSD_EVENT_SERVER_STOPPED, NULL, NULL,
                  "Scheduler shutting down normally.");
  }
  else
  {
    cupsdLogMessage(CUPSD_LOG_ERROR,
                    "Scheduler shutting down due to program error.");
    cupsdAddEvent(CUPSD_EVENT_SERVER_STOPPED, NULL, NULL,
                  "Scheduler shutting down due to program error.");
  }

 /*
  * Close all network clients...
  */

  DoingShutdown = 1;

  cupsdStopServer();

#ifdef HAVE_LAUNCHD
 /*
  * Update the launchd KeepAlive file as needed...
  */

  if (Launchd)
    launchd_checkout();
#endif /* HAVE_LAUNCHD */

 /*
  * Stop all jobs...
  */

  cupsdFreeAllJobs();

#ifdef __APPLE__
 /*
  * Stop monitoring system event monitoring...
  */

  if (use_sysman)
    cupsdStopSystemMonitor();
#endif /* __APPLE__ */

  cupsdStopSelect();

  remove_pid();

  return (!stop_scheduler);
}


/* 'write_pid()' - Write PID file.
   'remove_pid()' - Delete PID file.
*/
int
write_pid()
{
  FILE *f;
  int fd;
  int pid;
  if (((fd = open(PidFile, O_RDWR|O_CREAT, 0644)) == -1)
      || ((f = fdopen(fd, "r+")) == NULL) ) {
    return 0;
  }
  pid = getpid();
  if (!fprintf(f, "%d\n", pid)) {
    close(fd);
    return 0;
  }
  fflush(f);
  close(fd);

  return pid;
}

int
remove_pid() {
  return unlink(PidFile);
}

/*
 * 'cupsdAddString()' - Copy and add a string to an array.
 */

int					/* O  - 1 on success, 0 on failure */
cupsdAddString(cups_array_t **a,	/* IO - String array */
               const char   *s)		/* I  - String to copy and add */
{
  if (!*a)
    *a = cupsArrayNew3((cups_array_func_t)strcmp, NULL,
		       (cups_ahash_func_t)NULL, 0,
		       (cups_acopy_func_t)_cupsStrAlloc,
		       (cups_afree_func_t)_cupsStrFree);

  return (cupsArrayAdd(*a, (char *)s));
}


/*
 * 'cupsdCheckProcess()' - Tell the main loop to check for dead children.
 */

void
cupsdCheckProcess(void)
{
 /*
  * Flag that we have dead children...
  */

  dead_children = 1;
}


/*
 * 'cupsdClearString()' - Clear a string.
 */

void
cupsdClearString(char **s)		/* O - String value */
{
  if (s && *s)
  {
    _cupsStrFree(*s);
    *s = NULL;
  }
}


/*
 * 'cupsdFreeStrings()' - Free an array of strings.
 */

void
cupsdFreeStrings(cups_array_t **a)	/* IO - String array */
{
  if (*a)
  {
    cupsArrayDelete(*a);
    *a = NULL;
  }
}


/*
 * 'cupsdHoldSignals()' - Hold child and termination signals.
 */

void
cupsdHoldSignals(void)
{
#if defined(HAVE_SIGACTION) && !defined(HAVE_SIGSET)
  sigset_t		newmask;	/* New POSIX signal mask */
#endif /* HAVE_SIGACTION && !HAVE_SIGSET */


  holdcount ++;
  if (holdcount > 1)
    return;

#ifdef HAVE_SIGSET
  sighold(SIGTERM);
  sighold(SIGCHLD);
#elif defined(HAVE_SIGACTION)
  sigemptyset(&newmask);
  sigaddset(&newmask, SIGTERM);
  sigaddset(&newmask, SIGCHLD);
  sigprocmask(SIG_BLOCK, &newmask, &holdmask);
#endif /* HAVE_SIGSET */
}


/*
 * 'cupsdReleaseSignals()' - Release signals for delivery.
 */

void
cupsdReleaseSignals(void)
{
  holdcount --;
  if (holdcount > 0)
    return;

#ifdef HAVE_SIGSET
  sigrelse(SIGTERM);
  sigrelse(SIGCHLD);
#elif defined(HAVE_SIGACTION)
  sigprocmask(SIG_SETMASK, &holdmask, NULL);
#endif /* HAVE_SIGSET */
}


/*
 * 'cupsdSetString()' - Set a string value.
 */

void
cupsdSetString(char       **s,		/* O - New string */
               const char *v)		/* I - String value */
{
  if (!s || *s == v)
    return;

  if (*s)
    _cupsStrFree(*s);

  if (v)
    *s = _cupsStrAlloc(v);
  else
    *s = NULL;
}


/*
 * 'cupsdSetStringf()' - Set a formatted string value.
 */

void
cupsdSetStringf(char       **s,		/* O - New string */
                const char *f,		/* I - Printf-style format string */
	        ...)			/* I - Additional args as needed */
{
  char		v[65536 + 64];		/* Formatting string value */
  va_list	ap;			/* Argument pointer */
  char		*olds;			/* Old string */


  if (!s)
    return;

  olds = *s;

  if (f)
  {
    va_start(ap, f);
    vsnprintf(v, sizeof(v), f, ap);
    va_end(ap);

    *s = _cupsStrAlloc(v);
  }
  else
    *s = NULL;

  if (olds)
    _cupsStrFree(olds);
}


#ifdef HAVE_LAUNCHD
/*
 * 'launchd_checkin()' - Check-in with launchd and collect the listening fds.
 */

static void
launchd_checkin(void)
{
  size_t		i,		/* Looping var */
			count;		/* Number of listeners */
  launch_data_t		ld_msg,		/* Launch data message */
			ld_resp,	/* Launch data response */
			ld_array,	/* Launch data array */
			ld_sockets,	/* Launch data sockets dictionary */
			tmp;		/* Launch data */
  cupsd_listener_t	*lis;		/* Listeners array */
  http_addr_t		addr;		/* Address variable */
  socklen_t		addrlen;	/* Length of address */
  int			fd;		/* File descriptor */
  char			s[256];		/* String addresss */


  cupsdLogMessage(CUPSD_LOG_DEBUG, "launchd_checkin: pid=%d", (int)getpid());

 /*
  * Check-in with launchd...
  */

  ld_msg = launch_data_new_string(LAUNCH_KEY_CHECKIN);
  if ((ld_resp = launch_msg(ld_msg)) == NULL)
  {
    cupsdLogMessage(CUPSD_LOG_ERROR,
		    "launchd_checkin: launch_msg(\"" LAUNCH_KEY_CHECKIN
		    "\") IPC failure");
    exit(EXIT_FAILURE);
    return; /* anti-compiler-warning */
  }

  if (launch_data_get_type(ld_resp) == LAUNCH_DATA_ERRNO)
  {
    errno = launch_data_get_errno(ld_resp);
    cupsdLogMessage(CUPSD_LOG_ERROR, "launchd_checkin: Check-in failed: %s",
                    strerror(errno));
    exit(EXIT_FAILURE);
    return; /* anti-compiler-warning */
  }

 /*
  * Get the sockets dictionary...
  */

  if ((ld_sockets = launch_data_dict_lookup(ld_resp, LAUNCH_JOBKEY_SOCKETS))
          == NULL)
  {
    cupsdLogMessage(CUPSD_LOG_ERROR,
                    "launchd_checkin: No sockets found to answer requests on!");
    exit(EXIT_FAILURE);
    return; /* anti-compiler-warning */
  }

 /*
  * Get the array of listener sockets...
  */

  if ((ld_array = launch_data_dict_lookup(ld_sockets, "Listeners")) == NULL)
  {
    cupsdLogMessage(CUPSD_LOG_ERROR,
                    "launchd_checkin: No sockets found to answer requests on!");
    exit(EXIT_FAILURE);
    return; /* anti-compiler-warning */
  }

 /*
  * Add listening fd(s) to the Listener array...
  */

  if (launch_data_get_type(ld_array) == LAUNCH_DATA_ARRAY)
  {
    count = launch_data_array_get_count(ld_array);

    for (i = 0; i < count; i ++)
    {
     /*
      * Get the launchd file descriptor and address...
      */

      if ((tmp = launch_data_array_get_index(ld_array, i)) != NULL)
      {
	fd      = launch_data_get_fd(tmp);
	addrlen = sizeof(addr);

	if (getsockname(fd, (struct sockaddr *)&addr, &addrlen))
	{
	  cupsdLogMessage(CUPSD_LOG_ERROR,
			  "launchd_checkin: Unable to get local address - %s",
			  strerror(errno));
	  continue;
	}

       /*
	* Try to match the launchd socket address to one of the listeners...
	*/

	for (lis = (cupsd_listener_t *)cupsArrayFirst(Listeners);
	     lis;
	     lis = (cupsd_listener_t *)cupsArrayNext(Listeners))
	  if (httpAddrEqual(&lis->address, &addr))
	    break;

       /*
	* Add a new listener If there's no match...
	*/

	if (lis)
	{
	  cupsdLogMessage(CUPSD_LOG_DEBUG,
		  "launchd_checkin: Matched existing listener %s with fd %d...",
		  httpAddrString(&(lis->address), s, sizeof(s)), fd);
	}
	else
	{
	  cupsdLogMessage(CUPSD_LOG_DEBUG,
		  "launchd_checkin: Adding new listener %s with fd %d...",
		  httpAddrString(&addr, s, sizeof(s)), fd);

	  if ((lis = calloc(1, sizeof(cupsd_listener_t))) == NULL)
	  {
	    cupsdLogMessage(CUPSD_LOG_ERROR,
			    "launchd_checkin: Unable to allocate listener - "
			    "%s.", strerror(errno));
	    exit(EXIT_FAILURE);
	  }

	  cupsArrayAdd(Listeners, lis);

	  memcpy(&lis->address, &addr, sizeof(lis->address));
	}

	lis->fd = fd;

#  ifdef HAVE_SSL
	if (httpAddrPort(&(lis->address)) == 443)
	  lis->encryption = HTTP_ENCRYPT_ALWAYS;
#  endif /* HAVE_SSL */
      }
    }
  }

  launch_data_free(ld_msg);
  launch_data_free(ld_resp);
}


/*
 * 'launchd_checkout()' - Update the launchd KeepAlive file as needed.
 */

static void
launchd_checkout(void)
{
  int	fd;				/* File descriptor */


 /*
  * Create or remove the launchd KeepAlive file based on whether
  * there are active jobs, polling, browsing for remote printers or
  * shared printers to advertise...
  */

  if (cupsArrayCount(ActiveJobs) ||
      (Browsing && BrowseLocalProtocols && cupsArrayCount(Printers)))
  {
    cupsdLogMessage(CUPSD_LOG_DEBUG,
                    "Creating launchd keepalive file \"" CUPS_KEEPALIVE
                    "\"...");

    if ((fd = open(CUPS_KEEPALIVE, O_RDONLY | O_CREAT | O_EXCL, S_IRUSR)) >= 0)
      close(fd);
  }
  else
  {
    cupsdLogMessage(CUPSD_LOG_DEBUG,
                    "Removing launchd keepalive file \"" CUPS_KEEPALIVE
                    "\"...");

    unlink(CUPS_KEEPALIVE);
  }
}
#endif /* HAVE_LAUNCHD */

static void
upstart_checkin(void)
{
  /*
   * Example socket event environment:
   *
   * UPSTART_INSTANCE=
   * PORT=34568
   * PROTO=inet
   * UPSTART_JOB=foo5
   * UPSTART_FDS=43
   * UPSTART_EVENTS=socket
   * ADDR=127.0.0.1
   *
   */
  int fd = 0;
  const char *e;
  http_addr_t addr;
  socklen_t addrlen = sizeof(addr);
  cupsd_listener_t *lis;
  char s[256];

  if (!(e = getenv("UPSTART_EVENTS")))
    return;

  if (strcasecmp(e, "socket"))
    return;

  if (!(e = getenv("UPSTART_FDS")))
  {
    cupsdLogMessage(CUPSD_LOG_ERROR,
		    "upstart_checkin: We got started via Upstart socket event but no environment variable UPSTART_FDS is not set");
    return;
  }

  fd = atoi(e);

  if (getsockname(fd, (struct sockaddr*) &addr, &addrlen) < 0)
  {
    cupsdLogMessage(CUPSD_LOG_ERROR,
		    "upstart_checkin: Unable to get local address - %s",
		    strerror(errno));
    return;
  }

 /*
  * Try to match the systemd socket address to one of the listeners...
  */

  for (lis = (cupsd_listener_t *)cupsArrayFirst(Listeners);
       lis;
       lis = (cupsd_listener_t *)cupsArrayNext(Listeners))
    if (httpAddrEqual(&lis->address, &addr))
      break;

  if (lis)
  {
    cupsdLogMessage(CUPSD_LOG_DEBUG,
		    "upstart_checkin: Matched existing listener %s with fd %d...",
		    httpAddrString(&(lis->address), s, sizeof(s)), fd);
  }
  else
  {
    cupsdLogMessage(CUPSD_LOG_DEBUG,
		    "upstart_checkin: Adding new listener %s with fd %d...",
		    httpAddrString(&addr, s, sizeof(s)), fd);

    if ((lis = calloc(1, sizeof(cupsd_listener_t))) == NULL)
    {
      cupsdLogMessage(CUPSD_LOG_ERROR,
		      "upstart_checkin: Unable to allocate listener - "
		      "%s.", strerror(errno));
      exit(EXIT_FAILURE);
    }

    cupsArrayAdd(Listeners, lis);

    memcpy(&lis->address, &addr, sizeof(lis->address));
  }

  lis->fd = fd;

#  ifdef HAVE_SSL
  if (_httpAddrPort(&(lis->address)) == 443)
    lis->encryption = HTTP_ENCRYPT_ALWAYS;
#  endif /* HAVE_SSL */

  /* As we are started on-demand, stop on idle */
  if (!ExitOnIdleTimeout)
    ExitOnIdleTimeout = 30;
  cupsdLogMessage(CUPSD_LOG_DEBUG, "As we are starting on-demand (socket-triggered), activate exit-on-idle mode, timeout: %d seconds.",
                      ExitOnIdleTimeout);

}

/*
 * 'parent_handler()' - Catch USR1/CHLD signals...
 */

static void
parent_handler(int sig)			/* I - Signal */
{
 /*
  * Store the signal we got from the OS and return...
  */

  parent_signal = sig;
}


/*
 * 'process_children()' - Process all dead children...
 */

static void
process_children(void)
{
  int		status;			/* Exit status of child */
  int		pid,			/* Process ID of child */
		job_id;			/* Job ID of child */
  cupsd_job_t	*job;			/* Current job */
  int		i;			/* Looping var */
  char		name[1024];		/* Process name */
  const char	*type;			/* Type of program */


  cupsdLogMessage(CUPSD_LOG_DEBUG2, "process_children()");

 /*
  * Reset the dead_children flag...
  */

  dead_children = 0;

 /*
  * Collect the exit status of some children...
  */

#ifdef HAVE_WAITPID
  while ((pid = waitpid(-1, &status, WNOHANG)) > 0)
#elif defined(HAVE_WAIT3)
  while ((pid = wait3(&status, WNOHANG, NULL)) > 0)
#else
  if ((pid = wait(&status)) > 0)
#endif /* HAVE_WAITPID */
  {
   /*
    * Collect the name of the process that finished...
    */

    cupsdFinishProcess(pid, name, sizeof(name), &job_id);

   /*
    * Delete certificates for CGI processes...
    */

    if (pid)
      cupsdDeleteCert(pid);

   /*
    * Handle completed job filters...
    */

    if (job_id > 0)
      job = cupsdFindJob(job_id);
    else
      job  = NULL;

    if (job)
    {
      for (i = 0; job->filters[i]; i ++)
	if (job->filters[i] == pid)
	  break;

      if (job->filters[i] || job->backend == pid)
      {
       /*
	* OK, this process has gone away; what's left?
	*/

	if (job->filters[i])
	{
	  job->filters[i] = -pid;
	  type            = "Filter";
	}
	else
	{
	  job->backend = -pid;
	  type         = "Backend";
	}

	if (status && status != SIGTERM && status != SIGKILL &&
	    status != SIGPIPE)
	{
	 /*
	  * An error occurred; save the exit status so we know to stop
	  * the printer or cancel the job when all of the filters finish...
	  *
	  * A negative status indicates that the backend failed and the
	  * printer needs to be stopped.
	  *
	  * In order to preserve the most serious status, we always log
	  * when a process dies due to a signal (e.g. SIGABRT, SIGSEGV,
	  * and SIGBUS) and prefer to log the backend exit status over a
	  * filter's.
	  */

	  int old_status = abs(job->status);

          if (WIFSIGNALED(status) ||	/* This process crashed, or */
              !job->status ||		/* No process had a status, or */
              (!job->filters[i] && WIFEXITED(old_status)))
          {				/* Backend and filter didn't crash */
	    if (job->filters[i])
	      job->status = status;	/* Filter failed */
	    else
	      job->status = -status;	/* Backend failed */
          }

	  if (job->state_value == IPP_JOB_PROCESSING &&
	      job->status_level > CUPSD_LOG_ERROR &&
	      (job->filters[i] || !WIFEXITED(status)))
	  {
	    char	message[1024];	/* New printer-state-message */


	    job->status_level = CUPSD_LOG_ERROR;

	    snprintf(message, sizeof(message), "%s failed", type);

            if (job->printer)
	    {
	      strlcpy(job->printer->state_message, message,
		       sizeof(job->printer->state_message));
	    }

	    if (!job->attrs)
	      cupsdLoadJob(job);

	    if (!job->printer_message && job->attrs)
	    {
	      if ((job->printer_message =
	               ippFindAttribute(job->attrs, "job-printer-state-message",
					IPP_TAG_TEXT)) == NULL)
		job->printer_message = ippAddString(job->attrs, IPP_TAG_JOB,
		                                    IPP_TAG_TEXT,
						    "job-printer-state-message",
						    NULL, NULL);
	    }

	    if (job->printer_message)
	      cupsdSetString(&(job->printer_message->values[0].string.text),
			     message);
	  }
	}

       /*
	* If this is not the last file in a job, see if all of the
	* filters are done, and if so move to the next file.
	*/

	if (job->current_file < job->num_files && job->printer)
	{
	  for (i = 0; job->filters[i] < 0; i ++);

	  if (!job->filters[i] &&
	      (!job->printer->pc || !job->printer->pc->single_file ||
	       job->backend <= 0))
	  {
	   /*
	    * Process the next file...
	    */

	    cupsdContinueJob(job);
	  }
	}
	else if (job->state_value >= IPP_JOB_CANCELED)
	{
	 /*
	  * Remove the job from the active list if there are no processes still
	  * running for it...
	  */

	  for (i = 0; job->filters[i] < 0; i++);

	  if (!job->filters[i] && job->backend <= 0)
	    cupsArrayRemove(ActiveJobs, job);
	}
      }
    }

   /*
    * Show the exit status as needed, ignoring SIGTERM and SIGKILL errors
    * since they come when we kill/end a process...
    */

    if (status == SIGTERM || status == SIGKILL)
    {
      cupsdLogJob(job, CUPSD_LOG_DEBUG,
		  "PID %d (%s) was terminated normally with signal %d.", pid,
		  name, status);
    }
    else if (status == SIGPIPE)
    {
      cupsdLogJob(job, CUPSD_LOG_DEBUG,
		  "PID %d (%s) did not catch or ignore signal %d.", pid, name,
		  status);
    }
    else if (status)
    {
      if (WIFEXITED(status))
      {
        int code = WEXITSTATUS(status);	/* Exit code */

        if (code > 100)
	  cupsdLogJob(job, CUPSD_LOG_DEBUG,
		      "PID %d (%s) stopped with status %d (%s)", pid, name,
		      code, strerror(code - 100));
	else
	  cupsdLogJob(job, CUPSD_LOG_DEBUG,
		      "PID %d (%s) stopped with status %d.", pid, name, code);
      }
      else
	cupsdLogJob(job, CUPSD_LOG_DEBUG, "PID %d (%s) crashed on signal %d.",
		    pid, name, WTERMSIG(status));

      if (LogLevel < CUPSD_LOG_DEBUG)
        cupsdLogJob(job, CUPSD_LOG_INFO,
		    "Hint: Try setting the LogLevel to \"debug\" to find out "
		    "more.");
    }
    else
      cupsdLogJob(job, CUPSD_LOG_DEBUG, "PID %d (%s) exited with no errors.",
		  pid, name);
  }

 /*
  * If wait*() is interrupted by a signal, tell main() to call us again...
  */

  if (pid < 0 && errno == EINTR)
    dead_children = 1;
}


/*
 * 'select_timeout()' - Calculate the select timeout value.
 *
 */

static long				/* O - Number of seconds */
select_timeout(int fds)			/* I - Number of descriptors returned */
{
  long			timeout;	/* Timeout for select */
  time_t		now;		/* Current time */
  cupsd_client_t	*con;		/* Client information */
  cupsd_job_t		*job;		/* Job information */
  cupsd_subscription_t	*sub;		/* Subscription information */
  const char		*why;		/* Debugging aid */


  cupsdLogMessage(CUPSD_LOG_DEBUG2, "select_timeout: JobHistoryUpdate=%ld",
		  (long)JobHistoryUpdate);

 /*
  * Check to see if any of the clients have pending data to be
  * processed; if so, the timeout should be 0...
  */

  for (con = (cupsd_client_t *)cupsArrayFirst(Clients);
       con;
       con = (cupsd_client_t *)cupsArrayNext(Clients))
    if (con->http.used > 0)
      return (0);

 /*
  * If select has been active in the last second (fds > 0) or we have
  * many resources in use then don't bother trying to optimize the
  * timeout, just make it 1 second.
  */

  if (fds > 0 || cupsArrayCount(Clients) > 50)
    return (1);

 /*
  * Otherwise, check all of the possible events that we need to wake for...
  */

  now     = time(NULL);
  timeout = now + 86400;		/* 86400 == 1 day */
  why     = "do nothing";

#ifdef __APPLE__
 /*
  * When going to sleep, wake up to cancel jobs that don't complete in time.
  */

  if (SleepJobs > 0 && SleepJobs < timeout)
  {
    timeout = SleepJobs;
    why     = "cancel jobs before sleeping";
  }
#endif /* __APPLE__ */

 /*
  * Check whether we are accepting new connections...
  */

  if (ListeningPaused > 0 && cupsArrayCount(Clients) < MaxClients &&
      ListeningPaused < timeout)
  {
    if (ListeningPaused <= now)
      timeout = now;
    else
      timeout = ListeningPaused;

    why = "resume listening";
  }

 /*
  * Check the activity and close old clients...
  */

  for (con = (cupsd_client_t *)cupsArrayFirst(Clients);
       con;
       con = (cupsd_client_t *)cupsArrayNext(Clients))
    if ((con->http.activity + Timeout) < timeout)
    {
      timeout = con->http.activity + Timeout;
      why     = "timeout a client connection";
    }

 /*
  * Write out changes to configuration and state files...
  */

  if (DirtyCleanTime && timeout > DirtyCleanTime)
  {
    timeout = DirtyCleanTime;
    why     = "write dirty config/state files";
  }

 /*
  * Check for any job activity...
  */

  if (JobHistoryUpdate && timeout > JobHistoryUpdate)
  {
    timeout = JobHistoryUpdate;
    why     = "update job history";
  }

  for (job = (cupsd_job_t *)cupsArrayFirst(ActiveJobs);
       job;
       job = (cupsd_job_t *)cupsArrayNext(ActiveJobs))
  {
    if (job->cancel_time && job->cancel_time < timeout)
    {
      timeout = job->cancel_time;
      why     = "cancel stuck jobs";
    }

    if (job->kill_time && job->kill_time < timeout)
    {
      timeout = job->kill_time;
      why     = "kill unresponsive jobs";
    }

    if (job->state_value == IPP_JOB_HELD && job->hold_until < timeout)
    {
      timeout = job->hold_until;
      why     = "release held jobs";
    }

    if (job->state_value == IPP_JOB_PENDING && timeout > (now + 10))
    {
      timeout = now + 10;
      why     = "start pending jobs";
      break;
    }
  }

#ifdef HAVE_MALLINFO
 /*
  * Log memory usage every minute...
  */

  if (LogLevel >= CUPSD_LOG_DEBUG && (mallinfo_time + 60) < timeout)
  {
    timeout = mallinfo_time + 60;
    why     = "display memory usage";
  }
#endif /* HAVE_MALLINFO */

 /*
  * Expire subscriptions as needed...
  */

  for (sub = (cupsd_subscription_t *)cupsArrayFirst(Subscriptions);
       sub;
       sub = (cupsd_subscription_t *)cupsArrayNext(Subscriptions))
    if (!sub->job && sub->expire && sub->expire < timeout)
    {
      timeout = sub->expire;
      why     = "expire subscription";
    }

 /*
  * Adjust from absolute to relative time.  We add 1 second to the timeout since
  * events occur after the timeout expires, and limit the timeout to 86400
  * seconds (1 day) to avoid select() timeout limits present on some operating
  * systems...
  */

  timeout = timeout - now + 1;

  if (timeout < 1)
    timeout = 1;
  else if (timeout > 86400)
    timeout = 86400;

 /*
  * Log and return the timeout value...
  */

  cupsdLogMessage(CUPSD_LOG_DEBUG2, "select_timeout(%d): %ld seconds to %s",
                  fds, timeout, why);

  return (timeout);
}


/*
 * 'sigchld_handler()' - Handle 'child' signals from old processes.
 */

static void
sigchld_handler(int sig)		/* I - Signal number */
{
  (void)sig;

 /*
  * Flag that we have dead children...
  */

  dead_children = 1;

 /*
  * Reset the signal handler as needed...
  */

#if !defined(HAVE_SIGSET) && !defined(HAVE_SIGACTION)
  signal(SIGCLD, sigchld_handler);
#endif /* !HAVE_SIGSET && !HAVE_SIGACTION */
}


/*
 * 'sighup_handler()' - Handle 'hangup' signals to reconfigure the scheduler.
 */

static void
sighup_handler(int sig)			/* I - Signal number */
{
  (void)sig;

  NeedReload = RELOAD_ALL;
  ReloadTime = time(NULL);

#if !defined(HAVE_SIGSET) && !defined(HAVE_SIGACTION)
  signal(SIGHUP, sighup_handler);
#endif /* !HAVE_SIGSET && !HAVE_SIGACTION */
}


/*
 * 'sigterm_handler()' - Handle 'terminate' signals that stop the scheduler.
 */

static void
sigterm_handler(int sig)		/* I - Signal number */
{
  (void)sig;	/* remove compiler warnings... */

 /*
  * Flag that we should stop and return...
  */

  stop_scheduler = 1;
}


/*
 * 'usage()' - Show scheduler usage.
 */

static void
usage(int status)			/* O - Exit status */
{
  FILE	*fp = status ? stderr : stdout;	/* Output file */


  _cupsLangPuts(fp, _("Usage: cupsd [options]"));
  _cupsLangPuts(fp, _("Options:"));
  _cupsLangPuts(fp, _("  -c cupsd.conf           Set cupsd.conf file to use."));
  _cupsLangPuts(fp, _("  -f                      Run in the foreground."));
  _cupsLangPuts(fp, _("  -F                      Run in the foreground but "
                      "detach from console."));
  _cupsLangPuts(fp, _("  -h                      Show this usage message."));
  _cupsLangPuts(fp, _("  -l                      Run cupsd from launchd(8)."));
  _cupsLangPuts(fp, _("  -t                      Test the configuration "
                      "file."));

  exit(status);
}


/*
 * End of "$Id: main.c 10996 2013-05-29 11:51:34Z msweet $".
 */<|MERGE_RESOLUTION|>--- conflicted
+++ resolved
@@ -552,11 +552,7 @@
   * Enable threading support for D-BUS...
   */
 
-<<<<<<< HEAD
-  dbus_threads_init();
-=======
   dbus_threads_init_default();
->>>>>>> 9833bc54
 #endif /* HAVE_DBUS_THREADS_INIT */
 
  /*
