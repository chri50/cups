--- conflicted
+++ resolved
@@ -625,36 +625,6 @@
   signal(SIGTERM, sigterm_handler);
 #endif /* HAVE_SIGSET */
 
-<<<<<<< HEAD
-#ifdef __sgi
- /*
-  * Try to create a fake lpsched lock file if one is not already there.
-  * Some Adobe applications need it under IRIX in order to enable
-  * printing...
-  */
-
-  if ((fp = cupsFileOpen("/var/spool/lp/SCHEDLOCK", "w")) == NULL)
-  {
-    syslog(LOG_LPR, "Unable to create fake lpsched lock file "
-                    "\"/var/spool/lp/SCHEDLOCK\"\' - %s!",
-           strerror(errno));
-  }
-  else
-  {
-    fchmod(cupsFileNumber(fp), 0644);
-    fchown(cupsFileNumber(fp), User, Group);
-
-    cupsFileClose(fp);
-  }
-#endif /* __sgi */
-
-  if (write_pid() == 0) {
-    cupsdLogMessage(CUPSD_LOG_ERROR, "Unable to write pid file");
-    return (1);
-  }
-
-=======
->>>>>>> d51a5890
  /*
   * Initialize authentication certificates...
   */
