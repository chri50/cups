/*
 * Authorization routines for the CUPS scheduler.
 *
 * Copyright © 2007-2019 by Apple Inc.
 * Copyright © 1997-2007 by Easy Software Products, all rights reserved.
 *
 * This file contains Kerberos support code, copyright 2006 by
 * Jelmer Vernooij.
 *
 * Licensed under Apache License v2.0.  See the file "LICENSE" for more
 * information.
 */

/*
 * Include necessary headers...
 */

#include "cupsd.h"
#include <grp.h>
#ifdef HAVE_SHADOW_H
#  include <shadow.h>
#endif /* HAVE_SHADOW_H */
#ifdef HAVE_CRYPT_H
#  include <crypt.h>
#endif /* HAVE_CRYPT_H */
#if HAVE_LIBPAM
#  ifdef HAVE_PAM_PAM_APPL_H
#    include <pam/pam_appl.h>
#  else
#    include <security/pam_appl.h>
#  endif /* HAVE_PAM_PAM_APPL_H */
#endif /* HAVE_LIBPAM */
#ifdef HAVE_MEMBERSHIP_H
#  include <membership.h>
#endif /* HAVE_MEMBERSHIP_H */
#ifdef HAVE_AUTHORIZATION_H
#  include <Security/AuthorizationTags.h>
#endif /* HAVE_AUTHORIZATION_H */
#ifdef HAVE_SYS_PARAM_H
#  include <sys/param.h>
#endif /* HAVE_SYS_PARAM_H */
#ifdef HAVE_SYS_UCRED_H
#  include <sys/ucred.h>
typedef struct xucred cupsd_ucred_t;
#  define CUPSD_UCRED_UID(c) (c).cr_uid
#  define CUPSD_UCRED_PID(c) (c).cr_pid
#else
#  ifndef __OpenBSD__
typedef struct ucred cupsd_ucred_t;
#  else
typedef struct sockpeercred cupsd_ucred_t;
#  endif
#  define CUPSD_UCRED_UID(c) (c).uid
#  define CUPSD_UCRED_PID(c) (c).pid
#endif /* HAVE_SYS_UCRED_H */
<<<<<<< HEAD
#ifdef BUILD_SNAP
#  include <sys/apparmor.h>
#  include <glib.h>
#  include <snapd-glib/snapd-glib.h>
#endif /* BUILD_SNAP */
=======
#ifdef SUPPORT_SNAPPED_CLIENTS
#  ifdef HAVE_APPARMOR
#    include <sys/apparmor.h>
#  endif
#  ifdef HAVE_SNAPDGLIB
#    include <glib.h>
#    include <snapd-glib/snapd-glib.h>
#  endif
#endif /* SUPPORT_SNAPPED_CLIENTS */
>>>>>>> 0fd6dbea


/*
 * Local functions...
 */

#ifdef HAVE_AUTHORIZATION_H
static int		check_authref(cupsd_client_t *con, const char *right);
#endif /* HAVE_AUTHORIZATION_H */
static int		compare_locations(cupsd_location_t *a,
			                  cupsd_location_t *b);
static cupsd_authmask_t	*copy_authmask(cupsd_authmask_t *am, void *data);
static void		free_authmask(cupsd_authmask_t *am, void *data);
#if HAVE_LIBPAM
static int		pam_func(int, const struct pam_message **,
			         struct pam_response **, void *);
#endif /* HAVE_LIBPAM */


/*
 * Local structures...
 */

#if HAVE_LIBPAM
typedef struct cupsd_authdata_s		/**** Authentication data ****/
{
  char	username[HTTP_MAX_VALUE],	/* Username string */
	password[HTTP_MAX_VALUE];	/* Password string */
} cupsd_authdata_t;
#endif /* HAVE_LIBPAM */


/*
 * 'cupsdAddIPMask()' - Add an IP address authorization mask.
 */

int					/* O  - 1 on success, 0 on failure */
cupsdAddIPMask(
    cups_array_t   **masks,		/* IO - Masks array (created as needed) */
    const unsigned address[4],		/* I  - IP address */
    const unsigned netmask[4])		/* I  - IP netmask */
{
  cupsd_authmask_t	temp;		/* New host/domain mask */


  cupsdLogMessage(CUPSD_LOG_DEBUG2, "cupsdAddIPMask(masks=%p(%p), address=%x:%x:%x:%x, netmask=%x:%x:%x:%x)", masks, *masks, address[0], address[1], address[2], address[3], netmask[0], netmask[1], netmask[2], netmask[3]);

  temp.type = CUPSD_AUTH_IP;
  memcpy(temp.mask.ip.address, address, sizeof(temp.mask.ip.address));
  memcpy(temp.mask.ip.netmask, netmask, sizeof(temp.mask.ip.netmask));

 /*
  * Create the masks array as needed and add...
  */

  if (!*masks)
    *masks = cupsArrayNew3(NULL, NULL, NULL, 0,
			   (cups_acopy_func_t)copy_authmask,
			   (cups_afree_func_t)free_authmask);

  return (cupsArrayAdd(*masks, &temp));
}


/*
 * 'cupsdAddLocation()' - Add a location for authorization.
 */

void
cupsdAddLocation(cupsd_location_t *loc)	/* I - Location to add */
{
 /*
  * Make sure the locations array is created...
  */

  if (!Locations)
    Locations = cupsArrayNew3((cups_array_func_t)compare_locations, NULL,
                              (cups_ahash_func_t)NULL, 0,
			      (cups_acopy_func_t)NULL,
			      (cups_afree_func_t)cupsdFreeLocation);

  if (Locations)
  {
    cupsArrayAdd(Locations, loc);

    cupsdLogMessage(CUPSD_LOG_DEBUG2, "cupsdAddLocation: Added location \"%s\"", loc->location ? loc->location : "(null)");
  }
}


/*
 * 'cupsdAddName()' - Add a name to a location...
 */

void
cupsdAddName(cupsd_location_t *loc,	/* I - Location to add to */
             char             *name)	/* I - Name to add */
{
  cupsdLogMessage(CUPSD_LOG_DEBUG2, "cupsdAddName(loc=%p, name=\"%s\")", loc, name);

  if (!loc->names)
    loc->names = cupsArrayNew3(NULL, NULL, NULL, 0,
                               (cups_acopy_func_t)_cupsStrAlloc,
                               (cups_afree_func_t)_cupsStrFree);

  if (!cupsArrayAdd(loc->names, name))
  {
    cupsdLogMessage(CUPSD_LOG_ERROR,
                    "Unable to duplicate name for location %s: %s",
                    loc->location ? loc->location : "nil", strerror(errno));
    return;
  }
}


/*
 * 'cupsdAddNameMask()' - Add a host or interface name authorization mask.
 */

int					/* O  - 1 on success, 0 on failure */
cupsdAddNameMask(cups_array_t **masks,	/* IO - Masks array (created as needed) */
                 char         *name)	/* I  - Host or interface name */
{
  cupsd_authmask_t	temp;		/* New host/domain mask */
  char			ifname[32],	/* Interface name */
			*ifptr;		/* Pointer to end of name */


  cupsdLogMessage(CUPSD_LOG_DEBUG2, "cupsdAddNameMask(masks=%p(%p), name=\"%s\")", masks, *masks, name);

  if (!_cups_strcasecmp(name, "@LOCAL"))
  {
   /*
    * Deny *interface*...
    */

    temp.type           = CUPSD_AUTH_INTERFACE;
    temp.mask.name.name = (char *)"*";
  }
  else if (!_cups_strncasecmp(name, "@IF(", 4))
  {
   /*
    * Deny *interface*...
    */

    strlcpy(ifname, name + 4, sizeof(ifname));

    ifptr = ifname + strlen(ifname) - 1;

    if (ifptr >= ifname && *ifptr == ')')
    {
      ifptr --;
      *ifptr = '\0';
    }

    temp.type             = CUPSD_AUTH_INTERFACE;
    temp.mask.name.name   = ifname;
  }
  else
  {
   /*
    * Deny name...
    */

    if (*name == '*')
      name ++;

    temp.type             = CUPSD_AUTH_NAME;
    temp.mask.name.name   = (char *)name;
  }

 /*
  * Set the name length...
  */

  temp.mask.name.length = strlen(temp.mask.name.name);

 /*
  * Create the masks array as needed and add...
  */

  if (!*masks)
    *masks = cupsArrayNew3(NULL, NULL, NULL, 0,
			   (cups_acopy_func_t)copy_authmask,
			   (cups_afree_func_t)free_authmask);

  return (cupsArrayAdd(*masks, &temp));
}


/*
 * 'cupsdAuthorize()' - Validate any authorization credentials.
 */

void
cupsdAuthorize(cupsd_client_t *con)	/* I - Client connection */
{
  int		type;			/* Authentication type */
  const char	*authorization;		/* Pointer into Authorization string */
  char		*ptr,			/* Pointer into string */
		username[HTTP_MAX_VALUE],
					/* Username string */
		password[HTTP_MAX_VALUE];
					/* Password string */
  cupsd_cert_t	*localuser;		/* Certificate username */


 /*
  * Locate the best matching location so we know what kind of
  * authentication to expect...
  */

  con->best = cupsdFindBest(con->uri, httpGetState(con->http));
  con->type = CUPSD_AUTH_NONE;

  cupsdLogClient(con, CUPSD_LOG_DEBUG2, "con->uri=\"%s\", con->best=%p(%s)", con->uri, con->best, con->best ? con->best->location : "");

  if (con->best && con->best->type != CUPSD_AUTH_NONE)
  {
    if (con->best->type == CUPSD_AUTH_DEFAULT)
      type = cupsdDefaultAuthType();
    else
      type = con->best->type;
  }
  else
    type = cupsdDefaultAuthType();

 /*
  * Decode the Authorization string...
  */

  authorization = httpGetField(con->http, HTTP_FIELD_AUTHORIZATION);

  username[0] = '\0';
  password[0] = '\0';

#ifdef HAVE_GSSAPI
  con->gss_uid = 0;
#endif /* HAVE_GSSAPI */

#ifdef HAVE_AUTHORIZATION_H
  if (con->authref)
  {
    AuthorizationFree(con->authref, kAuthorizationFlagDefaults);
    con->authref = NULL;
  }
#endif /* HAVE_AUTHORIZATION_H */

  if (!*authorization)
  {
   /*
    * No authorization data provided, return early...
    */

    cupsdLogClient(con, CUPSD_LOG_DEBUG, "No authentication data provided.");
    return;
  }
#ifdef HAVE_AUTHORIZATION_H
  else if (!strncmp(authorization, "AuthRef ", 8) &&
           httpAddrLocalhost(httpGetAddress(con->http)))
  {
    OSStatus		status;		/* Status */
    char		authdata[HTTP_MAX_VALUE];
					/* Nonce value from client */
    int			authlen;	/* Auth string length */
    AuthorizationItemSet *authinfo;	/* Authorization item set */

   /*
    * Get the Authorization Services data...
    */

    authorization += 8;
    while (isspace(*authorization & 255))
      authorization ++;

    authlen = sizeof(authdata);
    httpDecode64_2(authdata, &authlen, authorization);

    if (authlen != kAuthorizationExternalFormLength)
    {
      cupsdLogClient(con, CUPSD_LOG_ERROR, "External Authorization reference size is incorrect.");
      return;
    }

    if ((status = AuthorizationCreateFromExternalForm((AuthorizationExternalForm *)authdata, &con->authref)) != 0)
    {
      cupsdLogClient(con, CUPSD_LOG_ERROR, "AuthorizationCreateFromExternalForm returned %d", (int)status);
      return;
    }

    username[0] = '\0';

    if (!AuthorizationCopyInfo(con->authref, kAuthorizationEnvironmentUsername,
			       &authinfo))
    {
      if (authinfo->count == 1 && authinfo->items[0].value &&
          authinfo->items[0].valueLength >= 2)
      {
        strlcpy(username, authinfo->items[0].value, sizeof(username));

        cupsdLogClient(con, CUPSD_LOG_DEBUG, "Authorized as \"%s\" using AuthRef.", username);
      }

      AuthorizationFreeItemSet(authinfo);
    }

    if (!username[0])
    {
     /*
      * No username in AuthRef, grab username using peer credentials...
      */

      struct passwd	*pwd;		/* Password entry for this user */
      cupsd_ucred_t	peercred;	/* Peer credentials */
      socklen_t		peersize;	/* Size of peer credentials */

      peersize = sizeof(peercred);

      if (getsockopt(httpGetFd(con->http), 0, LOCAL_PEERCRED, &peercred, &peersize))
      {
        cupsdLogClient(con, CUPSD_LOG_ERROR, "Unable to get peer credentials - %s", strerror(errno));
        return;
      }

      if ((pwd = getpwuid(CUPSD_UCRED_UID(peercred))) == NULL)
      {
        cupsdLogClient(con, CUPSD_LOG_ERROR, "Unable to find UID %d for peer credentials.", (int)CUPSD_UCRED_UID(peercred));
        return;
      }

      strlcpy(username, pwd->pw_name, sizeof(username));

      cupsdLogClient(con, CUPSD_LOG_DEBUG, "Authorized as \"%s\" using AuthRef + PeerCred.", username);
    }

    con->type = CUPSD_AUTH_BASIC;
  }
#endif /* HAVE_AUTHORIZATION_H */
#if defined(SO_PEERCRED) && defined(AF_LOCAL)
  else if (!strncmp(authorization, "PeerCred ", 9) &&
           con->http->hostaddr->addr.sa_family == AF_LOCAL && con->best)
  {
   /*
    * Use peer credentials from domain socket connection...
    */

    struct passwd	*pwd;		/* Password entry for this user */
    cupsd_ucred_t	peercred;	/* Peer credentials */
    socklen_t		peersize;	/* Size of peer credentials */
#ifdef HAVE_AUTHORIZATION_H
    const char		*name;		/* Authorizing name */
    int			no_peer = 0;	/* Don't allow peer credentials? */

   /*
    * See if we should allow peer credentials...
    */

    for (name = (char *)cupsArrayFirst(con->best->names);
         name;
         name = (char *)cupsArrayNext(con->best->names))
    {
      if (!_cups_strncasecmp(name, "@AUTHKEY(", 9) ||
          !_cups_strcasecmp(name, "@SYSTEM"))
      {
       /* Normally don't want peer credentials if we need an auth key... */
	no_peer = 1;
      }
      else if (!_cups_strcasecmp(name, "@OWNER"))
      {
       /* but if @OWNER is present then we allow it... */
        no_peer = 0;
        break;
      }
    }

    if (no_peer)
    {
      cupsdLogClient(con, CUPSD_LOG_ERROR, "PeerCred authentication not allowed for resource per AUTHKEY policy.");
      return;
    }
#endif /* HAVE_AUTHORIZATION_H */

    if ((pwd = getpwnam(authorization + 9)) == NULL)
    {
      cupsdLogClient(con, CUPSD_LOG_ERROR, "User \"%s\" does not exist.", authorization + 9);
      return;
    }

    peersize = sizeof(peercred);

#  ifdef __APPLE__
    if (getsockopt(httpGetFd(con->http), 0, LOCAL_PEERCRED, &peercred, &peersize))
#  else
    if (getsockopt(httpGetFd(con->http), SOL_SOCKET, SO_PEERCRED, &peercred, &peersize))
#  endif /* __APPLE__ */
    {
      cupsdLogClient(con, CUPSD_LOG_ERROR, "Unable to get peer credentials - %s", strerror(errno));
      return;
    }

    if (pwd->pw_uid != CUPSD_UCRED_UID(peercred))
    {
      cupsdLogClient(con, CUPSD_LOG_ERROR, "Invalid peer credentials for \"%s\" - got %d, expected %d.", authorization + 9, CUPSD_UCRED_UID(peercred), pwd->pw_uid);
#  ifdef HAVE_SYS_UCRED_H
      cupsdLogClient(con, CUPSD_LOG_DEBUG2, "cr_version=%d", peercred.cr_version);
      cupsdLogClient(con, CUPSD_LOG_DEBUG2, "cr_uid=%d", peercred.cr_uid);
      cupsdLogClient(con, CUPSD_LOG_DEBUG2, "cr_ngroups=%d", peercred.cr_ngroups);
      cupsdLogClient(con, CUPSD_LOG_DEBUG2, "cr_groups[0]=%d", peercred.cr_groups[0]);
#  endif /* HAVE_SYS_UCRED_H */
      return;
    }

    strlcpy(username, authorization + 9, sizeof(username));

#  ifdef HAVE_GSSAPI
    con->gss_uid = CUPSD_UCRED_UID(peercred);
#  endif /* HAVE_GSSAPI */

    cupsdLogClient(con, CUPSD_LOG_DEBUG, "Authorized as %s using PeerCred.", username);

    con->type = CUPSD_AUTH_BASIC;
  }
#endif /* SO_PEERCRED && AF_LOCAL */
  else if (!strncmp(authorization, "Local", 5) &&
	   httpAddrLocalhost(httpGetAddress(con->http)))
  {
   /*
    * Get Local certificate authentication data...
    */

    authorization += 5;
    while (isspace(*authorization & 255))
      authorization ++;

    if ((localuser = cupsdFindCert(authorization)) == NULL)
    {
      cupsdLogClient(con, CUPSD_LOG_ERROR, "Local authentication certificate not found.");
      return;
    }

    strlcpy(username, localuser->username, sizeof(username));
    con->type = localuser->type;

    cupsdLogClient(con, CUPSD_LOG_DEBUG, "Authorized as %s using Local.", username);
  }
  else if (!strncmp(authorization, "Basic", 5))
  {
   /*
    * Get the Basic authentication data...
    */

    int	userlen;			/* Username:password length */


    authorization += 5;
    while (isspace(*authorization & 255))
      authorization ++;

    userlen = sizeof(username);
    httpDecode64_2(username, &userlen, authorization);

   /*
    * Pull the username and password out...
    */

    if ((ptr = strchr(username, ':')) == NULL)
    {
      cupsdLogClient(con, CUPSD_LOG_ERROR, "Missing Basic password.");
      return;
    }

    *ptr++ = '\0';

    if (!username[0])
    {
     /*
      * Username must not be empty...
      */

      cupsdLogClient(con, CUPSD_LOG_ERROR, "Empty Basic username.");
      return;
    }

    if (!*ptr)
    {
     /*
      * Password must not be empty...
      */

      cupsdLogClient(con, CUPSD_LOG_ERROR, "Empty Basic password.");
      return;
    }

    strlcpy(password, ptr, sizeof(password));

   /*
    * Validate the username and password...
    */

    switch (type)
    {
      default :
      case CUPSD_AUTH_BASIC :
          {
#if HAVE_LIBPAM
	   /*
	    * Only use PAM to do authentication.  This supports MD5
	    * passwords, among other things...
	    */

	    pam_handle_t	*pamh;	/* PAM authentication handle */
	    int			pamerr;	/* PAM error code */
	    struct pam_conv	pamdata;/* PAM conversation data */
	    cupsd_authdata_t	data;	/* Authentication data */


            strlcpy(data.username, username, sizeof(data.username));
	    strlcpy(data.password, password, sizeof(data.password));

#  ifdef __sun
	    pamdata.conv        = (int (*)(int, struct pam_message **,
	                                   struct pam_response **,
					   void *))pam_func;
#  else
	    pamdata.conv        = pam_func;
#  endif /* __sun */
	    pamdata.appdata_ptr = &data;

	    pamerr = pam_start("cups", username, &pamdata, &pamh);
	    if (pamerr != PAM_SUCCESS)
	    {
	      cupsdLogClient(con, CUPSD_LOG_ERROR, "pam_start() returned %d (%s)", pamerr, pam_strerror(pamh, pamerr));
	      return;
	    }

#  ifdef HAVE_PAM_SET_ITEM
#    ifdef PAM_RHOST
	    pamerr = pam_set_item(pamh, PAM_RHOST, con->http->hostname);
	    if (pamerr != PAM_SUCCESS)
	      cupsdLogClient(con, CUPSD_LOG_WARN, "pam_set_item(PAM_RHOST) returned %d (%s)", pamerr, pam_strerror(pamh, pamerr));
#    endif /* PAM_RHOST */

#    ifdef PAM_TTY
	    pamerr = pam_set_item(pamh, PAM_TTY, "cups");
	    if (pamerr != PAM_SUCCESS)
	      cupsdLogClient(con, CUPSD_LOG_WARN, "pam_set_item(PAM_TTY) returned %d (%s)", pamerr, pam_strerror(pamh, pamerr));
#    endif /* PAM_TTY */
#  endif /* HAVE_PAM_SET_ITEM */

	    pamerr = pam_authenticate(pamh, PAM_SILENT);
	    if (pamerr != PAM_SUCCESS)
	    {
	      cupsdLogClient(con, CUPSD_LOG_ERROR, "pam_authenticate() returned %d (%s)", pamerr, pam_strerror(pamh, pamerr));
	      pam_end(pamh, 0);
	      return;
	    }

#  ifdef HAVE_PAM_SETCRED
            pamerr = pam_setcred(pamh, PAM_ESTABLISH_CRED | PAM_SILENT);
	    if (pamerr != PAM_SUCCESS)
	      cupsdLogClient(con, CUPSD_LOG_WARN, "pam_setcred() returned %d (%s)", pamerr, pam_strerror(pamh, pamerr));
#  endif /* HAVE_PAM_SETCRED */

	    pamerr = pam_acct_mgmt(pamh, PAM_SILENT);
	    if (pamerr != PAM_SUCCESS)
	    {
	      cupsdLogClient(con, CUPSD_LOG_ERROR, "pam_acct_mgmt() returned %d (%s)", pamerr, pam_strerror(pamh, pamerr));
	      pam_end(pamh, 0);
	      return;
	    }

	    pam_end(pamh, PAM_SUCCESS);

#else
           /*
	    * Use normal UNIX password file-based authentication...
	    */

            char		*pass;	/* Encrypted password */
            struct passwd	*pw;	/* User password data */
#  ifdef HAVE_SHADOW_H
            struct spwd		*spw;	/* Shadow password data */
#  endif /* HAVE_SHADOW_H */


	    pw = getpwnam(username);	/* Get the current password */
	    endpwent();			/* Close the password file */

	    if (!pw)
	    {
	     /*
	      * No such user...
	      */

	      cupsdLogClient(con, CUPSD_LOG_ERROR, "Unknown username \"%s\".", username);
	      return;
	    }

#  ifdef HAVE_SHADOW_H
	    spw = getspnam(username);
	    endspent();

	    if (!spw && !strcmp(pw->pw_passwd, "x"))
	    {
	     /*
	      * Don't allow blank passwords!
	      */

	      cupsdLogClient(con, CUPSD_LOG_ERROR, "Username \"%s\" has no shadow password.", username);
	      return;
	    }

	    if (spw && !spw->sp_pwdp[0] && !pw->pw_passwd[0])
#  else
	    if (!pw->pw_passwd[0])
#  endif /* HAVE_SHADOW_H */
	    {
	     /*
	      * Don't allow blank passwords!
	      */

	      cupsdLogClient(con, CUPSD_LOG_ERROR, "Username \"%s\" has no password.", username);
	      return;
	    }

	   /*
	    * OK, the password isn't blank, so compare with what came from the
	    * client...
	    */

	    pass = crypt(password, pw->pw_passwd);

	    if (!pass || strcmp(pw->pw_passwd, pass))
	    {
#  ifdef HAVE_SHADOW_H
	      if (spw)
	      {
		pass = crypt(password, spw->sp_pwdp);

		if (pass == NULL || strcmp(spw->sp_pwdp, pass))
		{
	          cupsdLogClient(con, CUPSD_LOG_ERROR, "Authentication failed for user \"%s\".", username);
		  return;
        	}
	      }
	      else
#  endif /* HAVE_SHADOW_H */
	      {
		cupsdLogClient(con, CUPSD_LOG_ERROR, "Authentication failed for user \"%s\".", username);
		return;
              }
	    }
#endif /* HAVE_LIBPAM */
          }

	  cupsdLogClient(con, CUPSD_LOG_DEBUG, "Authorized as \"%s\" using Basic.", username);
          break;
    }

    con->type = type;
  }
#ifdef HAVE_GSSAPI
  else if (!strncmp(authorization, "Negotiate", 9))
  {
    int			len;		/* Length of authorization string */
    gss_ctx_id_t	context;	/* Authorization context */
    OM_uint32		major_status,	/* Major status code */
			minor_status;	/* Minor status code */
    gss_buffer_desc	input_token = GSS_C_EMPTY_BUFFER,
					/* Input token from string */
			output_token = GSS_C_EMPTY_BUFFER;
					/* Output token for username */
    gss_name_t		client_name;	/* Client name */


#  ifdef __APPLE__
   /*
    * If the weak-linked GSSAPI/Kerberos library is not present, don't try
    * to use it...
    */

    if (&gss_init_sec_context == NULL)
    {
      cupsdLogClient(con, CUPSD_LOG_WARN, "GSSAPI/Kerberos authentication failed because the Kerberos framework is not present.");
      return;
    }
#  endif /* __APPLE__ */

   /*
    * Find the start of the Kerberos input token...
    */

    authorization += 9;
    while (isspace(*authorization & 255))
      authorization ++;

    if (!*authorization)
    {
      cupsdLogClient(con, CUPSD_LOG_DEBUG2, "No authentication data specified.");
      return;
    }

   /*
    * Decode the authorization string to get the input token...
    */

    len                = (int)strlen(authorization) + 0;
    input_token.value  = malloc((size_t)len);
    input_token.value  = httpDecode64_2(input_token.value, &len,
					authorization);
    input_token.length = (size_t)len;

   /*
    * Accept the input token to get the authorization info...
    */

    context      = GSS_C_NO_CONTEXT;
    client_name  = GSS_C_NO_NAME;
    major_status = gss_accept_sec_context(&minor_status,
					  &context,
					  ServerCreds,
					  &input_token,
					  GSS_C_NO_CHANNEL_BINDINGS,
					  &client_name,
					  NULL,
					  &output_token,
					  NULL,
					  NULL,
					  NULL);

    if (output_token.length > 0)
      gss_release_buffer(&minor_status, &output_token);

    if (GSS_ERROR(major_status))
    {
      cupsdLogGSSMessage(CUPSD_LOG_DEBUG, major_status, minor_status, "[Client %d] Error accepting GSSAPI security context.", con->number);

      if (context != GSS_C_NO_CONTEXT)
	gss_delete_sec_context(&minor_status, &context, GSS_C_NO_BUFFER);
      return;
    }

    con->have_gss = 1;

   /*
    * Get the username associated with the client's credentials...
    */

    if (major_status == GSS_S_CONTINUE_NEEDED)
      cupsdLogGSSMessage(CUPSD_LOG_DEBUG, major_status, minor_status, "[Client %d] Credentials not complete.", con->number);
    else if (major_status == GSS_S_COMPLETE)
    {
      major_status = gss_display_name(&minor_status, client_name,
				      &output_token, NULL);

      if (GSS_ERROR(major_status))
      {
	cupsdLogGSSMessage(CUPSD_LOG_DEBUG, major_status, minor_status, "[Client %d] Error getting username.", con->number);
	gss_release_name(&minor_status, &client_name);
	gss_delete_sec_context(&minor_status, &context, GSS_C_NO_BUFFER);
	return;
      }

      strlcpy(username, output_token.value, sizeof(username));

      cupsdLogClient(con, CUPSD_LOG_DEBUG, "Authorized as \"%s\" using Negotiate.", username);

      gss_release_name(&minor_status, &client_name);
      gss_release_buffer(&minor_status, &output_token);

      con->type = CUPSD_AUTH_NEGOTIATE;
    }

    gss_delete_sec_context(&minor_status, &context, GSS_C_NO_BUFFER);

#  if defined(SO_PEERCRED) && defined(AF_LOCAL)
   /*
    * Get the client's UID if we are printing locally - that allows a backend
    * to run as the correct user to get Kerberos credentials of its own.
    */

    if (httpAddrFamily(con->http->hostaddr) == AF_LOCAL)
    {
      cupsd_ucred_t	peercred;	/* Peer credentials */
      socklen_t		peersize;	/* Size of peer credentials */

      peersize = sizeof(peercred);

#    ifdef __APPLE__
      if (getsockopt(httpGetFd(con->http), 0, LOCAL_PEERCRED, &peercred, &peersize))
#    else
      if (getsockopt(httpGetFd(con->http), SOL_SOCKET, SO_PEERCRED, &peercred,
                     &peersize))
#    endif /* __APPLE__ */
      {
	cupsdLogClient(con, CUPSD_LOG_ERROR, "Unable to get peer credentials - %s", strerror(errno));
      }
      else
      {
	cupsdLogClient(con, CUPSD_LOG_DEBUG, "Using credentials for UID %d.", CUPSD_UCRED_UID(peercred));
        con->gss_uid = CUPSD_UCRED_UID(peercred);
      }
    }
#  endif /* SO_PEERCRED && AF_LOCAL */
  }
#endif /* HAVE_GSSAPI */
  else
  {
    char	scheme[256];		/* Auth scheme... */


    if (sscanf(authorization, "%255s", scheme) != 1)
      strlcpy(scheme, "UNKNOWN", sizeof(scheme));

    cupsdLogClient(con, CUPSD_LOG_ERROR, "Bad authentication data \"%s ...\".", scheme);
    return;
  }

 /*
  * If we get here, then we were able to validate the username and
  * password - copy the validated username and password to the client
  * data and return...
  */

  strlcpy(con->username, username, sizeof(con->username));
  strlcpy(con->password, password, sizeof(con->password));
}


/*
 * 'cupsdCheckAccess()' - Check whether the given address is allowed to
 *                        access a location.
 */

int					/* O - 1 if allowed, 0 otherwise */
cupsdCheckAccess(
    unsigned         ip[4],		/* I - Client address */
    const char       *name,		/* I - Client hostname */
    size_t           namelen,		/* I - Length of hostname */
    cupsd_location_t *loc)		/* I - Location to check */
{
  int	allow;				/* 1 if allowed, 0 otherwise */


  if (!_cups_strcasecmp(name, "localhost"))
  {
   /*
    * Access from localhost (127.0.0.1 or ::1) is always allowed...
    */

    return (1);
  }
  else
  {
   /*
    * Do authorization checks on the domain/address...
    */

    switch (loc->order_type)
    {
      default :
	  allow = 0;	/* anti-compiler-warning-code */
	  break;

      case CUPSD_AUTH_ALLOW : /* Order Deny,Allow */
          allow = 1;

          if (cupsdCheckAuth(ip, name, namelen, loc->deny))
	    allow = 0;

          if (cupsdCheckAuth(ip, name, namelen, loc->allow))
	    allow = 1;
	  break;

      case CUPSD_AUTH_DENY : /* Order Allow,Deny */
          allow = 0;

          if (cupsdCheckAuth(ip, name, namelen, loc->allow))
	    allow = 1;

          if (cupsdCheckAuth(ip, name, namelen, loc->deny))
	    allow = 0;
	  break;
    }
  }

  return (allow);
}


/*
 * 'cupsdCheckAuth()' - Check authorization masks.
 */

int					/* O - 1 if mask matches, 0 otherwise */
cupsdCheckAuth(unsigned     ip[4],	/* I - Client address */
	       const char   *name,	/* I - Client hostname */
	       size_t       name_len,	/* I - Length of hostname */
	       cups_array_t *masks)	/* I - Masks */
{
  int			i;		/* Looping var */
  cupsd_authmask_t	*mask;		/* Current mask */
  cupsd_netif_t		*iface;		/* Network interface */
  unsigned		netip4;		/* IPv4 network address */
#ifdef AF_INET6
  unsigned		netip6[4];	/* IPv6 network address */
#endif /* AF_INET6 */


  for (mask = (cupsd_authmask_t *)cupsArrayFirst(masks);
       mask;
       mask = (cupsd_authmask_t *)cupsArrayNext(masks))
  {
    switch (mask->type)
    {
      case CUPSD_AUTH_INTERFACE :
         /*
	  * Check for a match with a network interface...
	  */

          netip4 = htonl(ip[3]);

#ifdef AF_INET6
          netip6[0] = htonl(ip[0]);
          netip6[1] = htonl(ip[1]);
          netip6[2] = htonl(ip[2]);
          netip6[3] = htonl(ip[3]);
#endif /* AF_INET6 */

	  cupsdNetIFUpdate();

          if (!strcmp(mask->mask.name.name, "*"))
	  {
#ifdef __APPLE__
           /*
	    * Allow Back-to-My-Mac addresses...
	    */

	    if ((ip[0] & 0xff000000) == 0xfd000000)
	      return (1);
#endif /* __APPLE__ */

	   /*
	    * Check against all local interfaces...
	    */

	    for (iface = (cupsd_netif_t *)cupsArrayFirst(NetIFList);
		 iface;
		 iface = (cupsd_netif_t *)cupsArrayNext(NetIFList))
	    {
	     /*
	      * Only check local interfaces...
	      */

	      if (!iface->is_local)
	        continue;

              if (iface->address.addr.sa_family == AF_INET)
	      {
	       /*
	        * Check IPv4 address...
		*/

        	if ((netip4 & iface->mask.ipv4.sin_addr.s_addr) ==
	            (iface->address.ipv4.sin_addr.s_addr &
		     iface->mask.ipv4.sin_addr.s_addr))
		  return (1);
              }
#ifdef AF_INET6
	      else
	      {
	       /*
	        * Check IPv6 address...
		*/

        	for (i = 0; i < 4; i ++)
		  if ((netip6[i] & iface->mask.ipv6.sin6_addr.s6_addr32[i]) !=
		      (iface->address.ipv6.sin6_addr.s6_addr32[i] &
		       iface->mask.ipv6.sin6_addr.s6_addr32[i]))
		    break;

		if (i == 4)
		  return (1);
              }
#endif /* AF_INET6 */
	    }
	  }
	  else
	  {
	   /*
	    * Check the named interface...
	    */

	    for (iface = (cupsd_netif_t *)cupsArrayFirst(NetIFList);
	         iface;
		 iface = (cupsd_netif_t *)cupsArrayNext(NetIFList))
	    {
              if (strcmp(mask->mask.name.name, iface->name))
                continue;

              if (iface->address.addr.sa_family == AF_INET)
	      {
	       /*
		* Check IPv4 address...
		*/

        	if ((netip4 & iface->mask.ipv4.sin_addr.s_addr) ==
	            (iface->address.ipv4.sin_addr.s_addr &
		     iface->mask.ipv4.sin_addr.s_addr))
		  return (1);
              }
#ifdef AF_INET6
	      else
	      {
	       /*
		* Check IPv6 address...
		*/

        	for (i = 0; i < 4; i ++)
		  if ((netip6[i] & iface->mask.ipv6.sin6_addr.s6_addr32[i]) !=
		      (iface->address.ipv6.sin6_addr.s6_addr32[i] &
		       iface->mask.ipv6.sin6_addr.s6_addr32[i]))
		    break;

		if (i == 4)
		  return (1);
              }
#endif /* AF_INET6 */
	    }
	  }
	  break;

      case CUPSD_AUTH_NAME :
         /*
	  * Check for exact name match...
	  */

          if (!_cups_strcasecmp(name, mask->mask.name.name))
	    return (1);

         /*
	  * Check for domain match...
	  */

	  if (name_len >= mask->mask.name.length &&
	      mask->mask.name.name[0] == '.' &&
	      !_cups_strcasecmp(name + name_len - mask->mask.name.length,
	                  mask->mask.name.name))
	    return (1);
          break;

      case CUPSD_AUTH_IP :
         /*
	  * Check for IP/network address match...
	  */

          for (i = 0; i < 4; i ++)
	    if ((ip[i] & mask->mask.ip.netmask[i]) !=
	            mask->mask.ip.address[i])
	      break;

	  if (i == 4)
	    return (1);
          break;
    }
  }

  return (0);
}


/*
 * 'cupsdCheckGroup()' - Check for a user's group membership.
 */

int					/* O - 1 if user is a member, 0 otherwise */
cupsdCheckGroup(
    const char    *username,		/* I - User name */
    struct passwd *user,		/* I - System user info */
    const char    *groupname)		/* I - Group name */
{
  int		i;			/* Looping var */
  struct group	*group;			/* Group info */
  gid_t		groupid;		/* ID of named group */
#ifdef HAVE_MBR_UID_TO_UUID
  uuid_t	useruuid,		/* UUID for username */
		groupuuid;		/* UUID for groupname */
  int		is_member;		/* True if user is a member of group */
#endif /* HAVE_MBR_UID_TO_UUID */


  cupsdLogMessage(CUPSD_LOG_DEBUG2, "cupsdCheckGroup(username=\"%s\", user=%p, groupname=\"%s\")", username, user, groupname);

 /*
  * Validate input...
  */

  if (!username || !groupname)
    return (0);

 /*
  * Check to see if the user is a member of the named group...
  */

  group = getgrnam(groupname);
  endgrent();

  if (group != NULL)
  {
   /*
    * Group exists, check it...
    */

    groupid = group->gr_gid;

    for (i = 0; group->gr_mem[i]; i ++)
    {
     /*
      * User appears in the group membership...
      */

      if (!_cups_strcasecmp(username, group->gr_mem[i]))
	return (1);
    }

#ifdef HAVE_GETGROUPLIST
   /*
    * If the user isn't in the group membership list, try the results from
    * getgrouplist() which is supposed to return the full list of groups a user
    * belongs to...
    */

    if (user)
    {
      int	ngroups;		/* Number of groups */
#  ifdef __APPLE__
      int	groups[2048];		/* Groups that user belongs to */
#  else
      gid_t	groups[2048];		/* Groups that user belongs to */
#  endif /* __APPLE__ */

      ngroups = (int)(sizeof(groups) / sizeof(groups[0]));
#  ifdef __APPLE__
      getgrouplist(username, (int)user->pw_gid, groups, &ngroups);
#  else
      getgrouplist(username, user->pw_gid, groups, &ngroups);
#endif /* __APPLE__ */

      for (i = 0; i < ngroups; i ++)
        if ((int)groupid == (int)groups[i])
	  return (1);
    }
#endif /* HAVE_GETGROUPLIST */
  }
  else
    groupid = (gid_t)-1;

 /*
  * Group doesn't exist or user not in group list, check the group ID
  * against the user's group ID...
  */

  if (user && groupid == user->pw_gid)
    return (1);

#ifdef HAVE_MBR_UID_TO_UUID
 /*
  * Check group membership through macOS membership API...
  */

  if (user && !mbr_uid_to_uuid(user->pw_uid, useruuid))
  {
    if (groupid != (gid_t)-1)
    {
     /*
      * Map group name to UUID and check membership...
      */

      if (!mbr_gid_to_uuid(groupid, groupuuid))
        if (!mbr_check_membership(useruuid, groupuuid, &is_member))
	  if (is_member)
	    return (1);
    }
    else if (groupname[0] == '#')
    {
     /*
      * Use UUID directly and check for equality (user UUID) and
      * membership (group UUID)...
      */

      if (!uuid_parse((char *)groupname + 1, groupuuid))
      {
        if (!uuid_compare(useruuid, groupuuid))
	  return (1);
	else if (!mbr_check_membership(useruuid, groupuuid, &is_member))
	  if (is_member)
	    return (1);
      }

      return (0);
    }
  }
  else if (groupname[0] == '#')
    return (0);
#endif /* HAVE_MBR_UID_TO_UUID */

 /*
  * If we get this far, then the user isn't part of the named group...
  */

  return (0);
}


/*
 * 'cupsdCopyLocation()' - Make a copy of a location...
 */

cupsd_location_t *			/* O - New location */
cupsdCopyLocation(
    cupsd_location_t *loc)		/* I - Original location */
{
  cupsd_location_t	*temp;		/* New location */


 /*
  * Make a copy of the original location...
  */

  if ((temp = calloc(1, sizeof(cupsd_location_t))) == NULL)
    return (NULL);

 /*
  * Copy the information from the original location to the new one.
  */

  if (!loc)
    return (temp);

  if (loc->location)
    temp->location = _cupsStrAlloc(loc->location);

  temp->length     = loc->length;
  temp->limit      = loc->limit;
  temp->order_type = loc->order_type;
  temp->type       = loc->type;
  temp->level      = loc->level;
  temp->satisfy    = loc->satisfy;
  temp->encryption = loc->encryption;

  if (loc->names)
  {
    if ((temp->names = cupsArrayDup(loc->names)) == NULL)
    {
      cupsdLogMessage(CUPSD_LOG_ERROR,
                      "Unable to allocate memory for %d names: %s",
		      cupsArrayCount(loc->names), strerror(errno));

      cupsdFreeLocation(temp);
      return (NULL);
    }
  }

  if (loc->allow)
  {
   /*
    * Copy allow rules...
    */

    if ((temp->allow = cupsArrayDup(loc->allow)) == NULL)
    {
      cupsdLogMessage(CUPSD_LOG_ERROR,
                      "Unable to allocate memory for %d allow rules: %s",
                      cupsArrayCount(loc->allow), strerror(errno));
      cupsdFreeLocation(temp);
      return (NULL);
    }
  }

  if (loc->deny)
  {
   /*
    * Copy deny rules...
    */

    if ((temp->deny = cupsArrayDup(loc->deny)) == NULL)
    {
      cupsdLogMessage(CUPSD_LOG_ERROR,
                      "Unable to allocate memory for %d deny rules: %s",
                      cupsArrayCount(loc->deny), strerror(errno));
      cupsdFreeLocation(temp);
      return (NULL);
    }
  }

  return (temp);
}


/*
 * 'cupsdDeleteAllLocations()' - Free all memory used for location authorization.
 */

void
cupsdDeleteAllLocations(void)
{
 /*
  * Free the location array, which will free all of the locations...
  */

  cupsArrayDelete(Locations);
  Locations = NULL;
}


/*
 * 'cupsdFindBest()' - Find the location entry that best matches the resource.
 */

cupsd_location_t *			/* O - Location that matches */
cupsdFindBest(const char   *path,	/* I - Resource path */
              http_state_t state)	/* I - HTTP state/request */
{
  char			uri[HTTP_MAX_URI],
					/* URI in request... */
			*uriptr;	/* Pointer into URI */
  cupsd_location_t	*loc,		/* Current location */
			*best;		/* Best match for location so far */
  size_t		bestlen;	/* Length of best match */
  int			limit;		/* Limit field */
  static const int	limits[] =	/* Map http_status_t to CUPSD_AUTH_LIMIT_xyz */
		{
		  CUPSD_AUTH_LIMIT_ALL,
		  CUPSD_AUTH_LIMIT_OPTIONS,
		  CUPSD_AUTH_LIMIT_GET,
		  CUPSD_AUTH_LIMIT_GET,
		  CUPSD_AUTH_LIMIT_HEAD,
		  CUPSD_AUTH_LIMIT_POST,
		  CUPSD_AUTH_LIMIT_POST,
		  CUPSD_AUTH_LIMIT_POST,
		  CUPSD_AUTH_LIMIT_PUT,
		  CUPSD_AUTH_LIMIT_PUT,
		  CUPSD_AUTH_LIMIT_DELETE,
		  CUPSD_AUTH_LIMIT_TRACE,
		  CUPSD_AUTH_LIMIT_ALL,
		  CUPSD_AUTH_LIMIT_ALL,
		  CUPSD_AUTH_LIMIT_ALL,
		  CUPSD_AUTH_LIMIT_ALL
		};


 /*
  * First copy the connection URI to a local string so we have drop
  * any .ppd extension from the pathname in /printers or /classes
  * URIs...
  */

  strlcpy(uri, path, sizeof(uri));

  if ((uriptr = strchr(uri, '?')) != NULL)
    *uriptr = '\0';		/* Drop trailing query string */

  if ((uriptr = uri + strlen(uri) - 1) > uri && *uriptr == '/')
    *uriptr = '\0';		/* Remove trailing '/' */

  if (!strncmp(uri, "/printers/", 10) ||
      !strncmp(uri, "/classes/", 9))
  {
   /*
    * Check if the URI has .ppd on the end...
    */

    uriptr = uri + strlen(uri) - 4; /* len > 4 if we get here... */

    if (!strcmp(uriptr, ".ppd"))
      *uriptr = '\0';
  }

 /*
  * Loop through the list of locations to find a match...
  */

  limit   = limits[state];
  best    = NULL;
  bestlen = 0;

  cupsdLogMessage(CUPSD_LOG_DEBUG2, "cupsdFindBest: uri=\"%s\", limit=%x...", uri, limit);


  for (loc = (cupsd_location_t *)cupsArrayFirst(Locations);
       loc;
       loc = (cupsd_location_t *)cupsArrayNext(Locations))
  {
    cupsdLogMessage(CUPSD_LOG_DEBUG2, "cupsdFindBest: Location %s(%d) Limit %x", loc->location ? loc->location : "(null)", (int)loc->length, loc->limit);

    if (!strncmp(uri, "/printers/", 10) || !strncmp(uri, "/classes/", 9))
    {
     /*
      * Use case-insensitive comparison for queue names...
      */

      if (loc->length > bestlen && loc->location &&
          !_cups_strncasecmp(uri, loc->location, loc->length) &&
	  loc->location[0] == '/' &&
	  (limit & loc->limit) != 0)
      {
	best    = loc;
	bestlen = loc->length;
      }
    }
    else
    {
     /*
      * Use case-sensitive comparison for other URIs...
      */

      if (loc->length > bestlen && loc->location &&
          !strncmp(uri, loc->location, loc->length) &&
	  loc->location[0] == '/' &&
	  (limit & loc->limit) != 0)
      {
	best    = loc;
	bestlen = loc->length;
      }
    }
  }

 /*
  * Return the match, if any...
  */

  cupsdLogMessage(CUPSD_LOG_DEBUG2, "cupsdFindBest: best=%s", best ? best->location : "NONE");

  return (best);
}


/*
 * 'cupsdFindLocation()' - Find the named location.
 */

cupsd_location_t *			/* O - Location that matches */
cupsdFindLocation(const char *location)	/* I - Connection */
{
  cupsd_location_t	key;		/* Search key */


  key.location = (char *)location;

  return ((cupsd_location_t *)cupsArrayFind(Locations, &key));
}


/*
 * 'cupsdFreeLocation()' - Free all memory used by a location.
 */

void
cupsdFreeLocation(cupsd_location_t *loc)/* I - Location to free */
{
  cupsArrayDelete(loc->names);
  cupsArrayDelete(loc->allow);
  cupsArrayDelete(loc->deny);

  _cupsStrFree(loc->location);
  free(loc);
}


/*
 * 'cupsdCheckAdminTask()' - Do additional checks on administrative tasks
 */

int                                      /* O - 1 if admin task authorized */
cupsdCheckAdminTask(cupsd_client_t *con) /* I - Connection */
{
  int ret = 1; /* Return value */

<<<<<<< HEAD
  cupsdLogMessage(CUPSD_LOG_DEBUG,
		  "cupsdCheckAdminTask: Administrative task");

#if defined(SO_PEERCRED) && defined(AF_LOCAL)
 /*
  * Get the client's PID if it accesses locally via domain socket
=======
  cupsdLogMessage(CUPSD_LOG_DEBUG, "cupsdCheckAdminTask: Administrative task");

 /*
  * If the client accesses locally via domain socket, find out whether it
  * is a Snap. Grant access if it is not a Snap, if it is a classic Snap
  * or if it is a confined Snap which plugs "cups-control", deny access
  * if it is a confined Snap not plugging "cups-control" or if an error
  * occurs in the process of finding this out.
  */

#if defined(AF_LOCAL) && defined(SUPPORT_SNAPPED_CLIENTS)

 /*
  * Get the client's file descriptor and from this its AppArmor context
>>>>>>> 0fd6dbea
  */

  if (httpAddrFamily(con->http->hostaddr) == AF_LOCAL)
  {
<<<<<<< HEAD
    cupsd_ucred_t	peercred;	/* Peer credentials */
    socklen_t		peersize;	/* Size of peer credentials */
    int                 client_pid;     /* PID of client */

    peersize = sizeof(peercred);

#  ifdef __APPLE__
    if (getsockopt(httpGetFd(con->http), 0, LOCAL_PEERCRED, &peercred,
		   &peersize))
#  else
    if (getsockopt(httpGetFd(con->http), SOL_SOCKET, SO_PEERCRED, &peercred,
		   &peersize))
#  endif /* __APPLE__ */
    {
      cupsdLogMessage(CUPSD_LOG_ERROR,
		      "cupsdCheckAdminTask: Unable to get peer credentials of client connecting via domain socket - Error: %s",
		      strerror(errno));
    }
    else
    {
      cupsdLogMessage(CUPSD_LOG_DEBUG2,
		      "cupsdCheckAdminTask: Client UID %d PID %d",
		      CUPSD_UCRED_UID(peercred),
		      CUPSD_UCRED_PID(peercred));
      client_pid = CUPSD_UCRED_PID(peercred);

      /* Examine client process here */
      cupsdLogMessage(CUPSD_LOG_DEBUG,
		      "cupsdCheckAdminTask: Clent connecting via domain socket, examining client process %d ...",
		      client_pid);
#  ifdef BUILD_SNAP
      cupsdLogMessage(CUPSD_LOG_DEBUG,
		      "cupsdCheckAdminTask: Checking whether client process is from a Snap ...");

#define SNAP_LABEL_PREFIX           "snap."
#define SNAP_LABEL_PREFIX_LENGTH    5

      char *context = NULL;
      char *snap_name = NULL;
      char *dot;
      SnapdClient *snapd = NULL;
      SnapdSnap *snap = NULL;
      GPtrArray *plugs = NULL;
      GError *error = NULL;

      /* If AppArmor is not enabled, then we can't identify the client */
      if (!aa_is_enabled())
      {
	cupsdLogMessage(CUPSD_LOG_DEBUG,
			"cupsdCheckAdminTask: No AppArmor in use");
	goto snap_check_done;
      }

      if (aa_gettaskcon(client_pid, &context, NULL) < 0)
      {
	cupsdLogMessage(CUPSD_LOG_DEBUG,
			"cupsdCheckAdminTask: AppArmor profile could not be retrieved for client process - Error: %s",
			strerror(errno));
	goto snap_check_done;
      } else
	cupsdLogMessage(CUPSD_LOG_DEBUG2,
			"cupsdCheckAdminTask: AppArmor profile of client process: %s",
			context);

      /* If the AppArmor context does not begin with "snap.", then this
       * is not a snap */
      if (strncmp(context, SNAP_LABEL_PREFIX, SNAP_LABEL_PREFIX_LENGTH) != 0)
      {
	cupsdLogMessage(CUPSD_LOG_DEBUG,
			"cupsdCheckAdminTask: AppArmor context not from a Snap");
        goto snap_check_done;
      }

      dot = strchr(context + SNAP_LABEL_PREFIX_LENGTH, '.');
      if (dot == NULL)
      {
        cupsdLogMessage(CUPSD_LOG_DEBUG,
			"cupsdCheckAdminTask: Malformed snapd AppArmor profile name: %s",
			context);
        goto snap_check_done;
      }
      snap_name = strndup(context + SNAP_LABEL_PREFIX_LENGTH,
			  (size_t)(dot - context - SNAP_LABEL_PREFIX_LENGTH));
      cupsdLogMessage(CUPSD_LOG_DEBUG,
		      "cupsdCheckAdminTask: Client is the Snap %s",
		      snap_name);
=======
    int                 peerfd;         /* Peer's file descriptor */

    peerfd = httpGetFd(con->http);

    if (peerfd < 0)
    {
      cupsdLogMessage(CUPSD_LOG_ERROR, "cupsdCheckAdminTask: Unable to get peer file descriptor of client connecting via domain socket");
    }
    else
    {
      char *context = NULL;      /* AppArmor profile name of client */
#  undef CHECK_METHOD_FOUND
#  ifdef SUPPORT_SNAPPED_CUPSD
      int status = 65535;        /* Status of client Snap context check */
#    if defined(HAVE_SNAPDGLIB) && defined(HAVE_SNAPD_CLIENT_RUN_SNAPCTL2_SYNC)
#      define CHECK_METHOD_FOUND 1
      char *args[] = { "is-connected", "--apparmor-label", NULL, CUPS_CONTROL_SLOT, NULL }; /* snapctl arguments */
      SnapdClient *client = NULL; /* Data structure of snapd access */
      const char *cookie;        /* snapd access cookie */
      GError *error = NULL;      /* Glib error */
#    else
#      ifdef HAVE_SNAPCTL_IS_CONNECTED
#        define CHECK_METHOD_FOUND 1
      char *args[] = { SNAPCTL, "is-connected", "--apparmor-label", NULL, CUPS_CONTROL_SLOT, NULL }; /* snapctl command line */
      int fds[2],                /* Pipe file descriptors for stderr of
				    snapctl */
	  nullfd;                /* /dev/null file descriptor for stdout of
				    snapctl */
      pid_t pid;                 /* PID of snapctl */
      cups_file_t *snapctl_stderr; /* CUPS FP for stderr of snapctl */
      char buf[1024];            /* Buffer for snapctl's stderr output */
      int wstatus;               /* Wait result of forked snapctl process */
#      endif /* HAVE_SNAPCTL_IS_CONNECTED */
#    endif /* HAVE_SNAPDGLIB && HAVE_SNAPD_CLIENT_RUN_SNAPCTL2_SYNC */
#  else
#    if !defined(SUPPORT_SNAPPED_CUPSD) && defined(HAVE_SNAPDGLIB)
#      define CHECK_METHOD_FOUND 1
      char *snap_name = NULL;    /* Client Snap name */
      char *dot;                 /* Pointer to dot in AppArmor profile name */
      SnapdClient *snapd = NULL; /* Data structure of snapd access */
      GError *error = NULL;      /* Glib error */
      SnapdSnap *snap = NULL;    /* Data structure of client Snap */
      GPtrArray *plugs = NULL;   /* Plug search result of client Snap */
#    endif /* !SUPPORT_SNAPPED_CUPSD && HAVE_SNAPDGLIB */
#  endif /* SUPPORT_SNAPPED_CUPSD */


#  ifndef SUPPORT_SNAPPED_CUPSD

      /* If AppArmor is not enabled, then we can't identify the client */
      /* With cupsd running in a Snap, the "mount-observe" interface
         needs to be plugged, therefore we do this only if not snapped. */
      if (!aa_is_enabled())
      {
	cupsdLogMessage(CUPSD_LOG_DEBUG, "cupsdCheckAdminTask: No AppArmor in use");
	goto snap_check_done;
      }

#  endif /* !SUPPORT_SNAPPED_CUPSD */

      if (aa_getpeercon(peerfd, &context, NULL) < 0)
      {
	cupsdLogMessage(CUPSD_LOG_DEBUG, "cupsdCheckAdminTask: AppArmor profile could not be retrieved for client process - Error: %s", strerror(errno));
	goto snap_check_done;
      } else
	cupsdLogMessage(CUPSD_LOG_DEBUG, "cupsdCheckAdminTask: AppArmor profile of client process: %s", context);

#  ifdef OUR_SNAP_NAME
      /* Is the client one of the utilities of our Snap? */
      if (!strncmp(context, "snap." OUR_SNAP_NAME ".", strlen(OUR_SNAP_NAME) + 6))
      {
	cupsdLogMessage(CUPSD_LOG_DEBUG, "cupsdCheckAdminTask: Client Snap is the same Snap we are running in, access granted");
	goto snap_check_done;
      }
#  endif /* OUR_SNAP_NAME */

#  ifdef SUPPORT_SNAPPED_CUPSD

     /*
      * Run
      *
      * snapctl is-connected --apparmor-label AA_CONTEXT CUPS_CONTROL_SLOT
      *
      * or an equivalent library function call using the
      * snapd_client_run_snapctl2_sync() function of libsnapd-glib.
      *
      * Here AA_CONTEXT is the AppArmor profile name of the client, or
      * "unconfined" for an unconfined client and CUPS_CONTROL_SLOT
      * the name of the slot of the CUPS Snap to which clients plug
      * with their cups-control plug in order to do administrative
      * CUPS tasks.
      *
      * The exit status of the command/function call tells which type
      * of client we have to do with:
      *
      *    0: The client is a confined Snap and plugs cups-control
      *           -> Grant access
      *    1: The client is a confined Snap and does not plug cups-control
      *           -> Deny access
      *   10: The client is a classic Snap
      *           -> Grant access
      *   11: The client is not a Snap
      *           -> Grant access
      *
      * NOTE: This method only works if cupsd is running in a Snap
      *       providing a slot for the client's "cups-control"
      *       plug. Do not build CUPS with this method when intending
      *       to use it unsnapped, for example in a Debian or RPM
      *       package, or directly installed into your system. The
      *       errors of snapctl missing or snapctl/the function
      *       running without a Snap context will deny all
      *       administrative accesses!
      *
      * When running inside a Snap this method is preferred, as it does not
      * require full access to the snapd under which cupsd is running.
      */

#    if defined(HAVE_SNAPDGLIB) && defined(HAVE_SNAPD_CLIENT_RUN_SNAPCTL2_SYNC)

     /*
      * Use the snapd_client_run_snapctl2_sync() function of libsnapd-glib
      */

      /* Insert client Snap context in snapctl arguments */
      args[2] = context;

      /* Connect to snapd */
      client = snapd_client_new();
      if (!client)
      {
	cupsdLogMessage(CUPSD_LOG_DEBUG, "cupsdCheckAdminTask: Could not connect to snapd, permission denied");
	ret = 0;
	goto snap_check_done;
      }

      /* snapctl commands are sent over a this socket that is made
	 available within the snap sandbox */
      snapd_client_set_socket_path(client, "/run/snapd-snap.socket");

      /* Take cookie from the environment if available */
      cookie = g_getenv("SNAP_COOKIE");
      if (!cookie)
      {
        cookie = "";
	cupsdLogMessage(CUPSD_LOG_WARN, "cupsdCheckAdminTask: No SNAP_COOKIE set in the Snap environment, client Snap context check may not work");
      }

      /* Do the client Snap context check */
      if (!snapd_client_run_snapctl2_sync(client, cookie, args, NULL, NULL, &status, NULL, &error)) {
	cupsdLogMessage(CUPSD_LOG_DEBUG, "cupsdCheckAdminTask: Client Snap context check error - %s", error->message);
	ret = 0;
	goto snap_check_done;
      }

#    else
#      ifdef HAVE_SNAPCTL_IS_CONNECTED

     /*
      * Call the snapctl executable using execv() in a fork
      */

      /* Insert client Snap context in snapctl command line */
      args[3] = context;

      /* Create a pipe to catch stderr output from snapctl */
      if (pipe(fds))
      {
	fds[0] = -1;
	fds[1] = -1;
	cupsdLogMessage(CUPSD_LOG_ERROR, "cupsdCheckAdminTask: Unable to establish stderr pipe for snapctl call - %s", strerror(errno));
	ret = 0;
	goto snap_check_done;
      }

      /* Set the "close on exec" flag on each end of the pipe... */
      if (fcntl(fds[0], F_SETFD, fcntl(fds[0], F_GETFD) | FD_CLOEXEC))
      {
	close(fds[0]);
	close(fds[1]);
	fds[0] = -1;
	fds[1] = -1;
	cupsdLogMessage(CUPSD_LOG_ERROR, "cupsdCheckAdminTask: Unable to set \"close on exec\" flag on read end of the stderr pipe for snapctl call - %s", strerror(errno));
	ret = 0;
	goto snap_check_done;
      }
      if (fcntl(fds[1], F_SETFD, fcntl(fds[1], F_GETFD) | FD_CLOEXEC))
      {
	close(fds[0]);
	close(fds[1]);
	cupsdLogMessage(CUPSD_LOG_ERROR, "cupsdCheckAdminTask: Unable to set \"close on exec\" flag on write end of the stderr pipe for snapctl call - %s", strerror(errno));
	ret = 0;
	goto snap_check_done;
      }

      if ((pid = fork()) == 0)
      {
	/* Couple pipe with stderr of Ghostscript process */
	if (fds[1] >= 0) {
	  if (fds[1] != 2) {
	    if (dup2(fds[1], 2) < 0) {
	      cupsdLogMessage(CUPSD_LOG_ERROR, "cupsdCheckAdminTask: Unable to couple pipe with stderr of snapctl process - %s", strerror(errno));
	      exit(100);
	    }
	    close(fds[1]);
	  }
	  close(fds[0]);
	} else {
	  cupsdLogMessage(CUPSD_LOG_ERROR, "cupsdCheckAdminTask: Invalid pipe file descriptor to couple with stderr of snapctl process - %s", strerror(errno));
	  exit(100);
	}

	/* Send snapctl's stdout to the Nirwana, as snapctl is supposed to
	   not output anything here */
	if ((nullfd = open("/dev/null", O_RDWR)) > 2)
	{
	  dup2(nullfd, 1);
	  close(nullfd);
	}
	else
	  close(nullfd);
	fcntl(1, F_SETFL, O_NDELAY);

	/* Execute snapctl command line ... */
	cupsdLogMessage(CUPSD_LOG_DEBUG, "cupsdCheckAdminTask: Running command: " SNAPCTL " is-connected --apparmor-label %s " CUPS_CONTROL_SLOT, context);
	execv(SNAPCTL, args);
	cupsdLogMessage(CUPSD_LOG_ERROR, "cupsdCheckAdminTask: Unable to launch snapctl: %s", strerror(errno));
	exit(100);
      }
      else if (pid < 0)
      {
	cupsdLogMessage(CUPSD_LOG_ERROR, "cupsdCheckAdminTask: Unable to fork for snapctl call - %s", strerror(errno));
	ret = 0;
	goto snap_check_done;
      }
      cupsdLogMessage(CUPSD_LOG_DEBUG, "cupsdCheckAdminTask: Started snapctl (PID %d)", pid);

      close(fds[1]);

      /* Read out stderr from snapctl */
      buf[0] = '\0';
      snapctl_stderr = cupsFileOpenFd(fds[0], "r");
      if (snapctl_stderr)
      {
	while (cupsFileGets(snapctl_stderr, buf, sizeof(buf)) && buf[0])
	{
	  cupsdLogMessage(CUPSD_LOG_ERROR, "cupsdCheckAdminTask: Error message from snapctl: %s", buf);
	  ret = 0;
	}
	cupsFileClose(snapctl_stderr);
      }
      close(fds[0]);

      /* Wait for snapctl to finish */
    retry_wait:
      if (waitpid (pid, &wstatus, 0) == -1)
      {
	if (errno == EINTR)
	  goto retry_wait;
	cupsdLogMessage(CUPSD_LOG_ERROR, "cupsdCheckAdminTask: snapctl (PID %d) stopped with an error - %s", pid, strerror(errno));
	ret = 0;
	goto snap_check_done;
      }
      if (ret == 0)
	goto snap_check_done;
      cupsdLogMessage(CUPSD_LOG_DEBUG, "cupsdCheckAdminTask: snapctl (PID %d) exited with no errors.", pid);

      /* How did snapctl terminate */
      if (WIFEXITED(wstatus))
      {
	/* Via regular exit */
	status = WEXITSTATUS(wstatus);
	if (status == 100)
	{
	  cupsdLogMessage(CUPSD_LOG_ERROR, "cupsdCheckAdminTask: snapctl not executed");
	  ret = 0;
	  goto snap_check_done;
	}
      }
      else if (WIFSIGNALED(wstatus))
      {
	/* Via signal */
	cupsdLogMessage(CUPSD_LOG_ERROR, "cupsdCheckAdminTask: snapctl caught the signal %d", WTERMSIG(wstatus));
	ret = 0;
	goto snap_check_done;
      }

#      endif /* HAVE_SNAPCTL_IS_CONNECTED */
#    endif /* HAVE_SNAPDGLIB && HAVE_SNAPD_CLIENT_RUN_SNAPCTL2_SYNC */

      switch (status)
      {
        case  0 :
	    cupsdLogMessage(CUPSD_LOG_DEBUG, "cupsdCheckAdminTask: Client Snap connecting via \"cups-control\" interface, access granted");
	    break;
        case  1 :
	    cupsdLogMessage(CUPSD_LOG_DEBUG, "cupsdCheckAdminTask: Client Snap does not connect via \"cups-control\" interface, permission denied");
	    ret = 0;
	    break;
        case 10 :
	    cupsdLogMessage(CUPSD_LOG_DEBUG, "cupsdCheckAdminTask: Client Snap under classic confinement, access granted");
	    break;
        case 11 :
	    cupsdLogMessage(CUPSD_LOG_DEBUG, "cupsdCheckAdminTask: Client is not a Snap, access granted");
	    break;
        default :
	    cupsdLogMessage(CUPSD_LOG_ERROR, "cupsdCheckAdminTask: snapctl exited with unknown status: %d", status);
	    ret = 0;
	    break;
      }

    snap_check_done:
      if (context)
	free(context);
#    if defined(HAVE_SNAPDGLIB) && defined(HAVE_SNAPD_CLIENT_RUN_SNAPCTL2_SYNC)
      g_clear_object(&client);
#    endif /* HAVE_SNAPDGLIB && HAVE_SNAPD_CLIENT_RUN_SNAPCTL2_SYNC */

#  else
#    if !defined(SUPPORT_SNAPPED_CUPSD) && defined(HAVE_SNAPDGLIB)

     /*
      * If the client is a Snap, extract the client Snap's name from
      * the AppArmor context and then query snapd to find out about the
      * Snap's confinement type and whether it plugs cups-control. Grant
      * access if
      *
      *   - the client is not a Snap
      *   - the client is a classic Snap
      *   - the client is a confined Snap plugging "cups-control"
      *
      * We deny access if
      *
      *   - the client is a confined Snap not plugging "cups-control"
      *   - an error occurs during the steps of this method
      *
      * NOTE: This method is only for use of cupsd when it is not
      *       packaged in a Snap. In a Snap one would need to plug the
      *       snapd-control interface, which gives full control on
      *       snapd, a high security risk. Therefore one will not get
      *       automatic connection of this interface granted in the
      *       Snap Store. This is the reason why the snapctl method
      *       (above) got created by the snapd developers.
      *
      * This is the preferred method to run CUPS unsnapped, as this is
      * the only way to check Snap status on clients from an unsnapped
      * cupsd.
      */

      /* If the AppArmor context does not begin with "snap.", then this
         is not a snap */
      if (strncmp(context, "snap.", 5) != 0)
      {
	cupsdLogMessage(CUPSD_LOG_DEBUG, "cupsdCheckAdminTask: AppArmor context not from a Snap");
        goto snap_check_done;
      }

      dot = strchr(context + 5, '.');
      if (dot == NULL)
      {
        cupsdLogMessage(CUPSD_LOG_DEBUG, "cupsdCheckAdminTask: Malformed snapd AppArmor profile name: %s", context);
        goto snap_check_done;
      }
      snap_name = strndup(context + 5, (size_t)(dot - context - 5));
      cupsdLogMessage(CUPSD_LOG_DEBUG, "cupsdCheckAdminTask: Client is the Snap %s", snap_name);
>>>>>>> 0fd6dbea

      /* Connect to snapd */
      snapd = snapd_client_new();
      if (!snapd)
      {
<<<<<<< HEAD
	cupsdLogMessage(CUPSD_LOG_DEBUG,
			"cupsdCheckAdminTask: Could not connect to snapd, permission denied");
=======
	cupsdLogMessage(CUPSD_LOG_DEBUG, "cupsdCheckAdminTask: Could not connect to snapd, permission denied");
>>>>>>> 0fd6dbea
	ret = 0;
	goto snap_check_done;
      }

      /* Check whether the client Snap is under classic confinement */
      snap = snapd_client_get_snap_sync(snapd, snap_name, NULL, &error);
      if (!snap)
      {
<<<<<<< HEAD
        cupsdLogMessage(CUPSD_LOG_DEBUG,
			"cupsdCheckAdminTask: Could not obtain Snap data: \"%s\", permission denied",
			error->message);
=======
        cupsdLogMessage(CUPSD_LOG_DEBUG, "cupsdCheckAdminTask: Could not obtain client Snap data: \"%s\", permission denied", error->message);
>>>>>>> 0fd6dbea
	ret = 0;
	goto snap_check_done;
      }

      /* Snaps using classic confinement are granted access */
      if (snapd_snap_get_confinement(snap) == SNAPD_CONFINEMENT_CLASSIC)
      {
<<<<<<< HEAD
        cupsdLogMessage(CUPSD_LOG_DEBUG,
			"cupsdCheckAdminTask: Client Snap under classic confinement, access granted");
=======
        cupsdLogMessage(CUPSD_LOG_DEBUG, "cupsdCheckAdminTask: Client Snap under classic confinement, access granted");
>>>>>>> 0fd6dbea
        goto snap_check_done;
      }

      /* Get list of interfaces to which the client Snap is plugging */
<<<<<<< HEAD
      if (!snapd_client_get_connections2_sync(snapd,
					      SNAPD_GET_CONNECTIONS_FLAGS_NONE,
					      snap_name, "cups-control", NULL,
					      NULL, &plugs, NULL, NULL, &error))
      {
        cupsdLogMessage(CUPSD_LOG_DEBUG,
			"cupsdCheckAdminTask: Could not obtain the Snap's interface connections: \"%s\", permission denied",
			error->message);
=======
      if (!snapd_client_get_connections2_sync(snapd, SNAPD_GET_CONNECTIONS_FLAGS_NONE, snap_name, "cups-control", NULL, NULL, &plugs, NULL, NULL, &error))
      {
        cupsdLogMessage(CUPSD_LOG_DEBUG, "cupsdCheckAdminTask: Could not obtain the client Snap's interface connections: \"%s\", permission denied", error->message);
>>>>>>> 0fd6dbea
	ret = 0;
	goto snap_check_done;
      }

      if (plugs->len <= 0)
      {
<<<<<<< HEAD
	cupsdLogMessage(CUPSD_LOG_DEBUG,
			"cupsdCheckAdminTask: Snap does not connect via \"cups-control\" interface, permission denied");
=======
	cupsdLogMessage(CUPSD_LOG_DEBUG, "cupsdCheckAdminTask: Client Snap does not connect via \"cups-control\" interface, permission denied");
>>>>>>> 0fd6dbea
	ret = 0;
	goto snap_check_done;
      }

<<<<<<< HEAD
      cupsdLogMessage(CUPSD_LOG_DEBUG,
		      "cupsdCheckAdminTask: Snap connecting via \"cups-control\" interface, access granted");
=======
      cupsdLogMessage(CUPSD_LOG_DEBUG, "cupsdCheckAdminTask: Client Snap connecting via \"cups-control\" interface, access granted");
>>>>>>> 0fd6dbea

    snap_check_done:
      if (context)
	free(context);
      if (snap_name)
	free(snap_name);
<<<<<<< HEAD
      if (snapd)
	g_clear_object(&snapd);
      if (snap)
	g_clear_object(&snap);
      if (plugs)
	g_clear_object(&plugs);
#  endif /* BUILD_SNAP */
    }
  }
#endif /* SO_PEERCRED && AF_LOCAL */

  cupsdLogMessage(CUPSD_LOG_DEBUG,
		  "cupsdCheckAdminTask: Access %s",
		  ret == 1 ? "granted" : "denied");
=======
      g_clear_object(&snapd);
      g_clear_object(&snap);
      if (plugs)
	g_ptr_array_unref(plugs);

#    endif /* !SUPPORT_SNAPPED_CUPSD && HAVE_SNAPDGLIB */
#  endif /* SUPPORT_SNAPPED_CUPSD */

#  ifndef CHECK_METHOD_FOUND

     /*
      * Issue warning if requirements for building Snap-related access control
      * not fulfilled
      */

      cupsdLogMessage(CUPSD_LOG_WARN, "cupsdCheckAdminTask: Compiling problem: none of the three access control methods (libsnapd-glib snapd access, \"snapctl is-connected\", libsnapd-glib-based snapctl call) available, no Snap-related access control built!");

    snap_check_done:
      if (context)
	free(context);

#  endif /* !CHECK_METHOD_FOUND */

    }
  }

  cupsdLogMessage(CUPSD_LOG_DEBUG, "cupsdCheckAdminTask: Access %s", ret == 1 ? "granted" : "denied");

#else

  cupsdLogMessage(CUPSD_LOG_DEBUG, "cupsdCheckAdminTask: Access granted (no extra checking)");

#endif /* AF_LOCAL && SUPPORT_SNAPPED_CLIENTS */
>>>>>>> 0fd6dbea

  return ret;
}


/*
 * 'cupsdIsAuthorized()' - Check to see if the user is authorized...
 */

http_status_t				/* O - HTTP_OK if authorized or error code */
cupsdIsAuthorized(cupsd_client_t *con,	/* I - Connection */
                  const char     *owner)/* I - Owner of object */
{
  int			i,		/* Looping vars */
			auth,		/* Authorization status */
			type;		/* Type of authentication */
  http_addr_t		*hostaddr = httpGetAddress(con->http);
					/* Client address */
  const char		*hostname = httpGetHostname(con->http, NULL, 0);
					/* Client hostname */
  unsigned		address[4];	/* Authorization address */
  cupsd_location_t	*best;		/* Best match for location so far */
  size_t		hostlen;	/* Length of hostname */
  char			*name,		/* Current username */
			username[256],	/* Username to authorize */
			ownername[256],	/* Owner name to authorize */
			*ptr;		/* Pointer into username */
  struct passwd		*pw;		/* User password data */
  static const char * const levels[] =	/* Auth levels */
		{
		  "ANON",
		  "USER",
		  "GROUP"
		};
  static const char * const types[] =	/* Auth types */
		{
		  "None",
		  "Basic",
		  "Negotiate"
		};


  cupsdLogMessage(CUPSD_LOG_DEBUG2, "cupsdIsAuthorized: con->uri=\"%s\", con->best=%p(%s)", con->uri, con->best, con->best ? con->best->location ? con->best->location : "(null)" : "");
  if (owner)
    cupsdLogMessage(CUPSD_LOG_DEBUG2, "cupsdIsAuthorized: owner=\"%s\"", owner);

 /*
  * If there is no "best" authentication rule for this request, then
  * access is allowed from the local system and denied from other
  * addresses...
  */

  if (!con->best)
  {
    if (httpAddrLocalhost(httpGetAddress(con->http)) ||
        !strcmp(hostname, ServerName) ||
	cupsArrayFind(ServerAlias, (void *)hostname))
      return (HTTP_OK);
    else
      return (HTTP_FORBIDDEN);
  }

  best = con->best;

  if ((type = best->type) == CUPSD_AUTH_DEFAULT)
    type = cupsdDefaultAuthType();

  cupsdLogMessage(CUPSD_LOG_DEBUG2, "cupsdIsAuthorized: level=CUPSD_AUTH_%s, type=%s, satisfy=CUPSD_AUTH_SATISFY_%s, num_names=%d", levels[best->level], types[type], best->satisfy ? "ANY" : "ALL", cupsArrayCount(best->names));

  if (best->limit == CUPSD_AUTH_LIMIT_IPP)
    cupsdLogMessage(CUPSD_LOG_DEBUG2, "cupsdIsAuthorized: op=%x(%s)", best->op, ippOpString(best->op));

 /*
  * Check host/ip-based accesses...
  */

#ifdef AF_INET6
  if (httpAddrFamily(hostaddr) == AF_INET6)
  {
   /*
    * Copy IPv6 address...
    */

    address[0] = ntohl(hostaddr->ipv6.sin6_addr.s6_addr32[0]);
    address[1] = ntohl(hostaddr->ipv6.sin6_addr.s6_addr32[1]);
    address[2] = ntohl(hostaddr->ipv6.sin6_addr.s6_addr32[2]);
    address[3] = ntohl(hostaddr->ipv6.sin6_addr.s6_addr32[3]);
  }
  else
#endif /* AF_INET6 */
  if (con->http->hostaddr->addr.sa_family == AF_INET)
  {
   /*
    * Copy IPv4 address...
    */

    address[0] = 0;
    address[1] = 0;
    address[2] = 0;
    address[3] = ntohl(hostaddr->ipv4.sin_addr.s_addr);
  }
  else
    memset(address, 0, sizeof(address));

  hostlen = strlen(hostname);

  auth = cupsdCheckAccess(address, hostname, hostlen, best)
             ? CUPSD_AUTH_ALLOW : CUPSD_AUTH_DENY;

  cupsdLogMessage(CUPSD_LOG_DEBUG2, "cupsdIsAuthorized: auth=CUPSD_AUTH_%s...", auth ? "DENY" : "ALLOW");

  if (auth == CUPSD_AUTH_DENY && best->satisfy == CUPSD_AUTH_SATISFY_ALL)
    return (HTTP_FORBIDDEN);

#ifdef HAVE_SSL
 /*
  * See if encryption is required...
  */

  if ((best->encryption >= HTTP_ENCRYPT_REQUIRED && !con->http->tls &&
      _cups_strcasecmp(hostname, "localhost") &&
      !httpAddrLocalhost(hostaddr) &&
      best->satisfy == CUPSD_AUTH_SATISFY_ALL) &&
      !(type == CUPSD_AUTH_NEGOTIATE ||
        (type == CUPSD_AUTH_NONE &&
         cupsdDefaultAuthType() == CUPSD_AUTH_NEGOTIATE)))
  {
    cupsdLogMessage(CUPSD_LOG_DEBUG,
                    "cupsdIsAuthorized: Need upgrade to TLS...");
    return (HTTP_UPGRADE_REQUIRED);
  }
#endif /* HAVE_SSL */

 /*
  * Now see what access level is required...
  */

  if (best->level == CUPSD_AUTH_ANON ||	/* Anonymous access - allow it */
      (type == CUPSD_AUTH_NONE && cupsArrayCount(best->names) == 0))
    return (HTTP_OK);

  if (!con->username[0] && type == CUPSD_AUTH_NONE &&
      best->limit == CUPSD_AUTH_LIMIT_IPP)
  {
   /*
    * Check for unauthenticated username...
    */

    ipp_attribute_t	*attr;		/* requesting-user-name attribute */


    attr = ippFindAttribute(con->request, "requesting-user-name", IPP_TAG_NAME);
    if (attr)
    {
      cupsdLogMessage(CUPSD_LOG_DEBUG,
                      "cupsdIsAuthorized: requesting-user-name=\"%s\"",
                      attr->values[0].string.text);
      strlcpy(username, attr->values[0].string.text, sizeof(username));
    }
    else if (best->satisfy == CUPSD_AUTH_SATISFY_ALL || auth == CUPSD_AUTH_DENY)
      return (HTTP_UNAUTHORIZED);	/* Non-anonymous needs user/pass */
    else
      return (HTTP_OK);			/* unless overridden with Satisfy */
  }
  else
  {
    cupsdLogMessage(CUPSD_LOG_DEBUG, "cupsdIsAuthorized: username=\"%s\"",
	            con->username);

#ifdef HAVE_AUTHORIZATION_H
    if (!con->username[0] && !con->authref)
#else
    if (!con->username[0])
#endif /* HAVE_AUTHORIZATION_H */
    {
      if (best->satisfy == CUPSD_AUTH_SATISFY_ALL || auth == CUPSD_AUTH_DENY)
	return (HTTP_UNAUTHORIZED);	/* Non-anonymous needs user/pass */
      else
	return (HTTP_OK);		/* unless overridden with Satisfy */
    }


    if (con->type != type && type != CUPSD_AUTH_NONE &&
#ifdef HAVE_GSSAPI
        (type != CUPSD_AUTH_NEGOTIATE || con->gss_uid <= 0) &&
#endif /* HAVE_GSSAPI */
        con->type != CUPSD_AUTH_BASIC)
    {
      cupsdLogMessage(CUPSD_LOG_ERROR, "Authorized using %s, expected %s.",
                      types[con->type], types[type]);

      return (HTTP_UNAUTHORIZED);
    }

    strlcpy(username, con->username, sizeof(username));
  }

 /*
  * OK, got a username.  See if we need normal user access, or group
  * access...
  */

 /*
  * Strip any @domain or @KDC from the username and owner...
  */

  if ((ptr = strchr(username, '@')) != NULL)
    *ptr = '\0';

  if (owner)
  {
    strlcpy(ownername, owner, sizeof(ownername));

    if ((ptr = strchr(ownername, '@')) != NULL)
      *ptr = '\0';
  }
  else
    ownername[0] = '\0';

 /*
  * Get the user info...
  */

  if (username[0])
  {
    pw = getpwnam(username);
    endpwent();
  }
  else
    pw = NULL;

 /*
  * For matching user and group memberships below we will first go
  * through all names except @SYSTEM to authorize the task as
  * non-administrative, like printing or deleting one's own job, if this
  * fails we will check whether we can authorize via the special name
  * @SYSTEM, as an administrative task, like creating a print queue or
  * deleting someone else's job.
  * Note that tasks are considered as administrative by the policies
  * in cupsd.conf, when they require the user or group @SYSTEM.
  * We do this separation because if the client is a Snap connecting via
  * domain socket, we need to additionally check whether it plugs to us
  * through the "cups-control" interface which allows administration and
  * not through the "cups" interface which allows only printing.
  */

  if (best->level == CUPSD_AUTH_USER)
  {
   /*
    * If there are no names associated with this location, then
    * any valid user is OK...
    */

    if (cupsArrayCount(best->names) == 0)
      return (HTTP_OK);

   /*
    * Otherwise check the user list and return OK if this user is
    * allowed...
    */

    cupsdLogMessage(CUPSD_LOG_DEBUG2, "cupsdIsAuthorized: Checking user membership...");

#ifdef HAVE_AUTHORIZATION_H
   /*
    * If an authorization reference was supplied it must match a right name...
    */

    if (con->authref)
    {
      for (name = (char *)cupsArrayFirst(best->names);
           name;
	   name = (char *)cupsArrayNext(best->names))
      {
	if (!_cups_strncasecmp(name, "@AUTHKEY(", 9) && check_authref(con, name + 9))
	  return (HTTP_OK);
      }

      for (name = (char *)cupsArrayFirst(best->names);
           name;
	   name = (char *)cupsArrayNext(best->names))
      {
	if (!_cups_strcasecmp(name, "@SYSTEM") && SystemGroupAuthKey &&
	    check_authref(con, SystemGroupAuthKey) &&
	    cupsdCheckAdminTask(con))
	  return (HTTP_OK);
      }

      return (HTTP_FORBIDDEN);
    }
#endif /* HAVE_AUTHORIZATION_H */

    for (name = (char *)cupsArrayFirst(best->names);
	 name;
	 name = (char *)cupsArrayNext(best->names))
    {
      if (!_cups_strcasecmp(name, "@OWNER") && owner &&
          !_cups_strcasecmp(username, ownername))
	return (HTTP_OK);
      else if (!_cups_strcasecmp(name, "@SYSTEM"))
      {
	/* Do @SYSTEM later, when every other entry fails */
	continue;
      }
      else if (name[0] == '@')
      {
        if (cupsdCheckGroup(username, pw, name + 1))
          return (HTTP_OK);
      }
      else if (!_cups_strcasecmp(username, name))
        return (HTTP_OK);
    }

    for (name = (char *)cupsArrayFirst(best->names);
	 name;
	 name = (char *)cupsArrayNext(best->names))
    {
      if (!_cups_strcasecmp(name, "@SYSTEM"))
      {
        for (i = 0; i < NumSystemGroups; i ++)
	  if (cupsdCheckGroup(username, pw, SystemGroups[i]) &&
	      cupsdCheckAdminTask(con))
	    return (HTTP_OK);
      }
    }

    return (con->username[0] ? HTTP_FORBIDDEN : HTTP_UNAUTHORIZED);
  }

 /*
  * Check to see if this user is in any of the named groups...
  */

  cupsdLogMessage(CUPSD_LOG_DEBUG2, "cupsdIsAuthorized: Checking group membership...");

 /*
  * Check to see if this user is in any of the named groups...
  */

  for (name = (char *)cupsArrayFirst(best->names);
       name;
       name = (char *)cupsArrayNext(best->names))
  {
    if (!_cups_strcasecmp(name, "@SYSTEM"))
    {
      /* Do @SYSTEM later, when every other entry fails */
      continue;
    }

    cupsdLogMessage(CUPSD_LOG_DEBUG2, "cupsdIsAuthorized: Checking group \"%s\" membership...", name);

    if (cupsdCheckGroup(username, pw, name))
      return (HTTP_OK);
  }

  for (name = (char *)cupsArrayFirst(best->names);
       name;
       name = (char *)cupsArrayNext(best->names))
  {
    if (!_cups_strcasecmp(name, "@SYSTEM"))
    {
      cupsdLogMessage(CUPSD_LOG_DEBUG2, "cupsdIsAuthorized: Checking group \"%s\" membership...", name);

      for (i = 0; i < NumSystemGroups; i ++)
	if (cupsdCheckGroup(username, pw, SystemGroups[i]) &&
	    cupsdCheckAdminTask(con))
	  return (HTTP_OK);
    }
  }

 /*
  * The user isn't part of the specified group, so deny access...
  */

  cupsdLogMessage(CUPSD_LOG_DEBUG, "cupsdIsAuthorized: User not in group(s).");

  return (con->username[0] ? HTTP_FORBIDDEN : HTTP_UNAUTHORIZED);
}


/*
 * 'cupsdNewLocation()' - Create a new location for authorization.
 *
 * Note: Still need to call cupsdAddLocation() to add it to the list of global
 * locations.
 */

cupsd_location_t *			/* O - Pointer to new location record */
cupsdNewLocation(const char *location)	/* I - Location path */
{
  cupsd_location_t	*temp;		/* New location */


 /*
  * Try to allocate memory for the new location.
  */

  if ((temp = calloc(1, sizeof(cupsd_location_t))) == NULL)
    return (NULL);

 /*
  * Initialize the record and copy the name over...
  */

  if ((temp->location = _cupsStrAlloc(location)) == NULL)
  {
    free(temp);
    return (NULL);
  }

  temp->length = strlen(temp->location);

 /*
  * Return the new record...
  */

  return (temp);
}


#ifdef HAVE_AUTHORIZATION_H
/*
 * 'check_authref()' - Check if an authorization services reference has the
 *		       supplied right.
 */

static int				/* O - 1 if right is valid, 0 otherwise */
check_authref(cupsd_client_t *con,	/* I - Connection */
	      const char     *right)	/* I - Right name */
{
  OSStatus		status;		/* OS Status */
  AuthorizationItem	authright;	/* Authorization right */
  AuthorizationRights	authrights;	/* Authorization rights */
  AuthorizationFlags	authflags;	/* Authorization flags */


 /*
  * Check to see if the user is allowed to perform the task...
  */

  if (!con->authref)
    return (0);

  authright.name        = right;
  authright.valueLength = 0;
  authright.value       = NULL;
  authright.flags       = 0;

  authrights.count = 1;
  authrights.items = &authright;

  authflags = kAuthorizationFlagDefaults |
	      kAuthorizationFlagExtendRights;

  if ((status = AuthorizationCopyRights(con->authref, &authrights,
					kAuthorizationEmptyEnvironment,
					authflags, NULL)) != 0)
  {
    cupsdLogMessage(CUPSD_LOG_ERROR, "AuthorizationCopyRights(\"%s\") returned %d", authright.name, (int)status);
    return (0);
  }

  cupsdLogMessage(CUPSD_LOG_DEBUG2, "AuthorizationCopyRights(\"%s\") succeeded.", authright.name);

  return (1);
}
#endif /* HAVE_AUTHORIZATION_H */


/*
 * 'compare_locations()' - Compare two locations.
 */

static int				/* O - Result of comparison */
compare_locations(cupsd_location_t *a,	/* I - First location */
                  cupsd_location_t *b)	/* I - Second location */
{
  return (strcmp(b->location, a->location));
}


/*
 * 'copy_authmask()' - Copy function for auth masks.
 */

static cupsd_authmask_t	*		/* O - New auth mask */
copy_authmask(cupsd_authmask_t *mask,	/* I - Existing auth mask */
              void             *data)	/* I - User data (unused) */
{
  cupsd_authmask_t	*temp;		/* New auth mask */


  (void)data;

  if ((temp = malloc(sizeof(cupsd_authmask_t))) != NULL)
  {
    memcpy(temp, mask, sizeof(cupsd_authmask_t));

    if (temp->type == CUPSD_AUTH_NAME || temp->type == CUPSD_AUTH_INTERFACE)
    {
     /*
      * Make a copy of the name...
      */

      if ((temp->mask.name.name = _cupsStrAlloc(temp->mask.name.name)) == NULL)
      {
       /*
        * Failed to make copy...
	*/

        free(temp);
	temp = NULL;
      }
    }
  }

  return (temp);
}


/*
 * 'free_authmask()' - Free function for auth masks.
 */

static void
free_authmask(cupsd_authmask_t *mask,	/* I - Auth mask to free */
              void             *data)	/* I - User data (unused) */
{
  (void)data;

  if (mask->type == CUPSD_AUTH_NAME || mask->type == CUPSD_AUTH_INTERFACE)
    _cupsStrFree(mask->mask.name.name);

  free(mask);
}


#if HAVE_LIBPAM
/*
 * 'pam_func()' - PAM conversation function.
 */

static int				/* O - Success or failure */
pam_func(
    int                      num_msg,	/* I - Number of messages */
    const struct pam_message **msg,	/* I - Messages */
    struct pam_response      **resp,	/* O - Responses */
    void                     *appdata_ptr)
					/* I - Pointer to connection */
{
  int			i;		/* Looping var */
  struct pam_response	*replies;	/* Replies */
  cupsd_authdata_t	*data;		/* Pointer to auth data */


 /*
  * Allocate memory for the responses...
  */

  if ((replies = malloc(sizeof(struct pam_response) * (size_t)num_msg)) == NULL)
    return (PAM_CONV_ERR);

 /*
  * Answer all of the messages...
  */

  data = (cupsd_authdata_t *)appdata_ptr;

  for (i = 0; i < num_msg; i ++)
  {
    switch (msg[i]->msg_style)
    {
      case PAM_PROMPT_ECHO_ON:
          replies[i].resp_retcode = PAM_SUCCESS;
          replies[i].resp         = strdup(data->username);
          break;

      case PAM_PROMPT_ECHO_OFF:
          replies[i].resp_retcode = PAM_SUCCESS;
          replies[i].resp         = strdup(data->password);
          break;

      case PAM_TEXT_INFO:
          replies[i].resp_retcode = PAM_SUCCESS;
          replies[i].resp         = NULL;
          break;

      case PAM_ERROR_MSG:
          replies[i].resp_retcode = PAM_SUCCESS;
          replies[i].resp         = NULL;
          break;

      default:
          free(replies);
          return (PAM_CONV_ERR);
    }
  }

 /*
  * Return the responses back to PAM...
  */

  *resp = replies;

  return (PAM_SUCCESS);
}
#endif /* HAVE_LIBPAM */<|MERGE_RESOLUTION|>--- conflicted
+++ resolved
@@ -43,7 +43,6 @@
 #  include <sys/ucred.h>
 typedef struct xucred cupsd_ucred_t;
 #  define CUPSD_UCRED_UID(c) (c).cr_uid
-#  define CUPSD_UCRED_PID(c) (c).cr_pid
 #else
 #  ifndef __OpenBSD__
 typedef struct ucred cupsd_ucred_t;
@@ -51,15 +50,7 @@
 typedef struct sockpeercred cupsd_ucred_t;
 #  endif
 #  define CUPSD_UCRED_UID(c) (c).uid
-#  define CUPSD_UCRED_PID(c) (c).pid
 #endif /* HAVE_SYS_UCRED_H */
-<<<<<<< HEAD
-#ifdef BUILD_SNAP
-#  include <sys/apparmor.h>
-#  include <glib.h>
-#  include <snapd-glib/snapd-glib.h>
-#endif /* BUILD_SNAP */
-=======
 #ifdef SUPPORT_SNAPPED_CLIENTS
 #  ifdef HAVE_APPARMOR
 #    include <sys/apparmor.h>
@@ -69,7 +60,6 @@
 #    include <snapd-glib/snapd-glib.h>
 #  endif
 #endif /* SUPPORT_SNAPPED_CLIENTS */
->>>>>>> 0fd6dbea
 
 
 /*
@@ -1548,14 +1538,6 @@
 {
   int ret = 1; /* Return value */
 
-<<<<<<< HEAD
-  cupsdLogMessage(CUPSD_LOG_DEBUG,
-		  "cupsdCheckAdminTask: Administrative task");
-
-#if defined(SO_PEERCRED) && defined(AF_LOCAL)
- /*
-  * Get the client's PID if it accesses locally via domain socket
-=======
   cupsdLogMessage(CUPSD_LOG_DEBUG, "cupsdCheckAdminTask: Administrative task");
 
  /*
@@ -1570,99 +1552,10 @@
 
  /*
   * Get the client's file descriptor and from this its AppArmor context
->>>>>>> 0fd6dbea
   */
 
   if (httpAddrFamily(con->http->hostaddr) == AF_LOCAL)
   {
-<<<<<<< HEAD
-    cupsd_ucred_t	peercred;	/* Peer credentials */
-    socklen_t		peersize;	/* Size of peer credentials */
-    int                 client_pid;     /* PID of client */
-
-    peersize = sizeof(peercred);
-
-#  ifdef __APPLE__
-    if (getsockopt(httpGetFd(con->http), 0, LOCAL_PEERCRED, &peercred,
-		   &peersize))
-#  else
-    if (getsockopt(httpGetFd(con->http), SOL_SOCKET, SO_PEERCRED, &peercred,
-		   &peersize))
-#  endif /* __APPLE__ */
-    {
-      cupsdLogMessage(CUPSD_LOG_ERROR,
-		      "cupsdCheckAdminTask: Unable to get peer credentials of client connecting via domain socket - Error: %s",
-		      strerror(errno));
-    }
-    else
-    {
-      cupsdLogMessage(CUPSD_LOG_DEBUG2,
-		      "cupsdCheckAdminTask: Client UID %d PID %d",
-		      CUPSD_UCRED_UID(peercred),
-		      CUPSD_UCRED_PID(peercred));
-      client_pid = CUPSD_UCRED_PID(peercred);
-
-      /* Examine client process here */
-      cupsdLogMessage(CUPSD_LOG_DEBUG,
-		      "cupsdCheckAdminTask: Clent connecting via domain socket, examining client process %d ...",
-		      client_pid);
-#  ifdef BUILD_SNAP
-      cupsdLogMessage(CUPSD_LOG_DEBUG,
-		      "cupsdCheckAdminTask: Checking whether client process is from a Snap ...");
-
-#define SNAP_LABEL_PREFIX           "snap."
-#define SNAP_LABEL_PREFIX_LENGTH    5
-
-      char *context = NULL;
-      char *snap_name = NULL;
-      char *dot;
-      SnapdClient *snapd = NULL;
-      SnapdSnap *snap = NULL;
-      GPtrArray *plugs = NULL;
-      GError *error = NULL;
-
-      /* If AppArmor is not enabled, then we can't identify the client */
-      if (!aa_is_enabled())
-      {
-	cupsdLogMessage(CUPSD_LOG_DEBUG,
-			"cupsdCheckAdminTask: No AppArmor in use");
-	goto snap_check_done;
-      }
-
-      if (aa_gettaskcon(client_pid, &context, NULL) < 0)
-      {
-	cupsdLogMessage(CUPSD_LOG_DEBUG,
-			"cupsdCheckAdminTask: AppArmor profile could not be retrieved for client process - Error: %s",
-			strerror(errno));
-	goto snap_check_done;
-      } else
-	cupsdLogMessage(CUPSD_LOG_DEBUG2,
-			"cupsdCheckAdminTask: AppArmor profile of client process: %s",
-			context);
-
-      /* If the AppArmor context does not begin with "snap.", then this
-       * is not a snap */
-      if (strncmp(context, SNAP_LABEL_PREFIX, SNAP_LABEL_PREFIX_LENGTH) != 0)
-      {
-	cupsdLogMessage(CUPSD_LOG_DEBUG,
-			"cupsdCheckAdminTask: AppArmor context not from a Snap");
-        goto snap_check_done;
-      }
-
-      dot = strchr(context + SNAP_LABEL_PREFIX_LENGTH, '.');
-      if (dot == NULL)
-      {
-        cupsdLogMessage(CUPSD_LOG_DEBUG,
-			"cupsdCheckAdminTask: Malformed snapd AppArmor profile name: %s",
-			context);
-        goto snap_check_done;
-      }
-      snap_name = strndup(context + SNAP_LABEL_PREFIX_LENGTH,
-			  (size_t)(dot - context - SNAP_LABEL_PREFIX_LENGTH));
-      cupsdLogMessage(CUPSD_LOG_DEBUG,
-		      "cupsdCheckAdminTask: Client is the Snap %s",
-		      snap_name);
-=======
     int                 peerfd;         /* Peer's file descriptor */
 
     peerfd = httpGetFd(con->http);
@@ -2027,18 +1920,12 @@
       }
       snap_name = strndup(context + 5, (size_t)(dot - context - 5));
       cupsdLogMessage(CUPSD_LOG_DEBUG, "cupsdCheckAdminTask: Client is the Snap %s", snap_name);
->>>>>>> 0fd6dbea
 
       /* Connect to snapd */
       snapd = snapd_client_new();
       if (!snapd)
       {
-<<<<<<< HEAD
-	cupsdLogMessage(CUPSD_LOG_DEBUG,
-			"cupsdCheckAdminTask: Could not connect to snapd, permission denied");
-=======
 	cupsdLogMessage(CUPSD_LOG_DEBUG, "cupsdCheckAdminTask: Could not connect to snapd, permission denied");
->>>>>>> 0fd6dbea
 	ret = 0;
 	goto snap_check_done;
       }
@@ -2047,13 +1934,7 @@
       snap = snapd_client_get_snap_sync(snapd, snap_name, NULL, &error);
       if (!snap)
       {
-<<<<<<< HEAD
-        cupsdLogMessage(CUPSD_LOG_DEBUG,
-			"cupsdCheckAdminTask: Could not obtain Snap data: \"%s\", permission denied",
-			error->message);
-=======
         cupsdLogMessage(CUPSD_LOG_DEBUG, "cupsdCheckAdminTask: Could not obtain client Snap data: \"%s\", permission denied", error->message);
->>>>>>> 0fd6dbea
 	ret = 0;
 	goto snap_check_done;
       }
@@ -2061,74 +1942,32 @@
       /* Snaps using classic confinement are granted access */
       if (snapd_snap_get_confinement(snap) == SNAPD_CONFINEMENT_CLASSIC)
       {
-<<<<<<< HEAD
-        cupsdLogMessage(CUPSD_LOG_DEBUG,
-			"cupsdCheckAdminTask: Client Snap under classic confinement, access granted");
-=======
         cupsdLogMessage(CUPSD_LOG_DEBUG, "cupsdCheckAdminTask: Client Snap under classic confinement, access granted");
->>>>>>> 0fd6dbea
         goto snap_check_done;
       }
 
       /* Get list of interfaces to which the client Snap is plugging */
-<<<<<<< HEAD
-      if (!snapd_client_get_connections2_sync(snapd,
-					      SNAPD_GET_CONNECTIONS_FLAGS_NONE,
-					      snap_name, "cups-control", NULL,
-					      NULL, &plugs, NULL, NULL, &error))
-      {
-        cupsdLogMessage(CUPSD_LOG_DEBUG,
-			"cupsdCheckAdminTask: Could not obtain the Snap's interface connections: \"%s\", permission denied",
-			error->message);
-=======
       if (!snapd_client_get_connections2_sync(snapd, SNAPD_GET_CONNECTIONS_FLAGS_NONE, snap_name, "cups-control", NULL, NULL, &plugs, NULL, NULL, &error))
       {
         cupsdLogMessage(CUPSD_LOG_DEBUG, "cupsdCheckAdminTask: Could not obtain the client Snap's interface connections: \"%s\", permission denied", error->message);
->>>>>>> 0fd6dbea
 	ret = 0;
 	goto snap_check_done;
       }
 
       if (plugs->len <= 0)
       {
-<<<<<<< HEAD
-	cupsdLogMessage(CUPSD_LOG_DEBUG,
-			"cupsdCheckAdminTask: Snap does not connect via \"cups-control\" interface, permission denied");
-=======
 	cupsdLogMessage(CUPSD_LOG_DEBUG, "cupsdCheckAdminTask: Client Snap does not connect via \"cups-control\" interface, permission denied");
->>>>>>> 0fd6dbea
 	ret = 0;
 	goto snap_check_done;
       }
 
-<<<<<<< HEAD
-      cupsdLogMessage(CUPSD_LOG_DEBUG,
-		      "cupsdCheckAdminTask: Snap connecting via \"cups-control\" interface, access granted");
-=======
       cupsdLogMessage(CUPSD_LOG_DEBUG, "cupsdCheckAdminTask: Client Snap connecting via \"cups-control\" interface, access granted");
->>>>>>> 0fd6dbea
 
     snap_check_done:
       if (context)
 	free(context);
       if (snap_name)
 	free(snap_name);
-<<<<<<< HEAD
-      if (snapd)
-	g_clear_object(&snapd);
-      if (snap)
-	g_clear_object(&snap);
-      if (plugs)
-	g_clear_object(&plugs);
-#  endif /* BUILD_SNAP */
-    }
-  }
-#endif /* SO_PEERCRED && AF_LOCAL */
-
-  cupsdLogMessage(CUPSD_LOG_DEBUG,
-		  "cupsdCheckAdminTask: Access %s",
-		  ret == 1 ? "granted" : "denied");
-=======
       g_clear_object(&snapd);
       g_clear_object(&snap);
       if (plugs)
@@ -2162,7 +2001,6 @@
   cupsdLogMessage(CUPSD_LOG_DEBUG, "cupsdCheckAdminTask: Access granted (no extra checking)");
 
 #endif /* AF_LOCAL && SUPPORT_SNAPPED_CLIENTS */
->>>>>>> 0fd6dbea
 
   return ret;
 }
