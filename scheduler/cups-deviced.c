/*
 * "$Id: cups-deviced.c 11782 2014-03-28 21:03:43Z msweet $"
 *
 * Device scanning mini-daemon for CUPS.
 *
 * Copyright 2007-2014 by Apple Inc.
 * Copyright 1997-2006 by Easy Software Products.
 *
 * These coded instructions, statements, and computer programs are the
 * property of Apple Inc. and are protected by Federal copyright
 * law.  Distribution and use rights are outlined in the file "LICENSE.txt"
 * which should have been included with this file.  If this file is
 * file is missing or damaged, see the license at "http://www.cups.org/".
 */

/*
 * Include necessary headers...
 */

#include "util.h"
#include <cups/array.h>
#include <cups/dir.h>
#include <fcntl.h>
#include <sys/wait.h>
#include <poll.h>


/*
 * Constants...
 */

#define MAX_BACKENDS	200		/* Maximum number of backends we'll run */


/*
 * Backend information...
 */

typedef struct
{
  char		*name;			/* Name of backend */
  int		pid,			/* Process ID */
		status;			/* Exit status */
  cups_file_t	*pipe;			/* Pipe from backend stdout */
  int		count;			/* Number of devices found */
} cupsd_backend_t;


/*
 * Device information structure...
 */

typedef struct
{
  char	device_class[128],		/* Device class */
	device_info[128],		/* Device info/description */
	device_uri[1024];		/* Device URI */
} cupsd_device_t;


/*
 * Local globals...
 */

static int		num_backends = 0,
					/* Total backends */
			active_backends = 0;
					/* Active backends */
static cupsd_backend_t	backends[MAX_BACKENDS];
					/* Array of backends */
static struct pollfd	backend_fds[MAX_BACKENDS];
					/* Array for poll() */
static cups_array_t	*devices;	/* Array of devices */
static uid_t		normal_user;	/* Normal user ID */
static int		device_limit;	/* Maximum number of devices */
static int		send_class,	/* Send device-class attribute? */
			send_info,	/* Send device-info attribute? */
			send_make_and_model,
					/* Send device-make-and-model attribute? */
			send_uri,	/* Send device-uri attribute? */
			send_id,	/* Send device-id attribute? */
			send_location;	/* Send device-location attribute? */
static int		dead_children = 0;
					/* Dead children? */


/*
 * Local functions...
 */

static int		add_device(const char *device_class,
				   const char *device_make_and_model,
				   const char *device_info,
				   const char *device_uri,
				   const char *device_id,
				   const char *device_location);
static int		compare_devices(cupsd_device_t *p0,
			                cupsd_device_t *p1);
static double		get_current_time(void);
static int		get_device(cupsd_backend_t *backend);
static void		process_children(void);
static void		sigchld_handler(int sig);
static int		start_backend(const char *backend, int root);


/*
 * 'main()' - Scan for devices and return an IPP response.
 *
 * Usage:
 *
 *    cups-deviced request_id limit options
 */

int					/* O - Exit code */
main(int  argc,				/* I - Number of command-line args */
     char *argv[])			/* I - Command-line arguments */
{
  int		i;			/* Looping var */
  int		request_id;		/* Request ID */
  int		timeout;		/* Timeout in seconds */
  const char	*server_bin;		/* CUPS_SERVERBIN environment variable */
  char		filename[1024];		/* Backend directory filename */
  cups_dir_t	*dir;			/* Directory pointer */
  cups_dentry_t *dent;			/* Directory entry */
  double	current_time,		/* Current time */
		end_time;		/* Ending time */
  int		num_options;		/* Number of options */
  cups_option_t	*options;		/* Options */
  cups_array_t	*requested,		/* requested-attributes values */
		*exclude,		/* exclude-schemes values */
		*include;		/* include-schemes values */
#if defined(HAVE_SIGACTION) && !defined(HAVE_SIGSET)
  struct sigaction action;		/* Actions for POSIX signals */
#endif /* HAVE_SIGACTION && !HAVE_SIGSET */


  setbuf(stderr, NULL);

 /*
  * Check the command-line...
  */

  if (argc != 6)
  {
    fputs("Usage: cups-deviced request-id limit timeout user-id options\n", stderr);

    return (1);
  }

  request_id = atoi(argv[1]);
  if (request_id < 1)
  {
    fprintf(stderr, "ERROR: [cups-deviced] Bad request ID %d!\n", request_id);

    return (1);
  }

  device_limit = atoi(argv[2]);
  if (device_limit < 0)
  {
    fprintf(stderr, "ERROR: [cups-deviced] Bad limit %d!\n", device_limit);

    return (1);
  }

  timeout = atoi(argv[3]);
  if (timeout < 1)
  {
    fprintf(stderr, "ERROR: [cups-deviced] Bad timeout %d!\n", timeout);

    return (1);
  }

  normal_user = (uid_t)atoi(argv[4]);
  if (normal_user <= 0)
  {
    fprintf(stderr, "ERROR: [cups-deviced] Bad user %d!\n", normal_user);

    return (1);
  }

  num_options = cupsParseOptions(argv[5], 0, &options);
  requested   = cupsdCreateStringsArray(cupsGetOption("requested-attributes",
                                                      num_options, options));
  exclude     = cupsdCreateStringsArray(cupsGetOption("exclude-schemes",
                                                      num_options, options));
  include     = cupsdCreateStringsArray(cupsGetOption("include-schemes",
                                                      num_options, options));

  if (!requested || cupsArrayFind(requested, "all") != NULL)
  {
    send_class = send_info = send_make_and_model = send_uri = send_id =
        send_location = 1;
  }
  else
  {
    send_class          = cupsArrayFind(requested, "device-class") != NULL;
    send_info           = cupsArrayFind(requested, "device-info") != NULL;
    send_make_and_model = cupsArrayFind(requested, "device-make-and-model") != NULL;
    send_uri            = cupsArrayFind(requested, "device-uri") != NULL;
    send_id             = cupsArrayFind(requested, "device-id") != NULL;
    send_location       = cupsArrayFind(requested, "device-location") != NULL;
  }

 /*
  * Listen to child signals...
  */

#ifdef HAVE_SIGSET /* Use System V signals over POSIX to avoid bugs */
  sigset(SIGCHLD, sigchld_handler);
#elif defined(HAVE_SIGACTION)
  memset(&action, 0, sizeof(action));

  sigemptyset(&action.sa_mask);
  sigaddset(&action.sa_mask, SIGCHLD);
  action.sa_handler = sigchld_handler;
  sigaction(SIGCHLD, &action, NULL);
#else
  signal(SIGCLD, sigchld_handler);	/* No, SIGCLD isn't a typo... */
#endif /* HAVE_SIGSET */

 /*
  * Try opening the backend directory...
  */

  if ((server_bin = getenv("CUPS_SERVERBIN")) == NULL)
    server_bin = CUPS_SERVERBIN;

  snprintf(filename, sizeof(filename), "%s/backend", server_bin);

  if ((dir = cupsDirOpen(filename)) == NULL)
  {
    fprintf(stderr, "ERROR: [cups-deviced] Unable to open backend directory "
                    "\"%s\": %s", filename, strerror(errno));

    return (1);
  }

 /*
  * Setup the devices array...
  */

  devices = cupsArrayNew((cups_array_func_t)compare_devices, NULL);

 /*
  * Loop through all of the device backends...
  */

  while ((dent = cupsDirRead(dir)) != NULL)
  {
   /*
    * Skip entries that are not executable files...
    */

    if (!S_ISREG(dent->fileinfo.st_mode) ||
        !isalnum(dent->filename[0] & 255) ||
        (dent->fileinfo.st_mode & (S_IRUSR | S_IXUSR)) != (S_IRUSR | S_IXUSR))
      continue;

   /*
    * Skip excluded or not included backends...
    */

    if (cupsArrayFind(exclude, dent->filename) ||
        (include && !cupsArrayFind(include, dent->filename)))
      continue;

   /*
    * Backends without permissions for normal users run as root,
    * all others run as the unprivileged user...
    */

<<<<<<< HEAD
    start_backend(dent->filename,
                  !(dent->fileinfo.st_mode & (S_IWGRP | S_IXGRP | S_IWOTH | S_IXOTH)));
=======
    start_backend(dent->filename, !(dent->fileinfo.st_mode & (S_IWGRP | S_IWOTH | S_IXOTH)));
>>>>>>> cbe3bc10
  }

  cupsDirClose(dir);

 /*
  * Collect devices...
  */

  if (getenv("SOFTWARE"))
    puts("Content-Type: application/ipp\n");

  cupsdSendIPPHeader(IPP_OK, request_id);
  cupsdSendIPPGroup(IPP_TAG_OPERATION);
  cupsdSendIPPString(IPP_TAG_CHARSET, "attributes-charset", "utf-8");
  cupsdSendIPPString(IPP_TAG_LANGUAGE, "attributes-natural-language", "en-US");

  end_time = get_current_time() + timeout;

  while (active_backends > 0 && (current_time = get_current_time()) < end_time)
  {
   /*
    * Collect the output from the backends...
    */

    timeout = (int)(1000 * (end_time - current_time));

    if (poll(backend_fds, (nfds_t)num_backends, timeout) > 0)
    {
      for (i = 0; i < num_backends; i ++)
        if (backend_fds[i].revents && backends[i].pipe)
	{
	  cups_file_t *bpipe = backends[i].pipe;
					/* Copy of pipe for backend... */

	  do
	  {
	    if (get_device(backends + i))
	    {
	      backend_fds[i].fd     = 0;
	      backend_fds[i].events = 0;
	      break;
	    }
	  }
	  while (bpipe->ptr && memchr(bpipe->ptr, '\n', (size_t)(bpipe->end - bpipe->ptr)));
        }
    }

   /*
    * Get exit status from children...
    */

    if (dead_children)
      process_children();
  }

  cupsdSendIPPTrailer();

 /*
  * Terminate any remaining backends and exit...
  */

  if (active_backends > 0)
  {
    for (i = 0; i < num_backends; i ++)
      if (backends[i].pid)
	kill(backends[i].pid, SIGTERM);
  }

  return (0);
}


/*
 * 'add_device()' - Add a new device to the list.
 */

static int				/* O - 0 on success, -1 on error */
add_device(
    const char *device_class,		/* I - Device class */
    const char *device_make_and_model,	/* I - Device make and model */
    const char *device_info,		/* I - Device information */
    const char *device_uri,		/* I - Device URI */
    const char *device_id,		/* I - 1284 device ID */
    const char *device_location)	/* I - Physical location */
{
  cupsd_device_t	*device;	/* New device */


 /*
  * Allocate memory for the device record...
  */

  if ((device = calloc(1, sizeof(cupsd_device_t))) == NULL)
  {
    fputs("ERROR: [cups-deviced] Ran out of memory allocating a device!\n",
          stderr);
    return (-1);
  }

 /*
  * Copy the strings over...
  */

  strlcpy(device->device_class, device_class, sizeof(device->device_class));
  strlcpy(device->device_info, device_info, sizeof(device->device_info));
  strlcpy(device->device_uri, device_uri, sizeof(device->device_uri));

 /*
  * Add the device to the array and return...
  */

  if (cupsArrayFind(devices, device))
  {
   /*
    * Avoid duplicates!
    */

    free(device);
  }
  else
  {
    cupsArrayAdd(devices, device);

    if (device_limit <= 0 || cupsArrayCount(devices) < device_limit)
    {
     /*
      * Send device info...
      */

      cupsdSendIPPGroup(IPP_TAG_PRINTER);
      if (send_class)
	cupsdSendIPPString(IPP_TAG_KEYWORD, "device-class",
	                   device_class);
      if (send_info)
	cupsdSendIPPString(IPP_TAG_TEXT, "device-info", device_info);
      if (send_make_and_model)
	cupsdSendIPPString(IPP_TAG_TEXT, "device-make-and-model",
			   device_make_and_model);
      if (send_uri)
	cupsdSendIPPString(IPP_TAG_URI, "device-uri", device_uri);
      if (send_id)
	cupsdSendIPPString(IPP_TAG_TEXT, "device-id",
	                   device_id ? device_id : "");
      if (send_location)
	cupsdSendIPPString(IPP_TAG_TEXT, "device-location",
	                   device_location ? device_location : "");

      fflush(stdout);
      fputs("DEBUG: Flushed attributes...\n", stderr);
    }
  }

  return (0);
}


/*
 * 'compare_devices()' - Compare device names to eliminate duplicates.
 */

static int				/* O - Result of comparison */
compare_devices(cupsd_device_t *d0,	/* I - First device */
                cupsd_device_t *d1)	/* I - Second device */
{
  int		diff;			/* Difference between strings */


 /*
  * Sort devices by device-info, device-class, and device-uri...
  */

  if ((diff = cupsdCompareNames(d0->device_info, d1->device_info)) != 0)
    return (diff);
  else if ((diff = _cups_strcasecmp(d0->device_class, d1->device_class)) != 0)
    return (diff);
  else
    return (_cups_strcasecmp(d0->device_uri, d1->device_uri));
}


/*
 * 'get_current_time()' - Get the current time as a double value in seconds.
 */

static double				/* O - Time in seconds */
get_current_time(void)
{
  struct timeval	curtime;	/* Current time */


  gettimeofday(&curtime, NULL);

  return (curtime.tv_sec + 0.000001 * curtime.tv_usec);
}


/*
 * 'get_device()' - Get a device from a backend.
 */

static int				/* O - 0 on success, -1 on error */
get_device(cupsd_backend_t *backend)	/* I - Backend to read from */
{
  char	line[2048],			/* Line from backend */
	temp[2048],			/* Copy of line */
	*ptr,				/* Pointer into line */
	*dclass,			/* Device class */
	*uri,				/* Device URI */
	*make_model,			/* Make and model */
	*info,				/* Device info */
	*device_id,			/* 1284 device ID */
	*location;			/* Physical location */


  if (cupsFileGets(backend->pipe, line, sizeof(line)))
  {
   /*
    * Each line is of the form:
    *
    *   class URI "make model" "name" ["1284 device ID"] ["location"]
    */

    strlcpy(temp, line, sizeof(temp));

   /*
    * device-class
    */

    dclass = temp;

    for (ptr = temp; *ptr; ptr ++)
      if (isspace(*ptr & 255))
        break;

    while (isspace(*ptr & 255))
      *ptr++ = '\0';

   /*
    * device-uri
    */

    if (!*ptr)
      goto error;

    for (uri = ptr; *ptr; ptr ++)
      if (isspace(*ptr & 255))
        break;

    while (isspace(*ptr & 255))
      *ptr++ = '\0';

   /*
    * device-make-and-model
    */

    if (*ptr != '\"')
      goto error;

    for (ptr ++, make_model = ptr; *ptr && *ptr != '\"'; ptr ++)
    {
      if (*ptr == '\\' && ptr[1])
        _cups_strcpy(ptr, ptr + 1);
    }

    if (*ptr != '\"')
      goto error;

    for (*ptr++ = '\0'; isspace(*ptr & 255); *ptr++ = '\0');

   /*
    * device-info
    */

    if (*ptr != '\"')
      goto error;

    for (ptr ++, info = ptr; *ptr && *ptr != '\"'; ptr ++)
    {
      if (*ptr == '\\' && ptr[1])
        _cups_strcpy(ptr, ptr + 1);
    }

    if (*ptr != '\"')
      goto error;

    for (*ptr++ = '\0'; isspace(*ptr & 255); *ptr++ = '\0');

   /*
    * device-id
    */

    if (*ptr == '\"')
    {
      for (ptr ++, device_id = ptr; *ptr != '\"'; ptr ++)
      {
	if (*ptr == '\\' && ptr[1])
	  _cups_strcpy(ptr, ptr + 1);
	if (!*ptr)
	{
	  fprintf(stderr, "WARNING: [cups-deviced] Possible newline in device ID \"%s\": %s\n",
		  backend->name, line);
	  *ptr = ' ';
	  ptr ++;
	  *ptr = 0;
	  if (!cupsFileGets(backend->pipe, ptr, sizeof(line) - (ptr - temp)))
	  {
	    cupsFileClose(backend->pipe);
	    backend->pipe = NULL;
	    fprintf(stderr, "ERROR: [cups-deviced] Bad line from \"%s\": %s\n",
		    backend->name, line);
	    return (-1);
	  }
	}
	if (!*ptr)
	  goto error;
      }

      for (*ptr++ = '\0'; isspace(*ptr & 255); *ptr++ = '\0');

     /*
      * device-location
      */

      if (*ptr == '\"')
      {
	for (ptr ++, location = ptr; *ptr && *ptr != '\"'; ptr ++)
	{
	  if (*ptr == '\\' && ptr[1])
	    _cups_strcpy(ptr, ptr + 1);
	}

	if (*ptr != '\"')
	  goto error;

	*ptr = '\0';
      }
      else
        location = NULL;
    }
    else
    {
      device_id = NULL;
      location  = NULL;
    }

   /*
    * Add the device to the array of available devices...
    */

    if (!add_device(dclass, make_model, info, uri, device_id, location))
      fprintf(stderr, "DEBUG: [cups-deviced] Found device \"%s\"...\n", uri);

    return (0);
  }

 /*
  * End of file...
  */

  cupsFileClose(backend->pipe);
  backend->pipe = NULL;

  return (-1);

 /*
  * Bad format; strip trailing newline and write an error message.
  */

  error:

  if (line[strlen(line) - 1] == '\n')
    line[strlen(line) - 1] = '\0';

  fprintf(stderr, "ERROR: [cups-deviced] Bad line from \"%s\": %s\n",
	  backend->name, line);
  return (0);
}


/*
 * 'process_children()' - Process all dead children...
 */

static void
process_children(void)
{
  int			i;		/* Looping var */
  int			status;		/* Exit status of child */
  int			pid;		/* Process ID of child */
  cupsd_backend_t	*backend;	/* Current backend */
  const char		*name;		/* Name of process */


 /*
  * Reset the dead_children flag...
  */

  dead_children = 0;

 /*
  * Collect the exit status of some children...
  */

#ifdef HAVE_WAITPID
  while ((pid = waitpid(-1, &status, WNOHANG)) > 0)
#elif defined(HAVE_WAIT3)
  while ((pid = wait3(&status, WNOHANG, NULL)) > 0)
#else
  if ((pid = wait(&status)) > 0)
#endif /* HAVE_WAITPID */
  {
    if (status == SIGTERM)
      status = 0;

    for (i = num_backends, backend = backends; i > 0; i --, backend ++)
      if (backend->pid == pid)
        break;

    if (i > 0)
    {
      name            = backend->name;
      backend->pid    = 0;
      backend->status = status;

      active_backends --;
    }
    else
      name = "Unknown";

    if (status)
    {
      if (WIFEXITED(status))
	fprintf(stderr,
	        "ERROR: [cups-deviced] PID %d (%s) stopped with status %d!\n",
		pid, name, WEXITSTATUS(status));
      else
	fprintf(stderr,
	        "ERROR: [cups-deviced] PID %d (%s) crashed on signal %d!\n",
		pid, name, WTERMSIG(status));
    }
    else
      fprintf(stderr,
              "DEBUG: [cups-deviced] PID %d (%s) exited with no errors.\n",
	      pid, name);
  }
}


/*
 * 'sigchld_handler()' - Handle 'child' signals from old processes.
 */

static void
sigchld_handler(int sig)		/* I - Signal number */
{
  (void)sig;

 /*
  * Flag that we have dead children...
  */

  dead_children = 1;

 /*
  * Reset the signal handler as needed...
  */

#if !defined(HAVE_SIGSET) && !defined(HAVE_SIGACTION)
  signal(SIGCLD, sigchld_handler);
#endif /* !HAVE_SIGSET && !HAVE_SIGACTION */
}


/*
 * 'start_backend()' - Run a backend to gather the available devices.
 */

static int				/* O - 0 on success, -1 on error */
start_backend(const char *name,		/* I - Backend to run */
              int        root)		/* I - Run as root? */
{
  const char		*server_bin;	/* CUPS_SERVERBIN environment variable */
  char			program[1024];	/* Full path to backend */
  cupsd_backend_t	*backend;	/* Current backend */
  char			*argv[2];	/* Command-line arguments */


  if (num_backends >= MAX_BACKENDS)
  {
    fprintf(stderr, "ERROR: Too many backends (%d)!\n", num_backends);
    return (-1);
  }

  if ((server_bin = getenv("CUPS_SERVERBIN")) == NULL)
    server_bin = CUPS_SERVERBIN;

  snprintf(program, sizeof(program), "%s/backend/%s", server_bin, name);

  if (_cupsFileCheck(program, _CUPS_FILE_CHECK_PROGRAM, !geteuid(),
                     _cupsFileCheckFilter, NULL))
    return (-1);

  backend = backends + num_backends;

  argv[0] = (char *)name;
  argv[1] = NULL;

  if ((backend->pipe = cupsdPipeCommand(&(backend->pid), program, argv,
                                        root ? 0 : normal_user)) == NULL)
  {
    fprintf(stderr, "ERROR: [cups-deviced] Unable to execute \"%s\" - %s\n",
            program, strerror(errno));
    return (-1);
  }

 /*
  * Fill in the rest of the backend information...
  */

  fprintf(stderr, "DEBUG: [cups-deviced] Started backend %s (PID %d)\n",
          program, backend->pid);

  backend_fds[num_backends].fd     = cupsFileNumber(backend->pipe);
  backend_fds[num_backends].events = POLLIN;

  backend->name   = strdup(name);
  backend->status = 0;
  backend->count  = 0;

  active_backends ++;
  num_backends ++;

  return (0);
}


/*
 * End of "$Id: cups-deviced.c 11782 2014-03-28 21:03:43Z msweet $".
 */<|MERGE_RESOLUTION|>--- conflicted
+++ resolved
@@ -270,12 +270,7 @@
     * all others run as the unprivileged user...
     */
 
-<<<<<<< HEAD
-    start_backend(dent->filename,
-                  !(dent->fileinfo.st_mode & (S_IWGRP | S_IXGRP | S_IWOTH | S_IXOTH)));
-=======
     start_backend(dent->filename, !(dent->fileinfo.st_mode & (S_IWGRP | S_IWOTH | S_IXOTH)));
->>>>>>> cbe3bc10
   }
 
   cupsDirClose(dir);
