/*
 * "$Id: dirsvc.h 9632 2011-03-21 02:12:14Z mike $"
 *
 *   Directory services definitions for the CUPS scheduler.
 *
 *   Copyright 2007-2010 by Apple Inc.
 *   Copyright 1997-2007 by Easy Software Products, all rights reserved.
 *
 *   These coded instructions, statements, and computer programs are the
 *   property of Apple Inc. and are protected by Federal copyright
 *   law.  Distribution and use rights are outlined in the file "LICENSE.txt"
 *   which should have been included with this file.  If this file is
 *   file is missing or damaged, see the license at "http://www.cups.org/".
 */

/*
 * Include necessary headers...
 */

#ifdef HAVE_LIBSLP
#  include <slp.h>
#endif /* HAVE_LIBSLP */

#ifdef HAVE_LDAP
#  ifdef __sun
#    include <lber.h>
#  endif /* __sun */
#  include <ldap.h>
#  ifdef HAVE_LDAP_SSL_H
#    include <ldap_ssl.h>
#  endif /* HAVE_LDAP_SSL_H */
#endif /* HAVE_LDAP */

#ifdef HAVE_AVAHI
#  include <avahi-client/publish.h>
#endif /* HAVE_AVAHI */

/*
 * Browse protocols...
 */

#define BROWSE_CUPS	1		/* CUPS */
#define	BROWSE_SLP	2		/* SLPv2 */
#define BROWSE_LDAP	4		/* LDAP */
#define BROWSE_DNSSD	8		/* DNS Service Discovery (aka Bonjour) */
#define BROWSE_SMB	16		/* SMB/Samba */
#define BROWSE_LPD	32		/* LPD via xinetd or launchd */
#define BROWSE_ALL	63		/* All protocols */


/*
 * Browse address...
 */

typedef struct
{
  char			iface[32];	/* Destination interface */
  http_addr_t		to;		/* Destination address */
} cupsd_dirsvc_addr_t;


/*
 * Relay structure...
 */

typedef struct
{
  cups_array_t		*from;		/* Source address/name mask(s) */
  http_addr_t		to;		/* Destination address */
} cupsd_dirsvc_relay_t;


/*
 * Polling structure...
 */

typedef struct
{
  char			hostname[64];	/* Hostname (actually, IP address) */
  int			port;		/* Port number */
  int			pid;		/* Current poll server PID */
} cupsd_dirsvc_poll_t;


/*
 * Globals...
 */

VAR int			Browsing	VALUE(TRUE),
					/* Whether or not browsing is enabled */
			BrowseWebIF	VALUE(FALSE),
					/* Whether the web interface is advertised */
			BrowseLocalProtocols
					VALUE(BROWSE_ALL),
					/* Protocols to support for local printers */
			BrowseRemoteProtocols
					VALUE(BROWSE_ALL),
					/* Protocols to support for remote printers */
			BrowseShortNames VALUE(TRUE),
					/* Short names for remote printers? */
			BrowseSocket	VALUE(-1),
					/* Socket for browsing */
			BrowsePort	VALUE(IPP_PORT),
					/* Port number for broadcasts */
			BrowseInterval	VALUE(DEFAULT_INTERVAL),
					/* Broadcast interval in seconds */
			BrowseTimeout	VALUE(DEFAULT_TIMEOUT),
					/* Time out for printers in seconds */
			UseNetworkDefault VALUE(CUPS_DEFAULT_USE_NETWORK_DEFAULT),
					/* Use the network default printer? */
			NumBrowsers	VALUE(0);
					/* Number of broadcast addresses */
VAR char		*BrowseLocalOptions
					VALUE(NULL),
					/* Options to add to local printer URIs */
			*BrowseRemoteOptions
					VALUE(NULL);
					/* Options to add to remote printer URIs */
VAR cupsd_dirsvc_addr_t	*Browsers	VALUE(NULL);
					/* Broadcast addresses */
VAR cupsd_location_t	*BrowseACL	VALUE(NULL);
					/* Browser access control list */
VAR cupsd_printer_t	*BrowseNext	VALUE(NULL);
					/* Next class/printer to broadcast */
VAR int			NumRelays	VALUE(0);
					/* Number of broadcast relays */
VAR cupsd_dirsvc_relay_t *Relays	VALUE(NULL);
					/* Broadcast relays */
VAR int			NumPolled	VALUE(0);
					/* Number of polled servers */
VAR cupsd_dirsvc_poll_t	*Polled		VALUE(NULL);
					/* Polled servers */
VAR int			PollPipe	VALUE(0);
					/* Status pipe for pollers */
VAR cupsd_statbuf_t	*PollStatusBuffer VALUE(NULL);
					/* Status buffer for pollers */

#if defined(HAVE_DNSSD) || defined(HAVE_AVAHI)
<<<<<<< HEAD
VAR int			DNSSDPort	VALUE(0);
					/* Port number to register */
=======
>>>>>>> e6037dcf
VAR char		*DNSSDComputerName VALUE(NULL),
					/* Computer/server name */
			*DNSSDHostName	VALUE(NULL),
					/* Hostname */
			*DNSSDRegType VALUE(NULL);
					/* Bonjour registration type */
<<<<<<< HEAD
VAR cups_array_t	*DNSSDPrinters	VALUE(NULL);
					/* Printers we have registered */
#endif /* HAVE_DNSSD || HAVE_AVAHI */
=======
VAR int			DNSSDPort	VALUE(0);
					/* Port number to register */
VAR cups_array_t	*DNSSDPrinters	VALUE(NULL);
					/* Printers we have registered */
#endif /* defined(HAVE_DNSSD) || defined(HAVE_AVAHI) */
>>>>>>> e6037dcf

#ifdef HAVE_DNSSD
VAR cups_array_t	*DNSSDAlias	VALUE(NULL);
					/* List of dynamic ServerAlias's */
VAR DNSServiceRef	DNSSDRef	VALUE(NULL),
					/* Master DNS-SD service reference */
			WebIFRef	VALUE(NULL),
					/* Service reference for the web interface */
			RemoteRef	VALUE(NULL);
					/* Remote printer browse reference */
#endif /* HAVE_DNSSD */

#ifdef HAVE_AVAHI
VAR AvahiCupsPoll	*AvahiCupsPollHandle	VALUE(NULL);
					/* AvahiCupsPoll object */
VAR AvahiClient		*AvahiCupsClient	VALUE(NULL);
					/* AvahiClient object */
VAR int			AvahiCupsClientConnecting	VALUE(0);
<<<<<<< HEAD
					/* AvahiClient object (waiting) */
=======
					/* Is AvahiClient object connecting? */
>>>>>>> e6037dcf
VAR AvahiEntryGroup	*AvahiWebIFGroup	VALUE(NULL);
					/* Web interface entry group */
#endif /* HAVE_AVAHI */

#ifdef HAVE_LIBSLP
VAR SLPHandle		BrowseSLPHandle	VALUE(NULL);
					/* SLP API handle */
VAR time_t		BrowseSLPRefresh VALUE(0);
					/* Next SLP refresh time */
#endif /* HAVE_LIBSLP */

#ifdef HAVE_LDAP
VAR LDAP		*BrowseLDAPHandle VALUE(NULL);
					/* Handle to LDAP server */
VAR time_t		BrowseLDAPRefresh VALUE(0);
					/* Next LDAP refresh time */
VAR char		*BrowseLDAPBindDN VALUE(NULL),
					/* LDAP login DN */
			*BrowseLDAPDN	VALUE(NULL),
					/* LDAP search DN */
			*BrowseLDAPPassword VALUE(NULL),
					/* LDAP login password */
			*BrowseLDAPServer VALUE(NULL);
					/* LDAP server to use */
VAR int			BrowseLDAPUpdate VALUE(TRUE);
					/* enables LDAP updates */
#  ifdef HAVE_LDAP_SSL
VAR char		*BrowseLDAPCACertFile VALUE(NULL);
					/* LDAP CA CERT file to use */
#  endif /* HAVE_LDAP_SSL */
#endif /* HAVE_LDAP */
VAR char		*LPDConfigFile	VALUE(NULL),
					/* LPD configuration file */
			*SMBConfigFile	VALUE(NULL);
					/* SMB configuration file */


/*
 * Prototypes...
 */

extern void	cupsdDeregisterPrinter(cupsd_printer_t *p, int removeit);
extern void	cupsdLoadRemoteCache(void);
extern void	cupsdRegisterPrinter(cupsd_printer_t *p);
extern void	cupsdRestartPolling(void);
extern void	cupsdSaveRemoteCache(void);
extern void	cupsdSendBrowseList(void);
extern void	cupsdStartAvahiClient(void);
extern void	cupsdStartBrowsing(void);
extern void	cupsdStartPolling(void);
extern void	cupsdStopBrowsing(void);
extern void	cupsdStopPolling(void);
#if defined(HAVE_DNSSD) || defined(HAVE_AVAHI)
extern void	cupsdUpdateDNSSDName(void);
#endif /* defined(HAVE_DNSSD) || defined(HAVE_AVAHI) */
#ifdef HAVE_LDAP
extern void	cupsdUpdateLDAPBrowse(void);
#endif /* HAVE_LDAP */
extern void	cupsdUpdateSLPBrowse(void);


/*
 * End of "$Id: dirsvc.h 9632 2011-03-21 02:12:14Z mike $".
 */<|MERGE_RESOLUTION|>--- conflicted
+++ resolved
@@ -136,28 +136,17 @@
 					/* Status buffer for pollers */
 
 #if defined(HAVE_DNSSD) || defined(HAVE_AVAHI)
-<<<<<<< HEAD
-VAR int			DNSSDPort	VALUE(0);
-					/* Port number to register */
-=======
->>>>>>> e6037dcf
 VAR char		*DNSSDComputerName VALUE(NULL),
 					/* Computer/server name */
 			*DNSSDHostName	VALUE(NULL),
 					/* Hostname */
 			*DNSSDRegType VALUE(NULL);
 					/* Bonjour registration type */
-<<<<<<< HEAD
-VAR cups_array_t	*DNSSDPrinters	VALUE(NULL);
-					/* Printers we have registered */
-#endif /* HAVE_DNSSD || HAVE_AVAHI */
-=======
 VAR int			DNSSDPort	VALUE(0);
 					/* Port number to register */
 VAR cups_array_t	*DNSSDPrinters	VALUE(NULL);
 					/* Printers we have registered */
 #endif /* defined(HAVE_DNSSD) || defined(HAVE_AVAHI) */
->>>>>>> e6037dcf
 
 #ifdef HAVE_DNSSD
 VAR cups_array_t	*DNSSDAlias	VALUE(NULL);
@@ -176,11 +165,7 @@
 VAR AvahiClient		*AvahiCupsClient	VALUE(NULL);
 					/* AvahiClient object */
 VAR int			AvahiCupsClientConnecting	VALUE(0);
-<<<<<<< HEAD
-					/* AvahiClient object (waiting) */
-=======
 					/* Is AvahiClient object connecting? */
->>>>>>> e6037dcf
 VAR AvahiEntryGroup	*AvahiWebIFGroup	VALUE(NULL);
 					/* Web interface entry group */
 #endif /* HAVE_AVAHI */
