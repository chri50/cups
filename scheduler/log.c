--- conflicted
+++ resolved
@@ -43,11 +43,7 @@
 static char	*log_line = NULL;	/* Line for output file */
 
 #ifdef HAVE_VSYSLOG
-<<<<<<< HEAD
-  static const int	syslevels[] =	/* SYSLOG levels... */
-=======
 static const int syslevels[] =		/* SYSLOG levels... */
->>>>>>> 0bc036ed
 		{
 		  0,
 		  LOG_EMERG,
@@ -61,10 +57,7 @@
 		  LOG_DEBUG
 		};
 #endif /* HAVE_VSYSLOG */
-<<<<<<< HEAD
-=======
-
->>>>>>> 0bc036ed
+
 
 /*
  * Local functions...
@@ -577,7 +570,6 @@
     vsyslog(LOG_LPR | syslevels[level], message, ap);
 #else
     vfprintf(stderr, message, ap);
-
     putc('\n', stderr);
 #endif /* HAVE_VSYSLOG */
     va_end(ap);
@@ -1019,10 +1011,7 @@
 		  'D',
 		  'd'
 		};
-<<<<<<< HEAD
-=======
-
->>>>>>> 0bc036ed
+
 
 #ifdef HAVE_VSYSLOG
  /*
