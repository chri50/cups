/*
 * Log file routines for the CUPS scheduler.
 *
 * Copyright © 2007-2018 by Apple Inc.
 * Copyright © 1997-2007 by Easy Software Products, all rights reserved.
 *
 * Licensed under Apache License v2.0.  See the file "LICENSE" for more
 * information.
 */

/*
 * Include necessary headers...
 */

#include "cupsd.h"
#include <stdarg.h>
#ifdef HAVE_ASL_H
#  include <asl.h>
#elif defined(HAVE_SYSTEMD_SD_JOURNAL_H)
#  define SD_JOURNAL_SUPPRESS_LOCATION
#  include <systemd/sd-journal.h>
#endif /* HAVE_ASL_H */
#include <syslog.h>
#include <grp.h>


/*
 * Constants for log keys from PWG 5110.3 (PWG Common Log Format)...
 */

#define PWG_DeviceUUID			"DUU"
#define PWG_Event			"E"
#define PWG_LogNaturalLanguage		"NL"
#define PWG_Status			"S"
#define PWG_ServiceURI			"URI"
#define PWG_UserHost			"UH"
#define PWG_UserName			"UN"
#define PWG_UserURI			"UU"
#define PWG_ServiceIsAcceptingJobs	"IAJ"
#define PWG_ServiceState		"ST"
#define PWG_ServiceStateReasons		"SR"
#define PWG_ServiceUUID			"SUU"
#define PWG_JobID			"JID"
#define PWG_JobUUID			"JUU"
#define PWG_JobImagesCompleted		"JIM"
#define PWG_JobImpressionsCompleted	"JIC"
#define PWG_JobDestinationURI		"JD"
#define PWG_JobState			"JS"
#define PWG_JobStateReasons		"JR"
#define PWG_JobAccountingID		"JA"
#define PWG_JobAcountingUserName	"JAUN"
#define PWG_JobAccountingUserURI	"JAUU"


/*
 * Local globals...
 */

static _cups_mutex_t log_mutex = _CUPS_MUTEX_INITIALIZER;
					/* Mutex for logging */
static size_t	log_linesize = 0;	/* Size of line for output file */
static char	*log_line = NULL;	/* Line for output file */

#ifdef HAVE_ASL_H
static const int log_levels[] =		/* ASL levels... */
		{
		  ASL_LEVEL_EMERG,
		  ASL_LEVEL_EMERG,
		  ASL_LEVEL_ALERT,
		  ASL_LEVEL_CRIT,
		  ASL_LEVEL_ERR,
		  ASL_LEVEL_WARNING,
		  ASL_LEVEL_NOTICE,
		  ASL_LEVEL_INFO,
		  ASL_LEVEL_DEBUG,
		  ASL_LEVEL_DEBUG
		};
#elif defined(HAVE_VSYSLOG) || defined(HAVE_SYSTEMD_SD_JOURNAL_H)
static const int log_levels[] =		/* SYSLOG levels... */
		{
		  0,
		  LOG_EMERG,
		  LOG_ALERT,
		  LOG_CRIT,
		  LOG_ERR,
		  LOG_WARNING,
		  LOG_NOTICE,
		  LOG_INFO,
		  LOG_DEBUG,
		  LOG_DEBUG
		};
#endif /* HAVE_ASL_H */


/*
 * Local functions...
 */

static int	format_log_line(const char *message, va_list ap);


/*
 * 'cupsdCheckLogFile()' - Open/rotate a log file if it needs it.
 */

int					/* O  - 1 if log file open */
cupsdCheckLogFile(cups_file_t **lf,	/* IO - Log file */
	          const char  *logname)	/* I  - Log filename */
{
  char		backname[1024],		/* Backup log filename */
		filename[1024],		/* Formatted log filename */
		*ptr;			/* Pointer into filename */
  const char	*logptr;		/* Pointer into log filename */
  struct group  *loggrp;		/* Group entry of log filename */


 /*
  * See if we have a log file to check...
  */

  if (!lf || !logname || !logname[0])
    return (1);

 /*
  * Handle logging to stderr...
  */

  if (!strcmp(logname, "stderr"))
  {
    *lf = LogStderr;
    return (1);
  }

 /*
  * Use adm group if possible, fall back to Group
  */
 loggrp = getgrnam("adm");

 /*
  * Format the filename as needed...
  */

  if (!*lf ||
      (strncmp(logname, "/dev/", 5) && cupsFileTell(*lf) > MaxLogSize &&
       MaxLogSize > 0))
  {
   /*
    * Handle format strings...
    */

    filename[sizeof(filename) - 1] = '\0';

    if (logname[0] != '/')
    {
      strlcpy(filename, ServerRoot, sizeof(filename));
      strlcat(filename, "/", sizeof(filename));
    }
    else
      filename[0] = '\0';

    for (logptr = logname, ptr = filename + strlen(filename);
         *logptr && ptr < (filename + sizeof(filename) - 1);
	 logptr ++)
      if (*logptr == '%')
      {
       /*
        * Format spec...
	*/

        logptr ++;
	if (*logptr == 's')
	{
	 /*
	  * Insert the server name...
	  */

	  strlcpy(ptr, ServerName, sizeof(filename) - (size_t)(ptr - filename));
	  ptr += strlen(ptr);
	}
        else
	{
	 /*
	  * Otherwise just insert the character...
	  */

	  *ptr++ = *logptr;
	}
      }
      else
	*ptr++ = *logptr;

    *ptr = '\0';
  }

 /*
  * See if the log file is open...
  */

  if (!*lf)
  {
   /*
    * Nope, open the log file...
    */

    if ((*lf = cupsFileOpen(filename, "a")) == NULL)
    {
     /*
      * If the file is in CUPS_LOGDIR then try to create a missing directory...
      */

      if (!strncmp(filename, CUPS_LOGDIR, strlen(CUPS_LOGDIR)))
      {
       /*
        * Try updating the permissions of the containing log directory, using
	* the log file permissions as a basis...
	*/

        mode_t log_dir_perm = (mode_t)(0300 | LogFilePerm);
					/* LogFilePerm + owner write/search */
	if (log_dir_perm & 0040)
	  log_dir_perm |= 0010;		/* Add group search */
	if (log_dir_perm & 0004)
	  log_dir_perm |= 0001;		/* Add other search */

        cupsdCheckPermissions(CUPS_LOGDIR, NULL, log_dir_perm, RunUser, Group, 1, -1);

        *lf = cupsFileOpen(filename, "a");
      }

      if (*lf == NULL)
      {
#ifdef HAVE_SYSTEMD_SD_JOURNAL_H
        sd_journal_print(LOG_ERR, "Unable to open log file \"%s\" - %s", filename, strerror(errno));
#else
	syslog(LOG_ERR, "Unable to open log file \"%s\" - %s", filename, strerror(errno));
#endif /* HAVE_SYSTEMD_SD_JOURNAL_H */

        if (FatalErrors & CUPSD_FATAL_LOG)
	  cupsdEndProcess(getpid(), 0);

	return (0);
      }
    }

    if (strncmp(filename, "/dev/", 5))
    {
     /*
      * Change ownership and permissions of non-device logs...
      */

<<<<<<< HEAD
      fchown(cupsFileNumber(*lf), RunUser, loggrp ? loggrp->gr_gid : Group);
=======
      fchown(cupsFileNumber(*lf), RunUser, LogFileGroup);
>>>>>>> d08cf4dc
      fchmod(cupsFileNumber(*lf), LogFilePerm);
    }
  }

 /*
  * Do we need to rotate the log?
  */

  if (strncmp(logname, "/dev/", 5) && cupsFileTell(*lf) > MaxLogSize &&
      MaxLogSize > 0)
  {
   /*
    * Rotate log file...
    */

    cupsFileClose(*lf);

    strlcpy(backname, filename, sizeof(backname));
    strlcat(backname, ".O", sizeof(backname));

    unlink(backname);
    rename(filename, backname);

    if ((*lf = cupsFileOpen(filename, "a")) == NULL)
    {
#ifdef HAVE_SYSTEMD_SD_JOURNAL_H
      sd_journal_print(LOG_ERR, "Unable to open log file \"%s\" - %s", filename, strerror(errno));

#else
      syslog(LOG_ERR, "Unable to open log file \"%s\" - %s", filename, strerror(errno));
#endif /* HAVE_SYSTEMD_SD_JOURNAL_H */

      if (FatalErrors & CUPSD_FATAL_LOG)
	cupsdEndProcess(getpid(), 0);

      return (0);
    }

   /*
    * Change ownership and permissions of non-device logs...
    */

<<<<<<< HEAD
    fchown(cupsFileNumber(*lf), RunUser, loggrp ? loggrp->gr_gid : Group);
=======
    fchown(cupsFileNumber(*lf), RunUser, LogFileGroup);
>>>>>>> d08cf4dc
    fchmod(cupsFileNumber(*lf), LogFilePerm);
  }

  return (1);
}


/*
 * 'cupsdGetDateTime()' - Returns a pointer to a date/time string.
 */

char *					/* O - Date/time string */
cupsdGetDateTime(struct timeval *t,	/* I - Time value or NULL for current */
                 cupsd_time_t   format)	/* I - Format to use */
{
  struct timeval	curtime;	/* Current time value */
  struct tm		date;		/* Date/time value */
  static struct timeval	last_time = { 0, 0 };
	    				/* Last time we formatted */
  static char		s[1024];	/* Date/time string */
  static const char * const months[12] =/* Months */
		{
		  "Jan",
		  "Feb",
		  "Mar",
		  "Apr",
		  "May",
		  "Jun",
		  "Jul",
		  "Aug",
		  "Sep",
		  "Oct",
		  "Nov",
		  "Dec"
		};


 /*
  * Make sure we have a valid time...
  */

  if (!t)
  {
    gettimeofday(&curtime, NULL);
    t = &curtime;
  }

  if (t->tv_sec != last_time.tv_sec ||
      (LogTimeFormat == CUPSD_TIME_USECS && t->tv_usec != last_time.tv_usec))
  {
    last_time = *t;

   /*
    * Get the date and time from the UNIX time value, and then format it
    * into a string.  Note that we *can't* use the strftime() function since
    * it is localized and will seriously confuse automatic programs if the
    * month names are in the wrong language!
    *
    * Also, we use the "timezone" variable that contains the current timezone
    * offset from GMT in seconds so that we are reporting local time in the
    * log files.  If you want GMT, set the TZ environment variable accordingly
    * before starting the scheduler.
    *
    * (*BSD and Darwin store the timezone offset in the tm structure)
    */

    localtime_r(&(t->tv_sec), &date);

    if (format == CUPSD_TIME_STANDARD)
      snprintf(s, sizeof(s), "[%02d/%s/%04d:%02d:%02d:%02d %+03ld%02ld]",
	       date.tm_mday, months[date.tm_mon], 1900 + date.tm_year,
	       date.tm_hour, date.tm_min, date.tm_sec,
#ifdef HAVE_TM_GMTOFF
	       date.tm_gmtoff / 3600, (date.tm_gmtoff / 60) % 60);
#else
	       timezone / 3600, (timezone / 60) % 60);
#endif /* HAVE_TM_GMTOFF */
    else
      snprintf(s, sizeof(s), "[%02d/%s/%04d:%02d:%02d:%02d.%06d %+03ld%02ld]",
	       date.tm_mday, months[date.tm_mon], 1900 + date.tm_year,
	       date.tm_hour, date.tm_min, date.tm_sec, (int)t->tv_usec,
#ifdef HAVE_TM_GMTOFF
	       date.tm_gmtoff / 3600, (date.tm_gmtoff / 60) % 60);
#else
	       timezone / 3600, (timezone / 60) % 60);
#endif /* HAVE_TM_GMTOFF */
  }

  return (s);
}


/*
 * 'cupsdLogFCMessage()' - Log a file checking message.
 */

void
cupsdLogFCMessage(
    void              *context,		/* I - Printer (if any) */
    _cups_fc_result_t result,		/* I - Check result */
    const char        *message)		/* I - Message to log */
{
  cupsd_printer_t	*p = (cupsd_printer_t *)context;
					/* Printer */
  cupsd_loglevel_t	level;		/* Log level */


  if (result == _CUPS_FILE_CHECK_OK)
    level = CUPSD_LOG_DEBUG2;
  else
    level = CUPSD_LOG_ERROR;

  if (p)
  {
    cupsdLogMessage(level, "%s: %s", p->name, message);

    if (result == _CUPS_FILE_CHECK_MISSING ||
        result == _CUPS_FILE_CHECK_WRONG_TYPE)
    {
      strlcpy(p->state_message, message, sizeof(p->state_message));

      if (cupsdSetPrinterReasons(p, "+cups-missing-filter-warning"))
        cupsdAddEvent(CUPSD_EVENT_PRINTER_STATE, p, NULL, "%s", message);
    }
    else if (result == _CUPS_FILE_CHECK_PERMISSIONS ||
             result == _CUPS_FILE_CHECK_RELATIVE_PATH)
    {
      strlcpy(p->state_message, message, sizeof(p->state_message));

      if (cupsdSetPrinterReasons(p, "+cups-insecure-filter-warning"))
        cupsdAddEvent(CUPSD_EVENT_PRINTER_STATE, p, NULL, "%s", message);
    }
  }
  else
    cupsdLogMessage(level, "%s", message);
}


#ifdef HAVE_GSSAPI
/*
 * 'cupsdLogGSSMessage()' - Log a GSSAPI error...
 */

int					/* O - 1 on success, 0 on error */
cupsdLogGSSMessage(
    int        level,			/* I - Log level */
    OM_uint32  major_status,		/* I - Major GSSAPI status */
    OM_uint32  minor_status, 		/* I - Minor GSSAPI status */
    const char *message,		/* I - printf-style message string */
    ...)				/* I - Additional args as needed */
{
  OM_uint32	err_major_status,	/* Major status code for display */
		err_minor_status;	/* Minor status code for display */
  OM_uint32	msg_ctx;		/* Message context */
  gss_buffer_desc major_status_string = GSS_C_EMPTY_BUFFER,
					/* Major status message */
		minor_status_string = GSS_C_EMPTY_BUFFER;
					/* Minor status message */
  int		ret;			/* Return value */
  char		buffer[8192];		/* Buffer for vsnprintf */


  if (strchr(message, '%'))
  {
   /*
    * Format the message string...
    */

    va_list	ap;			/* Pointer to arguments */

    va_start(ap, message);
    vsnprintf(buffer, sizeof(buffer), message, ap);
    va_end(ap);

    message = buffer;
  }

  msg_ctx             = 0;
  err_major_status    = gss_display_status(&err_minor_status,
	                        	   major_status,
					   GSS_C_GSS_CODE,
					   GSS_C_NO_OID,
					   &msg_ctx,
					   &major_status_string);

  if (!GSS_ERROR(err_major_status))
    gss_display_status(&err_minor_status, minor_status, GSS_C_MECH_CODE,
                       GSS_C_NULL_OID, &msg_ctx, &minor_status_string);

  ret = cupsdLogMessage(level, "%s: %s, %s", message,
			(char *)major_status_string.value,
			(char *)minor_status_string.value);
  gss_release_buffer(&err_minor_status, &major_status_string);
  gss_release_buffer(&err_minor_status, &minor_status_string);

  return (ret);
}
#endif /* HAVE_GSSAPI */


/*
 * 'cupsdLogClient()' - Log a client message.
 */

int					/* O - 1 on success, 0 on error */
cupsdLogClient(cupsd_client_t *con,	/* I - Client connection */
               int            level,	/* I - Log level */
               const char     *message,	/* I - Printf-style message string */
               ...)			/* I - Additional arguments as needed */
{
  va_list		ap, ap2;	/* Argument pointers */
  char			clientmsg[1024];/* Format string for client message */
  int			status;		/* Formatting status */


 /*
  * See if we want to log this message...
  */

  if (TestConfigFile || !ErrorLog)
    return (1);

  if (level > LogLevel)
    return (1);

 /*
  * Format and write the log message...
  */

  if (con)
    snprintf(clientmsg, sizeof(clientmsg), "[Client %d] %s", con->number,
             message);
  else
    strlcpy(clientmsg, message, sizeof(clientmsg));

  va_start(ap, message);

  do
  {
    va_copy(ap2, ap);
    status = format_log_line(clientmsg, ap2);
    va_end(ap2);
  }
  while (status == 0);

  va_end(ap);

  if (status > 0)
    return (cupsdWriteErrorLog(level, log_line));
  else
    return (cupsdWriteErrorLog(CUPSD_LOG_ERROR,
                               "Unable to allocate memory for log line."));
}


/*
 * 'cupsdLogJob()' - Log a job message.
 */

int					/* O - 1 on success, 0 on error */
cupsdLogJob(cupsd_job_t *job,		/* I - Job */
            int         level,		/* I - Log level */
	    const char  *message,	/* I - Printf-style message string */
	    ...)			/* I - Additional arguments as needed */
{
  va_list		ap, ap2;	/* Argument pointers */
  char			jobmsg[1024];	/* Format string for job message */
  int			status;		/* Formatting status */


 /*
  * See if we want to log this message...
  */

  if (TestConfigFile || !ErrorLog)
    return (1);

  if (level > LogLevel && LogDebugHistory <= 0)
    return (1);

 /*
  * Format and write the log message...
  */

#ifdef HAVE_SYSTEMD_SD_JOURNAL_H
  if (job && strcmp(ErrorLog, "syslog"))
#else
  if (job)
#endif /* HAVE_SYSTEMD_SD_JOURNAL_H */
    snprintf(jobmsg, sizeof(jobmsg), "[Job %d] %s", job->id, message);
  else
    strlcpy(jobmsg, message, sizeof(jobmsg));

  va_start(ap, message);

  do
  {
    va_copy(ap2, ap);
    status = format_log_line(jobmsg, ap2);
    va_end(ap2);
  }
  while (status == 0);

  va_end(ap);

  if (status > 0)
  {
    if (job && level > LogLevel && LogDebugHistory > 0)
    {
     /*
      * Add message to the job history...
      */

      cupsd_joblog_t *temp;		/* Copy of log message */
      size_t         log_len = strlen(log_line);
					/* Length of log message */

      if ((temp = malloc(sizeof(cupsd_joblog_t) + log_len)) != NULL)
      {
        temp->time = time(NULL);
	memcpy(temp->message, log_line, log_len + 1);
      }

      if (!job->history)
	job->history = cupsArrayNew(NULL, NULL);

      if (job->history && temp)
      {
	cupsArrayAdd(job->history, temp);

	if (cupsArrayCount(job->history) > LogDebugHistory)
	{
	 /*
	  * Remove excess messages...
	  */

	  temp = cupsArrayFirst(job->history);
	  cupsArrayRemove(job->history, temp);
	  free(temp);
	}
      }
      else if (temp)
	free(temp);

      return (1);
    }
    else if (level <= LogLevel)
    {
#ifdef HAVE_SYSTEMD_SD_JOURNAL_H
      if (!strcmp(ErrorLog, "syslog"))
      {
	cupsd_printer_t *printer = job ? (job->printer ? job->printer : (job->dest ? cupsdFindDest(job->dest) : NULL)) : NULL;
	static const char * const job_states[] =
	{					/* job-state strings */
	  "Pending",
	  "PendingHeld",
	  "Processing",
	  "ProcessingStopped",
	  "Canceled",
	  "Aborted",
	  "Completed"
	};

	if (job)
	  sd_journal_send("MESSAGE=%s", log_line,
			  "PRIORITY=%i", log_levels[level],
			  PWG_Event"=JobStateChanged",
			  PWG_ServiceURI"=%s", printer ? printer->uri : "",
			  PWG_JobID"=%d", job->id,
			  PWG_JobState"=%s", job->state_value < IPP_JSTATE_PENDING ? "" : job_states[job->state_value - IPP_JSTATE_PENDING],
			  PWG_JobImpressionsCompleted"=%d", ippGetInteger(job->impressions, 0),
			  NULL);
	else
	  sd_journal_send("MESSAGE=%s", log_line,
			  "PRIORITY=%i", log_levels[level],
			  NULL);

	return (1);
      }
      else
#endif /* HAVE_SYSTEMD_SD_JOURNAL_H */

      return (cupsdWriteErrorLog(level, log_line));
    }
    else
      return (1);
  }
  else
    return (cupsdWriteErrorLog(CUPSD_LOG_ERROR,
                               "Unable to allocate memory for log line."));
}


/*
 * 'cupsdLogMessage()' - Log a message to the error log file.
 */

int					/* O - 1 on success, 0 on error */
cupsdLogMessage(int        level,	/* I - Log level */
                const char *message,	/* I - printf-style message string */
	        ...)			/* I - Additional args as needed */
{
  va_list		ap, ap2;	/* Argument pointers */
  int			status;		/* Formatting status */


 /*
  * See if we want to log this message...
  */

  if (TestConfigFile && level <= CUPSD_LOG_WARN)
  {
    va_start(ap, message);

    vfprintf(stderr, message, ap);
    putc('\n', stderr);

    va_end(ap);

    return (1);
  }
  else if (!ErrorLog && level <= CUPSD_LOG_WARN)
  {
    va_start(ap, message);

#ifdef HAVE_SYSTEMD_SD_JOURNAL_H
    sd_journal_printv(log_levels[level], message, ap);

#elif defined(HAVE_VSYSLOG)
    vsyslog(LOG_LPR | log_levels[level], message, ap);

#else
    vfprintf(stderr, message, ap);
    putc('\n', stderr);
#endif /* HAVE_SYSTEMD_SD_JOURNAL_H */

    va_end(ap);

    return (1);
  }
  else if (level > LogLevel || !ErrorLog)
    return (1);

#ifdef HAVE_SYSTEMD_SD_JOURNAL_H
  else if (!strcmp(ErrorLog, "syslog"))
  {
    va_start(ap, message);
    sd_journal_printv(log_levels[level], message, ap);
    va_end(ap);
    return (1);
  }
#endif /* HAVE_SYSTEMD_SD_JOURNAL_H */

 /*
  * Format and write the log message...
  */

  va_start(ap, message);

  do
  {
    va_copy(ap2, ap);
    status = format_log_line(message, ap2);
    va_end(ap2);
  }
  while (status == 0);

  va_end(ap);

  if (status > 0)
    return (cupsdWriteErrorLog(level, log_line));
  else
    return (cupsdWriteErrorLog(CUPSD_LOG_ERROR,
                               "Unable to allocate memory for log line!"));
}


/*
 * 'cupsdLogPage()' - Log a page to the page log file.
 */

int					/* O - 1 on success, 0 on error */
cupsdLogPage(cupsd_job_t *job,		/* I - Job being printed */
             const char  *page)		/* I - Page being printed */
{
  int			i;		/* Looping var */
  char			buffer[2048],	/* Buffer for page log */
			*bufptr,	/* Pointer into buffer */
			name[256];	/* Attribute name */
  const char		*format,	/* Pointer into PageLogFormat */
			*nameend;	/* End of attribute name */
  ipp_attribute_t	*attr;		/* Current attribute */
  char			number[256];	/* Page number */
  int			copies;		/* Number of copies */


 /*
  * Format the line going into the page log...
  */

  if (!PageLogFormat)
    return (1);

  strlcpy(number, "1", sizeof(number));
  copies = 1;
  sscanf(page, "%255s%d", number, &copies);

  for (format = PageLogFormat, bufptr = buffer; *format; format ++)
  {
    if (*format == '%')
    {
      format ++;

      switch (*format)
      {
        case '%' :			/* Literal % */
	    if (bufptr < (buffer + sizeof(buffer) - 1))
	      *bufptr++ = '%';
	    break;

        case 'p' :			/* Printer name */
	    strlcpy(bufptr, job->dest, sizeof(buffer) - (size_t)(bufptr - buffer));
	    bufptr += strlen(bufptr);
	    break;

        case 'j' :			/* Job ID */
	    snprintf(bufptr, sizeof(buffer) - (size_t)(bufptr - buffer), "%d", job->id);
	    bufptr += strlen(bufptr);
	    break;

        case 'u' :			/* Username */
	    strlcpy(bufptr, job->username ? job->username : "-", sizeof(buffer) - (size_t)(bufptr - buffer));
	    bufptr += strlen(bufptr);
	    break;

        case 'T' :			/* Date and time */
	    strlcpy(bufptr, cupsdGetDateTime(NULL, LogTimeFormat), sizeof(buffer) - (size_t)(bufptr - buffer));
	    bufptr += strlen(bufptr);
	    break;

        case 'P' :			/* Page number */
	    strlcpy(bufptr, number, sizeof(buffer) - (size_t)(bufptr - buffer));
	    bufptr += strlen(bufptr);
	    break;

        case 'C' :			/* Number of copies */
	    snprintf(bufptr, sizeof(buffer) - (size_t)(bufptr - buffer), "%d", copies);
	    bufptr += strlen(bufptr);
	    break;

        case '{' :			/* {attribute} */
	    if ((nameend = strchr(format, '}')) != NULL && (size_t)(nameend - format - 2) < (sizeof(name) - 1))
	    {
	     /*
	      * Pull the name from inside the brackets...
	      */

	      memcpy(name, format + 1, (size_t)(nameend - format - 1));
	      name[nameend - format - 1] = '\0';

	      format = nameend;

	      attr = ippFindAttribute(job->attrs, name, IPP_TAG_ZERO);
	      if (!attr && !strcmp(name, "job-billing"))
	      {
	       /*
	        * Handle alias "job-account-id" (which was standardized after
		* "job-billing" was defined for CUPS...
		*/

	        attr = ippFindAttribute(job->attrs, "job-account-id", IPP_TAG_ZERO);
	      }
	      else if (!attr && !strcmp(name, "media"))
	      {
	       /*
	        * Handle alias "media-col" which uses dimensions instead of
		* names...
		*/

		attr = ippFindAttribute(job->attrs, "media-col/media-size", IPP_TAG_BEGIN_COLLECTION);
	      }

	      if (attr)
	      {
	       /*
	        * Add the attribute value...
		*/

                for (i = 0;
		     i < attr->num_values &&
		         bufptr < (buffer + sizeof(buffer) - 1);
		     i ++)
		{
		  if (i)
		    *bufptr++ = ',';

		  switch (attr->value_tag)
		  {
		    case IPP_TAG_INTEGER :
		    case IPP_TAG_ENUM :
			snprintf(bufptr, sizeof(buffer) - (size_t)(bufptr - buffer), "%d", attr->values[i].integer);
			bufptr += strlen(bufptr);
			break;

                    case IPP_TAG_BOOLEAN :
			snprintf(bufptr, sizeof(buffer) - (size_t)(bufptr - buffer), "%d", attr->values[i].boolean);
			bufptr += strlen(bufptr);
		        break;

		    case IPP_TAG_TEXTLANG :
		    case IPP_TAG_NAMELANG :
		    case IPP_TAG_TEXT :
		    case IPP_TAG_NAME :
		    case IPP_TAG_KEYWORD :
		    case IPP_TAG_URI :
		    case IPP_TAG_URISCHEME :
		    case IPP_TAG_CHARSET :
		    case IPP_TAG_LANGUAGE :
		    case IPP_TAG_MIMETYPE :
		        strlcpy(bufptr, attr->values[i].string.text, sizeof(buffer) - (size_t)(bufptr - buffer));
			bufptr += strlen(bufptr);
		        break;

                    case IPP_TAG_BEGIN_COLLECTION :
		        if (!strcmp(attr->name, "media-size"))
			{
			  ipp_attribute_t *x_dimension = ippFindAttribute(ippGetCollection(attr, 0), "x-dimension", IPP_TAG_INTEGER);
			  ipp_attribute_t *y_dimension = ippFindAttribute(ippGetCollection(attr, 0), "y-dimension", IPP_TAG_INTEGER);
					/* Media dimensions */

			  if (x_dimension && y_dimension)
			  {
			    pwg_media_t *pwg = pwgMediaForSize(ippGetInteger(x_dimension, 0), ippGetInteger(y_dimension, 0));
			    		/* PWG media name */
			    strlcpy(bufptr, pwg->pwg, sizeof(buffer) - (size_t)(bufptr - buffer));
			    break;
			  }
			}

		    default :
			strlcpy(bufptr, "???", sizeof(buffer) - (size_t)(bufptr - buffer));
			bufptr += strlen(bufptr);
		        break;
		  }
		}
	      }
	      else if (bufptr < (buffer + sizeof(buffer) - 1))
	        *bufptr++ = '-';
	      break;
	    }

        default :
	    if (bufptr < (buffer + sizeof(buffer) - 2))
	    {
	      *bufptr++ = '%';
	      *bufptr++ = *format;
	    }
	    break;
      }
    }
    else if (bufptr < (buffer + sizeof(buffer) - 1))
      *bufptr++ = *format;
  }

  *bufptr = '\0';

#ifdef HAVE_SYSTEMD_SD_JOURNAL_H
  if (!strcmp(PageLog, "syslog"))
  {
    static const char * const job_states[] =
    {					/* job-state strings */
      "Pending",
      "PendingHeld",
      "Processing",
      "ProcessingStopped",
      "Canceled",
      "Aborted",
      "Completed"
    };

    sd_journal_send("MESSAGE=%s", buffer,
                    "PRIORITY=%i", LOG_INFO,
		    PWG_Event"=JobStateChanged",
		    PWG_ServiceURI"=%s", job->printer->uri,
		    PWG_JobID"=%d", job->id,
		    PWG_JobState"=%s", job_states[job->state_value - IPP_JSTATE_PENDING],
		    PWG_JobImpressionsCompleted"=%d", ippGetInteger(job->impressions, 0),
		    NULL);
    return (1);
  }

#elif defined(HAVE_VSYSLOG)
 /*
  * See if we are logging pages via syslog...
  */

  if (!strcmp(PageLog, "syslog"))
  {
    syslog(LOG_INFO, "%s", buffer);

    return (1);
  }
#endif /* HAVE_SYSTEMD_SD_JOURNAL_H */

 /*
  * Not using syslog; check the log file...
  */

  if (!cupsdCheckLogFile(&PageFile, PageLog))
    return (0);

 /*
  * Print a page log entry of the form:
  *
  *    printer user job-id [DD/MON/YYYY:HH:MM:SS +TTTT] page num-copies \
  *        billing hostname
  */

  cupsFilePrintf(PageFile, "%s\n", buffer);
  cupsFileFlush(PageFile);

  return (1);
}


/*
 * 'cupsdLogRequest()' - Log an HTTP request in Common Log Format.
 */

int					/* O - 1 on success, 0 on error */
cupsdLogRequest(cupsd_client_t *con,	/* I - Request to log */
                http_status_t  code)	/* I - Response code */
{
  char	temp[2048];			/* Temporary string for URI */
  static const char * const states[] =	/* HTTP client states... */
		{
		  "WAITING",
		  "OPTIONS",
		  "GET",
		  "GET",
		  "HEAD",
		  "POST",
		  "POST",
		  "POST",
		  "PUT",
		  "PUT",
		  "DELETE",
		  "TRACE",
		  "CLOSE",
		  "STATUS"
		};


 /*
  * Filter requests as needed...
  */

  if (AccessLogLevel == CUPSD_ACCESSLOG_NONE || !AccessLog)
    return (1);
  else if (AccessLogLevel < CUPSD_ACCESSLOG_ALL)
  {
   /*
    * Eliminate simple GET, POST, and PUT requests...
    */

    if ((con->operation == HTTP_GET &&
         strncmp(con->uri, "/admin/conf", 11) &&
	 strncmp(con->uri, "/admin/log", 10)) ||
	(con->operation == HTTP_POST && !con->request &&
	 strncmp(con->uri, "/admin", 6)) ||
	(con->operation != HTTP_GET && con->operation != HTTP_POST &&
	 con->operation != HTTP_PUT))
      return (1);

    if (con->request && con->response &&
        (con->response->request.status.status_code < IPP_REDIRECTION_OTHER_SITE ||
	 con->response->request.status.status_code == IPP_NOT_FOUND))
    {
     /*
      * Check successful requests...
      */

      ipp_op_t op = con->request->request.op.operation_id;
      static cupsd_accesslog_t standard_ops[] =
      {
        CUPSD_ACCESSLOG_ALL,	/* reserved */
        CUPSD_ACCESSLOG_ALL,	/* reserved */
        CUPSD_ACCESSLOG_ACTIONS,/* Print-Job */
        CUPSD_ACCESSLOG_ACTIONS,/* Print-URI */
        CUPSD_ACCESSLOG_ACTIONS,/* Validate-Job */
        CUPSD_ACCESSLOG_ACTIONS,/* Create-Job */
        CUPSD_ACCESSLOG_ACTIONS,/* Send-Document */
        CUPSD_ACCESSLOG_ACTIONS,/* Send-URI */
        CUPSD_ACCESSLOG_ACTIONS,/* Cancel-Job */
        CUPSD_ACCESSLOG_ALL,	/* Get-Job-Attributes */
        CUPSD_ACCESSLOG_ALL,	/* Get-Jobs */
        CUPSD_ACCESSLOG_ALL,	/* Get-Printer-Attributes */
        CUPSD_ACCESSLOG_ACTIONS,/* Hold-Job */
        CUPSD_ACCESSLOG_ACTIONS,/* Release-Job */
        CUPSD_ACCESSLOG_ACTIONS,/* Restart-Job */
	CUPSD_ACCESSLOG_ALL,	/* reserved */
        CUPSD_ACCESSLOG_CONFIG,	/* Pause-Printer */
        CUPSD_ACCESSLOG_CONFIG,	/* Resume-Printer */
        CUPSD_ACCESSLOG_CONFIG,	/* Purge-Jobs */
        CUPSD_ACCESSLOG_CONFIG,	/* Set-Printer-Attributes */
        CUPSD_ACCESSLOG_ACTIONS,/* Set-Job-Attributes */
        CUPSD_ACCESSLOG_CONFIG,	/* Get-Printer-Supported-Values */
        CUPSD_ACCESSLOG_ACTIONS,/* Create-Printer-Subscription */
        CUPSD_ACCESSLOG_ACTIONS,/* Create-Job-Subscription */
        CUPSD_ACCESSLOG_ALL,	/* Get-Subscription-Attributes */
        CUPSD_ACCESSLOG_ALL,	/* Get-Subscriptions */
        CUPSD_ACCESSLOG_ACTIONS,/* Renew-Subscription */
        CUPSD_ACCESSLOG_ACTIONS,/* Cancel-Subscription */
        CUPSD_ACCESSLOG_ALL,	/* Get-Notifications */
        CUPSD_ACCESSLOG_ACTIONS,/* Send-Notifications */
        CUPSD_ACCESSLOG_ALL,	/* reserved */
        CUPSD_ACCESSLOG_ALL,	/* reserved */
        CUPSD_ACCESSLOG_ALL,	/* reserved */
        CUPSD_ACCESSLOG_ALL,	/* Get-Print-Support-Files */
        CUPSD_ACCESSLOG_CONFIG,	/* Enable-Printer */
        CUPSD_ACCESSLOG_CONFIG,	/* Disable-Printer */
        CUPSD_ACCESSLOG_CONFIG,	/* Pause-Printer-After-Current-Job */
        CUPSD_ACCESSLOG_ACTIONS,/* Hold-New-Jobs */
        CUPSD_ACCESSLOG_ACTIONS,/* Release-Held-New-Jobs */
        CUPSD_ACCESSLOG_CONFIG,	/* Deactivate-Printer */
        CUPSD_ACCESSLOG_CONFIG,	/* Activate-Printer */
        CUPSD_ACCESSLOG_CONFIG,	/* Restart-Printer */
        CUPSD_ACCESSLOG_CONFIG,	/* Shutdown-Printer */
        CUPSD_ACCESSLOG_CONFIG,	/* Startup-Printer */
        CUPSD_ACCESSLOG_ACTIONS,/* Reprocess-Job */
        CUPSD_ACCESSLOG_ACTIONS,/* Cancel-Current-Job */
        CUPSD_ACCESSLOG_ACTIONS,/* Suspend-Current-Job */
        CUPSD_ACCESSLOG_ACTIONS,/* Resume-Job */
        CUPSD_ACCESSLOG_ACTIONS,/* Promote-Job */
        CUPSD_ACCESSLOG_ACTIONS	/* Schedule-Job-After */
      };
      static cupsd_accesslog_t cups_ops[] =
      {
        CUPSD_ACCESSLOG_ALL,	/* CUPS-Get-Default */
        CUPSD_ACCESSLOG_ALL,	/* CUPS-Get-Printers */
        CUPSD_ACCESSLOG_CONFIG,	/* CUPS-Add-Modify-Printer */
        CUPSD_ACCESSLOG_CONFIG,	/* CUPS-Delete-Printer */
        CUPSD_ACCESSLOG_ALL,	/* CUPS-Get-Classes */
        CUPSD_ACCESSLOG_CONFIG,	/* CUPS-Add-Modify-Class */
        CUPSD_ACCESSLOG_CONFIG,	/* CUPS-Delete-Class */
        CUPSD_ACCESSLOG_CONFIG,	/* CUPS-Accept-Jobs */
        CUPSD_ACCESSLOG_CONFIG,	/* CUPS-Reject-Jobs */
        CUPSD_ACCESSLOG_CONFIG,	/* CUPS-Set-Default */
        CUPSD_ACCESSLOG_CONFIG,	/* CUPS-Get-Devices */
        CUPSD_ACCESSLOG_CONFIG,	/* CUPS-Get-PPDs */
        CUPSD_ACCESSLOG_ACTIONS,/* CUPS-Move-Job */
        CUPSD_ACCESSLOG_ACTIONS,/* CUPS-Authenticate-Job */
        CUPSD_ACCESSLOG_ALL	/* CUPS-Get-PPD */
      };


      if ((op <= IPP_SCHEDULE_JOB_AFTER && standard_ops[op] > AccessLogLevel) ||
          (op >= CUPS_GET_DEFAULT && op <= CUPS_GET_PPD &&
	   cups_ops[op - CUPS_GET_DEFAULT] > AccessLogLevel))
        return (1);
    }
  }

#ifdef HAVE_SYSTEMD_SD_JOURNAL_H
  if (!strcmp(AccessLog, "syslog"))
  {
    sd_journal_print(LOG_INFO, "REQUEST %s - %s \"%s %s HTTP/%d.%d\" %d " CUPS_LLFMT " %s %s", con->http->hostname, con->username[0] != '\0' ? con->username : "-", states[con->operation], _httpEncodeURI(temp, con->uri, sizeof(temp)), con->http->version / 100, con->http->version % 100, code, CUPS_LLCAST con->bytes, con->request ? ippOpString(con->request->request.op.operation_id) : "-", con->response ? ippErrorString(con->response->request.status.status_code) : "-");
    return (1);
  }

#elif defined(HAVE_VSYSLOG)
 /*
  * See if we are logging accesses via syslog...
  */

  if (!strcmp(AccessLog, "syslog"))
  {
    syslog(LOG_INFO,
           "REQUEST %s - %s \"%s %s HTTP/%d.%d\" %d " CUPS_LLFMT " %s %s\n",
           con->http->hostname, con->username[0] != '\0' ? con->username : "-",
	   states[con->operation], _httpEncodeURI(temp, con->uri, sizeof(temp)),
	   con->http->version / 100, con->http->version % 100,
	   code, CUPS_LLCAST con->bytes,
	   con->request ?
	       ippOpString(con->request->request.op.operation_id) : "-",
	   con->response ?
	       ippErrorString(con->response->request.status.status_code) : "-");

    return (1);
  }
#endif /* HAVE_SYSTEMD_SD_JOURNAL_H */

 /*
  * Not using syslog; check the log file...
  */

  if (!cupsdCheckLogFile(&AccessFile, AccessLog))
    return (0);

 /*
  * Write a log of the request in "common log format"...
  */

  cupsFilePrintf(AccessFile,
                 "%s - %s %s \"%s %s HTTP/%d.%d\" %d " CUPS_LLFMT " %s %s\n",
        	 con->http->hostname,
		 con->username[0] != '\0' ? con->username : "-",
		 cupsdGetDateTime(&(con->start), LogTimeFormat),
		 states[con->operation],
		 _httpEncodeURI(temp, con->uri, sizeof(temp)),
		 con->http->version / 100, con->http->version % 100,
		 code, CUPS_LLCAST con->bytes,
		 con->request ?
		     ippOpString(con->request->request.op.operation_id) : "-",
		 con->response ?
		     ippErrorString(con->response->request.status.status_code) :
		     "-");

  cupsFileFlush(AccessFile);

  return (1);
}


/*
 * 'cupsdWriteErrorLog()' - Write a line to the ErrorLog.
 */

int					/* O - 1 on success, 0 on failure */
cupsdWriteErrorLog(int        level,	/* I - Log level */
                   const char *message)	/* I - Message string */
{
  int		ret = 1;		/* Return value */
  static const char	levels[] =	/* Log levels... */
		{
		  ' ',
		  'X',
		  'A',
		  'C',
		  'E',
		  'W',
		  'N',
		  'I',
		  'D',
		  'd'
		};


#ifdef HAVE_SYSTEMD_SD_JOURNAL_H
  if (!strcmp(ErrorLog, "syslog"))
  {
    sd_journal_print(log_levels[level], "%s", message);
    return (1);
  }

#elif defined(HAVE_VSYSLOG)
 /*
  * See if we are logging errors via syslog...
  */

  if (!strcmp(ErrorLog, "syslog"))
  {
    syslog(log_levels[level], "%s", message);
    return (1);
  }
#endif /* HAVE_SYSTEMD_SD_JOURNAL_H */

 /*
  * Not using syslog; check the log file...
  */

  _cupsMutexLock(&log_mutex);

  if (!cupsdCheckLogFile(&ErrorFile, ErrorLog))
  {
    ret = 0;
  }
  else
  {
   /*
    * Write the log message...
    */

    cupsFilePrintf(ErrorFile, "%c %s %s\n", levels[level],
                   cupsdGetDateTime(NULL, LogTimeFormat), message);
    cupsFileFlush(ErrorFile);
  }

  _cupsMutexUnlock(&log_mutex);

  return (ret);
}


/*
 * 'format_log_line()' - Format a line for a log file.
 *
 * This function resizes a global string buffer as needed.  Each call returns
 * a pointer to this buffer, so the contents are only good until the next call
 * to format_log_line()...
 */

static int				/* O - -1 for fatal, 0 for retry, 1 for success */
format_log_line(const char *message,	/* I - Printf-style format string */
                va_list    ap)		/* I - Argument list */
{
  ssize_t	len;			/* Length of formatted line */


 /*
  * Allocate the line buffer as needed...
  */

  if (!log_linesize)
  {
    log_linesize = 8192;
    log_line     = malloc(log_linesize);

    if (!log_line)
      return (-1);
  }

 /*
  * Format the log message...
  */

  len = _cups_safe_vsnprintf(log_line, log_linesize, message, ap);

 /*
  * Resize the buffer as needed...
  */

  if ((size_t)len >= log_linesize && log_linesize < 65536)
  {
    char	*temp;			/* Temporary string pointer */

    len ++;

    if (len < 8192)
      len = 8192;
    else if (len > 65536)
      len = 65536;

    temp = realloc(log_line, (size_t)len);

    if (temp)
    {
      log_line     = temp;
      log_linesize = (size_t)len;

      return (0);
    }
  }

  return (1);
}<|MERGE_RESOLUTION|>--- conflicted
+++ resolved
@@ -21,7 +21,6 @@
 #  include <systemd/sd-journal.h>
 #endif /* HAVE_ASL_H */
 #include <syslog.h>
-#include <grp.h>
 
 
 /*
@@ -111,7 +110,6 @@
 		filename[1024],		/* Formatted log filename */
 		*ptr;			/* Pointer into filename */
   const char	*logptr;		/* Pointer into log filename */
-  struct group  *loggrp;		/* Group entry of log filename */
 
 
  /*
@@ -130,11 +128,6 @@
     *lf = LogStderr;
     return (1);
   }
-
- /*
-  * Use adm group if possible, fall back to Group
-  */
- loggrp = getgrnam("adm");
 
  /*
   * Format the filename as needed...
@@ -248,11 +241,7 @@
       * Change ownership and permissions of non-device logs...
       */
 
-<<<<<<< HEAD
-      fchown(cupsFileNumber(*lf), RunUser, loggrp ? loggrp->gr_gid : Group);
-=======
       fchown(cupsFileNumber(*lf), RunUser, LogFileGroup);
->>>>>>> d08cf4dc
       fchmod(cupsFileNumber(*lf), LogFilePerm);
     }
   }
@@ -295,11 +284,7 @@
     * Change ownership and permissions of non-device logs...
     */
 
-<<<<<<< HEAD
-    fchown(cupsFileNumber(*lf), RunUser, loggrp ? loggrp->gr_gid : Group);
-=======
     fchown(cupsFileNumber(*lf), RunUser, LogFileGroup);
->>>>>>> d08cf4dc
     fchmod(cupsFileNumber(*lf), LogFilePerm);
   }
 
