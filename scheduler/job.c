--- conflicted
+++ resolved
@@ -1648,10 +1648,9 @@
   job->file_time    = 0;
   job->history_time = 0;
 
-  if ((attr = ippFindAttribute(job->attrs, "time-at-creation", IPP_TAG_INTEGER)) != NULL)
-    job->creation_time = attr->values[0].integer;
-
-  if (job->state_value >= IPP_JOB_CANCELED && (attr = ippFindAttribute(job->attrs, "time-at-completed", IPP_TAG_INTEGER)) != NULL)
+  if (job->state_value >= IPP_JOB_CANCELED &&
+      (attr = ippFindAttribute(job->attrs, "time-at-completed",
+			       IPP_TAG_INTEGER)) != NULL)
   {
     job->completed_time = attr->values[0].integer;
 
@@ -1800,12 +1799,6 @@
     cupsdSetString(&job->username, attr->values[0].string.text);
   }
 
-  if (!job->name)
-  {
-    if ((attr = ippFindAttribute(job->attrs, "job-name", IPP_TAG_NAME)) != NULL)
-      cupsdSetString(&job->name, attr->values[0].string.text);
-  }
-
  /*
   * Set the job hold-until time and state...
   */
@@ -1829,9 +1822,6 @@
     job->state->values[0].integer = IPP_JOB_PENDING;
     job->state_value              = IPP_JOB_PENDING;
   }
-
-  if ((attr = ippFindAttribute(job->attrs, "job-k-octets", IPP_TAG_INTEGER)) != NULL)
-    job->koctets = attr->values[0].integer;
 
   if (!job->num_files)
   {
@@ -2141,21 +2131,14 @@
   {
     cupsFilePrintf(fp, "<Job %d>\n", job->id);
     cupsFilePrintf(fp, "State %d\n", job->state_value);
-<<<<<<< HEAD
-    cupsFilePrintf(fp, "Created %ld\n", (long)job->creation_time);
-=======
->>>>>>> a91d7036
     if (job->completed_time)
       cupsFilePrintf(fp, "Completed %ld\n", (long)job->completed_time);
     cupsFilePrintf(fp, "Priority %d\n", job->priority);
     if (job->hold_until)
       cupsFilePrintf(fp, "HoldUntil %ld\n", (long)job->hold_until);
     cupsFilePrintf(fp, "Username %s\n", job->username);
-    if (job->name)
-      cupsFilePutConf(fp, "Name", job->name);
     cupsFilePrintf(fp, "Destination %s\n", job->dest);
     cupsFilePrintf(fp, "DestType %d\n", job->dtype);
-    cupsFilePrintf(fp, "KOctets %d\n", job->koctets);
     cupsFilePrintf(fp, "NumFiles %d\n", job->num_files);
     for (i = 0; i < job->num_files; i ++)
       cupsFilePrintf(fp, "File %d %s/%s %d\n", i + 1, job->filetypes[i]->super,
@@ -4096,11 +4079,7 @@
 	cupsArrayAdd(ActiveJobs, job);
       else if (job->state_value > IPP_JOB_STOPPED)
       {
-<<<<<<< HEAD
-        if (!job->completed_time || !job->creation_time || !job->name || !job->koctets)
-=======
         if (!job->completed_time)
->>>>>>> a91d7036
 	{
 	  cupsdLoadJob(job);
 	  unload_job(job);
@@ -4123,17 +4102,6 @@
       else if (job->state_value > IPP_JOB_COMPLETED)
         job->state_value = IPP_JOB_COMPLETED;
     }
-<<<<<<< HEAD
-    else if (!_cups_strcasecmp(line, "Name"))
-    {
-      cupsdSetString(&(job->name), value);
-    }
-    else if (!_cups_strcasecmp(line, "Created"))
-    {
-      job->creation_time = strtol(value, NULL, 10);
-    }
-=======
->>>>>>> a91d7036
     else if (!_cups_strcasecmp(line, "Completed"))
     {
       job->completed_time = strtol(value, NULL, 10);
@@ -4157,10 +4125,6 @@
     else if (!_cups_strcasecmp(line, "DestType"))
     {
       job->dtype = (cups_ptype_t)atoi(value);
-    }
-    else if (!_cups_strcasecmp(line, "KOctets"))
-    {
-      job->koctets = atoi(value);
     }
     else if (!_cups_strcasecmp(line, "NumFiles"))
     {
