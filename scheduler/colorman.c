/*
 * "$Id: colorman.c 11173 2013-07-23 12:31:34Z msweet $"
 *
 *   Color management routines for the CUPS scheduler.
 *
 *   Copyright 2007-2013 by Apple Inc.
 *   Copyright 1997-2007 by Easy Software Products, all rights reserved.
 *
 *   These coded instructions, statements, and computer programs are the
 *   property of Apple Inc. and are protected by Federal copyright
 *   law.  Distribution and use rights are outlined in the file "LICENSE.txt"
 *   which should have been included with this file.  If this file is
 *   file is missing or damaged, see the license at "http://www.cups.org/".
 *
 *   Original DBUS/colord code is Copyright 2011 Red Hat, Inc.
 *
 *   Redistribution and use in source and binary forms, with or without
 *   modification, are permitted provided that the following conditions
 *   are met:
 *
 *   Redistributions of source code must retain the above copyright
 *   notice, this list of conditions and the following disclaimer.
 *
 *   Redistributions in binary form must reproduce the above copyright
 *   notice, this list of conditions and the following disclaimer in the
 *   documentation and/or other materials provided with the distribution.
 *
 *   THIS SOFTWARE IS PROVIDED BY THE COPYRIGHT HOLDERS AND CONTRIBUTORS
 *   "AS IS" AND ANY EXPRESS OR IMPLIED WARRANTIES, INCLUDING, BUT NOT
 *   LIMITED TO, THE IMPLIED WARRANTIES OF MERCHANTABILITY AND FITNESS
 *   FOR A PARTICULAR PURPOSE ARE DISCLAIMED. IN NO EVENT SHALL THE
 *   COPYRIGHT HOLDERS OR CONTRIBUTORS BE LIABLE FOR ANY DIRECT,
 *   INDIRECT, INCIDENTAL, SPECIAL, EXEMPLARY, OR CONSEQUENTIAL DAMAGES
 *   (INCLUDING, BUT NOT LIMITED TO, PROCUREMENT OF SUBSTITUTE GOODS OR
 *   SERVICES; LOSS OF USE, DATA, OR PROFITS; OR BUSINESS INTERRUPTION)
 *   HOWEVER CAUSED AND ON ANY THEORY OF LIABILITY, WHETHER IN CONTRACT,
 *   STRICT LIABILITY, OR TORT (INCLUDING NEGLIGENCE OR OTHERWISE)
 *   ARISING IN ANY WAY OUT OF THE USE OF THIS SOFTWARE, EVEN IF ADVISED
 *   OF THE POSSIBILITY OF SUCH DAMAGE.
 *
 * Contents:
 *
 *   cupsdRegisterColor()	   - Register vendor color profiles in a PPD
 *				     file.
 *   cupsdStartColor()		   - Initialize color management.
 *   cupsdStopColor()		   - Shutdown color management.
 *   cupsdUnregisterColor()	   - Unregister vendor color profiles in a PPD
 *				     file.
 *   apple_init_profile()	   - Initialize a color profile.
 *   apple_register_profiles()	   - Register color profiles for a printer.
 *   apple_unregister_profiles()   - Remove color profiles for the specified
 *				     printer.
 *   colord_create_device()	   - Create a device and register profiles.
 *   colord_create_profile()	   - Create a color profile for a printer.
 *   colord_delete_device()	   - Delete a device
 *   colord_device_add_profile()   - Assign a profile to a device.
 *   colord_dict_add_strings()	   - Add two strings to a dictionary.
 *   colord_find_device()	   - Finds a device
 *   colord_get_qualifier_format() - Get the qualifier format.
 *   colord_register_printer()	   - Register profiles for a printer.
 *   colord_unregister_printer()   - Unregister profiles for a printer.
 */

/*
 * Include necessary headers...
 */

#include "cupsd.h"
#include <cups/ppd-private.h>

#ifdef __APPLE__
#  include <ApplicationServices/ApplicationServices.h>
extern CFUUIDRef ColorSyncCreateUUIDFromUInt32(unsigned id);
#  include <CoreFoundation/CoreFoundation.h>
#elif defined(HAVE_DBUS)
#  include <dbus/dbus.h>

/*
 * Defines used by colord. See the reference docs for further details:
 *
 *   http://colord.hughsie.com/api/ref-dbus.html
 */

#  define COLORD_SCOPE_NORMAL	"normal"
					/* System scope */
#  define COLORD_SCOPE_TEMP	"temp"	/* Process scope */
#  define COLORD_SCOPE_DISK	"disk"	/* Lives forever, as stored in DB */

#  define COLORD_RELATION_SOFT	"soft"	/* Mapping is not default */
#  define COLORD_RELATION_HARD	"hard"	/* Explicitly mapped profile */

#  define COLORD_SPACE_RGB	"rgb"	/* RGB colorspace */
#  define COLORD_SPACE_CMYK	"cmyk"	/* CMYK colorspace */
#  define COLORD_SPACE_GRAY	"gray"	/* Gray colorspace */
#  define COLORD_SPACE_UNKNOWN	"unknown"
					/* Unknown colorspace */

#  define COLORD_MODE_PHYSICAL	"physical"
					/* Actual device */
#  define COLORD_MODE_VIRTUAL	"virtual"
					/* Virtual device with no hardware */

#  define COLORD_KIND_PRINTER	"printer"
					/* printing output device */

<<<<<<< HEAD
#  define COLORD_DBUS_MSG_PARM(p,x,m)	dbus_message_new_method_call(\
					"org.freedesktop.ColorManager", (p),\
                                        "org.freedesktop.ColorManager" x, (m))
                                        /* Macro to make new colord messages */
#  define COLORD_DBUS_MSG(p,m)	COLORD_DBUS_MSG_PARM(p,"",m)
                                        /* Macro to make new colord messages */

#  define COLORD_DBUS_PATH	"/org/freedesktop/ColorManager"
=======
#  define COLORD_DBUS_SERVICE		"org.freedesktop.ColorManager"
#  define COLORD_DBUS_INTERFACE 	"org.freedesktop.ColorManager"
#  define COLORD_DBUS_INTERFACE_DEVICE	"org.freedesktop.ColorManager.Device"
#  define COLORD_DBUS_PATH		"/org/freedesktop/ColorManager"
>>>>>>> 466dbbed
					/* Path for color management system */
#  define COLORD_DBUS_TIMEOUT	5000	/* Timeout for connecting to colord in ms */
#endif /* __APPLE__ */


/*
 * Local globals...
 */

#if !defined(__APPLE__) && defined(HAVE_DBUS)
static DBusConnection *colord_con = NULL;
					/* DBUS connection for colord */
#endif /* !__APPLE__ && HAVE_DBUS */


/*
 * Local functions...
 */

#ifdef __APPLE__
static void	apple_init_profile(ppd_file_t *ppd, cups_array_t *languages,
                                   CFMutableDictionaryRef profile,
				   unsigned id, const char *name,
				   const char *text, const char *iccfile);
static void	apple_register_profiles(cupsd_printer_t *p);
static void	apple_unregister_profiles(cupsd_printer_t *p);

#elif defined(HAVE_DBUS)
static void	colord_create_device(cupsd_printer_t *p, ppd_file_t *ppd,
				     cups_array_t *profiles,
				     const char *colorspace, char **format,
				     const char *relation, const char *scope);
static void	colord_create_profile(cups_array_t *profiles,
				      const char *printer_name,
				      const char *qualifier,
				      const char *colorspace,
				      char **format, const char *iccfile,
				      const char *scope);
static void	colord_delete_device(const char *device_id);
static void	colord_device_add_profile(const char *device_path,
					  const char *profile_path,
					  const char *relation);
static void	colord_dict_add_strings(DBusMessageIter *dict,
					const char *key, const char *value);
static char	*colord_find_device(const char *device_id);
static void	colord_get_qualifier_format(ppd_file_t *ppd, char *format[3]);
static void	colord_register_printer(cupsd_printer_t *p);
static void	colord_unregister_printer(cupsd_printer_t *p);
#endif /* __APPLE__ */


/*
 * 'cupsdRegisterColor()' - Register vendor color profiles in a PPD file.
 */

void
cupsdRegisterColor(cupsd_printer_t *p)	/* I - Printer */
{
#ifdef __APPLE__
  if (!RunUser)
  {
    apple_unregister_profiles(p);
    apple_register_profiles(p);
  }

#elif defined(HAVE_DBUS)
  colord_unregister_printer(p);
  colord_register_printer(p);
#endif /* __APPLE__ */
}


/*
 * 'cupsdStartColor()' - Initialize color management.
 */

void
cupsdStartColor(void)
{
#if !defined(__APPLE__) && defined(HAVE_DBUS)
  cupsd_printer_t	*p;		/* Current printer */


  colord_con = dbus_bus_get(DBUS_BUS_SYSTEM, NULL);

  for (p = (cupsd_printer_t *)cupsArrayFirst(Printers);
       p;
       p = (cupsd_printer_t *)cupsArrayNext(Printers))
    cupsdRegisterColor(p);
#endif /* !__APPLE__ && HAVE_DBUS */
}


/*
 * 'cupsdStopColor()' - Shutdown color management.
 */

void
cupsdStopColor(void)
{
#if !defined(__APPLE__) && defined(HAVE_DBUS)
  dbus_connection_unref(colord_con);
  colord_con = NULL;
#endif /* !__APPLE__ && HAVE_DBUS */
}


/*
 * 'cupsdUnregisterColor()' - Unregister vendor color profiles in a PPD file.
 */

void
cupsdUnregisterColor(cupsd_printer_t *p)/* I - Printer */
{
#ifdef __APPLE__
  if (!RunUser)
    apple_unregister_profiles(p);

#elif defined(HAVE_DBUS)
  colord_unregister_printer(p);
#endif /* __APPLE__ */
}


#ifdef __APPLE__
/*
 * 'apple_init_profile()' - Initialize a color profile.
 */

static void
apple_init_profile(
    ppd_file_t             *ppd,	/* I - PPD file */
    cups_array_t	   *languages,	/* I - Languages in the PPD file */
    CFMutableDictionaryRef profile,	/* I - Profile dictionary */
    unsigned               id,		/* I - Profile ID */
    const char             *name,	/* I - Profile name */
    const char             *text,	/* I - Profile UI text */
    const char             *iccfile)	/* I - ICC filename */
{
  CFURLRef		url;		/* URL for profile filename */
  CFMutableDictionaryRef dict;		/* Dictionary for name */
  char			*language;	/* Current language */
  ppd_attr_t		*attr;		/* Profile attribute */
  CFStringRef		cflang,		/* Language string */
			cftext;		/* Localized text */


  (void)id;

 /*
  * Build the profile name dictionary...
  */

  dict = CFDictionaryCreateMutable(kCFAllocatorDefault, 0,
				   &kCFTypeDictionaryKeyCallBacks,
				   &kCFTypeDictionaryValueCallBacks);
  if (!dict)
  {
    cupsdLogMessage(CUPSD_LOG_ERROR, "Unable to initialize profile \"%s\".",
                    iccfile);
    return;
  }

  cftext = CFStringCreateWithCString(kCFAllocatorDefault, text,
				     kCFStringEncodingUTF8);

  if (cftext)
  {
    CFDictionarySetValue(dict, CFSTR("en_US"), cftext);
    CFRelease(cftext);
  }

  if (languages)
  {
   /*
    * Find localized names for the color profiles...
    */

    cupsArraySave(ppd->sorted_attrs);

    for (language = (char *)cupsArrayFirst(languages);
	 language;
	 language = (char *)cupsArrayNext(languages))
    {
      if (iccfile)
      {
        if ((attr = _ppdLocalizedAttr(ppd, "cupsICCProfile", name,
	                              language)) == NULL)
	  attr = _ppdLocalizedAttr(ppd, "APTiogaProfile", name, language);
      }
      else
        attr = _ppdLocalizedAttr(ppd, "ColorModel", name, language);

      if (attr && attr->text[0])
      {
	cflang = CFStringCreateWithCString(kCFAllocatorDefault, language,
					   kCFStringEncodingUTF8);
	cftext = CFStringCreateWithCString(kCFAllocatorDefault, attr->text,
					   kCFStringEncodingUTF8);

        if (cflang && cftext)
	  CFDictionarySetValue(dict, cflang, cftext);

        if (cflang)
	  CFRelease(cflang);

        if (cftext)
	  CFRelease(cftext);
      }
    }

    cupsArrayRestore(ppd->sorted_attrs);
  }

 /*
  * Fill in the profile data...
  */

 if (iccfile && *iccfile)
 {
    url = CFURLCreateFromFileSystemRepresentation(kCFAllocatorDefault,
						  (const UInt8 *)iccfile,
                                                  strlen(iccfile), false);

    if (url)
    {
      CFDictionarySetValue(profile, kColorSyncDeviceProfileURL, url);
      CFRelease(url);
    }
  }

  CFDictionarySetValue(profile, kColorSyncDeviceModeDescriptions, dict);
  CFRelease(dict);
}


/*
 * 'apple_register_profiles()' - Register color profiles for a printer.
 */

static void
apple_register_profiles(
    cupsd_printer_t *p)			/* I - Printer */
{
  int			i;		/* Looping var */
  char			ppdfile[1024],	/* PPD filename */
			iccfile[1024],	/* ICC filename */
			selector[PPD_MAX_NAME];
					/* Profile selection string */
  ppd_file_t		*ppd;		/* PPD file */
  ppd_attr_t		*attr,		/* Profile attributes */
			*profileid_attr,/* cupsProfileID attribute */
			*q1_attr,	/* ColorModel (or other) qualifier */
			*q2_attr,	/* MediaType (or other) qualifier */
			*q3_attr;	/* Resolution (or other) qualifier */
  char			q_keyword[PPD_MAX_NAME];
					/* Qualifier keyword */
  const char		*q1_choice,	/* ColorModel (or other) choice */
			*q2_choice,	/* MediaType (or other) choice */
			*q3_choice;	/* Resolution (or other) choice */
  ppd_option_t		*cm_option;	/* Color model option */
  ppd_choice_t		*cm_choice;	/* Color model choice */
  int			num_profiles;	/* Number of profiles */
  OSStatus		error = 0;	/* Last error */
  unsigned		device_id,	/* Printer device ID */
			profile_id = 0,	/* Profile ID */
			default_profile_id = 0;
					/* Default profile ID */
  CFMutableDictionaryRef device_name;	/* Printer device name dictionary */
  CFStringRef		printer_name;	/* Printer name string */
  cups_array_t		*languages;	/* Languages array */
  CFMutableDictionaryRef profiles,	/* Dictionary of profiles */
			profile;	/* Current profile info dictionary */
  CFStringRef		dict_key;	/* Key in factory profile dictionary */


 /*
  * Make sure ColorSync is available...
  */

  if (ColorSyncRegisterDevice == NULL)
    return;

 /*
  * Try opening the PPD file for this printer...
  */

  snprintf(ppdfile, sizeof(ppdfile), "%s/ppd/%s.ppd", ServerRoot, p->name);
  if ((ppd = _ppdOpenFile(ppdfile, _PPD_LOCALIZATION_ICC_PROFILES)) == NULL)
    return;

 /*
  * See if we have any profiles...
  */

  for (num_profiles = 0, attr = ppdFindAttr(ppd, "cupsICCProfile", NULL);
       attr;
       attr = ppdFindNextAttr(ppd, "cupsICCProfile", NULL))
    if (attr->spec[0] && attr->value && attr->value[0])
    {
      if (attr->value[0] != '/')
	snprintf(iccfile, sizeof(iccfile), "%s/profiles/%s", DataDir,
		 attr->value);
      else
	strlcpy(iccfile, attr->value, sizeof(iccfile));

      if (access(iccfile, 0))
      {
        cupsdLogMessage(CUPSD_LOG_ERROR,
                        "%s: ICC Profile \"%s\" does not exist.", p->name,
                        iccfile);
        cupsdSetPrinterReasons(p, "+cups-missing-filter-warning");
	continue;
      }

      num_profiles ++;
    }

 /*
  * Create a dictionary for the factory profiles...
  */

  profiles = CFDictionaryCreateMutable(kCFAllocatorDefault, 0,
				       &kCFTypeDictionaryKeyCallBacks,
				       &kCFTypeDictionaryValueCallBacks);
  if (!profiles)
  {
    cupsdLogMessage(CUPSD_LOG_ERROR,
		    "Unable to allocate memory for factory profiles.");
    ppdClose(ppd);
    return;
  }

 /*
  * If we have profiles, add them...
  */

  if (num_profiles > 0)
  {
   /*
    * For CUPS PPDs, figure out the default profile selector values...
    */

    if ((attr = ppdFindAttr(ppd, "cupsICCQualifier1", NULL)) != NULL &&
	attr->value && attr->value[0])
    {
      snprintf(q_keyword, sizeof(q_keyword), "Default%s", attr->value);
      q1_attr = ppdFindAttr(ppd, q_keyword, NULL);
    }
    else if ((q1_attr = ppdFindAttr(ppd, "DefaultColorModel", NULL)) == NULL)
      q1_attr = ppdFindAttr(ppd, "DefaultColorSpace", NULL);

    if (q1_attr && q1_attr->value && q1_attr->value[0])
      q1_choice = q1_attr->value;
    else
      q1_choice = "";

    if ((attr = ppdFindAttr(ppd, "cupsICCQualifier2", NULL)) != NULL &&
	attr->value && attr->value[0])
    {
      snprintf(q_keyword, sizeof(q_keyword), "Default%s", attr->value);
      q2_attr = ppdFindAttr(ppd, q_keyword, NULL);
    }
    else
      q2_attr = ppdFindAttr(ppd, "DefaultMediaType", NULL);

    if (q2_attr && q2_attr->value && q2_attr->value[0])
      q2_choice = q2_attr->value;
    else
      q2_choice = NULL;

    if ((attr = ppdFindAttr(ppd, "cupsICCQualifier3", NULL)) != NULL &&
	attr->value && attr->value[0])
    {
      snprintf(q_keyword, sizeof(q_keyword), "Default%s", attr->value);
      q3_attr = ppdFindAttr(ppd, q_keyword, NULL);
    }
    else
      q3_attr = ppdFindAttr(ppd, "DefaultResolution", NULL);

    if (q3_attr && q3_attr->value && q3_attr->value[0])
      q3_choice = q3_attr->value;
    else
      q3_choice = NULL;

   /*
    * Loop through the profiles listed in the PPD...
    */

    languages = _ppdGetLanguages(ppd);

    for (attr = ppdFindAttr(ppd, "cupsICCProfile", NULL);
	 attr;
	 attr = ppdFindNextAttr(ppd, "cupsICCProfile", NULL))
      if (attr->spec[0] && attr->value && attr->value[0])
      {
       /*
        * Add this profile...
	*/

        if (attr->value[0] != '/')
	  snprintf(iccfile, sizeof(iccfile), "%s/profiles/%s", DataDir,
	           attr->value);
        else
	  strlcpy(iccfile, attr->value, sizeof(iccfile));

        if (_cupsFileCheck(iccfile, _CUPS_FILE_CHECK_FILE, !RunUser,
	                   cupsdLogFCMessage, p))
	  iccfile[0] = '\0';

	cupsArraySave(ppd->sorted_attrs);

	if ((profileid_attr = ppdFindAttr(ppd, "cupsProfileID",
					  attr->spec)) != NULL &&
	    profileid_attr->value && isdigit(profileid_attr->value[0] & 255))
	  profile_id = (unsigned)strtoul(profileid_attr->value, NULL, 10);
	else
	  profile_id = _ppdHashName(attr->spec);

	cupsArrayRestore(ppd->sorted_attrs);

	profile = CFDictionaryCreateMutable(kCFAllocatorDefault, 0,
					    &kCFTypeDictionaryKeyCallBacks,
					    &kCFTypeDictionaryValueCallBacks);
	if (!profile)
	{
	  cupsdLogMessage(CUPSD_LOG_ERROR,
	                  "Unable to allocate memory for color profile.");
	  CFRelease(profiles);
	  ppdClose(ppd);
	  return;
	}

	apple_init_profile(ppd, languages, profile, profile_id, attr->spec,
	                   attr->text[0] ? attr->text : attr->spec, iccfile);

	dict_key = CFStringCreateWithFormat(kCFAllocatorDefault, NULL,
	                                    CFSTR("%u"), profile_id);
	if (dict_key)
	{
	  CFDictionarySetValue(profiles, dict_key, profile);
	  CFRelease(dict_key);
	}

	CFRelease(profile);

       /*
        * See if this is the default profile...
	*/

        if (!default_profile_id && q1_choice && q2_choice && q3_choice)
	{
	  snprintf(selector, sizeof(selector), "%s.%s.%s", q1_choice, q2_choice,
	           q3_choice);
	  if (!strcmp(selector, attr->spec))
	    default_profile_id = profile_id;
	}

        if (!default_profile_id && q1_choice && q2_choice)
	{
	  snprintf(selector, sizeof(selector), "%s.%s.", q1_choice, q2_choice);
	  if (!strcmp(selector, attr->spec))
	    default_profile_id = profile_id;
	}

        if (!default_profile_id && q1_choice && q3_choice)
	{
	  snprintf(selector, sizeof(selector), "%s..%s", q1_choice, q3_choice);
	  if (!strcmp(selector, attr->spec))
	    default_profile_id = profile_id;
	}

        if (!default_profile_id && q1_choice)
	{
	  snprintf(selector, sizeof(selector), "%s..", q1_choice);
	  if (!strcmp(selector, attr->spec))
	    default_profile_id = profile_id;
	}

        if (!default_profile_id && q2_choice && q3_choice)
	{
	  snprintf(selector, sizeof(selector), ".%s.%s", q2_choice, q3_choice);
	  if (!strcmp(selector, attr->spec))
	    default_profile_id = profile_id;
	}

        if (!default_profile_id && q2_choice)
	{
	  snprintf(selector, sizeof(selector), ".%s.", q2_choice);
	  if (!strcmp(selector, attr->spec))
	    default_profile_id = profile_id;
	}

        if (!default_profile_id && q3_choice)
	{
	  snprintf(selector, sizeof(selector), "..%s", q3_choice);
	  if (!strcmp(selector, attr->spec))
	    default_profile_id = profile_id;
	}
      }

    _ppdFreeLanguages(languages);
  }
  else if ((cm_option = ppdFindOption(ppd, "ColorModel")) != NULL)
  {
   /*
    * Extract profiles from ColorModel option...
    */

    const char *profile_name;		/* Name of generic profile */


    num_profiles = cm_option->num_choices;

    for (i = cm_option->num_choices, cm_choice = cm_option->choices;
         i > 0;
	 i --, cm_choice ++)
    {
      if (!strcmp(cm_choice->choice, "Gray") ||
          !strcmp(cm_choice->choice, "Black"))
        profile_name = "Gray";
      else if (!strcmp(cm_choice->choice, "RGB") ||
               !strcmp(cm_choice->choice, "CMY"))
        profile_name = "RGB";
      else if (!strcmp(cm_choice->choice, "CMYK") ||
               !strcmp(cm_choice->choice, "KCMY"))
        profile_name = "CMYK";
      else
        profile_name = "DeviceN";

      snprintf(selector, sizeof(selector), "%s..", profile_name);
      profile_id = _ppdHashName(selector);

      profile = CFDictionaryCreateMutable(kCFAllocatorDefault, 0,
					  &kCFTypeDictionaryKeyCallBacks,
					  &kCFTypeDictionaryValueCallBacks);
      if (!profile)
      {
	cupsdLogMessage(CUPSD_LOG_ERROR,
			"Unable to allocate memory for color profile.");
	CFRelease(profiles);
	ppdClose(ppd);
	return;
      }

      apple_init_profile(ppd, NULL, profile, profile_id, cm_choice->choice,
                         cm_choice->text, NULL);

      dict_key = CFStringCreateWithFormat(kCFAllocatorDefault, NULL,
                                          CFSTR("%u"), profile_id);
      if (dict_key)
      {
	CFDictionarySetValue(profiles, dict_key, profile);
	CFRelease(dict_key);
      }

      CFRelease(profile);

      if (cm_choice->marked)
        default_profile_id = profile_id;
    }
  }
  else
  {
   /*
    * Use the default colorspace...
    */

    attr = ppdFindAttr(ppd, "DefaultColorSpace", NULL);

    num_profiles = (attr && ppd->colorspace == PPD_CS_GRAY) ? 1 : 2;

   /*
    * Add the grayscale profile first.  We always have a grayscale profile.
    */

    profile = CFDictionaryCreateMutable(kCFAllocatorDefault, 0,
				        &kCFTypeDictionaryKeyCallBacks,
				        &kCFTypeDictionaryValueCallBacks);

    if (!profile)
    {
      cupsdLogMessage(CUPSD_LOG_ERROR,
                      "Unable to allocate memory for color profile.");
      CFRelease(profiles);
      ppdClose(ppd);
      return;
    }

    profile_id = _ppdHashName("Gray..");
    apple_init_profile(ppd, NULL, profile, profile_id, "Gray", "Gray", NULL);

    dict_key = CFStringCreateWithFormat(kCFAllocatorDefault, NULL, CFSTR("%u"),
                                        profile_id);
    if (dict_key)
    {
      CFDictionarySetValue(profiles, dict_key, profile);
      CFRelease(dict_key);
    }

    CFRelease(profile);

   /*
    * Then add the RGB/CMYK/DeviceN color profile...
    */

    profile = CFDictionaryCreateMutable(kCFAllocatorDefault, 0,
				        &kCFTypeDictionaryKeyCallBacks,
				        &kCFTypeDictionaryValueCallBacks);

    if (!profile)
    {
      cupsdLogMessage(CUPSD_LOG_ERROR,
                      "Unable to allocate memory for color profile.");
      CFRelease(profiles);
      ppdClose(ppd);
      return;
    }

    switch (ppd->colorspace)
    {
      default :
      case PPD_CS_RGB :
      case PPD_CS_CMY :
          profile_id = _ppdHashName("RGB..");
          apple_init_profile(ppd, NULL, profile, profile_id, "RGB", "RGB",
	                     NULL);
          break;

      case PPD_CS_RGBK :
      case PPD_CS_CMYK :
          profile_id = _ppdHashName("CMYK..");
          apple_init_profile(ppd, NULL, profile, profile_id, "CMYK", "CMYK",
	                     NULL);
          break;

      case PPD_CS_GRAY :
          if (attr)
            break;

      case PPD_CS_N :
          profile_id = _ppdHashName("DeviceN..");
          apple_init_profile(ppd, NULL, profile, profile_id, "DeviceN",
	                     "DeviceN", NULL);
          break;
    }

    if (CFDictionaryGetCount(profile) > 0)
    {
      dict_key = CFStringCreateWithFormat(kCFAllocatorDefault, NULL,
                                          CFSTR("%u"), profile_id);
      if (dict_key)
      {
        CFDictionarySetValue(profiles, dict_key, profile);
        CFRelease(dict_key);
      }
    }

    CFRelease(profile);
  }

  if (num_profiles > 0)
  {
   /*
    * Make sure we have a default profile ID...
    */

    if (!default_profile_id)
      default_profile_id = profile_id;	/* Last profile */

    dict_key = CFStringCreateWithFormat(kCFAllocatorDefault, NULL, CFSTR("%u"),
                                        default_profile_id);
    if (dict_key)
    {
      CFDictionarySetValue(profiles, kColorSyncDeviceDefaultProfileID,
                           dict_key);
      CFRelease(dict_key);
    }

   /*
    * Get the device ID hash and pathelogical name dictionary.
    */

    cupsdLogMessage(CUPSD_LOG_INFO, "Registering ICC color profiles for \"%s\"",
		    p->name);

    device_id    = _ppdHashName(p->name);
    device_name  = CFDictionaryCreateMutable(kCFAllocatorDefault, 0,
					     &kCFTypeDictionaryKeyCallBacks,
					     &kCFTypeDictionaryValueCallBacks);
    printer_name = CFStringCreateWithCString(kCFAllocatorDefault,
                                             p->name, kCFStringEncodingUTF8);

    if (device_name && printer_name)
    {
     /*
      * Register the device with ColorSync...
      */

      CFTypeRef		deviceDictKeys[] =
      {					/* Device keys */
        kColorSyncDeviceDescriptions,
	kColorSyncFactoryProfiles,
	kColorSyncDeviceUserScope,
	kColorSyncDeviceHostScope
      };
      CFTypeRef 	deviceDictVals[] =
      {					/* Device values */
        device_name,
	profiles,
	kCFPreferencesAnyUser,
	kCFPreferencesCurrentHost
      };
      CFDictionaryRef	deviceDict;	/* Device dictionary */
      CFUUIDRef		deviceUUID;	/* Device UUID */

      CFDictionarySetValue(device_name, CFSTR("en_US"), printer_name);

      deviceDict = CFDictionaryCreate(kCFAllocatorDefault,
				      (const void **)deviceDictKeys,
				      (const void **)deviceDictVals,
				      sizeof(deviceDictKeys) /
				          sizeof(deviceDictKeys[0]),
				      &kCFTypeDictionaryKeyCallBacks,
				      &kCFTypeDictionaryValueCallBacks);
      deviceUUID = ColorSyncCreateUUIDFromUInt32(device_id);

      if (!deviceDict || !deviceUUID ||
	  !ColorSyncRegisterDevice(kColorSyncPrinterDeviceClass, deviceUUID,
				   deviceDict))
	error = 1001;

      if (deviceUUID)
        CFRelease(deviceUUID);

      if (deviceDict)
        CFRelease(deviceDict);
    }
    else
      error = 1000;

   /*
    * Clean up...
    */

    if (error != noErr)
      cupsdLogMessage(CUPSD_LOG_ERROR,
		      "Unable to register ICC color profiles for \"%s\": %d",
		      p->name, (int)error);

    if (printer_name)
      CFRelease(printer_name);

    if (device_name)
      CFRelease(device_name);
  }

 /*
  * Free any memory we used...
  */

  CFRelease(profiles);

  ppdClose(ppd);
}


/*
 * 'apple_unregister_profiles()' - Remove color profiles for the specified
 *                                 printer.
 */

static void
apple_unregister_profiles(
    cupsd_printer_t *p)			/* I - Printer */
{
 /*
  * Make sure ColorSync is available...
  */

  if (ColorSyncUnregisterDevice != NULL)
  {
    CFUUIDRef deviceUUID;		/* Device UUID */

    deviceUUID = ColorSyncCreateUUIDFromUInt32(_ppdHashName(p->name));
    if (deviceUUID)
    {
      ColorSyncUnregisterDevice(kColorSyncPrinterDeviceClass, deviceUUID);
      CFRelease(deviceUUID);
    }
  }
}


#elif defined(HAVE_DBUS)
/*
 * 'colord_create_device()' - Create a device and register profiles.
 */

static void
colord_create_device(
    cupsd_printer_t *p,			/* I - Printer */
    ppd_file_t      *ppd,		/* I - PPD file */
    cups_array_t    *profiles,		/* I - Profiles array */
    const char      *colorspace,	/* I - Device colorspace, e.g. 'rgb' */
    char            **format,		/* I - Device qualifier format */
    const char      *relation,		/* I - Profile relation, either 'soft'
					       or 'hard' */
    const char      *scope)		/* I - The scope of the device, e.g.
					       'normal', 'temp' or 'disk' */
{
  DBusMessage	*message = NULL;	/* D-Bus request */
  DBusMessage	*reply = NULL;		/* D-Bus reply */
  DBusMessageIter args;			/* D-Bus method arguments */
  DBusMessageIter dict;			/* D-Bus method arguments */
  DBusError	error;			/* D-Bus error */
  const char	*device_path;		/* Device object path */
  const char	*profile_path;		/* Profile path */
  char		*default_profile_path = NULL;
					/* Default profile path */
  char		device_id[1024];	/* Device ID as understood by colord */
  char		format_str[1024];	/* Qualifier format as a string */


 /*
  * Create the device...
  */

  snprintf(device_id, sizeof(device_id), "cups-%s", p->name);
  device_path = device_id;

  message = dbus_message_new_method_call(COLORD_DBUS_SERVICE,
                                         COLORD_DBUS_PATH,
                                         COLORD_DBUS_INTERFACE,
                                         "CreateDevice");

  dbus_message_iter_init_append(message, &args);
  dbus_message_iter_append_basic(&args, DBUS_TYPE_STRING, &device_path);
  dbus_message_iter_append_basic(&args, DBUS_TYPE_STRING, &scope);

  snprintf(format_str, sizeof(format_str), "%s.%s.%s", format[0], format[1],
           format[2]);

  dbus_message_iter_open_container(&args, DBUS_TYPE_ARRAY, "{ss}", &dict);
  colord_dict_add_strings(&dict, "Colorspace", colorspace);
  colord_dict_add_strings(&dict, "Mode", COLORD_MODE_PHYSICAL);
  if (ppd->manufacturer)
    colord_dict_add_strings(&dict, "Vendor", ppd->manufacturer);
  if (ppd->modelname)
    colord_dict_add_strings(&dict, "Model", ppd->modelname);
  if (p->sanitized_device_uri)
    colord_dict_add_strings(&dict, "Serial", p->sanitized_device_uri);
  colord_dict_add_strings(&dict, "Format", format_str);
  colord_dict_add_strings(&dict, "Kind", COLORD_KIND_PRINTER);
  dbus_message_iter_close_container(&args, &dict);

 /*
  * Send the CreateDevice request synchronously...
  */

  dbus_error_init(&error);
  cupsdLogMessage(CUPSD_LOG_DEBUG, "Calling CreateDevice(%s,%s)", device_id,
                  scope);
  reply = dbus_connection_send_with_reply_and_block(colord_con, message,
                                                    COLORD_DBUS_TIMEOUT,
                                                    &error);
  if (!reply)
  {
    cupsdLogMessage(CUPSD_LOG_WARN, "CreateDevice failed: %s:%s", error.name,
                    error.message);
    dbus_error_free(&error);
    goto out;
  }

 /*
  * Get reply data...
  */

  dbus_message_iter_init(reply, &args);
  if (dbus_message_iter_get_arg_type(&args) != DBUS_TYPE_OBJECT_PATH)
  {
    cupsdLogMessage(CUPSD_LOG_WARN,
                    "CreateDevice failed: Incorrect reply type.");
    goto out;
  }

  dbus_message_iter_get_basic(&args, &device_path);
  cupsdLogMessage(CUPSD_LOG_DEBUG, "Created device \"%s\".", device_path);

 /*
  * Add profiles...
  */

  for (profile_path = cupsArrayFirst(profiles);
       profile_path;
       profile_path = cupsArrayNext(profiles))
  {
    colord_device_add_profile(device_path, profile_path, relation);
  }

out:

  if (default_profile_path)
    free(default_profile_path);

  if (message)
    dbus_message_unref(message);

  if (reply)
    dbus_message_unref(reply);
}


/*
 * 'colord_create_profile()' - Create a color profile for a printer.
 */

static void
colord_create_profile(
    cups_array_t *profiles,		/* I - Profiles array */
    const char   *printer_name,		/* I - Printer name */
    const char   *qualifier,		/* I - Profile qualifier */
    const char   *colorspace,		/* I - Profile colorspace */
    char         **format,		/* I - Profile qualifier format */
    const char   *iccfile,		/* I - ICC filename */
    const char   *scope)		/* I - The scope of the profile, e.g.
				               'normal', 'temp' or 'disk' */
{
  DBusMessage	*message = NULL;        /* D-Bus request */
  DBusMessage	*reply = NULL;          /* D-Bus reply */
  DBusMessageIter args;			/* D-Bus method arguments */
  DBusMessageIter dict;			/* D-Bus method arguments */
  DBusError	error;			/* D-Bus error */
  char		*idstr;			/* Profile ID string */
  size_t	idstrlen;		/* Profile ID allocated length */
  const char	*profile_path;		/* Device object path */
  char		format_str[1024];	/* Qualifier format as a string */


 /*
  * Create the profile...
  */

  message = dbus_message_new_method_call(COLORD_DBUS_SERVICE,
                                         COLORD_DBUS_PATH,
                                         COLORD_DBUS_INTERFACE,
                                         "CreateProfile");

  idstrlen = strlen(printer_name) + 1 + strlen(qualifier) + 1;
  if ((idstr = malloc(idstrlen)) == NULL)
    goto out;
  snprintf(idstr, idstrlen, "%s-%s", printer_name, qualifier);
  cupsdLogMessage(CUPSD_LOG_DEBUG, "Using profile ID \"%s\".", idstr);

  dbus_message_iter_init_append(message, &args);
  dbus_message_iter_append_basic(&args, DBUS_TYPE_STRING, &idstr);
  dbus_message_iter_append_basic(&args, DBUS_TYPE_STRING, &scope);

  snprintf(format_str, sizeof(format_str), "%s.%s.%s", format[0], format[1],
           format[2]);

  dbus_message_iter_open_container(&args, DBUS_TYPE_ARRAY, "{ss}", &dict);
  colord_dict_add_strings(&dict, "Qualifier", qualifier);
  colord_dict_add_strings(&dict, "Format", format_str);
  colord_dict_add_strings(&dict, "Colorspace", colorspace);
  if (iccfile)
    colord_dict_add_strings(&dict, "Filename", iccfile);
  dbus_message_iter_close_container(&args, &dict);

 /*
  * Send the CreateProfile request synchronously...
  */

  dbus_error_init(&error);
  cupsdLogMessage(CUPSD_LOG_DEBUG, "Calling CreateProfile(%s,%s)", idstr,
                  scope);
  reply = dbus_connection_send_with_reply_and_block(colord_con, message,
                                                    COLORD_DBUS_TIMEOUT,
                                                    &error);
  if (!reply)
  {
    cupsdLogMessage(CUPSD_LOG_WARN, "CreateProfile failed: %s:%s", error.name,
                    error.message);
    dbus_error_free(&error);
    goto out;
  }

 /*
  * Get reply data...
  */

  dbus_message_iter_init(reply, &args);
  if (dbus_message_iter_get_arg_type(&args) != DBUS_TYPE_OBJECT_PATH)
  {
    cupsdLogMessage(CUPSD_LOG_WARN,
                    "CreateProfile failed: Incorrect reply type.");
    goto out;
  }

  dbus_message_iter_get_basic(&args, &profile_path);
  cupsdLogMessage(CUPSD_LOG_DEBUG, "Created profile \"%s\".", profile_path);
  cupsArrayAdd(profiles, strdup(profile_path));

out:

  if (message)
    dbus_message_unref(message);

  if (reply)
    dbus_message_unref(reply);

  if (idstr)
    free(idstr);
}


/*
 * 'colord_delete_device()' - Delete a device
 */

static void
colord_delete_device(
    const char *device_id)		/* I - Device ID string */
{
  DBusMessage	*message = NULL;	/* D-Bus request */
  DBusMessage	*reply = NULL;		/* D-Bus reply */
  DBusMessageIter args;			/* D-Bus method arguments */
  DBusError	error;			/* D-Bus error */
  char		*device_path;		/* Device object path */


 /*
  * Find the device...
  */

  if ((device_path = colord_find_device(device_id)) == NULL)
    goto out;

 /*
  * Delete the device...
  */

  message = dbus_message_new_method_call(COLORD_DBUS_SERVICE,
                                         COLORD_DBUS_PATH,
                                         COLORD_DBUS_INTERFACE,
                                         "DeleteDevice");

  dbus_message_iter_init_append(message, &args);
  dbus_message_iter_append_basic(&args, DBUS_TYPE_OBJECT_PATH, &device_path);

 /*
  * Send the DeleteDevice request synchronously...
  */

  dbus_error_init(&error);
  cupsdLogMessage(CUPSD_LOG_DEBUG, "Calling DeleteDevice(%s)", device_path);
  reply = dbus_connection_send_with_reply_and_block(colord_con, message,
                                                    COLORD_DBUS_TIMEOUT,
                                                    &error);
  if (!reply)
  {
    cupsdLogMessage(CUPSD_LOG_DEBUG, "DeleteDevice failed: %s:%s", error.name,
                    error.message);
    dbus_error_free(&error);
    goto out;
  }

out:

  if (device_path)
    free(device_path);

  if (message)
    dbus_message_unref(message);

  if (reply)
    dbus_message_unref(reply);
}


/*
 * 'colord_device_add_profile()' - Assign a profile to a device.
 */

static void
colord_device_add_profile(
    const char *device_path,		/* I - Device object path */
    const char *profile_path,		/* I - Profile object path */
    const char *relation)		/* I - Device relation, either
					       'soft' or 'hard' */
{
  DBusMessage	*message = NULL;	/* D-Bus request */
  DBusMessage	*reply = NULL;		/* D-Bus reply */
  DBusMessageIter args;			/* D-Bus method arguments */
  DBusError	error;			/* D-Bus error */


<<<<<<< HEAD
  message = COLORD_DBUS_MSG_PARM(device_path, ".Device", "AddProfile");
=======
  message = dbus_message_new_method_call(COLORD_DBUS_SERVICE,
                                         device_path,
                                         COLORD_DBUS_INTERFACE_DEVICE,
                                         "AddProfile");
>>>>>>> 466dbbed

  dbus_message_iter_init_append(message, &args);
  dbus_message_iter_append_basic(&args, DBUS_TYPE_STRING, &relation);
  dbus_message_iter_append_basic(&args, DBUS_TYPE_OBJECT_PATH, &profile_path);
  cupsdLogMessage(CUPSD_LOG_DEBUG, "Calling %s:AddProfile(%s) [%s]",
                  device_path, profile_path, relation);

 /*
  * Send the AddProfile request synchronously...
  */

  dbus_error_init(&error);
  reply = dbus_connection_send_with_reply_and_block(colord_con, message,
                                                    COLORD_DBUS_TIMEOUT,
                                                    &error);
  if (!reply)
  {
    cupsdLogMessage(CUPSD_LOG_WARN, "AddProfile failed: %s:%s", error.name,
                    error.message);
    dbus_error_free(&error);
    goto out;
  }

out:

  if (message)
    dbus_message_unref(message);

  if (reply)
    dbus_message_unref(reply);
}


/*
 * 'colord_dict_add_strings()' - Add two strings to a dictionary.
 */

static void
colord_dict_add_strings(
    DBusMessageIter *dict,		/* I - Dictionary */
    const char      *key,		/* I - Key string */
    const char      *value)		/* I - Value string */
{
  DBusMessageIter	entry;		/* Entry to add */


  dbus_message_iter_open_container(dict, DBUS_TYPE_DICT_ENTRY, NULL, &entry);
  dbus_message_iter_append_basic(&entry, DBUS_TYPE_STRING, &key);
  dbus_message_iter_append_basic(&entry, DBUS_TYPE_STRING, &value);
  dbus_message_iter_close_container(dict, &entry);
}


/*
 * 'colord_find_device()' - Finds a device
 */

static char *				/* O - Device path or NULL */
colord_find_device(
    const char *device_id)		/* I - Device ID string */
{
  DBusMessage	*message = NULL;	/* D-Bus request */
  DBusMessage	*reply = NULL;		/* D-Bus reply */
  DBusMessageIter args;			/* D-Bus method arguments */
  DBusError	error;			/* D-Bus error */
  const char	*device_path_tmp;	/* Device object path */
  char		*device_path = NULL;	/* Device object path */


  message = dbus_message_new_method_call(COLORD_DBUS_SERVICE,
                                         COLORD_DBUS_PATH,
                                         COLORD_DBUS_INTERFACE,
                                         "FindDeviceById");

  dbus_message_iter_init_append(message, &args);
  dbus_message_iter_append_basic(&args, DBUS_TYPE_STRING, &device_id);

 /*
  * Send the FindDeviceById request synchronously...
  */

  dbus_error_init(&error);
  cupsdLogMessage(CUPSD_LOG_DEBUG, "Calling FindDeviceById(%s)", device_id);
  reply = dbus_connection_send_with_reply_and_block(colord_con, message,
                                                    COLORD_DBUS_TIMEOUT,
                                                    &error);
  if (!reply)
  {
    cupsdLogMessage(CUPSD_LOG_DEBUG, "FindDeviceById failed: %s:%s",
		    error.name, error.message);
    dbus_error_free(&error);
    goto out;
  }

 /*
  * Get reply data...
  */

  dbus_message_iter_init(reply, &args);
  if (dbus_message_iter_get_arg_type(&args) != DBUS_TYPE_OBJECT_PATH)
  {
    cupsdLogMessage(CUPSD_LOG_WARN,
                    "FindDeviceById failed: Incorrect reply type.");
    goto out;
  }

  dbus_message_iter_get_basic(&args, &device_path_tmp);
  if (device_path_tmp)
    device_path = strdup(device_path_tmp);

out:

  if (message)
    dbus_message_unref(message);

  if (reply)
    dbus_message_unref(reply);

  return (device_path);
}


/*
 * 'colord_get_qualifier_format()' - Get the qualifier format.
 *
 * Note: Returns a value of "ColorSpace.MediaType.Resolution" by default.
 */

static void
colord_get_qualifier_format(
    ppd_file_t *ppd,			/* I - PPD file data */
    char       *format[3])		/* I - Format tuple */
{
  const char	*tmp;			/* Temporary string */
  ppd_attr_t	*attr;			/* Profile attributes */


 /*
  * Get 1st section...
  */

  if ((attr = ppdFindAttr(ppd, "cupsICCQualifier1", NULL)) != NULL)
    tmp = attr->value;
  else if (ppdFindAttr(ppd, "DefaultColorModel", NULL))
    tmp = "ColorModel";
  else if (ppdFindAttr(ppd, "DefaultColorSpace", NULL))
    tmp = "ColorSpace";
  else
    tmp = "";

  format[0] = strdup(tmp);

 /*
  * Get 2nd section...
  */

  if ((attr = ppdFindAttr(ppd, "cupsICCQualifier2", NULL)) != NULL)
    tmp = attr->value;
  else
    tmp = "MediaType";

  format[1] = strdup(tmp);

 /*
  * Get 3rd section...
  */

  if ((attr = ppdFindAttr(ppd, "cupsICCQualifier3", NULL)) != NULL)
    tmp = attr->value;
  else
    tmp = "Resolution";

  format[2] = strdup(tmp);
}


/*
 * 'colord_register_printer()' - Register profiles for a printer.
 */

static void
colord_register_printer(
    cupsd_printer_t *p)			/* I - printer */
{
  char		ppdfile[1024],		/* PPD filename */
		iccfile[1024];		/* ICC filename */
  ppd_file_t	*ppd;			/* PPD file */
  cups_array_t	*profiles;		/* Profile paths array */
  ppd_attr_t	*attr;			/* Profile attributes */
  const char	*device_colorspace;	/* Device colorspace */
  char		*format[3];		/* Qualifier format tuple */


 /*
  * Ensure we have a D-Bus connection...
  */

  if (!colord_con)
    return;

 /*
  * Try opening the PPD file for this printer...
  */

  snprintf(ppdfile, sizeof(ppdfile), "%s/ppd/%s.ppd", ServerRoot, p->name);
  if ((ppd = _ppdOpenFile(ppdfile, _PPD_LOCALIZATION_ICC_PROFILES)) == NULL)
    return;

 /*
  * Find out the qualifier format
  */

  colord_get_qualifier_format(ppd, format);

 /*
  * See if we have any embedded profiles...
  */

  profiles = cupsArrayNew3(NULL, NULL, NULL, 0, (cups_acopy_func_t)strdup,
			   (cups_afree_func_t)free);
  for (attr = ppdFindAttr(ppd, "cupsICCProfile", NULL);
       attr;
       attr = ppdFindNextAttr(ppd, "cupsICCProfile", NULL))
    if (attr->spec[0] && attr->value && attr->value[0])
    {
      if (attr->value[0] != '/')
        snprintf(iccfile, sizeof(iccfile), "%s/profiles/%s", DataDir,
                 attr->value);
      else
        strlcpy(iccfile, attr->value, sizeof(iccfile));

      if (_cupsFileCheck(iccfile, _CUPS_FILE_CHECK_FILE, !RunUser,
			 cupsdLogFCMessage, p))
	continue;

      colord_create_profile(profiles, p->name, attr->spec, COLORD_SPACE_UNKNOWN,
			    format, iccfile, COLORD_SCOPE_TEMP);
    }

 /*
  * Add the grayscale profile first.  We always have a grayscale profile.
  */

  colord_create_profile(profiles, p->name, "Gray..", COLORD_SPACE_GRAY,
                        format, NULL, COLORD_SCOPE_TEMP);

 /*
  * Then add the RGB/CMYK/DeviceN color profile...
  */

  device_colorspace = "unknown";
  switch (ppd->colorspace)
  {
    case PPD_CS_RGB :
    case PPD_CS_CMY :
        device_colorspace = COLORD_SPACE_RGB;
        colord_create_profile(profiles, p->name, "RGB..", COLORD_SPACE_RGB,
			      format, NULL, COLORD_SCOPE_TEMP);
        break;

    case PPD_CS_RGBK :
    case PPD_CS_CMYK :
        device_colorspace = COLORD_SPACE_CMYK;
        colord_create_profile(profiles, p->name, "CMYK..", COLORD_SPACE_CMYK,
                              format, NULL, COLORD_SCOPE_TEMP);
        break;

    case PPD_CS_GRAY :
        device_colorspace = COLORD_SPACE_GRAY;
        break;

    case PPD_CS_N :
        colord_create_profile(profiles, p->name, "DeviceN..",
                              COLORD_SPACE_UNKNOWN, format, NULL,
			      COLORD_SCOPE_TEMP);
        break;
  }

 /*
  * Register the device with colord.
  */

  cupsdLogMessage(CUPSD_LOG_INFO, "Registering ICC color profiles for \"%s\".",
                  p->name);
  colord_create_device(p, ppd, profiles, device_colorspace, format,
		       COLORD_RELATION_SOFT, COLORD_SCOPE_TEMP);

 /*
  * Free any memory we used...
  */

  cupsArrayDelete(profiles);

  free(format[0]);
  free(format[1]);
  free(format[2]);

  ppdClose(ppd);
}


/*
 * 'colord_unregister_printer()' - Unregister profiles for a printer.
 */

static void
colord_unregister_printer(
    cupsd_printer_t *p)			/* I - printer */
{
  char	device_id[1024];		/* Device ID as understood by colord */


 /*
  * Ensure we have a D-Bus connection...
  */

  if (!colord_con)
    return;

 /*
  * Just delete the device itself, and leave the profiles registered
  */

  snprintf(device_id, sizeof(device_id), "cups-%s", p->name);
  colord_delete_device(device_id);
}
#endif /* __APPLE__ */


/*
 * End of "$Id: colorman.c 11173 2013-07-23 12:31:34Z msweet $".
 */<|MERGE_RESOLUTION|>--- conflicted
+++ resolved
@@ -103,21 +103,10 @@
 #  define COLORD_KIND_PRINTER	"printer"
 					/* printing output device */
 
-<<<<<<< HEAD
-#  define COLORD_DBUS_MSG_PARM(p,x,m)	dbus_message_new_method_call(\
-					"org.freedesktop.ColorManager", (p),\
-                                        "org.freedesktop.ColorManager" x, (m))
-                                        /* Macro to make new colord messages */
-#  define COLORD_DBUS_MSG(p,m)	COLORD_DBUS_MSG_PARM(p,"",m)
-                                        /* Macro to make new colord messages */
-
-#  define COLORD_DBUS_PATH	"/org/freedesktop/ColorManager"
-=======
 #  define COLORD_DBUS_SERVICE		"org.freedesktop.ColorManager"
 #  define COLORD_DBUS_INTERFACE 	"org.freedesktop.ColorManager"
 #  define COLORD_DBUS_INTERFACE_DEVICE	"org.freedesktop.ColorManager.Device"
 #  define COLORD_DBUS_PATH		"/org/freedesktop/ColorManager"
->>>>>>> 466dbbed
 					/* Path for color management system */
 #  define COLORD_DBUS_TIMEOUT	5000	/* Timeout for connecting to colord in ms */
 #endif /* __APPLE__ */
@@ -1215,14 +1204,10 @@
   DBusError	error;			/* D-Bus error */
 
 
-<<<<<<< HEAD
-  message = COLORD_DBUS_MSG_PARM(device_path, ".Device", "AddProfile");
-=======
   message = dbus_message_new_method_call(COLORD_DBUS_SERVICE,
                                          device_path,
                                          COLORD_DBUS_INTERFACE_DEVICE,
                                          "AddProfile");
->>>>>>> 466dbbed
 
   dbus_message_iter_init_append(message, &args);
   dbus_message_iter_append_basic(&args, DBUS_TYPE_STRING, &relation);
