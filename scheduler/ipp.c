--- conflicted
+++ resolved
@@ -2730,23 +2730,7 @@
     * (Re)register color profiles...
     */
 
-<<<<<<< HEAD
-    if (!RunUser)
-    {
-      cupsdCmsRegisterPrinter(printer);
-#ifdef __APPLE__
-     /*
-      * FIXME: ideally the ColorSync stuff would be moved to colorsync.c
-      * and the colorsyncRegisterProfiles() would be called from
-      * cupsdCmsRegisterPrinter() in printers.c
-      */
-      apple_unregister_profiles(printer);
-      apple_register_profiles(printer);
-#endif /* __APPLE__ */
-    }
-=======
     cupsdRegisterColor(printer);
->>>>>>> d99ac549
   }
 
  /*
@@ -4839,11 +4823,7 @@
       ippAddInteger(con->response, IPP_TAG_PRINTER, IPP_TAG_NOVALUE,
                    "printer-dns-sd-name", 0);
   }
-<<<<<<< HEAD
-#endif /* defined(HAVE_DNSSD) || defined(HAVE_AVAHI) */
-=======
 #endif /* HAVE_DNSSD || HAVE_AVAHI */
->>>>>>> d99ac549
 
   if (!ra || cupsArrayFind(ra, "printer-error-policy"))
     ippAddString(con->response, IPP_TAG_PRINTER, IPP_TAG_NAME,
@@ -5871,19 +5851,7 @@
   * Unregister color profiles...
   */
 
-<<<<<<< HEAD
-  cupsdCmsUnregisterPrinter(printer);
-#ifdef __APPLE__
- /*
-  * FIXME: ideally the ColorSync stuff would be moved to colorsync.c
-  * and the colorsyncUnregisterPrinter() would be called from
-  * cupsdCmsUnregisterPrinter() in printers.c
-  */
-  apple_unregister_profiles(printer);
-#endif /* __APPLE__ */
-=======
   cupsdUnregisterColor(printer);
->>>>>>> d99ac549
 
   if (dtype & CUPS_PRINTER_CLASS)
   {
