/*
 * IPP routines for the CUPS scheduler.
 *
 * Copyright © 2020-2022 by OpenPrinting
 * Copyright © 2007-2021 by Apple Inc.
 * Copyright © 1997-2007 by Easy Software Products, all rights reserved.
 *
 * This file contains Kerberos support code, copyright 2006 by
 * Jelmer Vernooij.
 *
 * Licensed under Apache License v2.0.  See the file "LICENSE" for more
 * information.
 */

/*
 * Include necessary headers...
 */

#include "cupsd.h"
#include <cups/ppd-private.h>

#ifdef __APPLE__
#  ifdef HAVE_MEMBERSHIP_H
#    include <membership.h>
#  endif /* HAVE_MEMBERSHIP_H */
extern int mbr_user_name_to_uuid(const char* name, uuid_t uu);
extern int mbr_group_name_to_uuid(const char* name, uuid_t uu);
extern int mbr_check_membership_by_id(uuid_t user, gid_t group, int* ismember);
#endif /* __APPLE__ */


/*
 * Local functions...
 */

static void	accept_jobs(cupsd_client_t *con, ipp_attribute_t *uri);
static void	add_class(cupsd_client_t *con, ipp_attribute_t *uri);
static int	add_file(cupsd_client_t *con, cupsd_job_t *job,
		         mime_type_t *filetype, int compression);
static cupsd_job_t *add_job(cupsd_client_t *con, cupsd_printer_t *printer,
			    mime_type_t *filetype);
static void	add_job_subscriptions(cupsd_client_t *con, cupsd_job_t *job);
static void	add_job_uuid(cupsd_job_t *job);
static void	add_printer(cupsd_client_t *con, ipp_attribute_t *uri);
static void	add_printer_state_reasons(cupsd_client_t *con,
		                          cupsd_printer_t *p);
static void	add_queued_job_count(cupsd_client_t *con, cupsd_printer_t *p);
static void	apply_printer_defaults(cupsd_printer_t *printer,
				       cupsd_job_t *job);
static void	authenticate_job(cupsd_client_t *con, ipp_attribute_t *uri);
static void	cancel_all_jobs(cupsd_client_t *con, ipp_attribute_t *uri);
static void	cancel_job(cupsd_client_t *con, ipp_attribute_t *uri);
static void	cancel_subscription(cupsd_client_t *con, int id);
static int	check_rss_recipient(const char *recipient);
static int	check_quotas(cupsd_client_t *con, cupsd_printer_t *p);
static void	close_job(cupsd_client_t *con, ipp_attribute_t *uri);
static void	copy_attrs(ipp_t *to, ipp_t *from, cups_array_t *ra,
		           ipp_tag_t group, int quickcopy,
			   cups_array_t *exclude);
static int	copy_banner(cupsd_client_t *con, cupsd_job_t *job,
		            const char *name);
static int	copy_file(const char *from, const char *to, mode_t mode);
static int	copy_model(cupsd_client_t *con, const char *from,
		           const char *to);
static void	copy_job_attrs(cupsd_client_t *con,
		               cupsd_job_t *job,
			       cups_array_t *ra, cups_array_t *exclude);
static void	copy_printer_attrs(cupsd_client_t *con,
		                   cupsd_printer_t *printer,
				   cups_array_t *ra);
static void	copy_subscription_attrs(cupsd_client_t *con,
		                        cupsd_subscription_t *sub,
					cups_array_t *ra,
					cups_array_t *exclude);
static void	create_job(cupsd_client_t *con, ipp_attribute_t *uri);
static void	*create_local_bg_thread(cupsd_printer_t *printer);
static void	create_local_printer(cupsd_client_t *con);
static cups_array_t *create_requested_array(ipp_t *request);
static void	create_subscriptions(cupsd_client_t *con, ipp_attribute_t *uri);
static void	delete_printer(cupsd_client_t *con, ipp_attribute_t *uri);
static void	get_default(cupsd_client_t *con);
static void	get_devices(cupsd_client_t *con);
static void	get_document(cupsd_client_t *con, ipp_attribute_t *uri);
static void	get_jobs(cupsd_client_t *con, ipp_attribute_t *uri);
static void	get_job_attrs(cupsd_client_t *con, ipp_attribute_t *uri);
static void	get_notifications(cupsd_client_t *con);
static void	get_ppd(cupsd_client_t *con, ipp_attribute_t *uri);
static void	get_ppds(cupsd_client_t *con);
static void	get_printers(cupsd_client_t *con, int type);
static void	get_printer_attrs(cupsd_client_t *con, ipp_attribute_t *uri);
static void	get_printer_supported(cupsd_client_t *con, ipp_attribute_t *uri);
static void	get_subscription_attrs(cupsd_client_t *con, int sub_id);
static void	get_subscriptions(cupsd_client_t *con, ipp_attribute_t *uri);
static const char *get_username(cupsd_client_t *con);
static void	hold_job(cupsd_client_t *con, ipp_attribute_t *uri);
static void	hold_new_jobs(cupsd_client_t *con, ipp_attribute_t *uri);
static void	move_job(cupsd_client_t *con, ipp_attribute_t *uri);
static int	ppd_parse_line(const char *line, char *option, int olen,
		               char *choice, int clen);
static void	print_job(cupsd_client_t *con, ipp_attribute_t *uri);
static void	read_job_ticket(cupsd_client_t *con);
static void	reject_jobs(cupsd_client_t *con, ipp_attribute_t *uri);
static void	release_held_new_jobs(cupsd_client_t *con,
		                      ipp_attribute_t *uri);
static void	release_job(cupsd_client_t *con, ipp_attribute_t *uri);
static void	renew_subscription(cupsd_client_t *con, int sub_id);
static void	restart_job(cupsd_client_t *con, ipp_attribute_t *uri);
static void	save_auth_info(cupsd_client_t *con, cupsd_job_t *job,
		               ipp_attribute_t *auth_info);
static void	send_document(cupsd_client_t *con, ipp_attribute_t *uri);
static void	send_http_error(cupsd_client_t *con, http_status_t status,
		                cupsd_printer_t *printer);
static void	send_ipp_status(cupsd_client_t *con, ipp_status_t status, const char *message, ...) _CUPS_FORMAT(3, 4);
static void	set_default(cupsd_client_t *con, ipp_attribute_t *uri);
static void	set_job_attrs(cupsd_client_t *con, ipp_attribute_t *uri);
static void	set_printer_attrs(cupsd_client_t *con, ipp_attribute_t *uri);
static int	set_printer_defaults(cupsd_client_t *con, cupsd_printer_t *printer);
static void	start_printer(cupsd_client_t *con, ipp_attribute_t *uri);
static void	stop_printer(cupsd_client_t *con, ipp_attribute_t *uri);
static void	url_encode_attr(ipp_attribute_t *attr, char *buffer, size_t bufsize);
static char	*url_encode_string(const char *s, char *buffer, size_t bufsize);
static int	user_allowed(cupsd_printer_t *p, const char *username);
static void	validate_job(cupsd_client_t *con, ipp_attribute_t *uri);
static int	validate_name(const char *name);
static int	validate_user(cupsd_job_t *job, cupsd_client_t *con, const char *owner, char *username, size_t userlen);


/*
 * 'cupsdProcessIPPRequest()' - Process an incoming IPP request.
 */

int					/* O - 1 on success, 0 on failure */
cupsdProcessIPPRequest(
    cupsd_client_t *con)		/* I - Client connection */
{
  ipp_tag_t		group;		/* Current group tag */
  ipp_attribute_t	*attr;		/* Current attribute */
  ipp_attribute_t	*charset;	/* Character set attribute */
  ipp_attribute_t	*language;	/* Language attribute */
  ipp_attribute_t	*uri = NULL;	/* Printer or job URI attribute */
  ipp_attribute_t	*username;	/* requesting-user-name attr */
  int			sub_id;		/* Subscription ID */
  int			valid = 1;	/* Valid request? */


  cupsdLogMessage(CUPSD_LOG_DEBUG2, "cupsdProcessIPPRequest(%p[%d]): operation_id=%04x(%s)", con, con->number, con->request->request.op.operation_id, ippOpString(con->request->request.op.operation_id));

  if (LogLevel >= CUPSD_LOG_DEBUG2)
  {
    for (group = IPP_TAG_ZERO, attr = ippFirstAttribute(con->request); attr; attr = ippNextAttribute(con->request))
    {
      const char  *name;                /* Attribute name */
      char        value[1024];          /* Attribute value */

      if (group != ippGetGroupTag(attr))
      {
        group = ippGetGroupTag(attr);
        if (group != IPP_TAG_ZERO)
          cupsdLogMessage(CUPSD_LOG_DEBUG2, "cupsdProcessIPPRequest: %s", ippTagString(group));
      }

      if ((name = ippGetName(attr)) == NULL)
        continue;

      ippAttributeString(attr, value, sizeof(value));

      cupsdLogMessage(CUPSD_LOG_DEBUG2, "cupsdProcessIPPRequest: %s %s%s '%s'", name, ippGetCount(attr) > 1 ? "1setOf " : "", ippTagString(ippGetValueTag(attr)), value);
    }
  }

 /*
  * First build an empty response message for this request...
  */

  con->response = ippNew();

  con->response->request.status.version[0] = con->request->request.op.version[0];
  con->response->request.status.version[1] = con->request->request.op.version[1];
  con->response->request.status.request_id = con->request->request.op.request_id;

 /*
  * Then validate the request header and required attributes...
  */

  if (con->request->request.any.version[0] != 1 && con->request->request.any.version[0] != 2)
  {
   /*
    * Return an error, since we only support IPP 1.x and 2.x.
    */

    cupsdAddEvent(CUPSD_EVENT_SERVER_AUDIT, NULL, NULL, "%04X %s Bad request version number %d.%d.", IPP_STATUS_ERROR_VERSION_NOT_SUPPORTED, con->http->hostname, con->request->request.any.version[0], con->request->request.any.version[1]);

    send_ipp_status(con, IPP_STATUS_ERROR_VERSION_NOT_SUPPORTED, _("Bad request version number %d.%d."), con->request->request.any.version[0], con->request->request.any.version[1]);
  }
  else if (con->request->request.any.request_id < 1)
  {
   /*
    * Return an error, since request IDs must be between 1 and 2^31-1
    */

    cupsdAddEvent(CUPSD_EVENT_SERVER_AUDIT, NULL, NULL, "%04X %s Bad request ID %d.", IPP_STATUS_ERROR_BAD_REQUEST, con->http->hostname, con->request->request.any.request_id);

    send_ipp_status(con, IPP_STATUS_ERROR_BAD_REQUEST, _("Bad request ID %d."), con->request->request.any.request_id);
  }
  else if (!con->request->attrs)
  {
    cupsdAddEvent(CUPSD_EVENT_SERVER_AUDIT, NULL, NULL, "%04X %s No attributes in request.", IPP_STATUS_ERROR_BAD_REQUEST, con->http->hostname);

    send_ipp_status(con, IPP_STATUS_ERROR_BAD_REQUEST, _("No attributes in request."));
  }
  else
  {
   /*
    * Make sure that the attributes are provided in the correct order and
    * don't repeat groups...
    */

    for (attr = con->request->attrs, group = attr->group_tag;
	 attr;
	 attr = attr->next)
      if (attr->group_tag < group && attr->group_tag != IPP_TAG_ZERO)
      {
       /*
	* Out of order; return an error...
	*/

	cupsdAddEvent(CUPSD_EVENT_SERVER_AUDIT, NULL, NULL, "%04X %s Attribute groups are out of order", IPP_STATUS_ERROR_BAD_REQUEST, con->http->hostname);

	send_ipp_status(con, IPP_STATUS_ERROR_BAD_REQUEST, _("Attribute groups are out of order (%x < %x)."), attr->group_tag, group);
	break;
      }
      else
	group = attr->group_tag;

    if (!attr)
    {
     /*
      * Then make sure that the first three attributes are:
      *
      *     attributes-charset
      *     attributes-natural-language
      *     printer-uri/job-uri
      */

      attr = con->request->attrs;
      if (attr && attr->name && !strcmp(attr->name, "attributes-charset") && (attr->value_tag & IPP_TAG_MASK) == IPP_TAG_CHARSET && attr->group_tag == IPP_TAG_OPERATION)
	charset = attr;
      else
	charset = NULL;

      if (attr)
        attr = attr->next;

      if (attr && attr->name && !strcmp(attr->name, "attributes-natural-language") && (attr->value_tag & IPP_TAG_MASK) == IPP_TAG_LANGUAGE && attr->group_tag == IPP_TAG_OPERATION)
      {
	language = attr;

       /*
        * Reset language for this request if different from Accept-Language.
        */

	if (!con->language ||
	    strcmp(attr->values[0].string.text, con->language->language))
	{
	  cupsLangFree(con->language);
	  con->language = cupsLangGet(attr->values[0].string.text);
	}
      }
      else
	language = NULL;

      if ((attr = ippFindAttribute(con->request, "printer-uri", IPP_TAG_URI)) != NULL && attr->group_tag == IPP_TAG_OPERATION)
	uri = attr;
      else if ((attr = ippFindAttribute(con->request, "job-uri", IPP_TAG_URI)) != NULL && attr->group_tag == IPP_TAG_OPERATION)
	uri = attr;
      else if (con->request->request.op.operation_id == CUPS_GET_PPD && (attr = ippFindAttribute(con->request, "ppd-name", IPP_TAG_NAME)) != NULL && attr->group_tag == IPP_TAG_OPERATION)
        uri = attr;
      else
	uri = NULL;

      if (charset)
	ippAddString(con->response, IPP_TAG_OPERATION, IPP_TAG_CHARSET, "attributes-charset", NULL, charset->values[0].string.text);
      else
	ippAddString(con->response, IPP_TAG_OPERATION, IPP_TAG_CHARSET, "attributes-charset", NULL, "utf-8");

      if (language)
	ippAddString(con->response, IPP_TAG_OPERATION, IPP_TAG_LANGUAGE, "attributes-natural-language", NULL, language->values[0].string.text);
      else
	ippAddString(con->response, IPP_TAG_OPERATION, IPP_TAG_LANGUAGE, "attributes-natural-language", NULL, DefaultLanguage);

      if (charset && _cups_strcasecmp(charset->values[0].string.text, "us-ascii") && _cups_strcasecmp(charset->values[0].string.text, "utf-8"))
      {
       /*
        * Bad character set...
	*/

        cupsdLogMessage(CUPSD_LOG_ERROR, "Unsupported character set \"%s\"",
	                charset->values[0].string.text);
	cupsdAddEvent(CUPSD_EVENT_SERVER_AUDIT, NULL, NULL, "%04X %s Unsupported attributes-charset value \"%s\".", IPP_STATUS_ERROR_CHARSET, con->http->hostname, charset->values[0].string.text);
	send_ipp_status(con, IPP_STATUS_ERROR_CHARSET, _("Unsupported character set \"%s\"."), charset->values[0].string.text);
      }
      else if (!charset || !language ||
	       (!uri &&
	        con->request->request.op.operation_id != CUPS_GET_DEFAULT &&
	        con->request->request.op.operation_id != CUPS_GET_PRINTERS &&
	        con->request->request.op.operation_id != CUPS_GET_CLASSES &&
	        con->request->request.op.operation_id != CUPS_GET_DEVICES &&
	        con->request->request.op.operation_id != CUPS_GET_PPDS))
      {
       /*
	* Return an error, since attributes-charset,
	* attributes-natural-language, and printer-uri/job-uri are required
	* for all operations.
	*/

        if (!charset)
	{
	  cupsdLogMessage(CUPSD_LOG_ERROR, "Missing attributes-charset attribute.");

	  cupsdAddEvent(CUPSD_EVENT_SERVER_AUDIT, NULL, NULL, "%04X %s Missing attributes-charset attribute.", IPP_STATUS_ERROR_BAD_REQUEST, con->http->hostname);
        }

        if (!language)
	{
	  cupsdLogMessage(CUPSD_LOG_ERROR,
	                  "Missing attributes-natural-language attribute.");

	  cupsdAddEvent(CUPSD_EVENT_SERVER_AUDIT, NULL, NULL, "%04X %s Missing attributes-natural-language attribute.", IPP_STATUS_ERROR_BAD_REQUEST, con->http->hostname);
        }

        if (!uri)
	{
	  cupsdLogMessage(CUPSD_LOG_ERROR, "Missing printer-uri, job-uri, or ppd-name attribute.");

	  cupsdAddEvent(CUPSD_EVENT_SERVER_AUDIT, NULL, NULL, "%04X %s Missing printer-uri, job-uri, or ppd-name attribute.", IPP_STATUS_ERROR_BAD_REQUEST, con->http->hostname);
        }

	cupsdLogMessage(CUPSD_LOG_DEBUG, "Request attributes follow...");

	for (attr = con->request->attrs; attr; attr = attr->next)
	  cupsdLogMessage(CUPSD_LOG_DEBUG,
	        	  "attr \"%s\": group_tag = %x, value_tag = %x",
	        	  attr->name ? attr->name : "(null)", attr->group_tag,
			  attr->value_tag);

	cupsdLogMessage(CUPSD_LOG_DEBUG, "End of attributes...");

	send_ipp_status(con, IPP_BAD_REQUEST,
	                _("Missing required attributes."));
      }
      else
      {
       /*
	* OK, all the checks pass so far; validate "requesting-user-name"
	* attribute value...
	*/

        if ((username = ippFindAttribute(con->request, "requesting-user-name", IPP_TAG_ZERO)) != NULL)
        {
         /*
          * Validate "requesting-user-name"...
          */

          if (username->group_tag != IPP_TAG_OPERATION && StrictConformance)
          {
	    cupsdAddEvent(CUPSD_EVENT_SERVER_AUDIT, NULL, NULL, "%04X %s \"requesting-user-name\" attribute in wrong group.", IPP_STATUS_ERROR_BAD_REQUEST, con->http->hostname);
	    send_ipp_status(con, IPP_STATUS_ERROR_BAD_REQUEST, _("\"requesting-user-name\" attribute in wrong group."));
	    valid = 0;
          }
          else if (username->value_tag != IPP_TAG_NAME && username->value_tag != IPP_TAG_NAMELANG)
          {
	    cupsdAddEvent(CUPSD_EVENT_SERVER_AUDIT, NULL, NULL, "%04X %s \"requesting-user-name\" attribute with wrong syntax.", IPP_STATUS_ERROR_ATTRIBUTES_OR_VALUES, con->http->hostname);
	    send_ipp_status(con, IPP_STATUS_ERROR_ATTRIBUTES_OR_VALUES, _("\"requesting-user-name\" attribute with wrong syntax."));
	    if ((attr = ippCopyAttribute(con->response, username, 0)) != NULL)
	      attr->group_tag = IPP_TAG_UNSUPPORTED_GROUP;
	    valid = 0;
          }
          else if (!ippValidateAttribute(username))
          {
	    cupsdAddEvent(CUPSD_EVENT_SERVER_AUDIT, NULL, NULL, "%04X %s \"requesting-user-name\" attribute with bad value.", IPP_STATUS_ERROR_ATTRIBUTES_OR_VALUES, con->http->hostname);

            if (StrictConformance)
            {
             /*
              * Throw an error...
              */

	      send_ipp_status(con, IPP_STATUS_ERROR_ATTRIBUTES_OR_VALUES, _("\"requesting-user-name\" attribute with wrong syntax."));
              if ((attr = ippCopyAttribute(con->response, username, 0)) != NULL)
                attr->group_tag = IPP_TAG_UNSUPPORTED_GROUP;
	      valid = 0;
	    }
	    else
	    {
	     /*
	      * Map bad "requesting-user-name" to 'anonymous'...
	      */

              ippSetString(con->request, &username, 0, "anonymous");
	    }
          }
          else if (!strcmp(username->values[0].string.text, "root") && _cups_strcasecmp(con->http->hostname, "localhost") && strcmp(con->username, "root"))
	  {
	   /*
	    * Remote unauthenticated user masquerading as local root...
	    */

            ippSetString(con->request, &username, 0, RemoteRoot);
	  }
	}

        if ((attr = ippFindAttribute(con->request, "notify-subscription-id", IPP_TAG_INTEGER)) != NULL)
	  sub_id = attr->values[0].integer;
	else
	  sub_id = 0;

        if (valid)
        {
	 /*
	  * Try processing the operation...
	  */

	  if (uri)
	    cupsdLogMessage(CUPSD_LOG_DEBUG, "%s %s", ippOpString(con->request->request.op.operation_id), uri->values[0].string.text);
	  else
	    cupsdLogMessage(CUPSD_LOG_DEBUG, "%s", ippOpString(con->request->request.op.operation_id));

	  switch (con->request->request.op.operation_id)
	  {
	    case IPP_OP_PRINT_JOB :
		print_job(con, uri);
		break;

	    case IPP_OP_VALIDATE_JOB :
		validate_job(con, uri);
		break;

	    case IPP_OP_CREATE_JOB :
		create_job(con, uri);
		break;

	    case IPP_OP_SEND_DOCUMENT :
		send_document(con, uri);
		break;

	    case IPP_OP_CANCEL_JOB :
		cancel_job(con, uri);
		break;

	    case IPP_OP_GET_JOB_ATTRIBUTES :
		get_job_attrs(con, uri);
		break;

	    case IPP_OP_GET_JOBS :
		get_jobs(con, uri);
		break;

	    case IPP_OP_GET_PRINTER_ATTRIBUTES :
		get_printer_attrs(con, uri);
		break;

	    case IPP_OP_GET_PRINTER_SUPPORTED_VALUES :
		get_printer_supported(con, uri);
		break;

	    case IPP_OP_HOLD_JOB :
		hold_job(con, uri);
		break;

	    case IPP_OP_RELEASE_JOB :
		release_job(con, uri);
		break;

	    case IPP_OP_RESTART_JOB :
		restart_job(con, uri);
		break;

	    case IPP_OP_PAUSE_PRINTER :
		stop_printer(con, uri);
		break;

	    case IPP_OP_RESUME_PRINTER :
		start_printer(con, uri);
		break;

	    case IPP_OP_PURGE_JOBS :
	    case IPP_OP_CANCEL_JOBS :
	    case IPP_OP_CANCEL_MY_JOBS :
		cancel_all_jobs(con, uri);
		break;

	    case IPP_OP_SET_JOB_ATTRIBUTES :
		set_job_attrs(con, uri);
		break;

	    case IPP_OP_SET_PRINTER_ATTRIBUTES :
		set_printer_attrs(con, uri);
		break;

	    case IPP_OP_HOLD_NEW_JOBS :
		hold_new_jobs(con, uri);
		break;

	    case IPP_OP_RELEASE_HELD_NEW_JOBS :
		release_held_new_jobs(con, uri);
		break;

	    case IPP_OP_CLOSE_JOB :
		close_job(con, uri);
		break;

	    case IPP_OP_CUPS_GET_DEFAULT :
		get_default(con);
		break;

	    case IPP_OP_CUPS_GET_PRINTERS :
		get_printers(con, 0);
		break;

	    case IPP_OP_CUPS_GET_CLASSES :
		get_printers(con, CUPS_PRINTER_CLASS);
		break;

	    case IPP_OP_CUPS_ADD_MODIFY_PRINTER :
		add_printer(con, uri);
		break;

	    case IPP_OP_CUPS_DELETE_PRINTER :
		delete_printer(con, uri);
		break;

	    case IPP_OP_CUPS_ADD_MODIFY_CLASS :
		add_class(con, uri);
		break;

	    case IPP_OP_CUPS_DELETE_CLASS :
		delete_printer(con, uri);
		break;

	    case IPP_OP_CUPS_ACCEPT_JOBS :
	    case IPP_OP_ENABLE_PRINTER :
		accept_jobs(con, uri);
		break;

	    case IPP_OP_CUPS_REJECT_JOBS :
	    case IPP_OP_DISABLE_PRINTER :
		reject_jobs(con, uri);
		break;

	    case IPP_OP_CUPS_SET_DEFAULT :
		set_default(con, uri);
		break;

	    case IPP_OP_CUPS_GET_DEVICES :
		get_devices(con);
		break;

	    case IPP_OP_CUPS_GET_DOCUMENT :
		get_document(con, uri);
		break;

	    case IPP_OP_CUPS_GET_PPD :
		get_ppd(con, uri);
		break;

	    case IPP_OP_CUPS_GET_PPDS :
		get_ppds(con);
		break;

	    case IPP_OP_CUPS_MOVE_JOB :
		move_job(con, uri);
		break;

	    case IPP_OP_CUPS_AUTHENTICATE_JOB :
		authenticate_job(con, uri);
		break;

	    case IPP_OP_CREATE_PRINTER_SUBSCRIPTIONS :
	    case IPP_OP_CREATE_JOB_SUBSCRIPTIONS :
		create_subscriptions(con, uri);
		break;

	    case IPP_OP_GET_SUBSCRIPTION_ATTRIBUTES :
		get_subscription_attrs(con, sub_id);
		break;

	    case IPP_OP_GET_SUBSCRIPTIONS :
		get_subscriptions(con, uri);
		break;

	    case IPP_OP_RENEW_SUBSCRIPTION :
		renew_subscription(con, sub_id);
		break;

	    case IPP_OP_CANCEL_SUBSCRIPTION :
		cancel_subscription(con, sub_id);
		break;

	    case IPP_OP_GET_NOTIFICATIONS :
		get_notifications(con);
		break;

	    case IPP_OP_CUPS_CREATE_LOCAL_PRINTER :
		create_local_printer(con);
		break;

	    default :
		cupsdAddEvent(CUPSD_EVENT_SERVER_AUDIT, NULL, NULL, "%04X %s Operation %04X (%s) not supported.", IPP_STATUS_ERROR_OPERATION_NOT_SUPPORTED, con->http->hostname, con->request->request.op.operation_id, ippOpString(con->request->request.op.operation_id));

		send_ipp_status(con, IPP_STATUS_ERROR_OPERATION_NOT_SUPPORTED, _("%s not supported."), ippOpString(con->request->request.op.operation_id));
		break;
	  }
	}
      }
    }
  }

  if (con->response)
  {
   /*
    * Sending data from the scheduler...
    */

    cupsdLogClient(con, con->response->request.status.status_code >= IPP_STATUS_ERROR_BAD_REQUEST && con->response->request.status.status_code != IPP_STATUS_ERROR_NOT_FOUND ? CUPSD_LOG_ERROR : CUPSD_LOG_DEBUG, "Returning IPP %s for %s (%s) from %s.",  ippErrorString(con->response->request.status.status_code), ippOpString(con->request->request.op.operation_id), uri ? uri->values[0].string.text : "no URI", con->http->hostname);

    httpClearFields(con->http);

#ifdef CUPSD_USE_CHUNKING
   /*
    * Because older versions of CUPS (1.1.17 and older) and some IPP
    * clients do not implement chunking properly, we cannot use
    * chunking by default.  This may become the default in future
    * CUPS releases, or we might add a configuration directive for
    * it.
    */

    if (con->http->version == HTTP_1_1)
    {
      cupsdLogClient(con, CUPSD_LOG_DEBUG, "Transfer-Encoding: chunked");
      cupsdSetLength(con->http, 0);
    }
    else
#endif /* CUPSD_USE_CHUNKING */
    {
      size_t	length;			/* Length of response */


      length = ippLength(con->response);

      if (con->file >= 0 && !con->pipe_pid)
      {
	struct stat	fileinfo;	/* File information */

	if (!fstat(con->file, &fileinfo))
	  length += (size_t)fileinfo.st_size;
      }

      cupsdLogClient(con, CUPSD_LOG_DEBUG, "Content-Length: " CUPS_LLFMT, CUPS_LLCAST length);
      httpSetLength(con->http, length);
    }

    if (cupsdSendHeader(con, HTTP_OK, "application/ipp", CUPSD_AUTH_NONE))
    {
     /*
      * Tell the caller the response header was sent successfully...
      */

      cupsdAddSelect(httpGetFd(con->http), (cupsd_selfunc_t)cupsdReadClient, (cupsd_selfunc_t)cupsdWriteClient, con);

      return (1);
    }
    else
    {
     /*
      * Tell the caller the response header could not be sent...
      */

      return (0);
    }
  }
  else
  {
   /*
    * Sending data from a subprocess like cups-deviced; tell the caller
    * everything is A-OK so far...
    */

    return (1);
  }
}


/*
 * 'cupsdTimeoutJob()' - Timeout a job waiting on job files.
 */

int					/* O - 0 on success, -1 on error */
cupsdTimeoutJob(cupsd_job_t *job)	/* I - Job to timeout */
{
  cupsd_printer_t	*printer;	/* Destination printer or class */
  ipp_attribute_t	*attr;		/* job-sheets attribute */
  int			kbytes;		/* Kilobytes in banner */


  job->pending_timeout = 0;

 /*
  * See if we need to add the ending sheet...
  */

  if (!cupsdLoadJob(job))
    return (-1);

  printer = cupsdFindDest(job->dest);
  attr    = ippFindAttribute(job->attrs, "job-sheets", IPP_TAG_NAME);

  if (printer && !(printer->type & CUPS_PRINTER_REMOTE) &&
      attr && attr->num_values > 1)
  {
   /*
    * Yes...
    */

    cupsdLogJob(job, CUPSD_LOG_INFO, "Adding end banner page \"%s\".",
                attr->values[1].string.text);

    if ((kbytes = copy_banner(NULL, job, attr->values[1].string.text)) < 0)
      return (-1);

    cupsdUpdateQuota(printer, job->username, 0, kbytes);
  }

  return (0);
}


/*
 * 'accept_jobs()' - Accept print jobs to a printer.
 */

static void
accept_jobs(cupsd_client_t  *con,	/* I - Client connection */
            ipp_attribute_t *uri)	/* I - Printer or class URI */
{
  http_status_t	status;			/* Policy status */
  cups_ptype_t	dtype;			/* Destination type (printer/class) */
  cupsd_printer_t *printer;		/* Printer data */


  cupsdLogMessage(CUPSD_LOG_DEBUG2, "accept_jobs(%p[%d], %s)", con,
                  con->number, uri->values[0].string.text);

 /*
  * Is the destination valid?
  */

  if (!cupsdValidateDest(uri->values[0].string.text, &dtype, &printer))
  {
   /*
    * Bad URI...
    */

    send_ipp_status(con, IPP_NOT_FOUND,
                    _("The printer or class does not exist."));
    return;
  }

 /*
  * Check policy...
  */

  if ((status = cupsdCheckPolicy(printer->op_policy_ptr, con, NULL)) != HTTP_OK)
  {
    send_http_error(con, status, printer);
    return;
  }

 /*
  * Accept jobs sent to the printer...
  */

  printer->accepting        = 1;
  printer->state_message[0] = '\0';

  cupsdAddEvent(CUPSD_EVENT_PRINTER_STATE, printer, NULL,
                "Now accepting jobs.");

  if (dtype & CUPS_PRINTER_CLASS)
  {
    cupsdMarkDirty(CUPSD_DIRTY_CLASSES);

    cupsdLogMessage(CUPSD_LOG_INFO, "Class \"%s\" now accepting jobs (\"%s\").",
                    printer->name, get_username(con));
  }
  else
  {
    cupsdMarkDirty(CUPSD_DIRTY_PRINTERS);

    cupsdLogMessage(CUPSD_LOG_INFO,
                    "Printer \"%s\" now accepting jobs (\"%s\").",
                    printer->name, get_username(con));
  }

 /*
  * Everything was ok, so return OK status...
  */

  con->response->request.status.status_code = IPP_OK;
}


/*
 * 'add_class()' - Add a class to the system.
 */

static void
add_class(cupsd_client_t  *con,		/* I - Client connection */
          ipp_attribute_t *uri)		/* I - URI of class */
{
  http_status_t	status;			/* Policy status */
  int		i;			/* Looping var */
  char		scheme[HTTP_MAX_URI],	/* Method portion of URI */
		username[HTTP_MAX_URI],	/* Username portion of URI */
		host[HTTP_MAX_URI],	/* Host portion of URI */
		resource[HTTP_MAX_URI];	/* Resource portion of URI */
  int		port;			/* Port portion of URI */
  cupsd_printer_t *pclass,		/* Class */
		*member;		/* Member printer/class */
  cups_ptype_t	dtype;			/* Destination type */
  ipp_attribute_t *attr;		/* Printer attribute */
  int		modify;			/* Non-zero if we just modified */
  int		need_restart_job;	/* Need to restart job? */


  cupsdLogMessage(CUPSD_LOG_DEBUG2, "add_class(%p[%d], %s)", con,
                  con->number, uri->values[0].string.text);

 /*
  * Do we have a valid URI?
  */

  httpSeparateURI(HTTP_URI_CODING_ALL, uri->values[0].string.text, scheme,
                  sizeof(scheme), username, sizeof(username), host,
		  sizeof(host), &port, resource, sizeof(resource));


  if (strncmp(resource, "/classes/", 9) || strlen(resource) == 9)
  {
   /*
    * No, return an error...
    */

    send_ipp_status(con, IPP_BAD_REQUEST,
                    _("The printer-uri must be of the form "
		      "\"ipp://HOSTNAME/classes/CLASSNAME\"."));
    return;
  }

 /*
  * Do we have a valid printer name?
  */

  if (!validate_name(resource + 9))
  {
   /*
    * No, return an error...
    */

    send_ipp_status(con, IPP_BAD_REQUEST,
                    _("The printer-uri \"%s\" contains invalid characters."),
		    uri->values[0].string.text);
    return;
  }

 /*
  * See if the class already exists; if not, create a new class...
  */

  if ((pclass = cupsdFindClass(resource + 9)) == NULL)
  {
   /*
    * Class doesn't exist; see if we have a printer of the same name...
    */

    if (cupsdFindPrinter(resource + 9))
    {
     /*
      * Yes, return an error...
      */

      send_ipp_status(con, IPP_NOT_POSSIBLE,
                      _("A printer named \"%s\" already exists."),
		      resource + 9);
      return;
    }

   /*
    * No, check the default policy and then add the class...
    */

    if ((status = cupsdCheckPolicy(DefaultPolicyPtr, con, NULL)) != HTTP_OK)
    {
      send_http_error(con, status, NULL);
      return;
    }

    pclass = cupsdAddClass(resource + 9);
    modify = 0;

    pclass->printer_id = NextPrinterId ++;
  }
  else if ((status = cupsdCheckPolicy(pclass->op_policy_ptr, con,
                                      NULL)) != HTTP_OK)
  {
    send_http_error(con, status, pclass);
    return;
  }
  else
    modify = 1;

 /*
  * Look for attributes and copy them over as needed...
  */

  need_restart_job = 0;

  if ((attr = ippFindAttribute(con->request, "printer-location", IPP_TAG_TEXT)) != NULL)
    cupsdSetString(&pclass->location, attr->values[0].string.text);

  if ((attr = ippFindAttribute(con->request, "printer-geo-location", IPP_TAG_URI)) != NULL && !strncmp(attr->values[0].string.text, "geo:", 4))
    cupsdSetString(&pclass->geo_location, attr->values[0].string.text);

  if ((attr = ippFindAttribute(con->request, "printer-organization", IPP_TAG_TEXT)) != NULL)
    cupsdSetString(&pclass->organization, attr->values[0].string.text);

  if ((attr = ippFindAttribute(con->request, "printer-organizational-unit", IPP_TAG_TEXT)) != NULL)
    cupsdSetString(&pclass->organizational_unit, attr->values[0].string.text);

  if ((attr = ippFindAttribute(con->request, "printer-info",
                               IPP_TAG_TEXT)) != NULL)
    cupsdSetString(&pclass->info, attr->values[0].string.text);

  if ((attr = ippFindAttribute(con->request, "printer-is-accepting-jobs",
                               IPP_TAG_BOOLEAN)) != NULL &&
      attr->values[0].boolean != pclass->accepting)
  {
    cupsdLogMessage(CUPSD_LOG_INFO,
                    "Setting %s printer-is-accepting-jobs to %d (was %d.)",
                    pclass->name, attr->values[0].boolean, pclass->accepting);

    pclass->accepting = attr->values[0].boolean;

    cupsdAddEvent(CUPSD_EVENT_PRINTER_STATE, pclass, NULL, "%s accepting jobs.",
		  pclass->accepting ? "Now" : "No longer");
  }

  if ((attr = ippFindAttribute(con->request, "printer-is-shared", IPP_TAG_BOOLEAN)) != NULL)
  {
    if (pclass->type & CUPS_PRINTER_REMOTE)
    {
     /*
      * Cannot re-share remote printers.
      */

      send_ipp_status(con, IPP_BAD_REQUEST, _("Cannot change printer-is-shared for remote queues."));
      if (!modify)
	cupsdDeletePrinter(pclass, 0);

      return;
    }

    if (pclass->shared && !ippGetBoolean(attr, 0))
      cupsdDeregisterPrinter(pclass, 1);

    cupsdLogMessage(CUPSD_LOG_INFO,
                    "Setting %s printer-is-shared to %d (was %d.)",
                    pclass->name, attr->values[0].boolean, pclass->shared);

    pclass->shared = ippGetBoolean(attr, 0);
  }

  if ((attr = ippFindAttribute(con->request, "printer-state",
                               IPP_TAG_ENUM)) != NULL)
  {
    if (attr->values[0].integer != IPP_PRINTER_IDLE &&
        attr->values[0].integer != IPP_PRINTER_STOPPED)
    {
      send_ipp_status(con, IPP_BAD_REQUEST,
                      _("Attempt to set %s printer-state to bad value %d."),
                      pclass->name, attr->values[0].integer);
      if (!modify)
	cupsdDeletePrinter(pclass, 0);

      return;
    }

    cupsdLogMessage(CUPSD_LOG_INFO, "Setting %s printer-state to %d (was %d.)",
                    pclass->name, attr->values[0].integer, pclass->state);

    if (attr->values[0].integer == IPP_PRINTER_STOPPED)
      cupsdStopPrinter(pclass, 0);
    else
    {
      cupsdSetPrinterState(pclass, (ipp_pstate_t)(attr->values[0].integer), 0);
      need_restart_job = 1;
    }
  }
  if ((attr = ippFindAttribute(con->request, "printer-state-message",
                               IPP_TAG_TEXT)) != NULL)
  {
    strlcpy(pclass->state_message, attr->values[0].string.text,
            sizeof(pclass->state_message));

    cupsdAddEvent(CUPSD_EVENT_PRINTER_STATE, pclass, NULL, "%s",
                  pclass->state_message);
  }
  if ((attr = ippFindAttribute(con->request, "member-uris",
                               IPP_TAG_URI)) != NULL)
  {
   /*
    * Clear the printer array as needed...
    */

    need_restart_job = 1;

    if (pclass->num_printers > 0)
    {
      free(pclass->printers);
      pclass->num_printers = 0;
    }

   /*
    * Add each printer or class that is listed...
    */

    for (i = 0; i < attr->num_values; i ++)
    {
     /*
      * Search for the printer or class URI...
      */

      if (!cupsdValidateDest(attr->values[i].string.text, &dtype, &member))
      {
       /*
	* Bad URI...
	*/

	send_ipp_status(con, IPP_NOT_FOUND,
                	_("The printer or class does not exist."));
	if (!modify)
	  cupsdDeletePrinter(pclass, 0);

	return;
      }
      else if (dtype & CUPS_PRINTER_CLASS)
      {
        send_ipp_status(con, IPP_BAD_REQUEST,
			_("Nested classes are not allowed."));
	if (!modify)
	  cupsdDeletePrinter(pclass, 0);

        return;
      }

     /*
      * Add it to the class...
      */

      cupsdAddPrinterToClass(pclass, member);
    }
  }

  if (!set_printer_defaults(con, pclass))
  {
    if (!modify)
      cupsdDeletePrinter(pclass, 0);

    return;
  }

  if ((attr = ippFindAttribute(con->request, "auth-info-required",
                               IPP_TAG_KEYWORD)) != NULL)
    cupsdSetAuthInfoRequired(pclass, NULL, attr);

  pclass->config_time = time(NULL);

 /*
  * Update the printer class attributes and return...
  */

  cupsdSetPrinterAttrs(pclass);
  cupsdMarkDirty(CUPSD_DIRTY_CLASSES);

  if (need_restart_job && pclass->job)
  {
   /*
    * Reset the current job to a "pending" status...
    */

    cupsdSetJobState(pclass->job, IPP_JOB_PENDING, CUPSD_JOB_FORCE,
                     "Job restarted because the class was modified.");
  }

  cupsdMarkDirty(CUPSD_DIRTY_PRINTCAP);

  if (modify)
  {
    cupsdAddEvent(CUPSD_EVENT_PRINTER_MODIFIED,
		  pclass, NULL, "Class \"%s\" modified by \"%s\".",
		  pclass->name, get_username(con));

    cupsdLogMessage(CUPSD_LOG_INFO, "Class \"%s\" modified by \"%s\".",
                    pclass->name, get_username(con));
  }
  else
  {
    cupsdAddEvent(CUPSD_EVENT_PRINTER_ADDED,
		  pclass, NULL, "New class \"%s\" added by \"%s\".",
		  pclass->name, get_username(con));

    cupsdLogMessage(CUPSD_LOG_INFO, "New class \"%s\" added by \"%s\".",
                    pclass->name, get_username(con));
  }

  con->response->request.status.status_code = IPP_OK;
}


/*
 * 'add_file()' - Add a file to a job.
 */

static int				/* O - 0 on success, -1 on error */
add_file(cupsd_client_t *con,		/* I - Connection to client */
         cupsd_job_t    *job,		/* I - Job to add to */
         mime_type_t    *filetype,	/* I - Type of file */
	 int            compression)	/* I - Compression */
{
  mime_type_t	**filetypes;		/* New filetypes array... */
  int		*compressions;		/* New compressions array... */


  cupsdLogMessage(CUPSD_LOG_DEBUG2,
        	  "add_file(con=%p[%d], job=%d, filetype=%s/%s, "
		  "compression=%d)", con, con ? con->number : -1, job->id,
		  filetype->super, filetype->type, compression);

 /*
  * Add the file to the job...
  */

  if (job->num_files == 0)
  {
    compressions = (int *)malloc(sizeof(int));
    filetypes    = (mime_type_t **)malloc(sizeof(mime_type_t *));
  }
  else
  {
    compressions = (int *)realloc(job->compressions,
                                  (size_t)(job->num_files + 1) * sizeof(int));
    filetypes    = (mime_type_t **)realloc(job->filetypes,
                                           (size_t)(job->num_files + 1) *
					   sizeof(mime_type_t *));
  }

  if (compressions)
    job->compressions = compressions;

  if (filetypes)
    job->filetypes = filetypes;

  if (!compressions || !filetypes)
  {
    cupsdSetJobState(job, IPP_JOB_ABORTED, CUPSD_JOB_PURGE,
                     "Job aborted because the scheduler ran out of memory.");

    if (con)
      send_ipp_status(con, IPP_INTERNAL_ERROR,
		      _("Unable to allocate memory for file types."));

    return (-1);
  }

  job->compressions[job->num_files] = compression;
  job->filetypes[job->num_files]    = filetype;

  job->num_files ++;

  job->dirty = 1;
  cupsdMarkDirty(CUPSD_DIRTY_JOBS);

  return (0);
}


/*
 * 'add_job()' - Add a job to a print queue.
 */

static cupsd_job_t *			/* O - Job object */
add_job(cupsd_client_t  *con,		/* I - Client connection */
	cupsd_printer_t *printer,	/* I - Destination printer */
	mime_type_t     *filetype)	/* I - First print file type, if any */
{
  http_status_t	status;			/* Policy status */
  ipp_attribute_t *attr,		/* Current attribute */
		*auth_info;		/* auth-info attribute */
  const char	*mandatory;		/* Current mandatory job attribute */
  const char	*val;			/* Default option value */
  int		priority;		/* Job priority */
  cupsd_job_t	*job;			/* Current job */
  char		job_uri[HTTP_MAX_URI];	/* Job URI */
  int		kbytes;			/* Size of print file */
  int		i;			/* Looping var */
  int		lowerpagerange;		/* Page range bound */
  int		exact;			/* Did we have an exact match? */
  ipp_attribute_t *media_col,		/* media-col attribute */
		*media_margin;		/* media-*-margin attribute */
  ipp_t		*unsup_col;		/* media-col in unsupported response */
  static const char * const readonly[] =/* List of read-only attributes */
  {
    "date-time-at-completed",
    "date-time-at-creation",
    "date-time-at-processing",
    "job-detailed-status-messages",
    "job-document-access-errors",
    "job-id",
    "job-impressions-completed",
    "job-k-octets-completed",
    "job-media-sheets-completed",
    "job-pages-completed",
    "job-printer-up-time",
    "job-printer-uri",
    "job-state",
    "job-state-message",
    "job-state-reasons",
    "job-uri",
    "number-of-documents",
    "number-of-intervening-jobs",
    "output-device-assigned",
    "time-at-completed",
    "time-at-creation",
    "time-at-processing"
  };


  cupsdLogMessage(CUPSD_LOG_DEBUG2, "add_job(%p[%d], %p(%s), %p(%s/%s))",
                  con, con->number, printer, printer->name,
		  filetype, filetype ? filetype->super : "none",
		  filetype ? filetype->type : "none");

 /*
  * Check remote printing to non-shared printer...
  */

  if (!printer->shared &&
      _cups_strcasecmp(con->http->hostname, "localhost") &&
      _cups_strcasecmp(con->http->hostname, ServerName))
  {
    send_ipp_status(con, IPP_NOT_AUTHORIZED,
                    _("The printer or class is not shared."));
    return (NULL);
  }

 /*
  * Check policy...
  */

  auth_info = ippFindAttribute(con->request, "auth-info", IPP_TAG_TEXT);

  if ((status = cupsdCheckPolicy(printer->op_policy_ptr, con, NULL)) != HTTP_OK)
  {
    send_http_error(con, status, printer);
    return (NULL);
  }
  else if (printer->num_auth_info_required == 1 &&
           !strcmp(printer->auth_info_required[0], "negotiate") &&
           !con->username[0])
  {
    send_http_error(con, HTTP_UNAUTHORIZED, printer);
    return (NULL);
  }
#ifdef HAVE_TLS
  else if (auth_info && !con->http->tls &&
           !httpAddrLocalhost(con->http->hostaddr))
  {
   /*
    * Require encryption of auth-info over non-local connections...
    */

    send_http_error(con, HTTP_UPGRADE_REQUIRED, printer);
    return (NULL);
  }
#endif /* HAVE_TLS */

 /*
  * See if the printer is accepting jobs...
  */

  if (!printer->accepting)
  {
    send_ipp_status(con, IPP_NOT_ACCEPTING,
                    _("Destination \"%s\" is not accepting jobs."),
                    printer->name);
    return (NULL);
  }

 /*
  * Validate job template attributes; for now just document-format,
  * copies, job-sheets, number-up, page-ranges, mandatory attributes, and
  * media...
  */

  for (i = 0; i < (int)(sizeof(readonly) / sizeof(readonly[0])); i ++)
  {
    if ((attr = ippFindAttribute(con->request, readonly[i], IPP_TAG_ZERO)) != NULL)
    {
      ippDeleteAttribute(con->request, attr);

      if (StrictConformance)
      {
	send_ipp_status(con, IPP_BAD_REQUEST, _("The '%s' Job Status attribute cannot be supplied in a job creation request."), readonly[i]);
	return (NULL);
      }

      cupsdLogMessage(CUPSD_LOG_INFO, "Unexpected '%s' Job Status attribute in a job creation request.", readonly[i]);
    }
  }

  if (printer->pc)
  {
    for (mandatory = (char *)cupsArrayFirst(printer->pc->mandatory);
	 mandatory;
	 mandatory = (char *)cupsArrayNext(printer->pc->mandatory))
    {
      if (!ippFindAttribute(con->request, mandatory, IPP_TAG_ZERO))
      {
       /*
	* Missing a required attribute...
	*/

	send_ipp_status(con, IPP_CONFLICT,
			_("The \"%s\" attribute is required for print jobs."),
			mandatory);
	return (NULL);
      }
    }
  }

  if (filetype && printer->filetypes &&
      !cupsArrayFind(printer->filetypes, filetype))
  {
    char	mimetype[MIME_MAX_SUPER + MIME_MAX_TYPE + 2];
					/* MIME media type string */


    snprintf(mimetype, sizeof(mimetype), "%s/%s", filetype->super,
             filetype->type);

    send_ipp_status(con, IPP_DOCUMENT_FORMAT,
                    _("Unsupported format \"%s\"."), mimetype);

    ippAddString(con->response, IPP_TAG_UNSUPPORTED_GROUP, IPP_TAG_MIMETYPE,
                 "document-format", NULL, mimetype);

    return (NULL);
  }

  if ((attr = ippFindAttribute(con->request, "copies",
                               IPP_TAG_INTEGER)) != NULL)
  {
    if (attr->values[0].integer < 1 || attr->values[0].integer > MaxCopies)
    {
      send_ipp_status(con, IPP_ATTRIBUTES, _("Bad copies value %d."),
                      attr->values[0].integer);
      ippAddInteger(con->response, IPP_TAG_UNSUPPORTED_GROUP, IPP_TAG_INTEGER,
	            "copies", attr->values[0].integer);
      return (NULL);
    }
  }

  if ((attr = ippFindAttribute(con->request, "job-sheets",
                               IPP_TAG_ZERO)) != NULL)
  {
    if (attr->value_tag != IPP_TAG_KEYWORD &&
        attr->value_tag != IPP_TAG_NAME)
    {
      send_ipp_status(con, IPP_BAD_REQUEST, _("Bad job-sheets value type."));
      return (NULL);
    }

    if (attr->num_values > 2)
    {
      send_ipp_status(con, IPP_BAD_REQUEST,
                      _("Too many job-sheets values (%d > 2)."),
		      attr->num_values);
      return (NULL);
    }

    for (i = 0; i < attr->num_values; i ++)
      if (strcmp(attr->values[i].string.text, "none") &&
          !cupsdFindBanner(attr->values[i].string.text))
      {
	send_ipp_status(con, IPP_BAD_REQUEST, _("Bad job-sheets value \"%s\"."),
			attr->values[i].string.text);
	return (NULL);
      }
  }

  if ((attr = ippFindAttribute(con->request, "number-up",
                               IPP_TAG_INTEGER)) != NULL)
  {
    if (attr->values[0].integer != 1 &&
        attr->values[0].integer != 2 &&
        attr->values[0].integer != 4 &&
        attr->values[0].integer != 6 &&
        attr->values[0].integer != 9 &&
        attr->values[0].integer != 16)
    {
      send_ipp_status(con, IPP_ATTRIBUTES, _("Bad number-up value %d."),
                      attr->values[0].integer);
      ippAddInteger(con->response, IPP_TAG_UNSUPPORTED_GROUP, IPP_TAG_INTEGER,
	            "number-up", attr->values[0].integer);
      return (NULL);
    }
  }

  if ((attr = ippFindAttribute(con->request, "page-ranges",
                               IPP_TAG_RANGE)) != NULL)
  {
    for (i = 0, lowerpagerange = 1; i < attr->num_values; i ++)
    {
      if (attr->values[i].range.lower < lowerpagerange ||
	  attr->values[i].range.lower > attr->values[i].range.upper)
      {
	send_ipp_status(con, IPP_BAD_REQUEST,
	                _("Bad page-ranges values %d-%d."),
	                attr->values[i].range.lower,
			attr->values[i].range.upper);
	return (NULL);
      }

      lowerpagerange = attr->values[i].range.upper + 1;
    }
  }

 /*
  * Do media selection as needed...
  */

  if (!ippFindAttribute(con->request, "PageRegion", IPP_TAG_ZERO) &&
      !ippFindAttribute(con->request, "PageSize", IPP_TAG_ZERO) &&
      _ppdCacheGetPageSize(printer->pc, con->request, NULL, &exact))
  {
    if (!exact &&
        (media_col = ippFindAttribute(con->request, "media-col",
	                              IPP_TAG_BEGIN_COLLECTION)) != NULL)
    {
      send_ipp_status(con, IPP_OK_SUBST, _("Unsupported margins."));

      unsup_col = ippNew();
      if ((media_margin = ippFindAttribute(media_col->values[0].collection,
                                           "media-bottom-margin",
					   IPP_TAG_INTEGER)) != NULL)
        ippAddInteger(unsup_col, IPP_TAG_ZERO, IPP_TAG_INTEGER,
	              "media-bottom-margin", media_margin->values[0].integer);

      if ((media_margin = ippFindAttribute(media_col->values[0].collection,
                                           "media-left-margin",
					   IPP_TAG_INTEGER)) != NULL)
        ippAddInteger(unsup_col, IPP_TAG_ZERO, IPP_TAG_INTEGER,
	              "media-left-margin", media_margin->values[0].integer);

      if ((media_margin = ippFindAttribute(media_col->values[0].collection,
                                           "media-right-margin",
					   IPP_TAG_INTEGER)) != NULL)
        ippAddInteger(unsup_col, IPP_TAG_ZERO, IPP_TAG_INTEGER,
	              "media-right-margin", media_margin->values[0].integer);

      if ((media_margin = ippFindAttribute(media_col->values[0].collection,
                                           "media-top-margin",
					   IPP_TAG_INTEGER)) != NULL)
        ippAddInteger(unsup_col, IPP_TAG_ZERO, IPP_TAG_INTEGER,
	              "media-top-margin", media_margin->values[0].integer);

      ippAddCollection(con->response, IPP_TAG_UNSUPPORTED_GROUP, "media-col",
                       unsup_col);
      ippDelete(unsup_col);
    }
  }

 /*
  * Make sure we aren't over our limit...
  */

  if (MaxJobs && cupsArrayCount(Jobs) >= MaxJobs)
    cupsdCleanJobs();

  if (MaxJobs && cupsArrayCount(Jobs) >= MaxJobs)
  {
    send_ipp_status(con, IPP_NOT_POSSIBLE, _("Too many active jobs."));
    return (NULL);
  }

  if ((i = check_quotas(con, printer)) < 0)
  {
    send_ipp_status(con, IPP_NOT_POSSIBLE, _("Quota limit reached."));
    return (NULL);
  }
  else if (i == 0)
  {
    send_ipp_status(con, IPP_NOT_AUTHORIZED, _("Not allowed to print."));
    return (NULL);
  }

 /*
  * Create the job and set things up...
  */

  if ((attr = ippFindAttribute(con->request, "job-priority",
                               IPP_TAG_INTEGER)) != NULL)
    priority = attr->values[0].integer;
  else
  {
    if ((val = cupsGetOption("job-priority", printer->num_options,
                             printer->options)) != NULL)
      priority = atoi(val);
    else
      priority = 50;

    ippAddInteger(con->request, IPP_TAG_JOB, IPP_TAG_INTEGER, "job-priority",
                  priority);
  }

  if ((attr = ippFindAttribute(con->request, "job-name", IPP_TAG_ZERO)) == NULL)
    ippAddString(con->request, IPP_TAG_JOB, IPP_TAG_NAME, "job-name", NULL, "Untitled");
  else if ((attr->value_tag != IPP_TAG_NAME &&
            attr->value_tag != IPP_TAG_NAMELANG) ||
           attr->num_values != 1)
  {
    send_ipp_status(con, IPP_ATTRIBUTES,
                    _("Bad job-name value: Wrong type or count."));
    if ((attr = ippCopyAttribute(con->response, attr, 0)) != NULL)
      attr->group_tag = IPP_TAG_UNSUPPORTED_GROUP;

    if (StrictConformance)
      return (NULL);

    /* Don't use invalid attribute */
    ippDeleteAttribute(con->request, attr);

    ippAddString(con->request, IPP_TAG_JOB, IPP_TAG_NAME, "job-name", NULL, "Untitled");
  }
  else if (!ippValidateAttribute(attr))
  {
    send_ipp_status(con, IPP_ATTRIBUTES, _("Bad job-name value: %s"),
                    cupsLastErrorString());

    if ((attr = ippCopyAttribute(con->response, attr, 0)) != NULL)
      attr->group_tag = IPP_TAG_UNSUPPORTED_GROUP;

    if (StrictConformance)
      return (NULL);

    /* Don't use invalid attribute */
    ippDeleteAttribute(con->request, attr);

    ippAddString(con->request, IPP_TAG_JOB, IPP_TAG_NAME, "job-name", NULL, "Untitled");
  }

  attr = ippFindAttribute(con->request, "requesting-user-name", IPP_TAG_NAME);

  if ((job = cupsdAddJob(priority, printer->name)) == NULL)
  {
    send_ipp_status(con, IPP_INTERNAL_ERROR,
                    _("Unable to add job for destination \"%s\"."),
		    printer->name);
    return (NULL);
  }

  job->dtype   = printer->type & (CUPS_PRINTER_CLASS | CUPS_PRINTER_REMOTE);
  job->attrs   = con->request;
  job->dirty   = 1;
  con->request = ippNewRequest(job->attrs->request.op.operation_id);

  cupsdMarkDirty(CUPSD_DIRTY_JOBS);

  add_job_uuid(job);
  apply_printer_defaults(printer, job);

  if (con->username[0])
  {
    cupsdSetString(&job->username, con->username);

    if (attr)
      ippSetString(job->attrs, &attr, 0, con->username);
  }
  else if (attr)
  {
    cupsdLogMessage(CUPSD_LOG_DEBUG,
                    "add_job: requesting-user-name=\"%s\"",
                    attr->values[0].string.text);

    cupsdSetString(&job->username, attr->values[0].string.text);
  }
  else
    cupsdSetString(&job->username, "anonymous");

  if (!attr)
    ippAddString(job->attrs, IPP_TAG_JOB, IPP_TAG_NAME,
                 "job-originating-user-name", NULL, job->username);
  else
  {
    ippSetGroupTag(job->attrs, &attr, IPP_TAG_JOB);
    ippSetName(job->attrs, &attr, "job-originating-user-name");
  }

  if (con->username[0] || auth_info)
  {
    save_auth_info(con, job, auth_info);

   /*
    * Remove the auth-info attribute from the attribute data...
    */

    if (auth_info)
      ippDeleteAttribute(job->attrs, auth_info);
  }

  if ((attr = ippFindAttribute(con->request, "job-name", IPP_TAG_NAME)) != NULL)
    cupsdSetString(&(job->name), attr->values[0].string.text);

  if ((attr = ippFindAttribute(job->attrs, "job-originating-host-name",
                               IPP_TAG_ZERO)) != NULL)
  {
   /*
    * Request contains a job-originating-host-name attribute; validate it...
    */

    if (attr->value_tag != IPP_TAG_NAME ||
        attr->num_values != 1 ||
        strcmp(con->http->hostname, "localhost"))
    {
     /*
      * Can't override the value if we aren't connected via localhost.
      * Also, we can only have 1 value and it must be a name value.
      */

      ippDeleteAttribute(job->attrs, attr);
      ippAddString(job->attrs, IPP_TAG_JOB, IPP_TAG_NAME, "job-originating-host-name", NULL, con->http->hostname);
    }
    else
      ippSetGroupTag(job->attrs, &attr, IPP_TAG_JOB);
  }
  else
  {
   /*
    * No job-originating-host-name attribute, so use the hostname from
    * the connection...
    */

    ippAddString(job->attrs, IPP_TAG_JOB, IPP_TAG_NAME,
        	 "job-originating-host-name", NULL, con->http->hostname);
  }

  ippAddOutOfBand(job->attrs, IPP_TAG_JOB, IPP_TAG_NOVALUE, "date-time-at-completed");
  ippAddDate(job->attrs, IPP_TAG_JOB, "date-time-at-creation", ippTimeToDate(time(NULL)));
  ippAddOutOfBand(job->attrs, IPP_TAG_JOB, IPP_TAG_NOVALUE, "date-time-at-processing");
  ippAddOutOfBand(job->attrs, IPP_TAG_JOB, IPP_TAG_NOVALUE, "time-at-completed");
  ippAddInteger(job->attrs, IPP_TAG_JOB, IPP_TAG_INTEGER, "time-at-creation", time(NULL));
  ippAddOutOfBand(job->attrs, IPP_TAG_JOB, IPP_TAG_NOVALUE, "time-at-processing");

 /*
  * Add remaining job attributes...
  */

  ippAddInteger(job->attrs, IPP_TAG_JOB, IPP_TAG_INTEGER, "job-id", job->id);
  job->state = ippAddInteger(job->attrs, IPP_TAG_JOB, IPP_TAG_ENUM,
                             "job-state", IPP_JOB_STOPPED);
  job->state_value = (ipp_jstate_t)job->state->values[0].integer;
  job->reasons = ippAddString(job->attrs, IPP_TAG_JOB, IPP_TAG_KEYWORD,
                              "job-state-reasons", NULL, "job-incoming");
  job->impressions = ippAddInteger(job->attrs, IPP_TAG_JOB, IPP_TAG_INTEGER, "job-impressions-completed", 0);
  job->sheets = ippAddInteger(job->attrs, IPP_TAG_JOB, IPP_TAG_INTEGER,
                              "job-media-sheets-completed", 0);
  ippAddString(job->attrs, IPP_TAG_JOB, IPP_TAG_URI, "job-printer-uri", NULL,
               printer->uri);

  if ((attr = ippFindAttribute(job->attrs, "job-k-octets", IPP_TAG_INTEGER)) != NULL)
    attr->values[0].integer = 0;
  else
    ippAddInteger(job->attrs, IPP_TAG_JOB, IPP_TAG_INTEGER, "job-k-octets", 0);

  if ((attr = ippFindAttribute(job->attrs, "job-hold-until",
                               IPP_TAG_KEYWORD)) == NULL)
    attr = ippFindAttribute(job->attrs, "job-hold-until", IPP_TAG_NAME);
  if (!attr)
  {
    if ((val = cupsGetOption("job-hold-until", printer->num_options,
                             printer->options)) == NULL)
      val = "no-hold";

    attr = ippAddString(job->attrs, IPP_TAG_JOB, IPP_TAG_KEYWORD,
                        "job-hold-until", NULL, val);
  }

  if (printer->holding_new_jobs)
  {
   /*
    * Hold all new jobs on this printer...
    */

    if (attr && strcmp(attr->values[0].string.text, "no-hold"))
      cupsdSetJobHoldUntil(job, ippGetString(attr, 0, NULL), 0);
    else
      cupsdSetJobHoldUntil(job, "indefinite", 0);

    job->state->values[0].integer = IPP_JOB_HELD;
    job->state_value              = IPP_JOB_HELD;

    ippSetString(job->attrs, &job->reasons, 0, "job-held-on-create");
  }
  else if (attr && strcmp(attr->values[0].string.text, "no-hold"))
  {
   /*
    * Hold job until specified time...
    */

    cupsdSetJobHoldUntil(job, attr->values[0].string.text, 0);

    job->state->values[0].integer = IPP_JOB_HELD;
    job->state_value              = IPP_JOB_HELD;

    ippSetString(job->attrs, &job->reasons, 0, "job-hold-until-specified");
  }
  else if (job->attrs->request.op.operation_id == IPP_CREATE_JOB)
  {
    job->hold_until               = time(NULL) + MultipleOperationTimeout;
    job->state->values[0].integer = IPP_JOB_HELD;
    job->state_value              = IPP_JOB_HELD;
  }
  else
  {
    job->state->values[0].integer = IPP_JOB_PENDING;
    job->state_value              = IPP_JOB_PENDING;

    ippSetString(job->attrs, &job->reasons, 0, "none");
  }

  if (!(printer->type & CUPS_PRINTER_REMOTE) || Classification)
  {
   /*
    * Add job sheets options...
    */

    if ((attr = ippFindAttribute(job->attrs, "job-sheets",
                                 IPP_TAG_ZERO)) == NULL)
    {
      cupsdLogMessage(CUPSD_LOG_DEBUG,
                      "Adding default job-sheets values \"%s,%s\"...",
                      printer->job_sheets[0], printer->job_sheets[1]);

      attr = ippAddStrings(job->attrs, IPP_TAG_JOB, IPP_TAG_NAME, "job-sheets",
                           2, NULL, NULL);
      ippSetString(job->attrs, &attr, 0, printer->job_sheets[0]);
      ippSetString(job->attrs, &attr, 1, printer->job_sheets[1]);
    }

    job->job_sheets = attr;

   /*
    * Enforce classification level if set...
    */

    if (Classification)
    {
      cupsdLogMessage(CUPSD_LOG_INFO,
                      "Classification=\"%s\", ClassifyOverride=%d",
                      Classification ? Classification : "(null)",
		      ClassifyOverride);

      if (ClassifyOverride)
      {
        if (!strcmp(attr->values[0].string.text, "none") &&
	    (attr->num_values == 1 ||
	     !strcmp(attr->values[1].string.text, "none")))
        {
	 /*
          * Force the leading banner to have the classification on it...
	  */

          ippSetString(job->attrs, &attr, 0, Classification);

	  cupsdLogJob(job, CUPSD_LOG_NOTICE, "CLASSIFICATION FORCED "
	                		     "job-sheets=\"%s,none\", "
					     "job-originating-user-name=\"%s\"",
	              Classification, job->username);
	}
	else if (attr->num_values == 2 &&
	         strcmp(attr->values[0].string.text,
		        attr->values[1].string.text) &&
		 strcmp(attr->values[0].string.text, "none") &&
		 strcmp(attr->values[1].string.text, "none"))
        {
	 /*
	  * Can't put two different security markings on the same document!
	  */

          ippSetString(job->attrs, &attr, 1, attr->values[0].string.text);

	  cupsdLogJob(job, CUPSD_LOG_NOTICE, "CLASSIFICATION FORCED "
	                		     "job-sheets=\"%s,%s\", "
					     "job-originating-user-name=\"%s\"",
		      attr->values[0].string.text,
		      attr->values[1].string.text, job->username);
	}
	else if (strcmp(attr->values[0].string.text, Classification) &&
	         strcmp(attr->values[0].string.text, "none") &&
		 (attr->num_values == 1 ||
	          (strcmp(attr->values[1].string.text, Classification) &&
	           strcmp(attr->values[1].string.text, "none"))))
        {
	  if (attr->num_values == 1)
            cupsdLogJob(job, CUPSD_LOG_NOTICE,
			"CLASSIFICATION OVERRIDDEN "
			"job-sheets=\"%s\", "
			"job-originating-user-name=\"%s\"",
	                attr->values[0].string.text, job->username);
          else
            cupsdLogJob(job, CUPSD_LOG_NOTICE,
			"CLASSIFICATION OVERRIDDEN "
			"job-sheets=\"%s,%s\",fffff "
			"job-originating-user-name=\"%s\"",
			attr->values[0].string.text,
			attr->values[1].string.text, job->username);
        }
      }
      else if (strcmp(attr->values[0].string.text, Classification) &&
               (attr->num_values == 1 ||
	       strcmp(attr->values[1].string.text, Classification)))
      {
       /*
        * Force the banner to have the classification on it...
	*/

        if (attr->num_values > 1 &&
	    !strcmp(attr->values[0].string.text, attr->values[1].string.text))
	{
          ippSetString(job->attrs, &attr, 0, Classification);
          ippSetString(job->attrs, &attr, 1, Classification);
	}
        else
	{
          if (attr->num_values == 1 ||
	      strcmp(attr->values[0].string.text, "none"))
            ippSetString(job->attrs, &attr, 0, Classification);

          if (attr->num_values > 1 &&
	      strcmp(attr->values[1].string.text, "none"))
	    ippSetString(job->attrs, &attr, 1, Classification);
        }

        if (attr->num_values > 1)
	  cupsdLogJob(job, CUPSD_LOG_NOTICE,
		      "CLASSIFICATION FORCED "
		      "job-sheets=\"%s,%s\", "
		      "job-originating-user-name=\"%s\"",
		      attr->values[0].string.text,
		      attr->values[1].string.text, job->username);
        else
	  cupsdLogJob(job, CUPSD_LOG_NOTICE,
		      "CLASSIFICATION FORCED "
		      "job-sheets=\"%s\", "
		      "job-originating-user-name=\"%s\"",
		      Classification, job->username);
      }
    }

   /*
    * See if we need to add the starting sheet...
    */

    if (!(printer->type & CUPS_PRINTER_REMOTE))
    {
      cupsdLogJob(job, CUPSD_LOG_INFO, "Adding start banner page \"%s\".",
		  attr->values[0].string.text);

      if ((kbytes = copy_banner(con, job, attr->values[0].string.text)) < 0)
      {
        cupsdSetJobState(job, IPP_JOB_ABORTED, CUPSD_JOB_PURGE,
	                 "Aborting job because the start banner could not be "
			 "copied.");
        return (NULL);
      }

      cupsdUpdateQuota(printer, job->username, 0, kbytes);
    }
  }
  else if ((attr = ippFindAttribute(job->attrs, "job-sheets",
                                    IPP_TAG_ZERO)) != NULL)
    job->job_sheets = attr;

 /*
  * Fill in the response info...
  */

  httpAssembleURIf(HTTP_URI_CODING_ALL, job_uri, sizeof(job_uri), "ipp", NULL, con->clientname, con->clientport, "/jobs/%d", job->id);
  ippAddString(con->response, IPP_TAG_JOB, IPP_TAG_URI, "job-uri", NULL, job_uri);

  ippAddInteger(con->response, IPP_TAG_JOB, IPP_TAG_INTEGER, "job-id", job->id);

  ippAddInteger(con->response, IPP_TAG_JOB, IPP_TAG_ENUM, "job-state", (int)job->state_value);
  ippAddString(con->response, IPP_TAG_JOB, IPP_TAG_TEXT, "job-state-message", NULL, "");
  ippAddString(con->response, IPP_TAG_JOB, IPP_TAG_KEYWORD, "job-state-reasons", NULL, job->reasons->values[0].string.text);

  con->response->request.status.status_code = IPP_OK;

 /*
  * Add any job subscriptions...
  */

  add_job_subscriptions(con, job);

 /*
  * Set all but the first two attributes to the job attributes group...
  */

  for (attr = job->attrs->attrs->next->next; attr; attr = attr->next)
    attr->group_tag = IPP_TAG_JOB;

 /*
  * Fire the "job created" event...
  */

  cupsdAddEvent(CUPSD_EVENT_JOB_CREATED, printer, job, "Job created.");

 /*
  * Return the new job...
  */

  return (job);
}


/*
 * 'add_job_subscriptions()' - Add any subscriptions for a job.
 */

static void
add_job_subscriptions(
    cupsd_client_t *con,		/* I - Client connection */
    cupsd_job_t    *job)		/* I - Newly created job */
{
  int			i;		/* Looping var */
  ipp_attribute_t	*prev,		/* Previous attribute */
			*next,		/* Next attribute */
			*attr;		/* Current attribute */
  cupsd_subscription_t	*sub;		/* Subscription object */
  const char		*recipient,	/* notify-recipient-uri */
			*pullmethod;	/* notify-pull-method */
  ipp_attribute_t	*user_data;	/* notify-user-data */
  int			interval;	/* notify-time-interval */
  unsigned		mask;		/* notify-events */


 /*
  * Find the first subscription group attribute; return if we have
  * none...
  */

  for (attr = job->attrs->attrs; attr; attr = attr->next)
    if (attr->group_tag == IPP_TAG_SUBSCRIPTION)
      break;

  if (!attr)
    return;

 /*
  * Process the subscription attributes in the request...
  */

  while (attr)
  {
    recipient = NULL;
    pullmethod = NULL;
    user_data  = NULL;
    interval   = 0;
    mask       = CUPSD_EVENT_NONE;

    while (attr && attr->group_tag != IPP_TAG_ZERO)
    {
      if (!strcmp(attr->name, "notify-recipient-uri") &&
          attr->value_tag == IPP_TAG_URI)
      {
       /*
        * Validate the recipient scheme against the ServerBin/notifier
	* directory...
	*/

	char	notifier[1024],		/* Notifier filename */
		scheme[HTTP_MAX_URI],	/* Scheme portion of URI */
		userpass[HTTP_MAX_URI],	/* Username portion of URI */
		host[HTTP_MAX_URI],	/* Host portion of URI */
		resource[HTTP_MAX_URI];	/* Resource portion of URI */
        int	port;			/* Port portion of URI */
        struct stat info;		/* File information */

        recipient = attr->values[0].string.text;

	if (httpSeparateURI(HTTP_URI_CODING_ALL, recipient,
	                    scheme, sizeof(scheme), userpass, sizeof(userpass),
			    host, sizeof(host), &port,
			    resource, sizeof(resource)) < HTTP_URI_OK)
        {
          send_ipp_status(con, IPP_NOT_POSSIBLE,
	                  _("Bad notify-recipient-uri \"%s\"."), recipient);
	  ippAddInteger(con->response, IPP_TAG_SUBSCRIPTION, IPP_TAG_ENUM,
	                "notify-status-code", IPP_URI_SCHEME);
	  return;
	}

        snprintf(notifier, sizeof(notifier), "%s/notifier/%s", ServerBin, scheme);
        if (access(notifier, X_OK) || stat(notifier, &info) || !S_ISREG(info.st_mode))
	{
          send_ipp_status(con, IPP_NOT_POSSIBLE,
	                  _("notify-recipient-uri URI \"%s\" uses unknown "
			    "scheme."), recipient);
	  ippAddInteger(con->response, IPP_TAG_SUBSCRIPTION, IPP_TAG_ENUM,
	                "notify-status-code", IPP_URI_SCHEME);
	  return;
	}

        if (!strcmp(scheme, "rss") && !check_rss_recipient(recipient))
	{
          send_ipp_status(con, IPP_NOT_POSSIBLE,
	                  _("notify-recipient-uri URI \"%s\" is already used."),
			  recipient);
	  ippAddInteger(con->response, IPP_TAG_SUBSCRIPTION, IPP_TAG_ENUM,
	                "notify-status-code", IPP_ATTRIBUTES);
	  return;
	}
      }
      else if (!strcmp(attr->name, "notify-pull-method") &&
               attr->value_tag == IPP_TAG_KEYWORD)
      {
        pullmethod = attr->values[0].string.text;

        if (strcmp(pullmethod, "ippget"))
	{
          send_ipp_status(con, IPP_NOT_POSSIBLE,
	                  _("Bad notify-pull-method \"%s\"."), pullmethod);
	  ippAddInteger(con->response, IPP_TAG_SUBSCRIPTION, IPP_TAG_ENUM,
	                "notify-status-code", IPP_ATTRIBUTES);
	  return;
	}
      }
      else if (!strcmp(attr->name, "notify-charset") &&
               attr->value_tag == IPP_TAG_CHARSET &&
	       strcmp(attr->values[0].string.text, "us-ascii") &&
	       strcmp(attr->values[0].string.text, "utf-8"))
      {
        send_ipp_status(con, IPP_CHARSET,
	                _("Character set \"%s\" not supported."),
			attr->values[0].string.text);
	return;
      }
      else if (!strcmp(attr->name, "notify-natural-language") &&
               (attr->value_tag != IPP_TAG_LANGUAGE ||
	        strcmp(attr->values[0].string.text, DefaultLanguage)))
      {
        send_ipp_status(con, IPP_CHARSET,
	                _("Language \"%s\" not supported."),
			attr->values[0].string.text);
	return;
      }
      else if (!strcmp(attr->name, "notify-user-data") &&
               attr->value_tag == IPP_TAG_STRING)
      {
        if (attr->num_values > 1 || attr->values[0].unknown.length > 63)
	{
          send_ipp_status(con, IPP_REQUEST_VALUE,
	                  _("The notify-user-data value is too large "
			    "(%d > 63 octets)."),
			  attr->values[0].unknown.length);
	  return;
	}

        user_data = attr;
      }
      else if (!strcmp(attr->name, "notify-events") &&
               attr->value_tag == IPP_TAG_KEYWORD)
      {
        for (i = 0; i < attr->num_values; i ++)
	  mask |= cupsdEventValue(attr->values[i].string.text);
      }
      else if (!strcmp(attr->name, "notify-lease-duration"))
      {
        send_ipp_status(con, IPP_BAD_REQUEST,
	                _("The notify-lease-duration attribute cannot be "
			  "used with job subscriptions."));
	return;
      }
      else if (!strcmp(attr->name, "notify-time-interval") &&
               attr->value_tag == IPP_TAG_INTEGER)
        interval = attr->values[0].integer;

      attr = attr->next;
    }

    if (!recipient && !pullmethod)
      break;

    if (mask == CUPSD_EVENT_NONE)
      mask = CUPSD_EVENT_JOB_COMPLETED;

    if ((sub = cupsdAddSubscription(mask, cupsdFindDest(job->dest), job,
                                    recipient, 0)) != NULL)
    {
      sub->interval = interval;

      cupsdSetString(&sub->owner, job->username);

      if (user_data)
      {
	sub->user_data_len = user_data->values[0].unknown.length;
	memcpy(sub->user_data, user_data->values[0].unknown.data,
	       (size_t)sub->user_data_len);
      }

      ippAddSeparator(con->response);
      ippAddInteger(con->response, IPP_TAG_SUBSCRIPTION, IPP_TAG_INTEGER,
		    "notify-subscription-id", sub->id);

      cupsdLogMessage(CUPSD_LOG_DEBUG, "Added subscription %d for job %d",
                      sub->id, job->id);
    }

    if (attr)
      attr = attr->next;
  }

  cupsdMarkDirty(CUPSD_DIRTY_SUBSCRIPTIONS);

 /*
  * Remove all of the subscription attributes from the job request...
  *
  * TODO: Optimize this since subscription groups have to come at the
  * end of the request...
  */

  for (attr = job->attrs->attrs, prev = NULL; attr; attr = next)
  {
    next = attr->next;

    if (attr->group_tag == IPP_TAG_SUBSCRIPTION ||
        attr->group_tag == IPP_TAG_ZERO)
    {
     /*
      * Free and remove this attribute...
      */

      ippDeleteAttribute(NULL, attr);

      if (prev)
        prev->next = next;
      else
        job->attrs->attrs = next;
    }
    else
      prev = attr;
  }

  job->attrs->last    = prev;
  job->attrs->current = prev;
}


/*
 * 'add_job_uuid()' - Add job-uuid attribute to a job.
 *
 * See RFC 4122 for the definition of UUIDs and the format.
 */

static void
add_job_uuid(cupsd_job_t *job)		/* I - Job */
{
  char			uuid[64];	/* job-uuid string */


 /*
  * Add a job-uuid attribute if none exists...
  */

  if (!ippFindAttribute(job->attrs, "job-uuid", IPP_TAG_URI))
    ippAddString(job->attrs, IPP_TAG_JOB, IPP_TAG_URI, "job-uuid", NULL,
		 httpAssembleUUID(ServerName, RemotePort, job->dest, job->id,
		                  uuid, sizeof(uuid)));
}


/*
 * 'add_printer()' - Add a printer to the system.
 */

static void
add_printer(cupsd_client_t  *con,	/* I - Client connection */
            ipp_attribute_t *uri)	/* I - URI of printer */
{
  http_status_t	status;			/* Policy status */
  int		i = 0;			/* Looping var */
  char		scheme[HTTP_MAX_URI],	/* Method portion of URI */
		username[HTTP_MAX_URI],	/* Username portion of URI */
		host[HTTP_MAX_URI],	/* Host portion of URI */
		resource[HTTP_MAX_URI];	/* Resource portion of URI */
  int		port;			/* Port portion of URI */
  cupsd_printer_t *printer;		/* Printer/class */
  ipp_attribute_t *attr;		/* Printer attribute */
  cups_file_t	*fp;			/* Script/PPD file */
  char		line[1024];		/* Line from file... */
  char		srcfile[1024],		/* Source Script/PPD file */
		dstfile[1024];		/* Destination Script/PPD file */
  int		modify;			/* Non-zero if we are modifying */
  int		changed_driver,		/* Changed the PPD? */
		need_restart_job,	/* Need to restart job? */
		set_device_uri,		/* Did we set the device URI? */
		set_port_monitor;	/* Did we set the port monitor? */


  cupsdLogMessage(CUPSD_LOG_DEBUG2, "add_printer(%p[%d], %s)", con,
                  con->number, uri->values[0].string.text);

 /*
  * Do we have a valid URI?
  */

  httpSeparateURI(HTTP_URI_CODING_ALL, uri->values[0].string.text, scheme,
                  sizeof(scheme), username, sizeof(username), host,
		  sizeof(host), &port, resource, sizeof(resource));

  if (strncmp(resource, "/printers/", 10) || strlen(resource) == 10)
  {
   /*
    * No, return an error...
    */

    send_ipp_status(con, IPP_BAD_REQUEST,
                    _("The printer-uri must be of the form "
		      "\"ipp://HOSTNAME/printers/PRINTERNAME\"."));
    return;
  }

 /*
  * Do we have a valid printer name?
  */

  if (!validate_name(resource + 10))
  {
   /*
    * No, return an error...
    */

    send_ipp_status(con, IPP_BAD_REQUEST,
                    _("The printer-uri \"%s\" contains invalid characters."),
		    uri->values[0].string.text);
    return;
  }

 /*
  * See if the printer already exists; if not, create a new printer...
  */

  if ((printer = cupsdFindPrinter(resource + 10)) == NULL)
  {
   /*
    * Printer doesn't exist; see if we have a class of the same name...
    */

    if (cupsdFindClass(resource + 10))
    {
     /*
      * Yes, return an error...
      */

      send_ipp_status(con, IPP_NOT_POSSIBLE,
                      _("A class named \"%s\" already exists."),
        	      resource + 10);
      return;
    }

   /*
    * No, check the default policy then add the printer...
    */

    if ((status = cupsdCheckPolicy(DefaultPolicyPtr, con, NULL)) != HTTP_OK)
    {
      send_http_error(con, status, NULL);
      return;
    }

    printer = cupsdAddPrinter(resource + 10);
    modify  = 0;

    printer->printer_id = NextPrinterId ++;
  }
  else if ((status = cupsdCheckPolicy(printer->op_policy_ptr, con,
                                      NULL)) != HTTP_OK)
  {
    send_http_error(con, status, printer);
    return;
  }
  else
    modify = 1;

 /*
  * Look for attributes and copy them over as needed...
  */

  changed_driver   = 0;
  need_restart_job = 0;

  if ((attr = ippFindAttribute(con->request, "printer-is-temporary", IPP_TAG_BOOLEAN)) != NULL)
    printer->temporary = ippGetBoolean(attr, 0);

  if ((attr = ippFindAttribute(con->request, "printer-location",
                               IPP_TAG_TEXT)) != NULL)
    cupsdSetString(&printer->location, attr->values[0].string.text);

  if ((attr = ippFindAttribute(con->request, "printer-geo-location", IPP_TAG_URI)) != NULL && !strncmp(attr->values[0].string.text, "geo:", 4))
    cupsdSetString(&printer->geo_location, attr->values[0].string.text);

  if ((attr = ippFindAttribute(con->request, "printer-organization", IPP_TAG_TEXT)) != NULL)
    cupsdSetString(&printer->organization, attr->values[0].string.text);

  if ((attr = ippFindAttribute(con->request, "printer-organizational-unit", IPP_TAG_TEXT)) != NULL)
    cupsdSetString(&printer->organizational_unit, attr->values[0].string.text);

  if ((attr = ippFindAttribute(con->request, "printer-info",
                               IPP_TAG_TEXT)) != NULL)
    cupsdSetString(&printer->info, attr->values[0].string.text);

  set_device_uri = 0;

  if ((attr = ippFindAttribute(con->request, "device-uri",
                               IPP_TAG_URI)) != NULL)
  {
   /*
    * Do we have a valid device URI?
    */

    http_uri_status_t	uri_status;	/* URI separation status */
    char		old_device_uri[1024];
					/* Old device URI */

    need_restart_job = 1;

    uri_status = httpSeparateURI(HTTP_URI_CODING_ALL,
				 attr->values[0].string.text,
				 scheme, sizeof(scheme),
				 username, sizeof(username),
				 host, sizeof(host), &port,
				 resource, sizeof(resource));

    cupsdLogMessage(CUPSD_LOG_DEBUG, "%s device-uri: %s", printer->name, httpURIStatusString(uri_status));

    if (uri_status < HTTP_URI_OK)
    {
      send_ipp_status(con, IPP_NOT_POSSIBLE, _("Bad device-uri \"%s\"."),
		      attr->values[0].string.text);
      if (!modify)
        cupsdDeletePrinter(printer, 0);

      return;
    }

    if (!strcmp(scheme, "file"))
    {
     /*
      * See if the administrator has enabled file devices...
      */

      if (!FileDevice && strcmp(resource, "/dev/null"))
      {
       /*
        * File devices are disabled and the URL is not file:/dev/null...
	*/

	send_ipp_status(con, IPP_NOT_POSSIBLE,
	                _("File device URIs have been disabled. "
	                  "To enable, see the FileDevice directive in "
			  "\"%s/cups-files.conf\"."),
			ServerRoot);
	if (!modify)
	  cupsdDeletePrinter(printer, 0);

	return;
      }
    }
    else
    {
     /*
      * See if the backend exists and is executable...
      */

      snprintf(srcfile, sizeof(srcfile), "%s/backend/%s", ServerBin, scheme);
      if (access(srcfile, X_OK))
      {
       /*
        * Could not find device in list!
	*/

	send_ipp_status(con, IPP_NOT_POSSIBLE,
                        _("Bad device-uri scheme \"%s\"."), scheme);
	if (!modify)
	  cupsdDeletePrinter(printer, 0);

	return;
      }
    }

    if (printer->sanitized_device_uri)
      strlcpy(old_device_uri, printer->sanitized_device_uri,
              sizeof(old_device_uri));
    else
      old_device_uri[0] = '\0';

    cupsdSetDeviceURI(printer, attr->values[0].string.text);

    cupsdLogMessage(CUPSD_LOG_INFO,
                    "Setting %s device-uri to \"%s\" (was \"%s\".)",
        	    printer->name, printer->sanitized_device_uri,
		    old_device_uri);

    set_device_uri = 1;
  }

  set_port_monitor = 0;

  if ((attr = ippFindAttribute(con->request, "port-monitor",
                               IPP_TAG_NAME)) != NULL)
  {
    ipp_attribute_t	*supported;	/* port-monitor-supported attribute */


    need_restart_job = 1;

    supported = ippFindAttribute(printer->ppd_attrs, "port-monitor-supported",
                                 IPP_TAG_NAME);
    if (supported)
    {
      for (i = 0; i < supported->num_values; i ++)
        if (!strcmp(supported->values[i].string.text,
                    attr->values[0].string.text))
          break;
    }

    if (!supported || i >= supported->num_values)
    {
      send_ipp_status(con, IPP_NOT_POSSIBLE, _("Bad port-monitor \"%s\"."),
        	      attr->values[0].string.text);
      if (!modify)
        cupsdDeletePrinter(printer, 0);

      return;
    }

    cupsdLogMessage(CUPSD_LOG_INFO,
                    "Setting %s port-monitor to \"%s\" (was \"%s\".)",
                    printer->name, attr->values[0].string.text,
	            printer->port_monitor ? printer->port_monitor : "none");

    if (strcmp(attr->values[0].string.text, "none"))
      cupsdSetString(&printer->port_monitor, attr->values[0].string.text);
    else
      cupsdClearString(&printer->port_monitor);

    set_port_monitor = 1;
  }

  if ((attr = ippFindAttribute(con->request, "printer-is-accepting-jobs",
                               IPP_TAG_BOOLEAN)) != NULL &&
      attr->values[0].boolean != printer->accepting)
  {
    cupsdLogMessage(CUPSD_LOG_INFO,
                    "Setting %s printer-is-accepting-jobs to %d (was %d.)",
                    printer->name, attr->values[0].boolean, printer->accepting);

    printer->accepting = attr->values[0].boolean;

    cupsdAddEvent(CUPSD_EVENT_PRINTER_STATE, printer, NULL,
                  "%s accepting jobs.",
		  printer->accepting ? "Now" : "No longer");
  }

  if ((attr = ippFindAttribute(con->request, "printer-is-shared", IPP_TAG_BOOLEAN)) != NULL)
  {
    if (ippGetBoolean(attr, 0) &&
        printer->num_auth_info_required == 1 &&
	!strcmp(printer->auth_info_required[0], "negotiate"))
    {
      send_ipp_status(con, IPP_BAD_REQUEST,
                      _("Cannot share a remote Kerberized printer."));
      if (!modify)
        cupsdDeletePrinter(printer, 0);

      return;
    }

    if (printer->type & CUPS_PRINTER_REMOTE)
    {
     /*
      * Cannot re-share remote printers.
      */

      send_ipp_status(con, IPP_BAD_REQUEST, _("Cannot change printer-is-shared for remote queues."));
      if (!modify)
        cupsdDeletePrinter(printer, 0);

      return;
    }

    if (printer->shared && !ippGetBoolean(attr, 0))
      cupsdDeregisterPrinter(printer, 1);

    cupsdLogMessage(CUPSD_LOG_INFO,
                    "Setting %s printer-is-shared to %d (was %d.)",
                    printer->name, attr->values[0].boolean, printer->shared);

    printer->shared = ippGetBoolean(attr, 0);
    if (printer->shared && printer->temporary)
      printer->temporary = 0;
  }

  if ((attr = ippFindAttribute(con->request, "printer-state",
                               IPP_TAG_ENUM)) != NULL)
  {
    if (attr->values[0].integer != IPP_PRINTER_IDLE &&
        attr->values[0].integer != IPP_PRINTER_STOPPED)
    {
      send_ipp_status(con, IPP_BAD_REQUEST, _("Bad printer-state value %d."),
                      attr->values[0].integer);
      if (!modify)
        cupsdDeletePrinter(printer, 0);

      return;
    }

    cupsdLogMessage(CUPSD_LOG_INFO, "Setting %s printer-state to %d (was %d.)",
                    printer->name, attr->values[0].integer, printer->state);

    if (attr->values[0].integer == IPP_PRINTER_STOPPED)
      cupsdStopPrinter(printer, 0);
    else
    {
      need_restart_job = 1;
      cupsdSetPrinterState(printer, (ipp_pstate_t)(attr->values[0].integer), 0);
    }
  }

  if ((attr = ippFindAttribute(con->request, "printer-state-message",
                               IPP_TAG_TEXT)) != NULL)
  {
    strlcpy(printer->state_message, attr->values[0].string.text,
            sizeof(printer->state_message));

    cupsdAddEvent(CUPSD_EVENT_PRINTER_STATE, printer, NULL, "%s",
                  printer->state_message);
  }

  if ((attr = ippFindAttribute(con->request, "printer-state-reasons",
                               IPP_TAG_KEYWORD)) != NULL)
  {
    if (attr->num_values >
            (int)(sizeof(printer->reasons) / sizeof(printer->reasons[0])))
    {
      send_ipp_status(con, IPP_NOT_POSSIBLE,
                      _("Too many printer-state-reasons values (%d > %d)."),
		      attr->num_values,
		      (int)(sizeof(printer->reasons) /
		            sizeof(printer->reasons[0])));
      if (!modify)
        cupsdDeletePrinter(printer, 0);

      return;
    }

    for (i = 0; i < printer->num_reasons; i ++)
      _cupsStrFree(printer->reasons[i]);

    printer->num_reasons = 0;
    for (i = 0; i < attr->num_values; i ++)
    {
      if (!strcmp(attr->values[i].string.text, "none"))
        continue;

      printer->reasons[printer->num_reasons] = _cupsStrAlloc(attr->values[i].string.text);
      printer->num_reasons ++;

      if (!strcmp(attr->values[i].string.text, "paused") &&
          printer->state != IPP_PRINTER_STOPPED)
      {
	cupsdLogMessage(CUPSD_LOG_INFO,
	                "Setting %s printer-state to %d (was %d.)",
			printer->name, IPP_PRINTER_STOPPED, printer->state);
	cupsdStopPrinter(printer, 0);
      }
    }

    if (PrintcapFormat == PRINTCAP_PLIST)
      cupsdMarkDirty(CUPSD_DIRTY_PRINTCAP);

    cupsdAddEvent(CUPSD_EVENT_PRINTER_STATE, printer, NULL,
                  "Printer \"%s\" state changed.", printer->name);
  }

  if (!set_printer_defaults(con, printer))
  {
    if (!modify)
      cupsdDeletePrinter(printer, 0);

    return;
  }

  if ((attr = ippFindAttribute(con->request, "auth-info-required",
                               IPP_TAG_KEYWORD)) != NULL)
    cupsdSetAuthInfoRequired(printer, NULL, attr);

 /*
  * See if we have all required attributes...
  */

  if (!printer->device_uri)
    cupsdSetString(&printer->device_uri, "file:///dev/null");

 /*
  * See if we have a PPD file attached to the request...
  */

  if (con->filename)
  {
    need_restart_job = 1;
    changed_driver   = 1;

    strlcpy(srcfile, con->filename, sizeof(srcfile));

    if ((fp = cupsFileOpen(srcfile, "rb")))
    {
     /*
      * Yes; get the first line from it...
      */

      line[0] = '\0';
      cupsFileGets(fp, line, sizeof(line));
      cupsFileClose(fp);

     /*
      * Then see what kind of file it is...
      */

      if (strncmp(line, "*PPD-Adobe", 10))
      {
	send_ipp_status(con, IPP_STATUS_ERROR_DOCUMENT_FORMAT_NOT_SUPPORTED, _("Bad PPD file."));
	if (!modify)
	  cupsdDeletePrinter(printer, 0);

	return;
      }

      snprintf(dstfile, sizeof(dstfile), "%s/ppd/%s.ppd", ServerRoot,
               printer->name);

     /*
      * The new file is a PPD file, so move the file over to the ppd
      * directory...
      */

      if (copy_file(srcfile, dstfile, ConfigFilePerm))
      {
	send_ipp_status(con, IPP_INTERNAL_ERROR, _("Unable to copy PPD file - %s"), strerror(errno));
	if (!modify)
	  cupsdDeletePrinter(printer, 0);

	return;
      }

      cupsdLogMessage(CUPSD_LOG_DEBUG, "Copied PPD file successfully");
    }
  }
  else if ((attr = ippFindAttribute(con->request, "ppd-name", IPP_TAG_NAME)) != NULL)
  {
    const char *ppd_name = ippGetString(attr, 0, NULL);
					/* ppd-name value */

    need_restart_job = 1;
    changed_driver   = 1;

    if (!strcmp(ppd_name, "everywhere"))
    {
      // Create IPP Everywhere PPD...
      if (!printer->device_uri || (strncmp(printer->device_uri, "dnssd://", 8) && strncmp(printer->device_uri, "ipp://", 6) && strncmp(printer->device_uri, "ipps://", 7) && strncmp(printer->device_uri, "ippusb://", 9)))
      {
	send_ipp_status(con, IPP_INTERNAL_ERROR, _("IPP Everywhere driver requires an IPP connection."));
	if (!modify)
	  cupsdDeletePrinter(printer, 0);

	return;
      }

      // Run a background thread to create the PPD...
      _cupsThreadCreate((_cups_thread_func_t)create_local_bg_thread, printer);
    }
    else if (!strcmp(ppd_name, "raw"))
    {
     /*
      * Raw driver, remove any existing PPD file.
      */

      snprintf(dstfile, sizeof(dstfile), "%s/ppd/%s.ppd", ServerRoot, printer->name);
      unlink(dstfile);
    }
    else if (strstr(ppd_name, "../"))
    {
      send_ipp_status(con, IPP_STATUS_ERROR_ATTRIBUTES_OR_VALUES, _("Invalid ppd-name value."));
      if (!modify)
	cupsdDeletePrinter(printer, 0);

      return;
    }
    else
    {
     /*
      * PPD model file...
      */

      snprintf(dstfile, sizeof(dstfile), "%s/ppd/%s.ppd", ServerRoot, printer->name);

      if (copy_model(con, ppd_name, dstfile))
      {
	if (!modify)
	  cupsdDeletePrinter(printer, 0);

	return;
      }

      cupsdLogMessage(CUPSD_LOG_DEBUG, "Copied PPD file successfully");
    }
  }

  if (changed_driver)
  {
   /*
    * If we changed the PPD, then remove the printer's cache file and clear the
    * printer-state-reasons...
    */

    char cache_name[1024];		/* Cache filename for printer attrs */

    snprintf(cache_name, sizeof(cache_name), "%s/%s.data", CacheDir, printer->name);
    unlink(cache_name);

    cupsdSetPrinterReasons(printer, "none");

   /*
    * (Re)register color profiles...
    */

    cupsdRegisterColor(printer);
  }

 /*
  * If we set the device URI but not the port monitor, check which port
  * monitor to use by default...
  */

  if (set_device_uri && !set_port_monitor)
  {
    ppd_file_t	*ppd;			/* PPD file */
    ppd_attr_t	*ppdattr;		/* cupsPortMonitor attribute */


    httpSeparateURI(HTTP_URI_CODING_ALL, printer->device_uri, scheme,
                    sizeof(scheme), username, sizeof(username), host,
		    sizeof(host), &port, resource, sizeof(resource));

    snprintf(srcfile, sizeof(srcfile), "%s/ppd/%s.ppd", ServerRoot,
	     printer->name);
    if ((ppd = _ppdOpenFile(srcfile, _PPD_LOCALIZATION_NONE)) != NULL)
    {
      for (ppdattr = ppdFindAttr(ppd, "cupsPortMonitor", NULL);
	   ppdattr;
	   ppdattr = ppdFindNextAttr(ppd, "cupsPortMonitor", NULL))
        if (!strcmp(scheme, ppdattr->spec))
	{
	  cupsdLogMessage(CUPSD_LOG_INFO,
			  "Setting %s port-monitor to \"%s\" (was \"%s\".)",
			  printer->name, ppdattr->value,
			  printer->port_monitor ? printer->port_monitor
			                        : "none");

	  if (strcmp(ppdattr->value, "none"))
	    cupsdSetString(&printer->port_monitor, ppdattr->value);
	  else
	    cupsdClearString(&printer->port_monitor);

	  break;
	}

      ppdClose(ppd);
    }
  }

  printer->config_time = time(NULL);

 /*
  * Update the printer attributes and return...
  */

  if (!printer->temporary)
  {
    if (!printer->printer_id)
      printer->printer_id = NextPrinterId ++;

    cupsdMarkDirty(CUPSD_DIRTY_PRINTERS);
  }

  cupsdSetPrinterAttrs(printer);

  if (need_restart_job && printer->job)
  {
   /*
    * Restart the current job...
    */

    cupsdSetJobState(printer->job, IPP_JOB_PENDING, CUPSD_JOB_FORCE,
                     "Job restarted because the printer was modified.");
  }

  cupsdMarkDirty(CUPSD_DIRTY_PRINTCAP);

  if (modify)
  {
    cupsdAddEvent(CUPSD_EVENT_PRINTER_MODIFIED,
                  printer, NULL, "Printer \"%s\" modified by \"%s\".",
		  printer->name, get_username(con));

    cupsdLogMessage(CUPSD_LOG_INFO, "Printer \"%s\" modified by \"%s\".",
                    printer->name, get_username(con));
  }
  else
  {
    cupsdAddEvent(CUPSD_EVENT_PRINTER_ADDED,
                  printer, NULL, "New printer \"%s\" added by \"%s\".",
		  printer->name, get_username(con));

    cupsdLogMessage(CUPSD_LOG_INFO, "New printer \"%s\" added by \"%s\".",
                    printer->name, get_username(con));
  }

  con->response->request.status.status_code = IPP_OK;
}


/*
 * 'add_printer_state_reasons()' - Add the "printer-state-reasons" attribute
 *                                 based upon the printer state...
 */

static void
add_printer_state_reasons(
    cupsd_client_t  *con,		/* I - Client connection */
    cupsd_printer_t *p)			/* I - Printer info */
{
  cupsdLogMessage(CUPSD_LOG_DEBUG2,
                  "add_printer_state_reasons(%p[%d], %p[%s])",
                  con, con->number, p, p->name);

  if (p->num_reasons == 0)
    ippAddString(con->response, IPP_TAG_PRINTER, IPP_TAG_KEYWORD,
                 "printer-state-reasons", NULL, "none");
  else
    ippAddStrings(con->response, IPP_TAG_PRINTER, IPP_TAG_KEYWORD,
                  "printer-state-reasons", p->num_reasons, NULL,
		  (const char * const *)p->reasons);
}


/*
 * 'add_queued_job_count()' - Add the "queued-job-count" attribute for
 *                            the specified printer or class.
 */

static void
add_queued_job_count(
    cupsd_client_t  *con,		/* I - Client connection */
    cupsd_printer_t *p)			/* I - Printer or class */
{
  int		count;			/* Number of jobs on destination */


  cupsdLogMessage(CUPSD_LOG_DEBUG2, "add_queued_job_count(%p[%d], %p[%s])",
                  con, con->number, p, p->name);

  count = cupsdGetPrinterJobCount(p->name);

  ippAddInteger(con->response, IPP_TAG_PRINTER, IPP_TAG_INTEGER,
                "queued-job-count", count);
}


/*
 * 'apply_printer_defaults()' - Apply printer default options to a job.
 */

static void
apply_printer_defaults(
    cupsd_printer_t *printer,		/* I - Printer */
    cupsd_job_t     *job)		/* I - Job */
{
  int		i,			/* Looping var */
		num_options;		/* Number of default options */
  cups_option_t	*options,		/* Default options */
		*option;		/* Current option */


  cupsdLogJob(job, CUPSD_LOG_DEBUG, "Applying default options...");

 /*
  * Collect all of the default options and add the missing ones to the
  * job object...
  */

  for (i = printer->num_options, num_options = 0, options = NULL,
           option = printer->options;
       i > 0;
       i --, option ++)
    if (!ippFindAttribute(job->attrs, option->name, IPP_TAG_ZERO))
    {
      if (!strcmp(option->name, "print-quality") && ippFindAttribute(job->attrs, "cupsPrintQuality", IPP_TAG_NAME))
        continue;                     /* Don't override cupsPrintQuality */

      cupsdLogJob(job, CUPSD_LOG_DEBUG, "Adding default %s=%s", option->name, option->value);

      num_options = cupsAddOption(option->name, option->value, num_options, &options);
    }

 /*
  * Encode these options as attributes in the job object...
  */

  cupsEncodeOptions2(job->attrs, num_options, options, IPP_TAG_JOB);
  cupsFreeOptions(num_options, options);
}


/*
 * 'authenticate_job()' - Set job authentication info.
 */

static void
authenticate_job(cupsd_client_t  *con,	/* I - Client connection */
	         ipp_attribute_t *uri)	/* I - Job URI */
{
  ipp_attribute_t	*attr,		/* job-id attribute */
			*auth_info;	/* auth-info attribute */
  int			jobid;		/* Job ID */
  cupsd_job_t		*job;		/* Current job */
  char			scheme[HTTP_MAX_URI],
					/* Method portion of URI */
			username[HTTP_MAX_URI],
					/* Username portion of URI */
			host[HTTP_MAX_URI],
					/* Host portion of URI */
			resource[HTTP_MAX_URI];
					/* Resource portion of URI */
  int			port;		/* Port portion of URI */


  cupsdLogMessage(CUPSD_LOG_DEBUG2, "authenticate_job(%p[%d], %s)",
                  con, con->number, uri->values[0].string.text);

 /*
  * Start with "everything is OK" status...
  */

  con->response->request.status.status_code = IPP_OK;

 /*
  * See if we have a job URI or a printer URI...
  */

  if (!strcmp(uri->name, "printer-uri"))
  {
   /*
    * Got a printer URI; see if we also have a job-id attribute...
    */

    if ((attr = ippFindAttribute(con->request, "job-id",
                                 IPP_TAG_INTEGER)) == NULL)
    {
      send_ipp_status(con, IPP_BAD_REQUEST,
                      _("Got a printer-uri attribute but no job-id."));
      return;
    }

    jobid = attr->values[0].integer;
  }
  else
  {
   /*
    * Got a job URI; parse it to get the job ID...
    */

    httpSeparateURI(HTTP_URI_CODING_ALL, uri->values[0].string.text, scheme,
                    sizeof(scheme), username, sizeof(username), host,
		    sizeof(host), &port, resource, sizeof(resource));

    if (strncmp(resource, "/jobs/", 6))
    {
     /*
      * Not a valid URI!
      */

      send_ipp_status(con, IPP_BAD_REQUEST, _("Bad job-uri \"%s\"."),
                      uri->values[0].string.text);
      return;
    }

    jobid = atoi(resource + 6);
  }

 /*
  * See if the job exists...
  */

  if ((job = cupsdFindJob(jobid)) == NULL)
  {
   /*
    * Nope - return a "not found" error...
    */

    send_ipp_status(con, IPP_NOT_FOUND, _("Job #%d does not exist."), jobid);
    return;
  }

 /*
  * See if the job has been completed...
  */

  if (job->state_value != IPP_JOB_HELD)
  {
   /*
    * Return a "not-possible" error...
    */

    send_ipp_status(con, IPP_NOT_POSSIBLE,
                    _("Job #%d is not held for authentication."),
		    jobid);
    return;
  }

 /*
  * See if we have already authenticated...
  */

  auth_info = ippFindAttribute(con->request, "auth-info", IPP_TAG_TEXT);

  if (!con->username[0] && !auth_info)
  {
    cupsd_printer_t	*printer;	/* Job destination */

   /*
    * No auth data.  If we need to authenticate via Kerberos, send a
    * HTTP auth challenge, otherwise just return an IPP error...
    */

    printer = cupsdFindDest(job->dest);

    if (printer && printer->num_auth_info_required > 0 &&
        !strcmp(printer->auth_info_required[0], "negotiate"))
      send_http_error(con, HTTP_UNAUTHORIZED, printer);
    else
      send_ipp_status(con, IPP_NOT_AUTHORIZED,
		      _("No authentication information provided."));
    return;
  }

 /*
  * See if the job is owned by the requesting user...
  */

  if (!validate_user(job, con, job->username, username, sizeof(username)))
  {
    send_http_error(con, con->username[0] ? HTTP_FORBIDDEN : HTTP_UNAUTHORIZED,
                    cupsdFindDest(job->dest));
    return;
  }

 /*
  * Save the authentication information for this job...
  */

  save_auth_info(con, job, auth_info);

 /*
  * Reset the job-hold-until value to "no-hold"...
  */

  if ((attr = ippFindAttribute(job->attrs, "job-hold-until",
                               IPP_TAG_KEYWORD)) == NULL)
    attr = ippFindAttribute(job->attrs, "job-hold-until", IPP_TAG_NAME);

  if (attr)
  {
    ippSetValueTag(job->attrs, &attr, IPP_TAG_KEYWORD);
    ippSetString(job->attrs, &attr, 0, "no-hold");
  }

 /*
  * Release the job and return...
  */

  cupsdReleaseJob(job);

  cupsdAddEvent(CUPSD_EVENT_JOB_STATE, NULL, job, "Job authenticated by user");

  cupsdLogJob(job, CUPSD_LOG_INFO, "Authenticated by \"%s\".", con->username);

  cupsdCheckJobs();
}


/*
 * 'cancel_all_jobs()' - Cancel all or selected print jobs.
 */

static void
cancel_all_jobs(cupsd_client_t  *con,	/* I - Client connection */
	        ipp_attribute_t *uri)	/* I - Job or Printer URI */
{
  int		i;			/* Looping var */
  http_status_t	status;			/* Policy status */
  cups_ptype_t	dtype;			/* Destination type */
  char		scheme[HTTP_MAX_URI],	/* Scheme portion of URI */
		userpass[HTTP_MAX_URI],	/* Username portion of URI */
		hostname[HTTP_MAX_URI],	/* Host portion of URI */
		resource[HTTP_MAX_URI];	/* Resource portion of URI */
  int		port;			/* Port portion of URI */
  ipp_attribute_t *attr;		/* Attribute in request */
  const char	*username = NULL;	/* Username */
  cupsd_jobaction_t purge = CUPSD_JOB_DEFAULT;
					/* Purge? */
  cupsd_printer_t *printer;		/* Printer */
  ipp_attribute_t *job_ids;		/* job-ids attribute */
  cupsd_job_t	*job;			/* Job */


  cupsdLogMessage(CUPSD_LOG_DEBUG2, "cancel_all_jobs(%p[%d], %s)", con,
                  con->number, uri->values[0].string.text);

 /*
  * Get the jobs to cancel/purge...
  */

  switch (con->request->request.op.operation_id)
  {
    case IPP_PURGE_JOBS :
       /*
	* Get the username (if any) for the jobs we want to cancel (only if
	* "my-jobs" is specified...
	*/

        if ((attr = ippFindAttribute(con->request, "my-jobs",
                                     IPP_TAG_BOOLEAN)) != NULL &&
            attr->values[0].boolean)
	{
	  if ((attr = ippFindAttribute(con->request, "requesting-user-name",
				       IPP_TAG_NAME)) != NULL)
	    username = attr->values[0].string.text;
	  else
	  {
	    send_ipp_status(con, IPP_BAD_REQUEST,
			    _("Missing requesting-user-name attribute."));
	    return;
	  }
	}

       /*
	* Look for the "purge-jobs" attribute...
	*/

	if ((attr = ippFindAttribute(con->request, "purge-jobs",
				     IPP_TAG_BOOLEAN)) != NULL)
	  purge = attr->values[0].boolean ? CUPSD_JOB_PURGE : CUPSD_JOB_DEFAULT;
	else
	  purge = CUPSD_JOB_PURGE;
	break;

    case IPP_CANCEL_MY_JOBS :
        if (con->username[0])
          username = con->username;
        else if ((attr = ippFindAttribute(con->request, "requesting-user-name",
					  IPP_TAG_NAME)) != NULL)
          username = attr->values[0].string.text;
        else
        {
	  send_ipp_status(con, IPP_BAD_REQUEST,
			  _("Missing requesting-user-name attribute."));
	  return;
        }

    default :
        break;
  }

  job_ids = ippFindAttribute(con->request, "job-ids", IPP_TAG_INTEGER);

 /*
  * See if we have a printer URI...
  */

  if (strcmp(uri->name, "printer-uri"))
  {
    send_ipp_status(con, IPP_BAD_REQUEST,
                    _("The printer-uri attribute is required."));
    return;
  }

 /*
  * And if the destination is valid...
  */

  if (!cupsdValidateDest(uri->values[0].string.text, &dtype, &printer))
  {
   /*
    * Bad URI?
    */

    httpSeparateURI(HTTP_URI_CODING_ALL, uri->values[0].string.text,
                    scheme, sizeof(scheme), userpass, sizeof(userpass),
		    hostname, sizeof(hostname), &port,
		    resource, sizeof(resource));

    if ((!strncmp(resource, "/printers/", 10) && resource[10]) ||
        (!strncmp(resource, "/classes/", 9) && resource[9]))
    {
      send_ipp_status(con, IPP_NOT_FOUND,
                      _("The printer or class does not exist."));
      return;
    }

   /*
    * Check policy...
    */

    if ((status = cupsdCheckPolicy(DefaultPolicyPtr, con, NULL)) != HTTP_OK)
    {
      send_http_error(con, status, NULL);
      return;
    }

    if (job_ids)
    {
      for (i = 0; i < job_ids->num_values; i ++)
      {
	if ((job = cupsdFindJob(job_ids->values[i].integer)) == NULL)
	  break;

        if (con->request->request.op.operation_id == IPP_CANCEL_MY_JOBS &&
            _cups_strcasecmp(job->username, username))
          break;
      }

      if (i < job_ids->num_values)
      {
	send_ipp_status(con, IPP_NOT_FOUND, _("Job #%d does not exist."),
			job_ids->values[i].integer);
	return;
      }

      for (i = 0; i < job_ids->num_values; i ++)
      {
	job = cupsdFindJob(job_ids->values[i].integer);

	cupsdSetJobState(job, IPP_JOB_CANCELED, purge,
	                 purge == CUPSD_JOB_PURGE ? "Job purged by user." :
	                                            "Job canceled by user.");
      }

      cupsdLogMessage(CUPSD_LOG_INFO, "Selected jobs were %s by \"%s\".",
		      purge == CUPSD_JOB_PURGE ? "purged" : "canceled",
		      get_username(con));
    }
    else
    {
     /*
      * Cancel all jobs on all printers...
      */

      cupsdCancelJobs(NULL, username, purge != CUPSD_JOB_DEFAULT);

      cupsdLogMessage(CUPSD_LOG_INFO, "All jobs were %s by \"%s\".",
		      purge == CUPSD_JOB_PURGE ? "purged" : "canceled",
		      get_username(con));
    }
  }
  else
  {
   /*
    * Check policy...
    */

    if ((status = cupsdCheckPolicy(printer->op_policy_ptr, con,
                                   NULL)) != HTTP_OK)
    {
      send_http_error(con, status, printer);
      return;
    }

    if (job_ids)
    {
      for (i = 0; i < job_ids->num_values; i ++)
      {
	if ((job = cupsdFindJob(job_ids->values[i].integer)) == NULL ||
	    _cups_strcasecmp(job->dest, printer->name))
	  break;

        if (con->request->request.op.operation_id == IPP_CANCEL_MY_JOBS &&
            _cups_strcasecmp(job->username, username))
          break;
      }

      if (i < job_ids->num_values)
      {
	send_ipp_status(con, IPP_NOT_FOUND, _("Job #%d does not exist."),
			job_ids->values[i].integer);
	return;
      }

      for (i = 0; i < job_ids->num_values; i ++)
      {
	job = cupsdFindJob(job_ids->values[i].integer);

	cupsdSetJobState(job, IPP_JOB_CANCELED, purge,
	                 purge == CUPSD_JOB_PURGE ? "Job purged by user." :
	                                            "Job canceled by user.");
      }

      cupsdLogMessage(CUPSD_LOG_INFO, "Selected jobs were %s by \"%s\".",
		      purge == CUPSD_JOB_PURGE ? "purged" : "canceled",
		      get_username(con));
    }
    else
    {
     /*
      * Cancel all of the jobs on the named printer...
      */

      cupsdCancelJobs(printer->name, username, purge != CUPSD_JOB_DEFAULT);

      cupsdLogMessage(CUPSD_LOG_INFO, "All jobs on \"%s\" were %s by \"%s\".",
		      printer->name,
		      purge == CUPSD_JOB_PURGE ? "purged" : "canceled",
		      get_username(con));
    }
  }

  con->response->request.status.status_code = IPP_OK;

  cupsdCheckJobs();
}


/*
 * 'cancel_job()' - Cancel a print job.
 */

static void
cancel_job(cupsd_client_t  *con,	/* I - Client connection */
	   ipp_attribute_t *uri)	/* I - Job or Printer URI */
{
  ipp_attribute_t *attr;		/* Current attribute */
  int		jobid;			/* Job ID */
  char		scheme[HTTP_MAX_URI],	/* Scheme portion of URI */
		username[HTTP_MAX_URI],	/* Username portion of URI */
		host[HTTP_MAX_URI],	/* Host portion of URI */
		resource[HTTP_MAX_URI];	/* Resource portion of URI */
  int		port;			/* Port portion of URI */
  cupsd_job_t	*job;			/* Job information */
  cups_ptype_t	dtype;			/* Destination type (printer/class) */
  cupsd_printer_t *printer;		/* Printer data */
  cupsd_jobaction_t purge;		/* Purge the job? */


  cupsdLogMessage(CUPSD_LOG_DEBUG2, "cancel_job(%p[%d], %s)", con,
                  con->number, uri->values[0].string.text);

 /*
  * See if we have a job URI or a printer URI...
  */

  if (!strcmp(uri->name, "printer-uri"))
  {
   /*
    * Got a printer URI; see if we also have a job-id attribute...
    */

    if ((attr = ippFindAttribute(con->request, "job-id",
                                 IPP_TAG_INTEGER)) == NULL)
    {
      send_ipp_status(con, IPP_BAD_REQUEST,
                      _("Got a printer-uri attribute but no job-id."));
      return;
    }

    if ((jobid = attr->values[0].integer) == 0)
    {
     /*
      * Find the current job on the specified printer...
      */

      if (!cupsdValidateDest(uri->values[0].string.text, &dtype, &printer))
      {
       /*
	* Bad URI...
	*/

	send_ipp_status(con, IPP_NOT_FOUND,
                	_("The printer or class does not exist."));
	return;
      }

     /*
      * See if there are any pending jobs...
      */

      for (job = (cupsd_job_t *)cupsArrayFirst(ActiveJobs);
	   job;
	   job = (cupsd_job_t *)cupsArrayNext(ActiveJobs))
	if (job->state_value <= IPP_JOB_PROCESSING &&
	    !_cups_strcasecmp(job->dest, printer->name))
	  break;

      if (job)
	jobid = job->id;
      else
      {
       /*
        * No, try stopped jobs...
	*/

	for (job = (cupsd_job_t *)cupsArrayFirst(ActiveJobs);
	     job;
	     job = (cupsd_job_t *)cupsArrayNext(ActiveJobs))
	  if (job->state_value == IPP_JOB_STOPPED &&
	      !_cups_strcasecmp(job->dest, printer->name))
	    break;

	if (job)
	  jobid = job->id;
	else
	{
	  send_ipp_status(con, IPP_NOT_POSSIBLE, _("No active jobs on %s."),
			  printer->name);
	  return;
	}
      }
    }
  }
  else
  {
   /*
    * Got a job URI; parse it to get the job ID...
    */

    httpSeparateURI(HTTP_URI_CODING_ALL, uri->values[0].string.text, scheme,
                    sizeof(scheme), username, sizeof(username), host,
		    sizeof(host), &port, resource, sizeof(resource));

    if (strncmp(resource, "/jobs/", 6))
    {
     /*
      * Not a valid URI!
      */

      send_ipp_status(con, IPP_BAD_REQUEST, _("Bad job-uri \"%s\"."),
                      uri->values[0].string.text);
      return;
    }

    jobid = atoi(resource + 6);
  }

 /*
  * Look for the "purge-job" attribute...
  */

  if ((attr = ippFindAttribute(con->request, "purge-job",
                               IPP_TAG_BOOLEAN)) != NULL)
    purge = attr->values[0].boolean ? CUPSD_JOB_PURGE : CUPSD_JOB_DEFAULT;
  else
    purge = CUPSD_JOB_DEFAULT;

 /*
  * See if the job exists...
  */

  if ((job = cupsdFindJob(jobid)) == NULL)
  {
   /*
    * Nope - return a "not found" error...
    */

    send_ipp_status(con, IPP_NOT_FOUND, _("Job #%d does not exist."), jobid);
    return;
  }

 /*
  * See if the job is owned by the requesting user...
  */

  if (!validate_user(job, con, job->username, username, sizeof(username)))
  {
    send_http_error(con, con->username[0] ? HTTP_FORBIDDEN : HTTP_UNAUTHORIZED,
                    cupsdFindDest(job->dest));
    return;
  }

 /*
  * See if the job is already completed, canceled, or aborted; if so,
  * we can't cancel...
  */

  if (job->state_value >= IPP_JOB_CANCELED && purge != CUPSD_JOB_PURGE)
  {
    switch (job->state_value)
    {
      case IPP_JOB_CANCELED :
	  send_ipp_status(con, IPP_NOT_POSSIBLE,
                	  _("Job #%d is already canceled - can\'t cancel."),
			  jobid);
          break;

      case IPP_JOB_ABORTED :
	  send_ipp_status(con, IPP_NOT_POSSIBLE,
                	  _("Job #%d is already aborted - can\'t cancel."),
			  jobid);
          break;

      default :
	  send_ipp_status(con, IPP_NOT_POSSIBLE,
                	  _("Job #%d is already completed - can\'t cancel."),
			  jobid);
          break;
    }

    return;
  }

 /*
  * Cancel the job and return...
  */

  cupsdSetJobState(job, IPP_JOB_CANCELED, purge,
                   purge == CUPSD_JOB_PURGE ? "Job purged by \"%s\"" :
		                              "Job canceled by \"%s\"",
		   username);
  cupsdCheckJobs();

  if (purge == CUPSD_JOB_PURGE)
    cupsdLogMessage(CUPSD_LOG_INFO, "[Job %d] Purged by \"%s\".", jobid,
		    username);
  else
    cupsdLogMessage(CUPSD_LOG_INFO, "[Job %d] Canceled by \"%s\".", jobid,
		    username);

  con->response->request.status.status_code = IPP_OK;
}


/*
 * 'cancel_subscription()' - Cancel a subscription.
 */

static void
cancel_subscription(
    cupsd_client_t *con,		/* I - Client connection */
    int            sub_id)		/* I - Subscription ID */
{
  http_status_t		status;		/* Policy status */
  cupsd_subscription_t	*sub;		/* Subscription */


  cupsdLogMessage(CUPSD_LOG_DEBUG2,
                  "cancel_subscription(con=%p[%d], sub_id=%d)",
                  con, con->number, sub_id);

 /*
  * Is the subscription ID valid?
  */

  if ((sub = cupsdFindSubscription(sub_id)) == NULL)
  {
   /*
    * Bad subscription ID...
    */

    send_ipp_status(con, IPP_NOT_FOUND,
                    _("Subscription #%d does not exist."), sub_id);
    return;
  }

 /*
  * Check policy...
  */

  if ((status = cupsdCheckPolicy(sub->dest ? sub->dest->op_policy_ptr :
                                             DefaultPolicyPtr,
                                 con, sub->owner)) != HTTP_OK)
  {
    send_http_error(con, status, sub->dest);
    return;
  }

 /*
  * Cancel the subscription...
  */

  cupsdDeleteSubscription(sub, 1);

  con->response->request.status.status_code = IPP_OK;
}


/*
 * 'check_rss_recipient()' - Check that we do not have a duplicate RSS feed URI.
 */

static int				/* O - 1 if OK, 0 if not */
check_rss_recipient(
    const char *recipient)		/* I - Recipient URI */
{
  cupsd_subscription_t	*sub;		/* Current subscription */


  for (sub = (cupsd_subscription_t *)cupsArrayFirst(Subscriptions);
       sub;
       sub = (cupsd_subscription_t *)cupsArrayNext(Subscriptions))
    if (sub->recipient)
    {
     /*
      * Compare the URIs up to the first ?...
      */

      const char *r1, *r2;

      for (r1 = recipient, r2 = sub->recipient;
           *r1 == *r2 && *r1 && *r1 != '?' && *r2 && *r2 != '?';
	   r1 ++, r2 ++);

      if (*r1 == *r2)
        return (0);
    }

  return (1);
}


/*
 * 'check_quotas()' - Check quotas for a printer and user.
 */

static int				/* O - 1 if OK, 0 if forbidden,
					       -1 if limit reached */
check_quotas(cupsd_client_t  *con,	/* I - Client connection */
             cupsd_printer_t *p)	/* I - Printer or class */
{
  char		username[33],		/* Username */
		*name;			/* Current user name */
  cupsd_quota_t	*q;			/* Quota data */
#ifdef HAVE_MBR_UID_TO_UUID
 /*
  * Use Apple membership APIs which require that all names represent
  * valid user account or group records accessible by the server.
  */

  uuid_t	usr_uuid;		/* UUID for job requesting user  */
  uuid_t	usr2_uuid;		/* UUID for ACL user name entry  */
  uuid_t	grp_uuid;		/* UUID for ACL group name entry */
  int		mbr_err;		/* Error from membership function */
  int		is_member;		/* Is this user a member? */
#else
 /*
  * Use standard POSIX APIs for checking users and groups...
  */

  struct passwd	*pw;			/* User password data */
#endif /* HAVE_MBR_UID_TO_UUID */


  cupsdLogMessage(CUPSD_LOG_DEBUG2, "check_quotas(%p[%d], %p[%s])",
                  con, con->number, p, p->name);

 /*
  * Figure out who is printing...
  */

  strlcpy(username, get_username(con), sizeof(username));

  if ((name = strchr(username, '@')) != NULL)
    *name = '\0';			/* Strip @REALM */

 /*
  * Check global active job limits for printers and users...
  */

  if (MaxJobsPerPrinter)
  {
   /*
    * Check if there are too many pending jobs on this printer...
    */

    if (cupsdGetPrinterJobCount(p->name) >= MaxJobsPerPrinter)
    {
      cupsdLogMessage(CUPSD_LOG_INFO, "Too many jobs for printer \"%s\"...",
                      p->name);
      return (-1);
    }
  }

  if (MaxJobsPerUser)
  {
   /*
    * Check if there are too many pending jobs for this user...
    */

    if (cupsdGetUserJobCount(username) >= MaxJobsPerUser)
    {
      cupsdLogMessage(CUPSD_LOG_INFO, "Too many jobs for user \"%s\"...",
                      username);
      return (-1);
    }
  }

 /*
  * Check against users...
  */

  if (cupsArrayCount(p->users) == 0 && p->k_limit == 0 && p->page_limit == 0)
    return (1);

  if (cupsArrayCount(p->users))
  {
#ifdef HAVE_MBR_UID_TO_UUID
   /*
    * Get UUID for job requesting user...
    */

    if (mbr_user_name_to_uuid((char *)username, usr_uuid))
    {
     /*
      * Unknown user...
      */

      cupsdLogMessage(CUPSD_LOG_DEBUG,
		      "check_quotas: UUID lookup failed for user \"%s\"",
		      username);
      cupsdLogMessage(CUPSD_LOG_INFO,
		      "Denying user \"%s\" access to printer \"%s\" "
		      "(unknown user)...",
		      username, p->name);
      return (0);
    }
#else
   /*
    * Get UID and GID of requesting user...
    */

    pw = getpwnam(username);
    endpwent();
#endif /* HAVE_MBR_UID_TO_UUID */

    for (name = (char *)cupsArrayFirst(p->users);
         name;
	 name = (char *)cupsArrayNext(p->users))
      if (name[0] == '@')
      {
       /*
        * Check group membership...
	*/

#ifdef HAVE_MBR_UID_TO_UUID
        if (name[1] == '#')
	{
	  if (uuid_parse(name + 2, grp_uuid))
	    uuid_clear(grp_uuid);
	}
	else if ((mbr_err = mbr_group_name_to_uuid(name + 1, grp_uuid)) != 0)
	{
	 /*
	  * Invalid ACL entries are ignored for matching; just record a
	  * warning in the log...
	  */

	  cupsdLogMessage(CUPSD_LOG_DEBUG,
	                  "check_quotas: UUID lookup failed for ACL entry "
			  "\"%s\" (err=%d)", name, mbr_err);
	  cupsdLogMessage(CUPSD_LOG_WARN,
	                  "Access control entry \"%s\" not a valid group name; "
			  "entry ignored", name);
	}

	if ((mbr_err = mbr_check_membership(usr_uuid, grp_uuid,
					    &is_member)) != 0)
	{
	 /*
	  * At this point, there should be no errors, but check anyways...
	  */

	  cupsdLogMessage(CUPSD_LOG_DEBUG,
			  "check_quotas: group \"%s\" membership check "
			  "failed (err=%d)", name + 1, mbr_err);
	  is_member = 0;
	}

       /*
	* Stop if we found a match...
	*/

	if (is_member)
	  break;

#else
        if (cupsdCheckGroup(username, pw, name + 1))
	  break;
#endif /* HAVE_MBR_UID_TO_UUID */
      }
#ifdef HAVE_MBR_UID_TO_UUID
      else
      {
        if (name[0] == '#')
	{
	  if (uuid_parse(name + 1, usr2_uuid))
	    uuid_clear(usr2_uuid);
        }
        else if ((mbr_err = mbr_user_name_to_uuid(name, usr2_uuid)) != 0)
    	{
	 /*
	  * Invalid ACL entries are ignored for matching; just record a
	  * warning in the log...
	  */

          cupsdLogMessage(CUPSD_LOG_DEBUG,
	                  "check_quotas: UUID lookup failed for ACL entry "
			  "\"%s\" (err=%d)", name, mbr_err);
          cupsdLogMessage(CUPSD_LOG_WARN,
	                  "Access control entry \"%s\" not a valid user name; "
			  "entry ignored", name);
	}

	if (!uuid_compare(usr_uuid, usr2_uuid))
	  break;
      }
#else
      else if (!_cups_strcasecmp(username, name))
	break;
#endif /* HAVE_MBR_UID_TO_UUID */

    if ((name != NULL) == p->deny_users)
    {
      cupsdLogMessage(CUPSD_LOG_INFO,
                      "Denying user \"%s\" access to printer \"%s\"...",
        	      username, p->name);
      return (0);
    }
  }

 /*
  * Check quotas...
  */

  if (p->k_limit || p->page_limit)
  {
    if ((q = cupsdUpdateQuota(p, username, 0, 0)) == NULL)
    {
      cupsdLogMessage(CUPSD_LOG_ERROR,
                      "Unable to allocate quota data for user \"%s\"",
                      username);
      return (-1);
    }

    if ((q->k_count >= p->k_limit && p->k_limit) ||
        (q->page_count >= p->page_limit && p->page_limit))
    {
      cupsdLogMessage(CUPSD_LOG_INFO, "User \"%s\" is over the quota limit...",
                      username);
      return (-1);
    }
  }

 /*
  * If we have gotten this far, we're done!
  */

  return (1);
}


/*
 * 'close_job()' - Close a multi-file job.
 */

static void
close_job(cupsd_client_t  *con,		/* I - Client connection */
          ipp_attribute_t *uri)		/* I - Printer URI */
{
  cupsd_job_t		*job;		/* Job */
  ipp_attribute_t	*attr;		/* Attribute */
  char			job_uri[HTTP_MAX_URI],
					/* Job URI */
			username[256];	/* User name */


  cupsdLogMessage(CUPSD_LOG_DEBUG2, "close_job(%p[%d], %s)", con,
                  con->number, uri->values[0].string.text);

 /*
  * See if we have a job URI or a printer URI...
  */

  if (strcmp(uri->name, "printer-uri"))
  {
   /*
    * job-uri is not supported by Close-Job!
    */

    send_ipp_status(con, IPP_BAD_REQUEST,
		    _("Close-Job doesn't support the job-uri attribute."));
    return;
  }

 /*
  * Got a printer URI; see if we also have a job-id attribute...
  */

  if ((attr = ippFindAttribute(con->request, "job-id",
			       IPP_TAG_INTEGER)) == NULL)
  {
    send_ipp_status(con, IPP_BAD_REQUEST,
		    _("Got a printer-uri attribute but no job-id."));
    return;
  }

  if ((job = cupsdFindJob(attr->values[0].integer)) == NULL)
  {
   /*
    * Nope - return a "not found" error...
    */

    send_ipp_status(con, IPP_NOT_FOUND, _("Job #%d does not exist."),
                    attr->values[0].integer);
    return;
  }

 /*
  * See if the job is owned by the requesting user...
  */

  if (!validate_user(job, con, job->username, username, sizeof(username)))
  {
    send_http_error(con, con->username[0] ? HTTP_FORBIDDEN : HTTP_UNAUTHORIZED,
                    cupsdFindDest(job->dest));
    return;
  }

 /*
  * Add any ending sheet...
  */

  if (cupsdTimeoutJob(job))
    return;

  if (job->state_value == IPP_JOB_STOPPED)
  {
    job->state->values[0].integer = IPP_JOB_PENDING;
    job->state_value              = IPP_JOB_PENDING;
  }
  else if (job->state_value == IPP_JOB_HELD)
  {
    if ((attr = ippFindAttribute(job->attrs, "job-hold-until",
				 IPP_TAG_KEYWORD)) == NULL)
      attr = ippFindAttribute(job->attrs, "job-hold-until", IPP_TAG_NAME);

    if (!attr || !strcmp(attr->values[0].string.text, "no-hold"))
    {
      job->state->values[0].integer = IPP_JOB_PENDING;
      job->state_value              = IPP_JOB_PENDING;
    }
  }

  job->dirty = 1;
  cupsdMarkDirty(CUPSD_DIRTY_JOBS);

 /*
  * Fill in the response info...
  */

  httpAssembleURIf(HTTP_URI_CODING_ALL, job_uri, sizeof(job_uri), "ipp", NULL,
                   con->clientname, con->clientport, "/jobs/%d", job->id);
  ippAddString(con->response, IPP_TAG_JOB, IPP_TAG_URI, "job-uri", NULL,
               job_uri);

  ippAddInteger(con->response, IPP_TAG_JOB, IPP_TAG_INTEGER, "job-id", job->id);

  ippAddInteger(con->response, IPP_TAG_JOB, IPP_TAG_ENUM, "job-state", (int)job->state_value);

  con->response->request.status.status_code = IPP_OK;

 /*
  * Start the job if necessary...
  */

  cupsdCheckJobs();
}


/*
 * 'copy_attrs()' - Copy attributes from one request to another.
 */

static void
copy_attrs(ipp_t        *to,		/* I - Destination request */
           ipp_t        *from,		/* I - Source request */
           cups_array_t *ra,		/* I - Requested attributes */
	   ipp_tag_t    group,		/* I - Group to copy */
	   int          quickcopy,	/* I - Do a quick copy? */
	   cups_array_t *exclude)	/* I - Attributes to exclude? */
{
  ipp_attribute_t	*fromattr;	/* Source attribute */


  cupsdLogMessage(CUPSD_LOG_DEBUG2,
                  "copy_attrs(to=%p, from=%p, ra=%p, group=%x, quickcopy=%d)",
		  to, from, ra, group, quickcopy);

  if (!to || !from)
    return;

  for (fromattr = from->attrs; fromattr; fromattr = fromattr->next)
  {
   /*
    * Filter attributes as needed...
    */

    if ((group != IPP_TAG_ZERO && fromattr->group_tag != group &&
         fromattr->group_tag != IPP_TAG_ZERO) || !fromattr->name)
      continue;

    if (!strcmp(fromattr->name, "document-password") ||
        !strcmp(fromattr->name, "job-authorization-uri") ||
        !strcmp(fromattr->name, "job-password") ||
        !strcmp(fromattr->name, "job-password-encryption") ||
        !strcmp(fromattr->name, "job-printer-uri"))
      continue;

    if (exclude &&
        (cupsArrayFind(exclude, fromattr->name) ||
	 cupsArrayFind(exclude, "all")))
    {
     /*
      * We need to exclude this attribute for security reasons; we require the
      * job-id attribute regardless of the security settings for IPP
      * conformance.
      *
      * The job-printer-uri attribute is handled by copy_job_attrs().
      *
      * Subscription attribute security is handled by copy_subscription_attrs().
      */

      if (strcmp(fromattr->name, "job-id"))
        continue;
    }

    if (!ra || cupsArrayFind(ra, fromattr->name))
    {
     /*
      * Don't send collection attributes by default to IPP/1.x clients
      * since many do not support collections.  Also don't send
      * media-col-database unless specifically requested by the client.
      */

      if (fromattr->value_tag == IPP_TAG_BEGIN_COLLECTION &&
          !ra &&
	  (to->request.status.version[0] == 1 ||
	   !strcmp(fromattr->name, "media-col-database")))
	continue;

      ippCopyAttribute(to, fromattr, quickcopy);
    }
  }
}


/*
 * 'copy_banner()' - Copy a banner file to the requests directory for the
 *                   specified job.
 */

static int				/* O - Size of banner file in kbytes */
copy_banner(cupsd_client_t *con,	/* I - Client connection */
            cupsd_job_t    *job,	/* I - Job information */
            const char     *name)	/* I - Name of banner */
{
  int		i;			/* Looping var */
  int		kbytes;			/* Size of banner file in kbytes */
  char		filename[1024];		/* Job filename */
  cupsd_banner_t *banner;		/* Pointer to banner */
  cups_file_t	*in;			/* Input file */
  cups_file_t	*out;			/* Output file */
  int		ch;			/* Character from file */
  char		attrname[255],		/* Name of attribute */
		*s;			/* Pointer into name */
  ipp_attribute_t *attr;		/* Attribute */


  cupsdLogMessage(CUPSD_LOG_DEBUG2,
                  "copy_banner(con=%p[%d], job=%p[%d], name=\"%s\")",
                  con, con ? con->number : -1, job, job->id,
		  name ? name : "(null)");

 /*
  * Find the banner; return if not found or "none"...
  */

  if (!name || !strcmp(name, "none") ||
      (banner = cupsdFindBanner(name)) == NULL)
    return (0);

 /*
  * Open the banner and job files...
  */

  if (add_file(con, job, banner->filetype, 0))
    return (-1);

  snprintf(filename, sizeof(filename), "%s/d%05d-%03d", RequestRoot, job->id,
           job->num_files);
  if ((out = cupsFileOpen(filename, "w")) == NULL)
  {
    cupsdLogMessage(CUPSD_LOG_ERROR,
                    "Unable to create banner job file %s - %s",
                    filename, strerror(errno));
    job->num_files --;
    return (0);
  }

  fchmod(cupsFileNumber(out), 0640);
  fchown(cupsFileNumber(out), RunUser, Group);

 /*
  * Try the localized banner file under the subdirectory...
  */

  strlcpy(attrname, job->attrs->attrs->next->values[0].string.text,
          sizeof(attrname));
  if (strlen(attrname) > 2 && attrname[2] == '-')
  {
   /*
    * Convert ll-cc to ll_CC...
    */

    attrname[2] = '_';
    attrname[3] = (char)toupper(attrname[3] & 255);
    attrname[4] = (char)toupper(attrname[4] & 255);
  }

  snprintf(filename, sizeof(filename), "%s/banners/%s/%s", DataDir,
           attrname, name);

  if (access(filename, 0) && strlen(attrname) > 2)
  {
   /*
    * Wasn't able to find "ll_CC" locale file; try the non-national
    * localization banner directory.
    */

    attrname[2] = '\0';

    snprintf(filename, sizeof(filename), "%s/banners/%s/%s", DataDir,
             attrname, name);
  }

  if (access(filename, 0))
  {
   /*
    * Use the non-localized banner file.
    */

    snprintf(filename, sizeof(filename), "%s/banners/%s", DataDir, name);
  }

  if ((in = cupsFileOpen(filename, "r")) == NULL)
  {
    cupsFileClose(out);
    unlink(filename);
    cupsdLogMessage(CUPSD_LOG_ERROR,
                    "Unable to open banner template file %s - %s",
                    filename, strerror(errno));
    job->num_files --;
    return (0);
  }

 /*
  * Parse the file to the end...
  */

  while ((ch = cupsFileGetChar(in)) != EOF)
    if (ch == '{')
    {
     /*
      * Get an attribute name...
      */

      for (s = attrname; (ch = cupsFileGetChar(in)) != EOF;)
        if (!isalpha(ch & 255) && ch != '-' && ch != '?')
          break;
	else if (s < (attrname + sizeof(attrname) - 1))
          *s++ = (char)ch;
	else
	  break;

      *s = '\0';

      if (ch != '}')
      {
       /*
        * Ignore { followed by stuff that is not an attribute name...
	*/

        cupsFilePrintf(out, "{%s%c", attrname, ch);
	continue;
      }

     /*
      * See if it is defined...
      */

      if (attrname[0] == '?')
        s = attrname + 1;
      else
        s = attrname;

      if (!strcmp(s, "printer-name"))
      {
        cupsFilePuts(out, job->dest);
	continue;
      }
      else if ((attr = ippFindAttribute(job->attrs, s, IPP_TAG_ZERO)) == NULL)
      {
       /*
        * See if we have a leading question mark...
	*/

	if (attrname[0] != '?')
	{
	 /*
          * Nope, write to file as-is; probably a PostScript procedure...
	  */

	  cupsFilePrintf(out, "{%s}", attrname);
        }

        continue;
      }

     /*
      * Output value(s)...
      */

      for (i = 0; i < attr->num_values; i ++)
      {
	if (i)
	  cupsFilePutChar(out, ',');

	switch (attr->value_tag)
	{
	  case IPP_TAG_INTEGER :
	  case IPP_TAG_ENUM :
	      if (!strncmp(s, "time-at-", 8))
	      {
	        struct timeval tv;	/* Time value */

		tv.tv_sec  = attr->values[i].integer;
		tv.tv_usec = 0;

	        cupsFilePuts(out, cupsdGetDateTime(&tv, CUPSD_TIME_STANDARD));
	      }
	      else
	        cupsFilePrintf(out, "%d", attr->values[i].integer);
	      break;

	  case IPP_TAG_BOOLEAN :
	      cupsFilePrintf(out, "%d", attr->values[i].boolean);
	      break;

	  case IPP_TAG_NOVALUE :
	      cupsFilePuts(out, "novalue");
	      break;

	  case IPP_TAG_RANGE :
	      cupsFilePrintf(out, "%d-%d", attr->values[i].range.lower,
		      attr->values[i].range.upper);
	      break;

	  case IPP_TAG_RESOLUTION :
	      cupsFilePrintf(out, "%dx%d%s", attr->values[i].resolution.xres,
		      attr->values[i].resolution.yres,
		      attr->values[i].resolution.units == IPP_RES_PER_INCH ?
			  "dpi" : "dpcm");
	      break;

	  case IPP_TAG_URI :
          case IPP_TAG_STRING :
	  case IPP_TAG_TEXT :
	  case IPP_TAG_NAME :
	  case IPP_TAG_KEYWORD :
	  case IPP_TAG_CHARSET :
	  case IPP_TAG_LANGUAGE :
	      if (!_cups_strcasecmp(banner->filetype->type, "postscript"))
	      {
	       /*
	        * Need to quote strings for PS banners...
		*/

	        const char *p;

		for (p = attr->values[i].string.text; *p; p ++)
		{
		  if (*p == '(' || *p == ')' || *p == '\\')
		  {
		    cupsFilePutChar(out, '\\');
		    cupsFilePutChar(out, *p);
		  }
		  else if (*p < 32 || *p > 126)
		    cupsFilePrintf(out, "\\%03o", *p & 255);
		  else
		    cupsFilePutChar(out, *p);
		}
	      }
	      else
		cupsFilePuts(out, attr->values[i].string.text);
	      break;

          default :
	      break; /* anti-compiler-warning-code */
	}
      }
    }
    else if (ch == '\\')	/* Quoted char */
    {
      ch = cupsFileGetChar(in);

      if (ch != '{')		/* Only do special handling for \{ */
        cupsFilePutChar(out, '\\');

      cupsFilePutChar(out, ch);
    }
    else
      cupsFilePutChar(out, ch);

  cupsFileClose(in);

  kbytes = (cupsFileTell(out) + 1023) / 1024;

  job->koctets += kbytes;

  if ((attr = ippFindAttribute(job->attrs, "job-k-octets", IPP_TAG_INTEGER)) != NULL)
    attr->values[0].integer += kbytes;

  cupsFileClose(out);

  return (kbytes);
}


/*
 * 'copy_file()' - Copy a PPD file...
 */

static int				/* O - 0 = success, -1 = error */
copy_file(const char *from,		/* I - Source file */
          const char *to,		/* I - Destination file */
	  mode_t     mode)		/* I - Permissions */
{
  cups_file_t	*src,			/* Source file */
		*dst;			/* Destination file */
  int		bytes;			/* Bytes to read/write */
  char		buffer[2048];		/* Copy buffer */


  cupsdLogMessage(CUPSD_LOG_DEBUG2, "copy_file(\"%s\", \"%s\")", from, to);

 /*
  * Open the source and destination file for a copy...
  */

  if ((src = cupsFileOpen(from, "rb")) == NULL)
    return (-1);

  if ((dst = cupsdCreateConfFile(to, mode)) == NULL)
  {
    cupsFileClose(src);
    return (-1);
  }

 /*
  * Copy the source file to the destination...
  */

  while ((bytes = cupsFileRead(src, buffer, sizeof(buffer))) > 0)
    if (cupsFileWrite(dst, buffer, (size_t)bytes) < bytes)
    {
      cupsFileClose(src);
      cupsFileClose(dst);
      return (-1);
    }

 /*
  * Close both files and return...
  */

  cupsFileClose(src);

  return (cupsdCloseCreatedConfFile(dst, to));
}


/*
 * 'copy_model()' - Copy a PPD model file, substituting default values
 *                  as needed...
 */

static int				/* O - 0 = success, -1 = error */
copy_model(cupsd_client_t *con,		/* I - Client connection */
           const char     *from,	/* I - Source file */
           const char     *to)		/* I - Destination file */
{
  fd_set	input;			/* select() input set */
  struct timeval timeout;		/* select() timeout */
  int		maxfd;			/* Max file descriptor for select() */
  char		tempfile[1024];		/* Temporary PPD file */
  int		tempfd;			/* Temporary PPD file descriptor */
  int		temppid;		/* Process ID of cups-driverd */
  int		temppipe[2];		/* Temporary pipes */
  char		*argv[4],		/* Command-line arguments */
		*envp[MAX_ENV];		/* Environment */
  cups_file_t	*src,			/* Source file */
		*dst;			/* Destination file */
  ppd_file_t	*ppd;			/* PPD file */
  int		bytes,			/* Bytes from pipe */
		total;			/* Total bytes from pipe */
  char		buffer[2048];		/* Copy buffer */
  int		i;			/* Looping var */
  char		option[PPD_MAX_NAME],	/* Option name */
		choice[PPD_MAX_NAME];	/* Choice name */
  ppd_size_t	*size;			/* Default size */
  int		num_defaults;		/* Number of default options */
  cups_option_t	*defaults;		/* Default options */
  char		cups_protocol[PPD_MAX_LINE];
					/* cupsProtocol attribute */


  cupsdLogMessage(CUPSD_LOG_DEBUG2, "copy_model(con=%p, from=\"%s\", to=\"%s\")", con, from, to);

 /*
  * Run cups-driverd to get the PPD file...
  */

  argv[0] = "cups-driverd";
  argv[1] = "cat";
  argv[2] = (char *)from;
  argv[3] = NULL;

  cupsdLoadEnv(envp, (int)(sizeof(envp) / sizeof(envp[0])));

  snprintf(buffer, sizeof(buffer), "%s/daemon/cups-driverd", ServerBin);
  snprintf(tempfile, sizeof(tempfile), "%s/%d.ppd", TempDir, con->number);
  if ((tempfd = open(tempfile, O_WRONLY | O_CREAT | O_TRUNC, 0600)) < 0)
    return (-1);
  if (cupsdOpenPipe(temppipe))
  {
    close(tempfd);
    unlink(tempfile);

    return (-1);
  }

  cupsdLogMessage(CUPSD_LOG_DEBUG,
                  "copy_model: Running \"cups-driverd cat %s\"...", from);

  if (!cupsdStartProcess(buffer, argv, envp, -1, temppipe[1], CGIPipes[1],
                         -1, -1, 0, DefaultProfile, NULL, &temppid))
  {
    send_ipp_status(con, IPP_INTERNAL_ERROR, _("Unable to run cups-driverd: %s"), strerror(errno));
    close(tempfd);
    unlink(tempfile);

    return (-1);
  }

  close(temppipe[1]);

 /*
  * Wait up to 30 seconds for the PPD file to be copied...
  */

  total = 0;

  if (temppipe[0] > CGIPipes[0])
    maxfd = temppipe[0] + 1;
  else
    maxfd = CGIPipes[0] + 1;

  for (;;)
  {
   /*
    * See if we have data ready...
    */

    FD_ZERO(&input);
    FD_SET(temppipe[0], &input);
    FD_SET(CGIPipes[0], &input);

    timeout.tv_sec  = 30;
    timeout.tv_usec = 0;

    if ((i = select(maxfd, &input, NULL, NULL, &timeout)) < 0)
    {
      if (errno == EINTR)
        continue;
      else
        break;
    }
    else if (i == 0)
    {
     /*
      * We have timed out...
      */

      break;
    }

    if (FD_ISSET(temppipe[0], &input))
    {
     /*
      * Read the PPD file from the pipe, and write it to the PPD file.
      */

      if ((bytes = read(temppipe[0], buffer, sizeof(buffer))) > 0)
      {
	if (write(tempfd, buffer, (size_t)bytes) < bytes)
          break;

	total += bytes;
      }
      else
	break;
    }

    if (FD_ISSET(CGIPipes[0], &input))
      cupsdUpdateCGI();
  }

  close(temppipe[0]);
  close(tempfd);

  if (!total)
  {
   /*
    * No data from cups-deviced...
    */

    cupsdLogMessage(CUPSD_LOG_ERROR, "copy_model: empty PPD file");
    send_ipp_status(con, IPP_INTERNAL_ERROR, _("cups-driverd failed to get PPD file - see error_log for details."));
    unlink(tempfile);
    return (-1);
  }

 /*
  * Open the source file for a copy...
  */

  if ((src = cupsFileOpen(tempfile, "rb")) == NULL)
  {
    unlink(tempfile);
    return (-1);
  }

 /*
  * Read the source file and see what page sizes are supported...
  */

  if ((ppd = _ppdOpen(src, _PPD_LOCALIZATION_NONE)) == NULL)
  {
    cupsFileClose(src);
    unlink(tempfile);
    return (-1);
  }

 /*
  * Open the destination (if possible) and set the default options...
  */

  num_defaults     = 0;
  defaults         = NULL;
  cups_protocol[0] = '\0';

  if ((dst = cupsFileOpen(to, "rb")) != NULL)
  {
   /*
    * Read all of the default lines from the old PPD...
    */

    while (cupsFileGets(dst, buffer, sizeof(buffer)))
      if (!strncmp(buffer, "*Default", 8))
      {
       /*
	* Add the default option...
	*/

        if (!ppd_parse_line(buffer, option, sizeof(option),
	                    choice, sizeof(choice)))
        {
	  ppd_option_t	*ppdo;		/* PPD option */


         /*
	  * Only add the default if the default hasn't already been
	  * set and the choice exists in the new PPD...
	  */

	  if (!cupsGetOption(option, num_defaults, defaults) &&
	      (ppdo = ppdFindOption(ppd, option)) != NULL &&
	      ppdFindChoice(ppdo, choice))
            num_defaults = cupsAddOption(option, choice, num_defaults,
	                                 &defaults);
        }
      }
      else if (!strncmp(buffer, "*cupsProtocol:", 14))
        strlcpy(cups_protocol, buffer, sizeof(cups_protocol));

    cupsFileClose(dst);
  }
  else if ((size = ppdPageSize(ppd, DefaultPaperSize)) != NULL)
  {
   /*
    * Add the default media sizes...
    */

    num_defaults = cupsAddOption("PageSize", size->name,
                                 num_defaults, &defaults);
    num_defaults = cupsAddOption("PageRegion", size->name,
                                 num_defaults, &defaults);
    num_defaults = cupsAddOption("PaperDimension", size->name,
                                 num_defaults, &defaults);
    num_defaults = cupsAddOption("ImageableArea", size->name,
                                 num_defaults, &defaults);
  }

  ppdClose(ppd);

 /*
  * Open the destination file for a copy...
  */

  if ((dst = cupsdCreateConfFile(to, ConfigFilePerm)) == NULL)
  {
    send_ipp_status(con, IPP_INTERNAL_ERROR, _("Unable to save PPD file: %s"), strerror(errno));
    cupsFreeOptions(num_defaults, defaults);
    cupsFileClose(src);
    unlink(tempfile);
    return (-1);
  }

 /*
  * Copy the source file to the destination...
  */

  cupsFileRewind(src);

  while (cupsFileGets(src, buffer, sizeof(buffer)))
  {
    if (!strncmp(buffer, "*Default", 8))
    {
     /*
      * Check for an previous default option choice...
      */

      if (!ppd_parse_line(buffer, option, sizeof(option),
	                  choice, sizeof(choice)))
      {
        const char	*val;		/* Default option value */


        if ((val = cupsGetOption(option, num_defaults, defaults)) != NULL)
	{
	 /*
	  * Substitute the previous choice...
	  */

	  snprintf(buffer, sizeof(buffer), "*Default%s: %s", option, val);
	}
      }
    }

    cupsFilePrintf(dst, "%s\n", buffer);
  }

  if (cups_protocol[0])
    cupsFilePrintf(dst, "%s\n", cups_protocol);

  cupsFreeOptions(num_defaults, defaults);

 /*
  * Close both files and return...
  */

  cupsFileClose(src);

  unlink(tempfile);

  if (cupsdCloseCreatedConfFile(dst, to))
  {
    send_ipp_status(con, IPP_INTERNAL_ERROR, _("Unable to commit PPD file: %s"), strerror(errno));
    return (-1);
  }
  else
  {
    return (0);
  }
}


/*
 * 'copy_job_attrs()' - Copy job attributes.
 */

static void
copy_job_attrs(cupsd_client_t *con,	/* I - Client connection */
	       cupsd_job_t    *job,	/* I - Job */
	       cups_array_t   *ra,	/* I - Requested attributes array */
	       cups_array_t   *exclude)	/* I - Private attributes array */
{
  char	job_uri[HTTP_MAX_URI];		/* Job URI */


 /*
  * Send the requested attributes for each job...
  */

  if (!cupsArrayFind(exclude, "all"))
  {
    if ((!exclude || !cupsArrayFind(exclude, "number-of-documents")) &&
        (!ra || cupsArrayFind(ra, "number-of-documents")))
      ippAddInteger(con->response, IPP_TAG_JOB, IPP_TAG_INTEGER,
		    "number-of-documents", job->num_files);

    if ((!exclude || !cupsArrayFind(exclude, "job-media-progress")) &&
        (!ra || cupsArrayFind(ra, "job-media-progress")))
      ippAddInteger(con->response, IPP_TAG_JOB, IPP_TAG_INTEGER,
		    "job-media-progress", job->progress);

    if ((!exclude || !cupsArrayFind(exclude, "job-more-info")) &&
        (!ra || cupsArrayFind(ra, "job-more-info")))
    {
      httpAssembleURIf(HTTP_URI_CODING_ALL, job_uri, sizeof(job_uri), "http",
                       NULL, con->clientname, con->clientport, "/jobs/%d",
		       job->id);
      ippAddString(con->response, IPP_TAG_JOB, IPP_TAG_URI,
		   "job-more-info", NULL, job_uri);
    }

    if (job->state_value > IPP_JOB_PROCESSING &&
	(!exclude || !cupsArrayFind(exclude, "job-preserved")) &&
        (!ra || cupsArrayFind(ra, "job-preserved")))
      ippAddBoolean(con->response, IPP_TAG_JOB, "job-preserved",
		    job->num_files > 0);

    if ((!exclude || !cupsArrayFind(exclude, "job-printer-up-time")) &&
        (!ra || cupsArrayFind(ra, "job-printer-up-time")))
      ippAddInteger(con->response, IPP_TAG_JOB, IPP_TAG_INTEGER,
		    "job-printer-up-time", time(NULL));
  }

  if (!ra || cupsArrayFind(ra, "job-printer-uri"))
  {
    httpAssembleURIf(HTTP_URI_CODING_ALL, job_uri, sizeof(job_uri), "ipp", NULL,
		     con->clientname, con->clientport,
		     (job->dtype & CUPS_PRINTER_CLASS) ? "/classes/%s" :
		                                         "/printers/%s",
		     job->dest);
    ippAddString(con->response, IPP_TAG_JOB, IPP_TAG_URI,
        	 "job-printer-uri", NULL, job_uri);
  }

  if (!ra || cupsArrayFind(ra, "job-uri"))
  {
    httpAssembleURIf(HTTP_URI_CODING_ALL, job_uri, sizeof(job_uri), "ipp", NULL,
		     con->clientname, con->clientport, "/jobs/%d",
		     job->id);
    ippAddString(con->response, IPP_TAG_JOB, IPP_TAG_URI,
        	 "job-uri", NULL, job_uri);
  }

  if (job->attrs)
  {
    copy_attrs(con->response, job->attrs, ra, IPP_TAG_JOB, 0, exclude);
  }
  else
  {
   /*
    * Generate attributes from the job structure...
    */

    if (job->completed_time && (!ra || cupsArrayFind(ra, "date-time-at-completed")))
      ippAddDate(con->response, IPP_TAG_JOB, "date-time-at-completed", ippTimeToDate(job->completed_time));

    if (job->creation_time && (!ra || cupsArrayFind(ra, "date-time-at-creation")))
      ippAddDate(con->response, IPP_TAG_JOB, "date-time-at-creation", ippTimeToDate(job->creation_time));

    if (!ra || cupsArrayFind(ra, "job-id"))
      ippAddInteger(con->response, IPP_TAG_JOB, IPP_TAG_INTEGER, "job-id", job->id);

    if (!ra || cupsArrayFind(ra, "job-k-octets"))
      ippAddInteger(con->response, IPP_TAG_JOB, IPP_TAG_INTEGER, "job-k-octets", job->koctets);

    if (job->name && (!ra || cupsArrayFind(ra, "job-name")))
      ippAddString(con->response, IPP_TAG_JOB, IPP_TAG_NAME, "job-name", NULL, job->name);

    if (job->username && (!ra || cupsArrayFind(ra, "job-originating-user-name")))
      ippAddString(con->response, IPP_TAG_JOB, IPP_TAG_NAME, "job-originating-user-name", NULL, job->username);

    if (!ra || cupsArrayFind(ra, "job-state"))
      ippAddInteger(con->response, IPP_TAG_JOB, IPP_TAG_ENUM, "job-state", (int)job->state_value);

    if (!ra || cupsArrayFind(ra, "job-state-reasons"))
    {
      switch (job->state_value)
      {
        default : /* Should never get here for processing, pending, held, or stopped jobs since they don't get unloaded... */
	    break;
        case IPP_JSTATE_ABORTED :
	    ippAddString(con->response, IPP_TAG_JOB, IPP_TAG_KEYWORD, "job-state-reasons", NULL, "job-aborted-by-system");
	    break;
        case IPP_JSTATE_CANCELED :
	    ippAddString(con->response, IPP_TAG_JOB, IPP_TAG_KEYWORD, "job-state-reasons", NULL, "job-canceled-by-user");
	    break;
        case IPP_JSTATE_COMPLETED :
	    ippAddString(con->response, IPP_TAG_JOB, IPP_TAG_KEYWORD, "job-state-reasons", NULL, "job-completed-successfully");
	    break;
      }
    }

    if (job->completed_time && (!ra || cupsArrayFind(ra, "time-at-completed")))
      ippAddInteger(con->response, IPP_TAG_JOB, IPP_TAG_INTEGER, "time-at-completed", (int)job->completed_time);

    if (job->creation_time && (!ra || cupsArrayFind(ra, "time-at-creation")))
      ippAddInteger(con->response, IPP_TAG_JOB, IPP_TAG_INTEGER, "time-at-creation", (int)job->creation_time);
  }
}


/*
 * 'copy_printer_attrs()' - Copy printer attributes.
 */

static void
copy_printer_attrs(
    cupsd_client_t  *con,		/* I - Client connection */
    cupsd_printer_t *printer,		/* I - Printer */
    cups_array_t    *ra)		/* I - Requested attributes array */
{
  char		uri[HTTP_MAX_URI];	/* URI value */
  time_t	curtime;		/* Current time */
  int		i;			/* Looping var */
  int		is_encrypted = httpIsEncrypted(con->http);
					/* Is the connection encrypted? */


 /*
  * Copy the printer attributes to the response using requested-attributes
  * and document-format attributes that may be provided by the client.
  */

  _cupsRWLockRead(&printer->lock);

  curtime = time(NULL);

  if (!ra || cupsArrayFind(ra, "marker-change-time"))
    ippAddInteger(con->response, IPP_TAG_PRINTER, IPP_TAG_INTEGER, "marker-change-time", printer->marker_time);

  if (printer->num_printers > 0 && (!ra || cupsArrayFind(ra, "member-uris")))
  {
    ipp_attribute_t	*member_uris;	/* member-uris attribute */
    cupsd_printer_t	*p2;		/* Printer in class */
    ipp_attribute_t	*p2_uri;	/* printer-uri-supported for class printer */


    if ((member_uris = ippAddStrings(con->response, IPP_TAG_PRINTER, IPP_TAG_URI, "member-uris", printer->num_printers, NULL, NULL)) != NULL)
    {
      for (i = 0; i < printer->num_printers; i ++)
      {
        p2 = printer->printers[i];

        if ((p2_uri = ippFindAttribute(p2->attrs, "printer-uri-supported", IPP_TAG_URI)) != NULL)
        {
          member_uris->values[i].string.text = _cupsStrAlloc(p2_uri->values[0].string.text);
        }
        else
	{
	  httpAssembleURIf(HTTP_URI_CODING_ALL, uri, sizeof(uri), is_encrypted ? "ipps" : "ipp", NULL, con->clientname, con->clientport, (p2->type & CUPS_PRINTER_CLASS) ? "/classes/%s" : "/printers/%s", p2->name);
	  member_uris->values[i].string.text = _cupsStrAlloc(uri);
        }
      }
    }
  }

  if (printer->alert && (!ra || cupsArrayFind(ra, "printer-alert")))
    ippAddOctetString(con->response, IPP_TAG_PRINTER, "printer-alert", printer->alert, (int)strlen(printer->alert));

  if (printer->alert_description && (!ra || cupsArrayFind(ra, "printer-alert-description")))
    ippAddString(con->response, IPP_TAG_PRINTER, IPP_TAG_TEXT, "printer-alert-description", NULL, printer->alert_description);

  if (!ra || cupsArrayFind(ra, "printer-config-change-date-time"))
    ippAddDate(con->response, IPP_TAG_PRINTER, "printer-config-change-date-time", ippTimeToDate(printer->config_time));

  if (!ra || cupsArrayFind(ra, "printer-config-change-time"))
    ippAddInteger(con->response, IPP_TAG_PRINTER, IPP_TAG_INTEGER, "printer-config-change-time", printer->config_time);

  if (!ra || cupsArrayFind(ra, "printer-current-time"))
    ippAddDate(con->response, IPP_TAG_PRINTER, "printer-current-time", ippTimeToDate(curtime));

#ifdef HAVE_DNSSD
  if (!ra || cupsArrayFind(ra, "printer-dns-sd-name"))
  {
    if (printer->reg_name)
      ippAddString(con->response, IPP_TAG_PRINTER, IPP_TAG_NAME, "printer-dns-sd-name", NULL, printer->reg_name);
    else
      ippAddInteger(con->response, IPP_TAG_PRINTER, IPP_TAG_NOVALUE, "printer-dns-sd-name", 0);
  }
#endif /* HAVE_DNSSD */

  if (!ra || cupsArrayFind(ra, "printer-error-policy"))
    ippAddString(con->response, IPP_TAG_PRINTER, IPP_TAG_NAME, "printer-error-policy", NULL, printer->error_policy);

  if (!ra || cupsArrayFind(ra, "printer-error-policy-supported"))
  {
    static const char * const errors[] =/* printer-error-policy-supported values */
    {
      "abort-job",
      "retry-current-job",
      "retry-job",
      "stop-printer"
    };

    if (printer->type & CUPS_PRINTER_CLASS)
      ippAddString(con->response, IPP_TAG_PRINTER, IPP_CONST_TAG(IPP_TAG_NAME), "printer-error-policy-supported", NULL, "retry-current-job");
    else
      ippAddStrings(con->response, IPP_TAG_PRINTER, IPP_CONST_TAG(IPP_TAG_NAME), "printer-error-policy-supported", sizeof(errors) / sizeof(errors[0]), NULL, errors);
  }

  if (!ra || cupsArrayFind(ra, "printer-icons"))
  {
    httpAssembleURIf(HTTP_URI_CODING_ALL, uri, sizeof(uri), is_encrypted ? "https" : "http", NULL, con->clientname, con->clientport, "/icons/%s.png", printer->name);
    ippAddString(con->response, IPP_TAG_PRINTER, IPP_TAG_URI, "printer-icons", NULL, uri);
    cupsdLogMessage(CUPSD_LOG_DEBUG2, "printer-icons=\"%s\"", uri);
  }

  if (!ra || cupsArrayFind(ra, "printer-is-accepting-jobs"))
    ippAddBoolean(con->response, IPP_TAG_PRINTER, "printer-is-accepting-jobs", (char)printer->accepting);

  if (!ra || cupsArrayFind(ra, "printer-is-shared"))
    ippAddBoolean(con->response, IPP_TAG_PRINTER, "printer-is-shared", (char)printer->shared);

  if (!ra || cupsArrayFind(ra, "printer-is-temporary"))
    ippAddBoolean(con->response, IPP_TAG_PRINTER, "printer-is-temporary", (char)printer->temporary);

  if (!ra || cupsArrayFind(ra, "printer-more-info"))
  {
    httpAssembleURIf(HTTP_URI_CODING_ALL, uri, sizeof(uri), is_encrypted ? "https" : "http", NULL, con->clientname, con->clientport, (printer->type & CUPS_PRINTER_CLASS) ? "/classes/%s" : "/printers/%s", printer->name);
    ippAddString(con->response, IPP_TAG_PRINTER, IPP_TAG_URI, "printer-more-info", NULL, uri);
  }

  if (!ra || cupsArrayFind(ra, "printer-op-policy"))
    ippAddString(con->response, IPP_TAG_PRINTER, IPP_TAG_NAME, "printer-op-policy", NULL, printer->op_policy);

  if (!ra || cupsArrayFind(ra, "printer-state"))
    ippAddInteger(con->response, IPP_TAG_PRINTER, IPP_TAG_ENUM, "printer-state", (int)printer->state);

  if (!ra || cupsArrayFind(ra, "printer-state-change-date-time"))
    ippAddDate(con->response, IPP_TAG_PRINTER, "printer-state-change-date-time", ippTimeToDate(printer->state_time));

  if (!ra || cupsArrayFind(ra, "printer-state-change-time"))
    ippAddInteger(con->response, IPP_TAG_PRINTER, IPP_TAG_INTEGER, "printer-state-change-time", printer->state_time);

  if (!ra || cupsArrayFind(ra, "printer-state-message"))
    ippAddString(con->response, IPP_TAG_PRINTER, IPP_TAG_TEXT, "printer-state-message", NULL, printer->state_message);

  if (!ra || cupsArrayFind(ra, "printer-state-reasons"))
    add_printer_state_reasons(con, printer);

  if (!ra || cupsArrayFind(ra, "printer-strings-uri"))
  {
    httpAssembleURIf(HTTP_URI_CODING_ALL, uri, sizeof(uri), is_encrypted ? "https" : "http", NULL, con->clientname, con->clientport, "/strings/%s.strings", printer->name);
    ippAddString(con->response, IPP_TAG_PRINTER, IPP_TAG_URI, "printer-strings-uri", NULL, uri);
    cupsdLogMessage(CUPSD_LOG_DEBUG2, "printer-strings-uri=\"%s\"", uri);
  }

  if (!ra || cupsArrayFind(ra, "printer-type"))
  {
    cups_ptype_t type;			/* printer-type value */

   /*
    * Add the CUPS-specific printer-type attribute...
    */

    type = printer->type;

    if (printer == DefaultPrinter)
      type |= CUPS_PRINTER_DEFAULT;

    if (!printer->accepting)
      type |= CUPS_PRINTER_REJECTING;

    if (!printer->shared)
      type |= CUPS_PRINTER_NOT_SHARED;

    ippAddInteger(con->response, IPP_TAG_PRINTER, IPP_TAG_ENUM, "printer-type", (int)type);
  }

  if (!ra || cupsArrayFind(ra, "printer-up-time"))
    ippAddInteger(con->response, IPP_TAG_PRINTER, IPP_TAG_INTEGER, "printer-up-time", curtime);

  if (!ra || cupsArrayFind(ra, "printer-uri-supported"))
  {
    httpAssembleURIf(HTTP_URI_CODING_ALL, uri, sizeof(uri), is_encrypted ? "ipps" : "ipp", NULL, con->clientname, con->clientport, (printer->type & CUPS_PRINTER_CLASS) ? "/classes/%s" : "/printers/%s", printer->name);
    ippAddString(con->response, IPP_TAG_PRINTER, IPP_TAG_URI, "printer-uri-supported", NULL, uri);
    cupsdLogMessage(CUPSD_LOG_DEBUG2, "printer-uri-supported=\"%s\"", uri);
  }

  if (!ra || cupsArrayFind(ra, "queued-job-count"))
    add_queued_job_count(con, printer);

  if (!ra || cupsArrayFind(ra, "uri-security-supported"))
    ippAddString(con->response, IPP_TAG_PRINTER, IPP_TAG_KEYWORD, "uri-security-supported", NULL, is_encrypted ? "tls" : "none");

  copy_attrs(con->response, printer->attrs, ra, IPP_TAG_ZERO, 0, NULL);
  if (printer->ppd_attrs)
    copy_attrs(con->response, printer->ppd_attrs, ra, IPP_TAG_ZERO, 0, NULL);
  copy_attrs(con->response, CommonData, ra, IPP_TAG_ZERO, IPP_TAG_COPY, NULL);

  _cupsRWUnlock(&printer->lock);
}


/*
 * 'copy_subscription_attrs()' - Copy subscription attributes.
 */

static void
copy_subscription_attrs(
    cupsd_client_t       *con,		/* I - Client connection */
    cupsd_subscription_t *sub,		/* I - Subscription */
    cups_array_t         *ra,		/* I - Requested attributes array */
    cups_array_t         *exclude)	/* I - Private attributes array */
{
  ipp_attribute_t	*attr;		/* Current attribute */
  char			printer_uri[HTTP_MAX_URI];
					/* Printer URI */
  int			count;		/* Number of events */
  unsigned		mask;		/* Current event mask */
  const char		*name;		/* Current event name */


  cupsdLogMessage(CUPSD_LOG_DEBUG2,
                  "copy_subscription_attrs(con=%p, sub=%p, ra=%p, exclude=%p)",
		  con, sub, ra, exclude);

 /*
  * Copy the subscription attributes to the response using the
  * requested-attributes attribute that may be provided by the client.
  */

  if (!exclude || !cupsArrayFind(exclude, "all"))
  {
    if ((!exclude || !cupsArrayFind(exclude, "notify-events")) &&
        (!ra || cupsArrayFind(ra, "notify-events")))
    {
      cupsdLogMessage(CUPSD_LOG_DEBUG2, "copy_subscription_attrs: notify-events");

      if ((name = cupsdEventName((cupsd_eventmask_t)sub->mask)) != NULL)
      {
       /*
	* Simple event list...
	*/

	ippAddString(con->response, IPP_TAG_SUBSCRIPTION, IPP_CONST_TAG(IPP_TAG_KEYWORD), "notify-events", NULL, name);
      }
      else
      {
       /*
	* Complex event list...
	*/

	for (mask = 1, count = 0; mask < CUPSD_EVENT_ALL; mask <<= 1)
	  if (sub->mask & mask)
	    count ++;

	attr = ippAddStrings(con->response, IPP_TAG_SUBSCRIPTION, IPP_CONST_TAG(IPP_TAG_KEYWORD), "notify-events", count, NULL, NULL);

	for (mask = 1, count = 0; mask < CUPSD_EVENT_ALL; mask <<= 1)
	  if (sub->mask & mask)
	  {
	    attr->values[count].string.text = (char *)cupsdEventName((cupsd_eventmask_t)mask);

	    count ++;
	  }
      }
    }

    if ((!exclude || !cupsArrayFind(exclude, "notify-lease-duration")) &&
        (!sub->job && (!ra || cupsArrayFind(ra, "notify-lease-duration"))))
      ippAddInteger(con->response, IPP_TAG_SUBSCRIPTION, IPP_TAG_INTEGER,
		    "notify-lease-duration", sub->lease);

    if ((!exclude || !cupsArrayFind(exclude, "notify-recipient-uri")) &&
        (sub->recipient && (!ra || cupsArrayFind(ra, "notify-recipient-uri"))))
      ippAddString(con->response, IPP_TAG_SUBSCRIPTION, IPP_TAG_URI,
		   "notify-recipient-uri", NULL, sub->recipient);
    else if ((!exclude || !cupsArrayFind(exclude, "notify-pull-method")) &&
             (!ra || cupsArrayFind(ra, "notify-pull-method")))
      ippAddString(con->response, IPP_TAG_SUBSCRIPTION, IPP_TAG_KEYWORD,
		   "notify-pull-method", NULL, "ippget");

    if ((!exclude || !cupsArrayFind(exclude, "notify-subscriber-user-name")) &&
        (!ra || cupsArrayFind(ra, "notify-subscriber-user-name")))
      ippAddString(con->response, IPP_TAG_SUBSCRIPTION, IPP_TAG_NAME,
		   "notify-subscriber-user-name", NULL, sub->owner);

    if ((!exclude || !cupsArrayFind(exclude, "notify-time-interval")) &&
        (!ra || cupsArrayFind(ra, "notify-time-interval")))
      ippAddInteger(con->response, IPP_TAG_SUBSCRIPTION, IPP_TAG_INTEGER,
		    "notify-time-interval", sub->interval);

    if (sub->user_data_len > 0 &&
	(!exclude || !cupsArrayFind(exclude, "notify-user-data")) &&
        (!ra || cupsArrayFind(ra, "notify-user-data")))
      ippAddOctetString(con->response, IPP_TAG_SUBSCRIPTION, "notify-user-data",
			sub->user_data, sub->user_data_len);
  }

  if (sub->job && (!ra || cupsArrayFind(ra, "notify-job-id")))
    ippAddInteger(con->response, IPP_TAG_SUBSCRIPTION, IPP_TAG_INTEGER,
                  "notify-job-id", sub->job->id);

  if (sub->dest && (!ra || cupsArrayFind(ra, "notify-printer-uri")))
  {
    httpAssembleURIf(HTTP_URI_CODING_ALL, printer_uri, sizeof(printer_uri),
                     "ipp", NULL, con->clientname, con->clientport,
		     "/printers/%s", sub->dest->name);
    ippAddString(con->response, IPP_TAG_SUBSCRIPTION, IPP_TAG_URI,
        	 "notify-printer-uri", NULL, printer_uri);
  }

  if (!ra || cupsArrayFind(ra, "notify-subscription-id"))
    ippAddInteger(con->response, IPP_TAG_SUBSCRIPTION, IPP_TAG_INTEGER,
                  "notify-subscription-id", sub->id);
}


/*
 * 'create_job()' - Print a file to a printer or class.
 */

static void
create_job(cupsd_client_t  *con,	/* I - Client connection */
	   ipp_attribute_t *uri)	/* I - Printer URI */
{
  int			i;		/* Looping var */
  cupsd_printer_t	*printer;	/* Printer */
  cupsd_job_t		*job;		/* New job */
  static const char * const forbidden_attrs[] =
  {					/* List of forbidden attributes */
    "compression",
    "document-format",
    "document-name",
    "document-natural-language"
  };


  cupsdLogMessage(CUPSD_LOG_DEBUG2, "create_job(%p[%d], %s)", con,
                  con->number, uri->values[0].string.text);

 /*
  * Is the destination valid?
  */

  if (!cupsdValidateDest(uri->values[0].string.text, NULL, &printer))
  {
   /*
    * Bad URI...
    */

    send_ipp_status(con, IPP_NOT_FOUND,
                    _("The printer or class does not exist."));
    return;
  }

 /*
  * Check for invalid Create-Job attributes and log a warning or error depending
  * on whether cupsd is running in "strict conformance" mode...
  */

  for (i = 0;
       i < (int)(sizeof(forbidden_attrs) / sizeof(forbidden_attrs[0]));
       i ++)
    if (ippFindAttribute(con->request, forbidden_attrs[i], IPP_TAG_ZERO))
    {
      if (StrictConformance)
      {
	send_ipp_status(con, IPP_BAD_REQUEST,
			_("The '%s' operation attribute cannot be supplied in a "
			  "Create-Job request."), forbidden_attrs[i]);
	return;
      }

      cupsdLogMessage(CUPSD_LOG_WARN,
                      "Unexpected '%s' operation attribute in a Create-Job "
                      "request.", forbidden_attrs[i]);
    }

 /*
  * Create the job object...
  */

  if ((job = add_job(con, printer, NULL)) == NULL)
    return;

  job->pending_timeout = 1;

 /*
  * Save and log the job...
  */

  cupsdLogJob(job, CUPSD_LOG_INFO, "Queued on \"%s\" by \"%s\".",
	      job->dest, job->username);
}


/*
 * 'create_local_bg_thread()' - Background thread for creating a local print queue.
 */

static void *				/* O - Exit status */
create_local_bg_thread(
    cupsd_printer_t *printer)		/* I - Printer */
{
  cups_file_t	*from,			/* Source file */
		*to;			/* Destination file */
  char		fromppd[1024],		/* Source PPD */
		toppd[1024],		/* Destination PPD */
		scheme[32],		/* URI scheme */
		userpass[256],		/* User:pass */
		host[256],		/* Hostname */
		resource[1024],		/* Resource path */
		line[1024];		/* Line from PPD */
  int		port;			/* Port number */
  http_encryption_t encryption;		/* Type of encryption to use */
  http_t	*http;			/* Connection to printer */
  ipp_t		*request,		/* Request to printer */
		*response;		/* Response from printer */
  ipp_attribute_t *attr;		/* Attribute in response */
  ipp_status_t	status;			/* Status code */
  static const char * const pattrs[] =	/* Printer attributes we need */
  {
    "all",
    "media-col-database"
  };


 /*
  * Try connecting to the printer...
  */

  cupsdLogMessage(CUPSD_LOG_DEBUG, "%s: Generating PPD file from \"%s\"...", printer->name, printer->device_uri);

  if (httpSeparateURI(HTTP_URI_CODING_ALL, printer->device_uri, scheme, sizeof(scheme), userpass, sizeof(userpass), host, sizeof(host), &port, resource, sizeof(resource)) < HTTP_URI_STATUS_OK)
  {
    cupsdLogMessage(CUPSD_LOG_ERROR, "%s: Bad device URI \"%s\".", printer->name, printer->device_uri);
    return (NULL);
  }

  if (!strcmp(scheme, "ipps") || port == 443)
    encryption = HTTP_ENCRYPTION_ALWAYS;
  else
    encryption = HTTP_ENCRYPTION_IF_REQUESTED;

  if ((http = httpConnect2(host, port, NULL, AF_UNSPEC, encryption, 1, 30000, NULL)) == NULL)
  {
    cupsdLogMessage(CUPSD_LOG_ERROR, "%s: Unable to connect to %s:%d: %s", printer->name, host, port, cupsLastErrorString());
    return (NULL);
  }

 /*
  * Query the printer for its capabilities...
  */

  cupsdLogMessage(CUPSD_LOG_DEBUG, "%s: Connected to %s:%d, sending Get-Printer-Attributes request...", printer->name, host, port);

  request = ippNewRequest(IPP_OP_GET_PRINTER_ATTRIBUTES);
  ippSetVersion(request, 2, 0);
  ippAddString(request, IPP_TAG_OPERATION, IPP_TAG_URI, "printer-uri", NULL, printer->device_uri);
  ippAddStrings(request, IPP_TAG_OPERATION, IPP_TAG_KEYWORD, "requested-attributes", (int)(sizeof(pattrs) / sizeof(pattrs[0])), NULL, pattrs);

  response = cupsDoRequest(http, request, resource);
  status   = cupsLastError();

  cupsdLogMessage(CUPSD_LOG_DEBUG, "%s: Get-Printer-Attributes returned %s (%s)", printer->name, ippErrorString(cupsLastError()), cupsLastErrorString());

  if (status == IPP_STATUS_ERROR_BAD_REQUEST || status == IPP_STATUS_ERROR_VERSION_NOT_SUPPORTED)
  {
   /*
    * Try request using IPP/1.1, in case we are talking to an old CUPS server or
    * printer...
    */

    ippDelete(response);

    cupsdLogMessage(CUPSD_LOG_DEBUG, "%s: Re-sending Get-Printer-Attributes request using IPP/1.1...", printer->name);

    request = ippNewRequest(IPP_OP_GET_PRINTER_ATTRIBUTES);
    ippSetVersion(request, 1, 1);
    ippAddString(request, IPP_TAG_OPERATION, IPP_TAG_URI, "printer-uri", NULL, printer->device_uri);
    ippAddString(request, IPP_TAG_OPERATION, IPP_TAG_KEYWORD, "requested-attributes", NULL, "all");

    response = cupsDoRequest(http, request, resource);

    cupsdLogMessage(CUPSD_LOG_DEBUG, "%s: IPP/1.1 Get-Printer-Attributes returned %s (%s)", printer->name, ippErrorString(cupsLastError()), cupsLastErrorString());
  }

  // TODO: Grab printer icon file...
  httpClose(http);

 /*
  * Write the PPD for the queue...
  */

  if (_ppdCreateFromIPP(fromppd, sizeof(fromppd), response))
  {
    _cupsRWLockWrite(&printer->lock);

    if ((!printer->info || !*(printer->info)) && (attr = ippFindAttribute(response, "printer-info", IPP_TAG_TEXT)) != NULL)
      cupsdSetString(&printer->info, ippGetString(attr, 0, NULL));

    if ((!printer->location || !*(printer->location)) && (attr = ippFindAttribute(response, "printer-location", IPP_TAG_TEXT)) != NULL)
      cupsdSetString(&printer->location, ippGetString(attr, 0, NULL));

    if ((!printer->geo_location || !*(printer->geo_location)) && (attr = ippFindAttribute(response, "printer-geo-location", IPP_TAG_URI)) != NULL)
      cupsdSetString(&printer->geo_location, ippGetString(attr, 0, NULL));

    _cupsRWUnlock(&printer->lock);

    if ((from = cupsFileOpen(fromppd, "r")) == NULL)
    {
      cupsdLogMessage(CUPSD_LOG_ERROR, "%s: Unable to read generated PPD: %s", printer->name, strerror(errno));
      return (NULL);
    }

    snprintf(toppd, sizeof(toppd), "%s/ppd/%s.ppd", ServerRoot, printer->name);
    if ((to = cupsdCreateConfFile(toppd, ConfigFilePerm)) == NULL)
    {
      cupsdLogMessage(CUPSD_LOG_ERROR, "%s: Unable to create PPD for printer: %s", printer->name, strerror(errno));
      cupsFileClose(from);
      return (NULL);
    }

    while (cupsFileGets(from, line, sizeof(line)))
      cupsFilePrintf(to, "%s\n", line);

    cupsFileClose(from);
    if (!cupsdCloseCreatedConfFile(to, toppd))
    {
      printer->config_time = time(NULL);
      printer->state       = IPP_PSTATE_IDLE;
      printer->accepting   = 1;

      cupsdSetPrinterAttrs(printer);

      cupsdAddEvent(CUPSD_EVENT_PRINTER_CONFIG, printer, NULL, "Printer \"%s\" is now available.", printer->name);
      cupsdLogMessage(CUPSD_LOG_INFO, "Printer \"%s\" is now available.", printer->name);
    }
  }
  else
    cupsdLogMessage(CUPSD_LOG_ERROR, "%s: PPD creation failed: %s", printer->name, cupsLastErrorString());

  return (NULL);
}


/*
 * 'create_local_printer()' - Create a local (temporary) print queue.
 */

static void
create_local_printer(
    cupsd_client_t *con)		/* I - Client connection */
{
  ipp_attribute_t *device_uri,		/* device-uri attribute */
		*printer_geo_location,	/* printer-geo-location attribute */
		*printer_info,		/* printer-info attribute */
		*printer_location,	/* printer-location attribute */
		*printer_name;		/* printer-name attribute */
  cupsd_printer_t *printer;		/* New printer */
  http_status_t	status;			/* Policy status */
  char		name[128],		/* Sanitized printer name */
		*nameptr,		/* Pointer into name */
		uri[1024];		/* printer-uri-supported value */
  const char	*ptr;			/* Pointer into attribute value */
  char		scheme[HTTP_MAX_URI],	/* Scheme portion of URI */
		userpass[HTTP_MAX_URI],	/* Username portion of URI */
		host[HTTP_MAX_URI],	/* Host portion of URI */
		resource[HTTP_MAX_URI];	/* Resource portion of URI */
  int		port;			/* Port portion of URI */


 /*
  * Require local access to create a local printer...
  */

  if (!httpAddrLocalhost(httpGetAddress(con->http)))
  {
    send_ipp_status(con, IPP_STATUS_ERROR_FORBIDDEN, _("Only local users can create a local printer."));
    return;
  }

 /*
  * Check any other policy limits...
  */

  if ((status = cupsdCheckPolicy(DefaultPolicyPtr, con, NULL)) != HTTP_OK)
  {
    send_http_error(con, status, NULL);
    return;
  }

 /*
  * Grab needed attributes...
  */

  if ((printer_name = ippFindAttribute(con->request, "printer-name", IPP_TAG_ZERO)) == NULL || ippGetGroupTag(printer_name) != IPP_TAG_PRINTER || ippGetValueTag(printer_name) != IPP_TAG_NAME)
  {
    if (!printer_name)
      send_ipp_status(con, IPP_STATUS_ERROR_BAD_REQUEST, _("Missing required attribute \"%s\"."), "printer-name");
    else if (ippGetGroupTag(printer_name) != IPP_TAG_PRINTER)
      send_ipp_status(con, IPP_STATUS_ERROR_BAD_REQUEST, _("Attribute \"%s\" is in the wrong group."), "printer-name");
    else
      send_ipp_status(con, IPP_STATUS_ERROR_BAD_REQUEST, _("Attribute \"%s\" is the wrong value type."), "printer-name");

    return;
  }

  for (nameptr = name, ptr = ippGetString(printer_name, 0, NULL); *ptr && nameptr < (name + sizeof(name) - 1); ptr ++)
  {
   /*
    * Sanitize the printer name...
    */

    if (_cups_isalnum(*ptr))
      *nameptr++ = *ptr;
    else if (nameptr == name || nameptr[-1] != '_')
      *nameptr++ = '_';
  }

  *nameptr = '\0';

  if ((device_uri = ippFindAttribute(con->request, "device-uri", IPP_TAG_ZERO)) == NULL || ippGetGroupTag(device_uri) != IPP_TAG_PRINTER || ippGetValueTag(device_uri) != IPP_TAG_URI)
  {
    if (!device_uri)
      send_ipp_status(con, IPP_STATUS_ERROR_BAD_REQUEST, _("Missing required attribute \"%s\"."), "device-uri");
    else if (ippGetGroupTag(device_uri) != IPP_TAG_PRINTER)
      send_ipp_status(con, IPP_STATUS_ERROR_BAD_REQUEST, _("Attribute \"%s\" is in the wrong group."), "device-uri");
    else
      send_ipp_status(con, IPP_STATUS_ERROR_BAD_REQUEST, _("Attribute \"%s\" is the wrong value type."), "device-uri");

    return;
  }
  ptr = ippGetString(device_uri, 0, NULL);
  if (!ptr || !ptr[0])
  {
    send_ipp_status(con, IPP_STATUS_ERROR_BAD_REQUEST, _("Attribute \"%s\" has empty value."), "device-uri");

    return;
  }

  printer_geo_location = ippFindAttribute(con->request, "printer-geo-location", IPP_TAG_URI);
  printer_info         = ippFindAttribute(con->request, "printer-info", IPP_TAG_TEXT);
  printer_location     = ippFindAttribute(con->request, "printer-location", IPP_TAG_TEXT);

 /*
  * See if the printer already exists...
  */

  if ((printer = cupsdFindDest(name)) != NULL)
  {
    send_ipp_status(con, IPP_STATUS_ERROR_NOT_POSSIBLE, _("Printer \"%s\" already exists."), name);
    goto add_printer_attributes;
  }

 /*
  * Create the printer...
  */

  if ((printer = cupsdAddPrinter(name)) == NULL)
  {
    send_ipp_status(con, IPP_STATUS_ERROR_INTERNAL, _("Unable to create printer."));
    return;
  }

  printer->shared    = 0;
  printer->temporary = 1;

 /*
  * Check device URI if it has the same hostname as we have, if so, replace
<<<<<<< HEAD
  * the hostname by local host. This way we assure that local-only services
  * like ipp-usb or Printer Applications always work.
  */

  httpSeparateURI(HTTP_URI_CODING_ALL, ptr,
		  scheme, sizeof(scheme), userpass, sizeof(userpass), host,
		  sizeof(host), &port, resource, sizeof(resource));
  if (strcmp(host, DNSSDHostName) == 0)
    ptr = "localhost";
  else
    ptr = host;
  httpAssembleURI(HTTP_URI_CODING_ALL, uri, sizeof(uri), scheme, userpass,
		  ptr, port, resource);
  cupsdSetDeviceURI(printer, uri);
=======
  * the hostname by localhost. This way we assure that local-only services
  * like ipp-usb or Printer Applications always work.
  *
  * When comparing our hostname with the one in the device URI, consider
  * names with ¨.local(.)" suffix and names without suffix the same.
  */

#ifdef HAVE_DNSSD
  if (DNSSDHostName)
    nameptr = DNSSDHostName;
  else
#endif
  if (ServerName)
    nameptr = ServerName;
  else
    nameptr = NULL;

  if (nameptr)
  {
    int host_len,
        server_name_len;

    httpSeparateURI(HTTP_URI_CODING_ALL, ptr,
		    scheme, sizeof(scheme), userpass, sizeof(userpass), host,
		    sizeof(host), &port, resource, sizeof(resource));

    host_len = strlen(host);
    if (strcmp(host + host_len - 6, ".local") == 0)
      host_len -= 6;
    if (strcmp(host + host_len - 7, ".local.") == 0)
      host_len -= 7;

    server_name_len = strlen(nameptr);
    if (strcmp(nameptr + server_name_len - 6, ".local") == 0)
      server_name_len -= 6;
    if (strcmp(nameptr + server_name_len - 7, ".local.") == 0)
      server_name_len -= 7;

    if (host_len == server_name_len && strncmp(host, nameptr, host_len) == 0)
      ptr = "localhost";
    else
      ptr = host;

    httpAssembleURI(HTTP_URI_CODING_ALL, uri, sizeof(uri), scheme, userpass,
		    ptr, port, resource);
    cupsdSetDeviceURI(printer, uri);
  }
  else
    cupsdSetDeviceURI(printer, ptr);
>>>>>>> 3d833218

  if (printer_geo_location)
    cupsdSetString(&printer->geo_location, ippGetString(printer_geo_location, 0, NULL));
  if (printer_info)
    cupsdSetString(&printer->info, ippGetString(printer_info, 0, NULL));
  if (printer_location)
    cupsdSetString(&printer->location, ippGetString(printer_location, 0, NULL));

  cupsdSetPrinterAttrs(printer);

 /*
  * Run a background thread to create the PPD...
  */

  _cupsThreadCreate((_cups_thread_func_t)create_local_bg_thread, printer);

 /*
  * Return printer attributes...
  */

  send_ipp_status(con, IPP_STATUS_OK, _("Local printer created."));

  add_printer_attributes:

  ippAddBoolean(con->response, IPP_TAG_PRINTER, "printer-is-accepting-jobs", (char)printer->accepting);
  ippAddInteger(con->response, IPP_TAG_PRINTER, IPP_TAG_ENUM, "printer-state", (int)printer->state);
  add_printer_state_reasons(con, printer);

  httpAssembleURIf(HTTP_URI_CODING_ALL, uri, sizeof(uri), httpIsEncrypted(con->http) ? "ipps" : "ipp", NULL, con->clientname, con->clientport, "/printers/%s", printer->name);
  ippAddString(con->response, IPP_TAG_PRINTER, IPP_TAG_URI, "printer-uri-supported", NULL, uri);
}


/*
 * 'create_requested_array()' - Create an array for the requested-attributes.
 */

static cups_array_t *			/* O - Array of attributes or NULL */
create_requested_array(ipp_t *request)	/* I - IPP request */
{
  cups_array_t		*ra;		/* Requested attributes array */


 /*
  * Create the array for standard attributes...
  */

  ra = ippCreateRequestedArray(request);

 /*
  * Add CUPS defaults as needed...
  */

  if (cupsArrayFind(ra, "printer-defaults"))
  {
   /*
    * Include user-set defaults...
    */

    char	*name;			/* Option name */

    cupsArrayRemove(ra, "printer-defaults");

    for (name = (char *)cupsArrayFirst(CommonDefaults);
	 name;
	 name = (char *)cupsArrayNext(CommonDefaults))
      if (!cupsArrayFind(ra, name))
        cupsArrayAdd(ra, name);
  }

  return (ra);
}


/*
 * 'create_subscriptions()' - Create one or more notification subscriptions.
 */

static void
create_subscriptions(
    cupsd_client_t  *con,		/* I - Client connection */
    ipp_attribute_t *uri)		/* I - Printer URI */
{
  http_status_t	status;			/* Policy status */
  int			i;		/* Looping var */
  ipp_attribute_t	*attr;		/* Current attribute */
  cups_ptype_t		dtype;		/* Destination type (printer/class) */
  char			scheme[HTTP_MAX_URI],
					/* Scheme portion of URI */
			userpass[HTTP_MAX_URI],
					/* Username portion of URI */
			host[HTTP_MAX_URI],
					/* Host portion of URI */
			resource[HTTP_MAX_URI];
					/* Resource portion of URI */
  int			port;		/* Port portion of URI */
  cupsd_printer_t	*printer;	/* Printer/class */
  cupsd_job_t		*job;		/* Job */
  int			jobid;		/* Job ID */
  cupsd_subscription_t	*sub;		/* Subscription object */
  const char		*username,	/* requesting-user-name or
					   authenticated username */
			*recipient,	/* notify-recipient-uri */
			*pullmethod;	/* notify-pull-method */
  ipp_attribute_t	*user_data;	/* notify-user-data */
  int			interval,	/* notify-time-interval */
			lease;		/* notify-lease-duration */
  unsigned		mask;		/* notify-events */
  ipp_attribute_t	*notify_events,/* notify-events(-default) */
			*notify_lease;	/* notify-lease-duration(-default) */


#ifdef DEBUG
  for (attr = con->request->attrs; attr; attr = attr->next)
  {
    if (attr->group_tag != IPP_TAG_ZERO)
      cupsdLogMessage(CUPSD_LOG_DEBUG2, "g%04x v%04x %s", attr->group_tag,
                      attr->value_tag, attr->name);
    else
      cupsdLogMessage(CUPSD_LOG_DEBUG2, "----SEP----");
  }
#endif /* DEBUG */

 /*
  * Is the destination valid?
  */

  cupsdLogMessage(CUPSD_LOG_DEBUG, "create_subscriptions(con=%p(%d), uri=\"%s\")", con, con->number, uri->values[0].string.text);

  httpSeparateURI(HTTP_URI_CODING_ALL, uri->values[0].string.text, scheme,
                  sizeof(scheme), userpass, sizeof(userpass), host,
		  sizeof(host), &port, resource, sizeof(resource));

  if (!strcmp(resource, "/"))
  {
    dtype   = (cups_ptype_t)0;
    printer = NULL;
  }
  else if (!strncmp(resource, "/printers", 9) && strlen(resource) <= 10)
  {
    dtype   = (cups_ptype_t)0;
    printer = NULL;
  }
  else if (!strncmp(resource, "/classes", 8) && strlen(resource) <= 9)
  {
    dtype   = CUPS_PRINTER_CLASS;
    printer = NULL;
  }
  else if (!cupsdValidateDest(uri->values[0].string.text, &dtype, &printer))
  {
   /*
    * Bad URI...
    */

    send_ipp_status(con, IPP_NOT_FOUND,
                    _("The printer or class does not exist."));
    return;
  }

 /*
  * Check policy...
  */

  if (printer)
  {
    if ((status = cupsdCheckPolicy(printer->op_policy_ptr, con,
                                   NULL)) != HTTP_OK)
    {
      send_http_error(con, status, printer);
      return;
    }
  }
  else if ((status = cupsdCheckPolicy(DefaultPolicyPtr, con, NULL)) != HTTP_OK)
  {
    send_http_error(con, status, NULL);
    return;
  }

 /*
  * Get the user that is requesting the subscription...
  */

  username = get_username(con);

 /*
  * Find the first subscription group attribute; return if we have
  * none...
  */

  for (attr = con->request->attrs; attr; attr = attr->next)
    if (attr->group_tag == IPP_TAG_SUBSCRIPTION)
      break;

  if (!attr)
  {
    send_ipp_status(con, IPP_BAD_REQUEST,
                    _("No subscription attributes in request."));
    return;
  }

 /*
  * Process the subscription attributes in the request...
  */

  con->response->request.status.status_code = IPP_BAD_REQUEST;

  while (attr)
  {
    recipient = NULL;
    pullmethod = NULL;
    user_data  = NULL;
    interval   = 0;
    lease      = DefaultLeaseDuration;
    jobid      = 0;
    mask       = CUPSD_EVENT_NONE;

    if (printer)
    {
      notify_events = ippFindAttribute(printer->attrs, "notify-events-default",
                                       IPP_TAG_KEYWORD);
      notify_lease  = ippFindAttribute(printer->attrs,
                                       "notify-lease-duration-default",
                                       IPP_TAG_INTEGER);

      if (notify_lease)
        lease = notify_lease->values[0].integer;
    }
    else
    {
      notify_events = NULL;
      notify_lease  = NULL;
    }

    while (attr && attr->group_tag != IPP_TAG_ZERO)
    {
      if (!strcmp(attr->name, "notify-recipient-uri") &&
          attr->value_tag == IPP_TAG_URI)
      {
       /*
        * Validate the recipient scheme against the ServerBin/notifier
	* directory...
	*/

	char	notifier[1024];		/* Notifier filename */


        recipient = attr->values[0].string.text;

	if (httpSeparateURI(HTTP_URI_CODING_ALL, recipient,
	                    scheme, sizeof(scheme), userpass, sizeof(userpass),
			    host, sizeof(host), &port,
			    resource, sizeof(resource)) < HTTP_URI_OK)
        {
          send_ipp_status(con, IPP_NOT_POSSIBLE,
	                  _("Bad notify-recipient-uri \"%s\"."), recipient);
	  ippAddInteger(con->response, IPP_TAG_SUBSCRIPTION, IPP_TAG_ENUM,
	                "notify-status-code", IPP_URI_SCHEME);
	  return;
	}

        snprintf(notifier, sizeof(notifier), "%s/notifier/%s", ServerBin,
	         scheme);
        if (access(notifier, X_OK) || !strcmp(scheme, ".") || !strcmp(scheme, ".."))
	{
          send_ipp_status(con, IPP_NOT_POSSIBLE,
	                  _("notify-recipient-uri URI \"%s\" uses unknown "
			    "scheme."), recipient);
	  ippAddInteger(con->response, IPP_TAG_SUBSCRIPTION, IPP_TAG_ENUM,
	                "notify-status-code", IPP_URI_SCHEME);
	  return;
	}

        if (!strcmp(scheme, "rss") && !check_rss_recipient(recipient))
	{
          send_ipp_status(con, IPP_NOT_POSSIBLE,
	                  _("notify-recipient-uri URI \"%s\" is already used."),
			  recipient);
	  ippAddInteger(con->response, IPP_TAG_SUBSCRIPTION, IPP_TAG_ENUM,
	                "notify-status-code", IPP_ATTRIBUTES);
	  return;
	}
      }
      else if (!strcmp(attr->name, "notify-pull-method") &&
               attr->value_tag == IPP_TAG_KEYWORD)
      {
        pullmethod = attr->values[0].string.text;

        if (strcmp(pullmethod, "ippget"))
	{
          send_ipp_status(con, IPP_NOT_POSSIBLE,
	                  _("Bad notify-pull-method \"%s\"."), pullmethod);
	  ippAddInteger(con->response, IPP_TAG_SUBSCRIPTION, IPP_TAG_ENUM,
	                "notify-status-code", IPP_ATTRIBUTES);
	  return;
	}
      }
      else if (!strcmp(attr->name, "notify-charset") &&
               attr->value_tag == IPP_TAG_CHARSET &&
	       strcmp(attr->values[0].string.text, "us-ascii") &&
	       strcmp(attr->values[0].string.text, "utf-8"))
      {
        send_ipp_status(con, IPP_CHARSET,
	                _("Character set \"%s\" not supported."),
			attr->values[0].string.text);
	return;
      }
      else if (!strcmp(attr->name, "notify-natural-language") &&
               (attr->value_tag != IPP_TAG_LANGUAGE ||
	        strcmp(attr->values[0].string.text, DefaultLanguage)))
      {
        send_ipp_status(con, IPP_CHARSET,
	                _("Language \"%s\" not supported."),
			attr->values[0].string.text);
	return;
      }
      else if (!strcmp(attr->name, "notify-user-data") &&
               attr->value_tag == IPP_TAG_STRING)
      {
        if (attr->num_values > 1 || attr->values[0].unknown.length > 63)
	{
          send_ipp_status(con, IPP_REQUEST_VALUE,
	                  _("The notify-user-data value is too large "
			    "(%d > 63 octets)."),
			  attr->values[0].unknown.length);
	  return;
	}

        user_data = attr;
      }
      else if (!strcmp(attr->name, "notify-events") &&
               attr->value_tag == IPP_TAG_KEYWORD)
        notify_events = attr;
      else if (!strcmp(attr->name, "notify-lease-duration") &&
               attr->value_tag == IPP_TAG_INTEGER)
        lease = attr->values[0].integer;
      else if (!strcmp(attr->name, "notify-time-interval") &&
               attr->value_tag == IPP_TAG_INTEGER)
        interval = attr->values[0].integer;
      else if (!strcmp(attr->name, "notify-job-id") &&
               attr->value_tag == IPP_TAG_INTEGER)
        jobid = attr->values[0].integer;

      attr = attr->next;
    }

    if (notify_events)
    {
      for (i = 0; i < notify_events->num_values; i ++)
	mask |= cupsdEventValue(notify_events->values[i].string.text);
    }

    if (recipient)
    {
      cupsdLogMessage(CUPSD_LOG_DEBUG, "recipient=\"%s\"", recipient);


      if (!strncmp(recipient, "mailto:", 7) && user_data)
      {
        char	temp[64];		/* Temporary string */

	memcpy(temp, user_data->values[0].unknown.data, (size_t)user_data->values[0].unknown.length);
	temp[user_data->values[0].unknown.length] = '\0';

	if (httpSeparateURI(HTTP_URI_CODING_ALL, temp, scheme, sizeof(scheme), userpass, sizeof(userpass), host, sizeof(host), &port, resource, sizeof(resource)) < HTTP_URI_OK)
	{
	  send_ipp_status(con, IPP_NOT_POSSIBLE, _("Bad notify-user-data \"%s\"."), temp);
	  ippAddInteger(con->response, IPP_TAG_SUBSCRIPTION, IPP_TAG_ENUM, "notify-status-code", IPP_STATUS_ERROR_ATTRIBUTES_OR_VALUES);
	  return;
	}
      }
    }

    if (pullmethod)
      cupsdLogMessage(CUPSD_LOG_DEBUG, "pullmethod=\"%s\"", pullmethod);
    cupsdLogMessage(CUPSD_LOG_DEBUG, "notify-lease-duration=%d", lease);
    cupsdLogMessage(CUPSD_LOG_DEBUG, "notify-time-interval=%d", interval);

    if (!recipient && !pullmethod)
      break;

    if (mask == CUPSD_EVENT_NONE)
    {
      if (jobid)
        mask = CUPSD_EVENT_JOB_COMPLETED;
      else if (printer)
        mask = CUPSD_EVENT_PRINTER_STATE_CHANGED;
      else
      {
        send_ipp_status(con, IPP_BAD_REQUEST,
	                _("notify-events not specified."));
	return;
      }
    }

    if (MaxLeaseDuration && (lease == 0 || lease > MaxLeaseDuration))
    {
      cupsdLogMessage(CUPSD_LOG_INFO,
                      "create_subscriptions: Limiting notify-lease-duration to "
		      "%d seconds.",
		      MaxLeaseDuration);
      lease = MaxLeaseDuration;
    }

    if (jobid)
    {
      if ((job = cupsdFindJob(jobid)) == NULL)
      {
	send_ipp_status(con, IPP_NOT_FOUND, _("Job #%d does not exist."),
	                jobid);
	return;
      }
    }
    else
      job = NULL;

    if ((sub = cupsdAddSubscription(mask, printer, job, recipient, 0)) == NULL)
    {
      send_ipp_status(con, IPP_TOO_MANY_SUBSCRIPTIONS,
		      _("There are too many subscriptions."));
      return;
    }

    if (job)
      cupsdLogMessage(CUPSD_LOG_DEBUG, "Added subscription #%d for job %d.",
		      sub->id, job->id);
    else if (printer)
      cupsdLogMessage(CUPSD_LOG_DEBUG,
                      "Added subscription #%d for printer \"%s\".",
		      sub->id, printer->name);
    else
      cupsdLogMessage(CUPSD_LOG_DEBUG, "Added subscription #%d for server.",
		      sub->id);

    sub->interval = interval;
    sub->lease    = lease;
    sub->expire   = lease ? time(NULL) + lease : 0;

    cupsdSetString(&sub->owner, username);

    if (user_data)
    {
      sub->user_data_len = user_data->values[0].unknown.length;
      memcpy(sub->user_data, user_data->values[0].unknown.data,
             (size_t)sub->user_data_len);
    }

    ippAddSeparator(con->response);
    ippAddInteger(con->response, IPP_TAG_SUBSCRIPTION, IPP_TAG_INTEGER,
                  "notify-subscription-id", sub->id);

    con->response->request.status.status_code = IPP_OK;

    if (attr)
      attr = attr->next;
  }

  cupsdMarkDirty(CUPSD_DIRTY_SUBSCRIPTIONS);
}


/*
 * 'delete_printer()' - Remove a printer or class from the system.
 */

static void
delete_printer(cupsd_client_t  *con,	/* I - Client connection */
               ipp_attribute_t *uri)	/* I - URI of printer or class */
{
  http_status_t	status;			/* Policy status */
  cups_ptype_t	dtype;			/* Destination type (printer/class) */
  cupsd_printer_t *printer;		/* Printer/class */
  char		filename[1024];		/* Script/PPD filename */
  int		temporary;		/* Temporary queue? */


  cupsdLogMessage(CUPSD_LOG_DEBUG2, "delete_printer(%p[%d], %s)", con,
                  con->number, uri->values[0].string.text);

 /*
  * Do we have a valid URI?
  */

  if (!cupsdValidateDest(uri->values[0].string.text, &dtype, &printer))
  {
   /*
    * Bad URI...
    */

    send_ipp_status(con, IPP_NOT_FOUND,
                    _("The printer or class does not exist."));
    return;
  }

 /*
  * Check policy...
  */

  if ((status = cupsdCheckPolicy(DefaultPolicyPtr, con, NULL)) != HTTP_OK)
  {
    send_http_error(con, status, NULL);
    return;
  }

 /*
  * Remove old jobs...
  */

  cupsdCancelJobs(printer->name, NULL, 1);

 /*
  * Remove old subscriptions and send a "deleted printer" event...
  */

  cupsdAddEvent(CUPSD_EVENT_PRINTER_DELETED, printer, NULL,
                "%s \"%s\" deleted by \"%s\".",
		(dtype & CUPS_PRINTER_CLASS) ? "Class" : "Printer",
		printer->name, get_username(con));

  cupsdExpireSubscriptions(printer, NULL);

 /*
  * Remove any old PPD or script files...
  */

  snprintf(filename, sizeof(filename), "%s/ppd/%s.ppd", ServerRoot,
           printer->name);
  unlink(filename);
  snprintf(filename, sizeof(filename), "%s/ppd/%s.ppd.O", ServerRoot,
           printer->name);
  unlink(filename);

  snprintf(filename, sizeof(filename), "%s/%s.png", CacheDir, printer->name);
  unlink(filename);

  snprintf(filename, sizeof(filename), "%s/%s.data", CacheDir, printer->name);
  unlink(filename);

 /*
  * Unregister color profiles...
  */

  cupsdUnregisterColor(printer);

  temporary = printer->temporary;

  if (dtype & CUPS_PRINTER_CLASS)
  {
    cupsdLogMessage(CUPSD_LOG_INFO, "Class \"%s\" deleted by \"%s\".",
                    printer->name, get_username(con));

    cupsdDeletePrinter(printer, 0);
    if (!temporary)
      cupsdMarkDirty(CUPSD_DIRTY_CLASSES);
  }
  else
  {
    cupsdLogMessage(CUPSD_LOG_INFO, "Printer \"%s\" deleted by \"%s\".",
                    printer->name, get_username(con));

    if (cupsdDeletePrinter(printer, 0) && !temporary)
      cupsdMarkDirty(CUPSD_DIRTY_CLASSES);

    if (!temporary)
      cupsdMarkDirty(CUPSD_DIRTY_PRINTERS);
  }

  if (!temporary)
    cupsdMarkDirty(CUPSD_DIRTY_PRINTCAP);

 /*
  * Return with no errors...
  */

  con->response->request.status.status_code = IPP_OK;
}


/*
 * 'get_default()' - Get the default destination.
 */

static void
get_default(cupsd_client_t *con)	/* I - Client connection */
{
  http_status_t	status;			/* Policy status */
  cups_array_t	*ra;			/* Requested attributes array */


  cupsdLogMessage(CUPSD_LOG_DEBUG2, "get_default(%p[%d])", con, con->number);

 /*
  * Check policy...
  */

  if ((status = cupsdCheckPolicy(DefaultPolicyPtr, con, NULL)) != HTTP_OK)
  {
    send_http_error(con, status, NULL);
    return;
  }

  if (DefaultPrinter)
  {
    ra = create_requested_array(con->request);

    copy_printer_attrs(con, DefaultPrinter, ra);

    cupsArrayDelete(ra);

    con->response->request.status.status_code = IPP_OK;
  }
  else
    send_ipp_status(con, IPP_NOT_FOUND, _("No default printer."));
}


/*
 * 'get_devices()' - Get the list of available devices on the local system.
 */

static void
get_devices(cupsd_client_t *con)	/* I - Client connection */
{
  http_status_t		status;		/* Policy status */
  ipp_attribute_t	*limit,		/* limit attribute */
			*timeout,	/* timeout attribute */
			*requested,	/* requested-attributes attribute */
			*exclude,	/* exclude-schemes attribute */
			*include;	/* include-schemes attribute */
  char			command[1024],	/* cups-deviced command */
			options[2048],	/* Options to pass to command */
			requested_str[256],
					/* String for requested attributes */
			exclude_str[512],
					/* String for excluded schemes */
			include_str[512];
					/* String for included schemes */


  cupsdLogMessage(CUPSD_LOG_DEBUG2, "get_devices(%p[%d])", con, con->number);

 /*
  * Check policy...
  */

  if ((status = cupsdCheckPolicy(DefaultPolicyPtr, con, NULL)) != HTTP_OK)
  {
    send_http_error(con, status, NULL);
    return;
  }

 /*
  * Run cups-deviced command with the given options...
  */

  limit     = ippFindAttribute(con->request, "limit", IPP_TAG_INTEGER);
  timeout   = ippFindAttribute(con->request, "timeout", IPP_TAG_INTEGER);
  requested = ippFindAttribute(con->request, "requested-attributes",
                               IPP_TAG_KEYWORD);
  exclude   = ippFindAttribute(con->request, "exclude-schemes", IPP_TAG_NAME);
  include   = ippFindAttribute(con->request, "include-schemes", IPP_TAG_NAME);

  if (requested)
    url_encode_attr(requested, requested_str, sizeof(requested_str));
  else
    strlcpy(requested_str, "requested-attributes=all", sizeof(requested_str));

  if (exclude)
    url_encode_attr(exclude, exclude_str, sizeof(exclude_str));
  else
    exclude_str[0] = '\0';

  if (include)
    url_encode_attr(include, include_str, sizeof(include_str));
  else
    include_str[0] = '\0';

  snprintf(command, sizeof(command), "%s/daemon/cups-deviced", ServerBin);
  snprintf(options, sizeof(options),
           "%d+%d+%d+%d+%s%s%s%s%s",
           con->request->request.op.request_id,
           limit ? limit->values[0].integer : 0,
	   timeout ? timeout->values[0].integer : 15,
	   (int)User,
	   requested_str,
	   exclude_str[0] ? "%20" : "", exclude_str,
	   include_str[0] ? "%20" : "", include_str);

  if (cupsdSendCommand(con, command, options, 1))
  {
   /*
    * Command started successfully, don't send an IPP response here...
    */

    ippDelete(con->response);
    con->response = NULL;
  }
  else
  {
   /*
    * Command failed, return "internal error" so the user knows something
    * went wrong...
    */

    send_ipp_status(con, IPP_INTERNAL_ERROR,
                    _("cups-deviced failed to execute."));
  }
}


/*
 * 'get_document()' - Get a copy of a job file.
 */

static void
get_document(cupsd_client_t  *con,	/* I - Client connection */
             ipp_attribute_t *uri)	/* I - Job URI */
{
  http_status_t	status;			/* Policy status */
  ipp_attribute_t *attr;		/* Current attribute */
  int		jobid;			/* Job ID */
  int		docnum;			/* Document number */
  cupsd_job_t	*job;			/* Current job */
  char		scheme[HTTP_MAX_URI],	/* Method portion of URI */
		username[HTTP_MAX_URI],	/* Username portion of URI */
		host[HTTP_MAX_URI],	/* Host portion of URI */
		resource[HTTP_MAX_URI];	/* Resource portion of URI */
  int		port;			/* Port portion of URI */
  char		filename[1024],		/* Filename for document */
		format[1024];		/* Format for document */


  cupsdLogMessage(CUPSD_LOG_DEBUG2, "get_document(%p[%d], %s)", con,
                  con->number, uri->values[0].string.text);

 /*
  * See if we have a job URI or a printer URI...
  */

  if (!strcmp(uri->name, "printer-uri"))
  {
   /*
    * Got a printer URI; see if we also have a job-id attribute...
    */

    if ((attr = ippFindAttribute(con->request, "job-id",
                                 IPP_TAG_INTEGER)) == NULL)
    {
      send_ipp_status(con, IPP_BAD_REQUEST,
                      _("Got a printer-uri attribute but no job-id."));
      return;
    }

    jobid = attr->values[0].integer;
  }
  else
  {
   /*
    * Got a job URI; parse it to get the job ID...
    */

    httpSeparateURI(HTTP_URI_CODING_ALL, uri->values[0].string.text, scheme,
                    sizeof(scheme), username, sizeof(username), host,
		    sizeof(host), &port, resource, sizeof(resource));

    if (strncmp(resource, "/jobs/", 6))
    {
     /*
      * Not a valid URI!
      */

      send_ipp_status(con, IPP_BAD_REQUEST, _("Bad job-uri \"%s\"."),
                      uri->values[0].string.text);
      return;
    }

    jobid = atoi(resource + 6);
  }

 /*
  * See if the job exists...
  */

  if ((job = cupsdFindJob(jobid)) == NULL)
  {
   /*
    * Nope - return a "not found" error...
    */

    send_ipp_status(con, IPP_NOT_FOUND, _("Job #%d does not exist."), jobid);
    return;
  }

 /*
  * Check policy...
  */

  if ((status = cupsdCheckPolicy(DefaultPolicyPtr, con,
                                 job->username)) != HTTP_OK)
  {
    send_http_error(con, status, NULL);
    return;
  }

 /*
  * Get the document number...
  */

  if ((attr = ippFindAttribute(con->request, "document-number",
                               IPP_TAG_INTEGER)) == NULL)
  {
    send_ipp_status(con, IPP_BAD_REQUEST,
                    _("Missing document-number attribute."));
    return;
  }

  if ((docnum = attr->values[0].integer) < 1 || docnum > job->num_files ||
      attr->num_values > 1)
  {
    send_ipp_status(con, IPP_NOT_FOUND,
                    _("Document #%d does not exist in job #%d."), docnum,
		    jobid);
    return;
  }

  snprintf(filename, sizeof(filename), "%s/d%05d-%03d", RequestRoot, jobid,
           docnum);
  if ((con->file = open(filename, O_RDONLY)) == -1)
  {
    cupsdLogMessage(CUPSD_LOG_ERROR,
                    "Unable to open document %d in job %d - %s", docnum, jobid,
		    strerror(errno));
    send_ipp_status(con, IPP_NOT_FOUND,
                    _("Unable to open document #%d in job #%d."), docnum,
		    jobid);
    return;
  }

  fcntl(con->file, F_SETFD, fcntl(con->file, F_GETFD) | FD_CLOEXEC);

  cupsdLoadJob(job);

  snprintf(format, sizeof(format), "%s/%s", job->filetypes[docnum - 1]->super,
           job->filetypes[docnum - 1]->type);

  ippAddString(con->response, IPP_TAG_JOB, IPP_TAG_MIMETYPE, "document-format",
               NULL, format);
  ippAddInteger(con->response, IPP_TAG_JOB, IPP_TAG_INTEGER, "document-number",
                docnum);
  if ((attr = ippFindAttribute(job->attrs, "document-name",
                               IPP_TAG_NAME)) != NULL)
    ippAddString(con->response, IPP_TAG_JOB, IPP_TAG_NAME, "document-name",
                 NULL, attr->values[0].string.text);
}


/*
 * 'get_job_attrs()' - Get job attributes.
 */

static void
get_job_attrs(cupsd_client_t  *con,	/* I - Client connection */
	      ipp_attribute_t *uri)	/* I - Job URI */
{
  http_status_t	status;			/* Policy status */
  ipp_attribute_t *attr;		/* Current attribute */
  int		jobid;			/* Job ID */
  cupsd_job_t	*job;			/* Current job */
  cupsd_printer_t *printer;		/* Current printer */
  cupsd_policy_t *policy;		/* Current security policy */
  char		scheme[HTTP_MAX_URI],	/* Scheme portion of URI */
		username[HTTP_MAX_URI],	/* Username portion of URI */
		host[HTTP_MAX_URI],	/* Host portion of URI */
		resource[HTTP_MAX_URI];	/* Resource portion of URI */
  int		port;			/* Port portion of URI */
  cups_array_t	*ra,			/* Requested attributes array */
		*exclude;		/* Private attributes array */


  cupsdLogMessage(CUPSD_LOG_DEBUG2, "get_job_attrs(%p[%d], %s)", con,
                  con->number, uri->values[0].string.text);

 /*
  * See if we have a job URI or a printer URI...
  */

  if (!strcmp(uri->name, "printer-uri"))
  {
   /*
    * Got a printer URI; see if we also have a job-id attribute...
    */

    if ((attr = ippFindAttribute(con->request, "job-id",
                                 IPP_TAG_INTEGER)) == NULL)
    {
      send_ipp_status(con, IPP_BAD_REQUEST,
                      _("Got a printer-uri attribute but no job-id."));
      return;
    }

    jobid = attr->values[0].integer;
  }
  else
  {
   /*
    * Got a job URI; parse it to get the job ID...
    */

    httpSeparateURI(HTTP_URI_CODING_ALL, uri->values[0].string.text, scheme,
                    sizeof(scheme), username, sizeof(username), host,
		    sizeof(host), &port, resource, sizeof(resource));

    if (strncmp(resource, "/jobs/", 6))
    {
     /*
      * Not a valid URI!
      */

      send_ipp_status(con, IPP_BAD_REQUEST, _("Bad job-uri \"%s\"."),
                      uri->values[0].string.text);
      return;
    }

    jobid = atoi(resource + 6);
  }

 /*
  * See if the job exists...
  */

  if ((job = cupsdFindJob(jobid)) == NULL)
  {
   /*
    * Nope - return a "not found" error...
    */

    send_ipp_status(con, IPP_NOT_FOUND, _("Job #%d does not exist."), jobid);
    return;
  }

 /*
  * Check policy...
  */

  if ((printer = job->printer) == NULL)
    printer = cupsdFindDest(job->dest);

  if (printer)
    policy = printer->op_policy_ptr;
  else
    policy = DefaultPolicyPtr;

  if ((status = cupsdCheckPolicy(policy, con, job->username)) != HTTP_OK)
  {
    send_http_error(con, status, NULL);
    return;
  }

  exclude = cupsdGetPrivateAttrs(policy, con, printer, job->username);

 /*
  * Copy attributes...
  */

  cupsdLoadJob(job);

  ra = create_requested_array(con->request);
  copy_job_attrs(con, job, ra, exclude);
  cupsArrayDelete(ra);

  con->response->request.status.status_code = IPP_OK;
}


/*
 * 'get_jobs()' - Get a list of jobs for the specified printer.
 */

static void
get_jobs(cupsd_client_t  *con,		/* I - Client connection */
	 ipp_attribute_t *uri)		/* I - Printer URI */
{
  http_status_t	status;			/* Policy status */
  ipp_attribute_t *attr;		/* Current attribute */
  const char	*dest;			/* Destination */
  cups_ptype_t	dtype;			/* Destination type (printer/class) */
  cups_ptype_t	dmask;			/* Destination type mask */
  char		scheme[HTTP_MAX_URI],	/* Scheme portion of URI */
		username[HTTP_MAX_URI],	/* Username portion of URI */
		host[HTTP_MAX_URI],	/* Host portion of URI */
		resource[HTTP_MAX_URI];	/* Resource portion of URI */
  int		port;			/* Port portion of URI */
  int		job_comparison;		/* Job comparison */
  ipp_jstate_t	job_state;		/* job-state value */
  int		first_job_id = 1,	/* First job ID */
		first_index = 1,	/* First index */
		limit = 0,		/* Maximum number of jobs to return */
		count,			/* Number of jobs that match */
		need_load_job = 0;	/* Do we need to load the job? */
  const char	*job_attr;		/* Job attribute requested */
  ipp_attribute_t *job_ids;		/* job-ids attribute */
  cupsd_job_t	*job;			/* Current job pointer */
  cupsd_printer_t *printer;		/* Printer */
  cups_array_t	*list;			/* Which job list... */
  int		delete_list = 0;	/* Delete the list afterwards? */
  cups_array_t	*ra,			/* Requested attributes array */
		*exclude;		/* Private attributes array */
  cupsd_policy_t *policy;		/* Current policy */


  cupsdLogMessage(CUPSD_LOG_DEBUG2, "get_jobs(%p[%d], %s)", con, con->number,
                  uri->values[0].string.text);

 /*
  * Is the destination valid?
  */

  if (strcmp(uri->name, "printer-uri"))
  {
    send_ipp_status(con, IPP_BAD_REQUEST, _("No printer-uri in request."));
    return;
  }

  httpSeparateURI(HTTP_URI_CODING_ALL, uri->values[0].string.text, scheme,
                  sizeof(scheme), username, sizeof(username), host,
		  sizeof(host), &port, resource, sizeof(resource));

  if (!strcmp(resource, "/") || !strcmp(resource, "/jobs"))
  {
    dest    = NULL;
    dtype   = (cups_ptype_t)0;
    dmask   = (cups_ptype_t)0;
    printer = NULL;
  }
  else if (!strncmp(resource, "/printers", 9) && strlen(resource) <= 10)
  {
    dest    = NULL;
    dtype   = (cups_ptype_t)0;
    dmask   = CUPS_PRINTER_CLASS;
    printer = NULL;
  }
  else if (!strncmp(resource, "/classes", 8) && strlen(resource) <= 9)
  {
    dest    = NULL;
    dtype   = CUPS_PRINTER_CLASS;
    dmask   = CUPS_PRINTER_CLASS;
    printer = NULL;
  }
  else if ((dest = cupsdValidateDest(uri->values[0].string.text, &dtype,
                                     &printer)) == NULL)
  {
   /*
    * Bad URI...
    */

    send_ipp_status(con, IPP_NOT_FOUND,
                    _("The printer or class does not exist."));
    return;
  }
  else
  {
    dtype &= CUPS_PRINTER_CLASS;
    dmask = CUPS_PRINTER_CLASS;
  }

 /*
  * Check policy...
  */

  if (printer)
    policy = printer->op_policy_ptr;
  else
    policy = DefaultPolicyPtr;

  if ((status = cupsdCheckPolicy(policy, con, NULL)) != HTTP_OK)
  {
    send_http_error(con, status, NULL);
    return;
  }

  job_ids = ippFindAttribute(con->request, "job-ids", IPP_TAG_INTEGER);

 /*
  * See if the "which-jobs" attribute have been specified...
  */

  if ((attr = ippFindAttribute(con->request, "which-jobs",
                               IPP_TAG_KEYWORD)) != NULL && job_ids)
  {
    send_ipp_status(con, IPP_CONFLICT,
                    _("The %s attribute cannot be provided with job-ids."),
                    "which-jobs");
    return;
  }
  else if (!attr || !strcmp(attr->values[0].string.text, "not-completed"))
  {
    job_comparison = -1;
    job_state      = IPP_JOB_STOPPED;
    list           = ActiveJobs;
  }
  else if (!strcmp(attr->values[0].string.text, "completed"))
  {
    job_comparison = 1;
    job_state      = IPP_JOB_CANCELED;
    list           = cupsdGetCompletedJobs(printer);
    delete_list    = 1;
  }
  else if (!strcmp(attr->values[0].string.text, "aborted"))
  {
    job_comparison = 0;
    job_state      = IPP_JOB_ABORTED;
    list           = cupsdGetCompletedJobs(printer);
    delete_list    = 1;
  }
  else if (!strcmp(attr->values[0].string.text, "all"))
  {
    job_comparison = 1;
    job_state      = IPP_JOB_PENDING;
    list           = Jobs;
  }
  else if (!strcmp(attr->values[0].string.text, "canceled"))
  {
    job_comparison = 0;
    job_state      = IPP_JOB_CANCELED;
    list           = cupsdGetCompletedJobs(printer);
    delete_list    = 1;
  }
  else if (!strcmp(attr->values[0].string.text, "pending"))
  {
    job_comparison = 0;
    job_state      = IPP_JOB_PENDING;
    list           = ActiveJobs;
  }
  else if (!strcmp(attr->values[0].string.text, "pending-held"))
  {
    job_comparison = 0;
    job_state      = IPP_JOB_HELD;
    list           = ActiveJobs;
  }
  else if (!strcmp(attr->values[0].string.text, "processing"))
  {
    job_comparison = 0;
    job_state      = IPP_JOB_PROCESSING;
    list           = PrintingJobs;
  }
  else if (!strcmp(attr->values[0].string.text, "processing-stopped"))
  {
    job_comparison = 0;
    job_state      = IPP_JOB_STOPPED;
    list           = ActiveJobs;
  }
  else
  {
    send_ipp_status(con, IPP_ATTRIBUTES,
                    _("The which-jobs value \"%s\" is not supported."),
		    attr->values[0].string.text);
    ippAddString(con->response, IPP_TAG_UNSUPPORTED_GROUP, IPP_TAG_KEYWORD,
                 "which-jobs", NULL, attr->values[0].string.text);
    return;
  }

 /*
  * See if they want to limit the number of jobs reported...
  */

  if ((attr = ippFindAttribute(con->request, "limit", IPP_TAG_INTEGER)) != NULL)
  {
    if (job_ids)
    {
      send_ipp_status(con, IPP_CONFLICT,
		      _("The %s attribute cannot be provided with job-ids."),
		      "limit");
      return;
    }

    limit = attr->values[0].integer;
  }

  if ((attr = ippFindAttribute(con->request, "first-index", IPP_TAG_INTEGER)) != NULL)
  {
    if (job_ids)
    {
      send_ipp_status(con, IPP_CONFLICT,
		      _("The %s attribute cannot be provided with job-ids."),
		      "first-index");
      return;
    }

    first_index = attr->values[0].integer;
  }
  else if ((attr = ippFindAttribute(con->request, "first-job-id", IPP_TAG_INTEGER)) != NULL)
  {
    if (job_ids)
    {
      send_ipp_status(con, IPP_CONFLICT,
		      _("The %s attribute cannot be provided with job-ids."),
		      "first-job-id");
      return;
    }

    first_job_id = attr->values[0].integer;
  }

 /*
  * See if we only want to see jobs for a specific user...
  */

  if ((attr = ippFindAttribute(con->request, "my-jobs", IPP_TAG_BOOLEAN)) != NULL && job_ids)
  {
    send_ipp_status(con, IPP_CONFLICT,
                    _("The %s attribute cannot be provided with job-ids."),
                    "my-jobs");
    return;
  }
  else if (attr && attr->values[0].boolean)
    strlcpy(username, get_username(con), sizeof(username));
  else
    username[0] = '\0';

  ra = create_requested_array(con->request);
  for (job_attr = (char *)cupsArrayFirst(ra); job_attr; job_attr = (char *)cupsArrayNext(ra))
    if (strcmp(job_attr, "job-id") &&
	strcmp(job_attr, "job-k-octets") &&
	strcmp(job_attr, "job-media-progress") &&
	strcmp(job_attr, "job-more-info") &&
	strcmp(job_attr, "job-name") &&
	strcmp(job_attr, "job-originating-user-name") &&
	strcmp(job_attr, "job-preserved") &&
	strcmp(job_attr, "job-printer-up-time") &&
        strcmp(job_attr, "job-printer-uri") &&
	strcmp(job_attr, "job-state") &&
	strcmp(job_attr, "job-state-reasons") &&
	strcmp(job_attr, "job-uri") &&
	strcmp(job_attr, "time-at-completed") &&
	strcmp(job_attr, "time-at-creation") &&
	strcmp(job_attr, "number-of-documents"))
    {
      need_load_job = 1;
      break;
    }

  if (need_load_job && (limit == 0 || limit > 500) && (list == Jobs || delete_list))
  {
   /*
    * Limit expensive Get-Jobs for job history to 500 jobs...
    */

    ippAddInteger(con->response, IPP_TAG_OPERATION, IPP_TAG_INTEGER, "limit", 500);

    if (limit)
      ippAddInteger(con->response, IPP_TAG_UNSUPPORTED_GROUP, IPP_TAG_INTEGER, "limit", limit);

    limit = 500;

    cupsdLogClient(con, CUPSD_LOG_INFO, "Limiting Get-Jobs response to %d jobs.", limit);
  }

 /*
  * OK, build a list of jobs for this printer...
  */

  if (job_ids)
  {
    int	i;				/* Looping var */

    for (i = 0; i < job_ids->num_values; i ++)
    {
      if (!cupsdFindJob(job_ids->values[i].integer))
        break;
    }

    if (i < job_ids->num_values)
    {
      send_ipp_status(con, IPP_NOT_FOUND, _("Job #%d does not exist."),
                      job_ids->values[i].integer);
      cupsArrayDelete(ra);
      return;
    }

    for (i = 0; i < job_ids->num_values; i ++)
    {
      job = cupsdFindJob(job_ids->values[i].integer);

      if (need_load_job && !job->attrs)
      {
        cupsdLoadJob(job);

	if (!job->attrs)
	{
	  cupsdLogMessage(CUPSD_LOG_DEBUG2, "get_jobs: No attributes for job %d", job->id);
	  continue;
	}
      }

      if (i > 0)
	ippAddSeparator(con->response);

      exclude = cupsdGetPrivateAttrs(job->printer ?
                                         job->printer->op_policy_ptr :
					 policy, con, job->printer,
					 job->username);

      copy_job_attrs(con, job, ra, exclude);
    }
  }
  else
  {
    if (first_index > 1)
      job = (cupsd_job_t *)cupsArrayIndex(list, first_index - 1);
    else
      job = (cupsd_job_t *)cupsArrayFirst(list);

    for (count = 0; (limit <= 0 || count < limit) && job; job = (cupsd_job_t *)cupsArrayNext(list))
    {
     /*
      * Filter out jobs that don't match...
      */

      cupsdLogMessage(CUPSD_LOG_DEBUG2,
		      "get_jobs: job->id=%d, dest=\"%s\", username=\"%s\", "
		      "state_value=%d, attrs=%p", job->id, job->dest,
		      job->username, job->state_value, job->attrs);

      if (!job->dest || !job->username)
	cupsdLoadJob(job);

      if (!job->dest || !job->username)
	continue;

      if ((dest && strcmp(job->dest, dest)) &&
	  (!job->printer || !dest || strcmp(job->printer->name, dest)))
	continue;
      if ((job->dtype & dmask) != dtype &&
	  (!job->printer || (job->printer->type & dmask) != dtype))
	continue;

      if ((job_comparison < 0 && job->state_value > job_state) ||
          (job_comparison == 0 && job->state_value != job_state) ||
          (job_comparison > 0 && job->state_value < job_state))
	continue;

      if (job->id < first_job_id)
	continue;

      if (need_load_job && !job->attrs)
      {
        cupsdLoadJob(job);

	if (!job->attrs)
	{
	  cupsdLogMessage(CUPSD_LOG_DEBUG2, "get_jobs: No attributes for job %d", job->id);
	  continue;
	}
      }

      if (username[0] && _cups_strcasecmp(username, job->username))
	continue;

      if (count > 0)
	ippAddSeparator(con->response);

      count ++;

      exclude = cupsdGetPrivateAttrs(job->printer ?
                                         job->printer->op_policy_ptr :
					 policy, con, job->printer,
					 job->username);

      copy_job_attrs(con, job, ra, exclude);
    }

    cupsdLogMessage(CUPSD_LOG_DEBUG2, "get_jobs: count=%d", count);
  }

  cupsArrayDelete(ra);

  if (delete_list)
    cupsArrayDelete(list);

  con->response->request.status.status_code = IPP_OK;
}


/*
 * 'get_notifications()' - Get events for a subscription.
 */

static void
get_notifications(cupsd_client_t *con)	/* I - Client connection */
{
  int			i, j;		/* Looping vars */
  http_status_t		status;		/* Policy status */
  cupsd_subscription_t	*sub;		/* Subscription */
  ipp_attribute_t	*ids,		/* notify-subscription-ids */
			*sequences;	/* notify-sequence-numbers */
  int			min_seq;	/* Minimum sequence number */
  int			interval;	/* Poll interval */


  cupsdLogMessage(CUPSD_LOG_DEBUG2, "get_notifications(con=%p[%d])",
                  con, con->number);

 /*
  * Get subscription attributes...
  */

  ids       = ippFindAttribute(con->request, "notify-subscription-ids",
                               IPP_TAG_INTEGER);
  sequences = ippFindAttribute(con->request, "notify-sequence-numbers",
                               IPP_TAG_INTEGER);

  if (!ids)
  {
    send_ipp_status(con, IPP_BAD_REQUEST,
                    _("Missing notify-subscription-ids attribute."));
    return;
  }

 /*
  * Are the subscription IDs valid?
  */

  for (i = 0, interval = 60; i < ids->num_values; i ++)
  {
    if ((sub = cupsdFindSubscription(ids->values[i].integer)) == NULL)
    {
     /*
      * Bad subscription ID...
      */

      send_ipp_status(con, IPP_NOT_FOUND, _("Subscription #%d does not exist."),
		      ids->values[i].integer);
      return;
    }

   /*
    * Check policy...
    */

    if ((status = cupsdCheckPolicy(sub->dest ? sub->dest->op_policy_ptr :
                                               DefaultPolicyPtr,
                                   con, sub->owner)) != HTTP_OK)
    {
      send_http_error(con, status, sub->dest);
      return;
    }

   /*
    * Check the subscription type and update the interval accordingly.
    */

    if (sub->job && sub->job->state_value == IPP_JOB_PROCESSING &&
        interval > 10)
      interval = 10;
    else if (sub->job && sub->job->state_value >= IPP_JOB_STOPPED)
      interval = 0;
    else if (sub->dest && sub->dest->state == IPP_PRINTER_PROCESSING &&
             interval > 30)
      interval = 30;
  }

 /*
  * Tell the client to poll again in N seconds...
  */

  if (interval > 0)
    ippAddInteger(con->response, IPP_TAG_OPERATION, IPP_TAG_INTEGER,
                  "notify-get-interval", interval);

  ippAddInteger(con->response, IPP_TAG_OPERATION, IPP_TAG_INTEGER,
                "printer-up-time", time(NULL));

 /*
  * Copy the subscription event attributes to the response.
  */

  con->response->request.status.status_code =
      interval ? IPP_OK : IPP_OK_EVENTS_COMPLETE;

  for (i = 0; i < ids->num_values; i ++)
  {
   /*
    * Get the subscription and sequence number...
    */

    sub = cupsdFindSubscription(ids->values[i].integer);

    if (sequences && i < sequences->num_values)
      min_seq = sequences->values[i].integer;
    else
      min_seq = 1;

   /*
    * If we don't have any new events, nothing to do here...
    */

    if (min_seq > (sub->first_event_id + cupsArrayCount(sub->events)))
      continue;

   /*
    * Otherwise copy all of the new events...
    */

    if (sub->first_event_id > min_seq)
      j = 0;
    else
      j = min_seq - sub->first_event_id;

    for (; j < cupsArrayCount(sub->events); j ++)
    {
      ippAddSeparator(con->response);

      copy_attrs(con->response,
                 ((cupsd_event_t *)cupsArrayIndex(sub->events, j))->attrs, NULL,
        	 IPP_TAG_EVENT_NOTIFICATION, 0, NULL);
    }
  }
}


/*
 * 'get_ppd()' - Get a named PPD from the local system.
 */

static void
get_ppd(cupsd_client_t  *con,		/* I - Client connection */
        ipp_attribute_t *uri)		/* I - Printer URI or PPD name */
{
  http_status_t		status;		/* Policy status */
  cupsd_printer_t	*dest;		/* Destination */
  cups_ptype_t		dtype;		/* Destination type */


  cupsdLogMessage(CUPSD_LOG_DEBUG2, "get_ppd(%p[%d], %p[%s=%s])", con,
                  con->number, uri, uri->name, uri->values[0].string.text);

  if (!strcmp(ippGetName(uri), "ppd-name"))
  {
   /*
    * Return a PPD file from cups-driverd...
    */

    const char *ppd_name = ippGetString(uri, 0, NULL);
					/* ppd-name value */
    char	command[1024],		/* cups-driverd command */
		options[1024],		/* Options to pass to command */
		oppd_name[1024];	/* Escaped ppd-name */

   /*
    * Check policy...
    */

    if ((status = cupsdCheckPolicy(DefaultPolicyPtr, con, NULL)) != HTTP_OK)
    {
      send_http_error(con, status, NULL);
      return;
    }

   /*
    * Check ppd-name value...
    */

    if (strstr(ppd_name, "../"))
    {
      send_ipp_status(con, IPP_STATUS_ERROR_ATTRIBUTES_OR_VALUES, _("Invalid ppd-name value."));
      return;
    }

   /*
    * Run cups-driverd command with the given options...
    */

    snprintf(command, sizeof(command), "%s/daemon/cups-driverd", ServerBin);
    url_encode_string(ppd_name, oppd_name, sizeof(oppd_name));
    snprintf(options, sizeof(options), "get+%d+%s", ippGetRequestId(con->request), oppd_name);

    if (cupsdSendCommand(con, command, options, 0))
    {
     /*
      * Command started successfully, don't send an IPP response here...
      */

      ippDelete(con->response);
      con->response = NULL;
    }
    else
    {
     /*
      * Command failed, return "internal error" so the user knows something
      * went wrong...
      */

      send_ipp_status(con, IPP_INTERNAL_ERROR, _("cups-driverd failed to execute."));
    }
  }
  else if (!strcmp(ippGetName(uri), "printer-uri") && cupsdValidateDest(ippGetString(uri, 0, NULL), &dtype, &dest))
  {
    int 	i;			/* Looping var */
    char	filename[1024];		/* PPD filename */

   /*
    * Check policy...
    */

    if ((status = cupsdCheckPolicy(dest->op_policy_ptr, con, NULL)) != HTTP_OK)
    {
      send_http_error(con, status, dest);
      return;
    }

   /*
    * See if we need the PPD for a class or remote printer...
    */

    snprintf(filename, sizeof(filename), "%s/ppd/%s.ppd", ServerRoot, dest->name);

    if ((dtype & CUPS_PRINTER_REMOTE) && access(filename, 0))
    {
      send_ipp_status(con, IPP_STATUS_CUPS_SEE_OTHER, _("See remote printer."));
      ippAddString(con->response, IPP_TAG_OPERATION, IPP_TAG_URI, "printer-uri", NULL, dest->uri);
      return;
    }
    else if (dtype & CUPS_PRINTER_CLASS)
    {
      for (i = 0; i < dest->num_printers; i ++)
        if (!(dest->printers[i]->type & CUPS_PRINTER_CLASS))
	{
	  snprintf(filename, sizeof(filename), "%s/ppd/%s.ppd", ServerRoot, dest->printers[i]->name);

          if (!access(filename, 0))
	    break;
        }

      if (i < dest->num_printers)
        dest = dest->printers[i];
      else
      {
	send_ipp_status(con, IPP_STATUS_CUPS_SEE_OTHER, _("See remote printer."));
        ippAddString(con->response, IPP_TAG_OPERATION, IPP_TAG_URI, "printer-uri", NULL, dest->printers[0]->uri);
        return;
      }
    }

   /*
    * Found the printer with the PPD file, now see if there is one...
    */

    if ((con->file = open(filename, O_RDONLY)) < 0)
    {
      send_ipp_status(con, IPP_STATUS_ERROR_NOT_FOUND, _("The PPD file \"%s\" could not be opened: %s"), ippGetString(uri, 0, NULL), strerror(errno));
      return;
    }

    fcntl(con->file, F_SETFD, fcntl(con->file, F_GETFD) | FD_CLOEXEC);

    con->pipe_pid = 0;

    ippSetStatusCode(con->response, IPP_STATUS_OK);
  }
  else
    send_ipp_status(con, IPP_STATUS_ERROR_NOT_FOUND, _("The PPD file \"%s\" could not be found."), ippGetString(uri, 0, NULL));
}


/*
 * 'get_ppds()' - Get the list of PPD files on the local system.
 */

static void
get_ppds(cupsd_client_t *con)		/* I - Client connection */
{
  http_status_t		status;		/* Policy status */
  ipp_attribute_t	*limit,		/* Limit attribute */
			*device,	/* ppd-device-id attribute */
			*language,	/* ppd-natural-language attribute */
			*make,		/* ppd-make attribute */
			*model,		/* ppd-make-and-model attribute */
			*model_number,	/* ppd-model-number attribute */
			*product,	/* ppd-product attribute */
			*psversion,	/* ppd-psverion attribute */
			*type,		/* ppd-type attribute */
			*requested,	/* requested-attributes attribute */
			*exclude,	/* exclude-schemes attribute */
			*include;	/* include-schemes attribute */
  char			command[1024],	/* cups-driverd command */
			options[4096],	/* Options to pass to command */
			device_str[256],/* Escaped ppd-device-id string */
			language_str[256],
					/* Escaped ppd-natural-language */
			make_str[256],	/* Escaped ppd-make string */
			model_str[256],	/* Escaped ppd-make-and-model string */
			model_number_str[256],
					/* ppd-model-number string */
			product_str[256],
					/* Escaped ppd-product string */
			psversion_str[256],
					/* Escaped ppd-psversion string */
			type_str[256],	/* Escaped ppd-type string */
			requested_str[256],
					/* String for requested attributes */
			exclude_str[512],
					/* String for excluded schemes */
			include_str[512];
					/* String for included schemes */


  cupsdLogMessage(CUPSD_LOG_DEBUG2, "get_ppds(%p[%d])", con, con->number);

 /*
  * Check policy...
  */

  if ((status = cupsdCheckPolicy(DefaultPolicyPtr, con, NULL)) != HTTP_OK)
  {
    send_http_error(con, status, NULL);
    return;
  }

 /*
  * Run cups-driverd command with the given options...
  */

  limit        = ippFindAttribute(con->request, "limit", IPP_TAG_INTEGER);
  device       = ippFindAttribute(con->request, "ppd-device-id", IPP_TAG_TEXT);
  language     = ippFindAttribute(con->request, "ppd-natural-language",
                                  IPP_TAG_LANGUAGE);
  make         = ippFindAttribute(con->request, "ppd-make", IPP_TAG_TEXT);
  model        = ippFindAttribute(con->request, "ppd-make-and-model",
                                  IPP_TAG_TEXT);
  model_number = ippFindAttribute(con->request, "ppd-model-number",
                                  IPP_TAG_INTEGER);
  product      = ippFindAttribute(con->request, "ppd-product", IPP_TAG_TEXT);
  psversion    = ippFindAttribute(con->request, "ppd-psversion", IPP_TAG_TEXT);
  type         = ippFindAttribute(con->request, "ppd-type", IPP_TAG_KEYWORD);
  requested    = ippFindAttribute(con->request, "requested-attributes",
                                  IPP_TAG_KEYWORD);
  exclude      = ippFindAttribute(con->request, "exclude-schemes",
                                  IPP_TAG_NAME);
  include      = ippFindAttribute(con->request, "include-schemes",
                                  IPP_TAG_NAME);

  if (requested)
    url_encode_attr(requested, requested_str, sizeof(requested_str));
  else
    strlcpy(requested_str, "requested-attributes=all", sizeof(requested_str));

  if (device)
    url_encode_attr(device, device_str, sizeof(device_str));
  else
    device_str[0] = '\0';

  if (language)
    url_encode_attr(language, language_str, sizeof(language_str));
  else
    language_str[0] = '\0';

  if (make)
    url_encode_attr(make, make_str, sizeof(make_str));
  else
    make_str[0] = '\0';

  if (model)
    url_encode_attr(model, model_str, sizeof(model_str));
  else
    model_str[0] = '\0';

  if (model_number)
    snprintf(model_number_str, sizeof(model_number_str), "ppd-model-number=%d",
             model_number->values[0].integer);
  else
    model_number_str[0] = '\0';

  if (product)
    url_encode_attr(product, product_str, sizeof(product_str));
  else
    product_str[0] = '\0';

  if (psversion)
    url_encode_attr(psversion, psversion_str, sizeof(psversion_str));
  else
    psversion_str[0] = '\0';

  if (type)
    url_encode_attr(type, type_str, sizeof(type_str));
  else
    type_str[0] = '\0';

  if (exclude)
    url_encode_attr(exclude, exclude_str, sizeof(exclude_str));
  else
    exclude_str[0] = '\0';

  if (include)
    url_encode_attr(include, include_str, sizeof(include_str));
  else
    include_str[0] = '\0';

  snprintf(command, sizeof(command), "%s/daemon/cups-driverd", ServerBin);
  snprintf(options, sizeof(options),
           "list+%d+%d+%s%s%s%s%s%s%s%s%s%s%s%s%s%s%s%s%s%s%s%s%s",
           con->request->request.op.request_id,
           limit ? limit->values[0].integer : 0,
	   requested_str,
	   device ? "%20" : "", device_str,
	   language ? "%20" : "", language_str,
	   make ? "%20" : "", make_str,
	   model ? "%20" : "", model_str,
	   model_number ? "%20" : "", model_number_str,
	   product ? "%20" : "", product_str,
	   psversion ? "%20" : "", psversion_str,
	   type ? "%20" : "", type_str,
	   exclude_str[0] ? "%20" : "", exclude_str,
	   include_str[0] ? "%20" : "", include_str);

  if (cupsdSendCommand(con, command, options, 0))
  {
   /*
    * Command started successfully, don't send an IPP response here...
    */

    ippDelete(con->response);
    con->response = NULL;
  }
  else
  {
   /*
    * Command failed, return "internal error" so the user knows something
    * went wrong...
    */

    send_ipp_status(con, IPP_INTERNAL_ERROR,
                    _("cups-driverd failed to execute."));
  }
}


/*
 * 'get_printer_attrs()' - Get printer attributes.
 */

static void
get_printer_attrs(cupsd_client_t  *con,	/* I - Client connection */
		  ipp_attribute_t *uri)	/* I - Printer URI */
{
  http_status_t		status;		/* Policy status */
  cups_ptype_t		dtype;		/* Destination type (printer/class) */
  cupsd_printer_t	*printer;	/* Printer/class */
  cups_array_t		*ra;		/* Requested attributes array */


  cupsdLogMessage(CUPSD_LOG_DEBUG2, "get_printer_attrs(%p[%d], %s)", con,
                  con->number, uri->values[0].string.text);

 /*
  * Is the destination valid?
  */

  if (!cupsdValidateDest(uri->values[0].string.text, &dtype, &printer))
  {
   /*
    * Bad URI...
    */

    send_ipp_status(con, IPP_NOT_FOUND,
                    _("The printer or class does not exist."));
    return;
  }

 /*
  * Check policy...
  */

  if ((status = cupsdCheckPolicy(printer->op_policy_ptr, con, NULL)) != HTTP_OK)
  {
    send_http_error(con, status, printer);
    return;
  }

 /*
  * Send the attributes...
  */

  ra = create_requested_array(con->request);

  copy_printer_attrs(con, printer, ra);

  cupsArrayDelete(ra);

  con->response->request.status.status_code = IPP_OK;
}


/*
 * 'get_printer_supported()' - Get printer supported values.
 */

static void
get_printer_supported(
    cupsd_client_t  *con,		/* I - Client connection */
    ipp_attribute_t *uri)		/* I - Printer URI */
{
  http_status_t		status;		/* Policy status */
  cups_ptype_t		dtype;		/* Destination type (printer/class) */
  cupsd_printer_t	*printer;	/* Printer/class */


  cupsdLogMessage(CUPSD_LOG_DEBUG2, "get_printer_supported(%p[%d], %s)", con,
                  con->number, uri->values[0].string.text);

 /*
  * Is the destination valid?
  */

  if (!cupsdValidateDest(uri->values[0].string.text, &dtype, &printer))
  {
   /*
    * Bad URI...
    */

    send_ipp_status(con, IPP_NOT_FOUND,
                    _("The printer or class does not exist."));
    return;
  }

 /*
  * Check policy...
  */

  if ((status = cupsdCheckPolicy(printer->op_policy_ptr, con, NULL)) != HTTP_OK)
  {
    send_http_error(con, status, printer);
    return;
  }

 /*
  * Return a list of attributes that can be set via Set-Printer-Attributes.
  */

  ippAddInteger(con->response, IPP_TAG_PRINTER, IPP_TAG_ADMINDEFINE,
                "printer-geo-location", 0);
  ippAddInteger(con->response, IPP_TAG_PRINTER, IPP_TAG_ADMINDEFINE,
                "printer-info", 0);
  ippAddInteger(con->response, IPP_TAG_PRINTER, IPP_TAG_ADMINDEFINE,
                "printer-location", 0);
  ippAddInteger(con->response, IPP_TAG_PRINTER, IPP_TAG_ADMINDEFINE,
                "printer-organization", 0);
  ippAddInteger(con->response, IPP_TAG_PRINTER, IPP_TAG_ADMINDEFINE,
                "printer-organizational-unit", 0);

  con->response->request.status.status_code = IPP_OK;
}


/*
 * 'get_printers()' - Get a list of printers or classes.
 */

static void
get_printers(cupsd_client_t *con,	/* I - Client connection */
             int            type)	/* I - 0 or CUPS_PRINTER_CLASS */
{
  http_status_t	status;			/* Policy status */
  ipp_attribute_t *attr;		/* Current attribute */
  int		limit;			/* Max number of printers to return */
  int		count;			/* Number of printers that match */
  int		printer_id;		/* Printer we are interested in */
  cupsd_printer_t *printer;		/* Current printer pointer */
  cups_ptype_t	printer_type,		/* printer-type attribute */
		printer_mask;		/* printer-type-mask attribute */
  char		*location;		/* Location string */
  const char	*username;		/* Current user */
  char		*first_printer_name;	/* first-printer-name attribute */
  cups_array_t	*ra;			/* Requested attributes array */
  int		local;			/* Local connection? */


  cupsdLogMessage(CUPSD_LOG_DEBUG2, "get_printers(%p[%d], %x)", con,
                  con->number, type);

 /*
  * Check policy...
  */

  if ((status = cupsdCheckPolicy(DefaultPolicyPtr, con, NULL)) != HTTP_OK)
  {
    send_http_error(con, status, NULL);
    return;
  }

 /*
  * Check for printers...
  */

  if (!Printers || !cupsArrayCount(Printers))
  {
    send_ipp_status(con, IPP_NOT_FOUND, _("No destinations added."));
    return;
  }

 /*
  * See if they want to limit the number of printers reported...
  */

  if ((attr = ippFindAttribute(con->request, "limit",
                               IPP_TAG_INTEGER)) != NULL)
    limit = attr->values[0].integer;
  else
    limit = 10000000;

  if ((attr = ippFindAttribute(con->request, "first-printer-name",
                               IPP_TAG_NAME)) != NULL)
    first_printer_name = attr->values[0].string.text;
  else
    first_printer_name = NULL;

 /*
  * Support filtering...
  */

  if ((attr = ippFindAttribute(con->request, "printer-id", IPP_TAG_INTEGER)) != NULL)
  {
    if ((printer_id = ippGetInteger(attr, 0)) <= 0)
    {
      send_ipp_status(con, IPP_STATUS_ERROR_ATTRIBUTES_OR_VALUES, _("Bad \"printer-id\" value %d."), printer_id);
      return;
    }
  }
  else
    printer_id = 0;

  if ((attr = ippFindAttribute(con->request, "printer-type",
                               IPP_TAG_ENUM)) != NULL)
    printer_type = (cups_ptype_t)attr->values[0].integer;
  else
    printer_type = (cups_ptype_t)0;

  if ((attr = ippFindAttribute(con->request, "printer-type-mask",
                               IPP_TAG_ENUM)) != NULL)
    printer_mask = (cups_ptype_t)attr->values[0].integer;
  else
    printer_mask = (cups_ptype_t)0;

  local = httpAddrLocalhost(&(con->clientaddr));

  if ((attr = ippFindAttribute(con->request, "printer-location",
                               IPP_TAG_TEXT)) != NULL)
    location = attr->values[0].string.text;
  else
    location = NULL;

  if (con->username[0])
    username = con->username;
  else if ((attr = ippFindAttribute(con->request, "requesting-user-name",
                                    IPP_TAG_NAME)) != NULL)
    username = attr->values[0].string.text;
  else
    username = NULL;

  ra = create_requested_array(con->request);

 /*
  * OK, build a list of printers for this printer...
  */

  if (first_printer_name)
  {
    if ((printer = cupsdFindDest(first_printer_name)) == NULL)
      printer = (cupsd_printer_t *)cupsArrayFirst(Printers);
  }
  else
    printer = (cupsd_printer_t *)cupsArrayFirst(Printers);

  for (count = 0;
       count < limit && printer;
       printer = (cupsd_printer_t *)cupsArrayNext(Printers))
  {
    if (!local && !printer->shared)
      continue;

    if (printer_id && printer->printer_id != printer_id)
      continue;

    if ((!type || (printer->type & CUPS_PRINTER_CLASS) == type) &&
        (printer->type & printer_mask) == printer_type &&
	(!location ||
	 (printer->location && !_cups_strcasecmp(printer->location, location))))
    {
     /*
      * If a username is specified, see if it is allowed or denied
      * access...
      */

      if (cupsArrayCount(printer->users) && username &&
	  !user_allowed(printer, username))
        continue;

     /*
      * Add the group separator as needed...
      */

      if (count > 0)
        ippAddSeparator(con->response);

      count ++;

     /*
      * Send the attributes...
      */

      copy_printer_attrs(con, printer, ra);
    }
  }

  cupsArrayDelete(ra);

  con->response->request.status.status_code = IPP_OK;
}


/*
 * 'get_subscription_attrs()' - Get subscription attributes.
 */

static void
get_subscription_attrs(
    cupsd_client_t *con,		/* I - Client connection */
    int            sub_id)		/* I - Subscription ID */
{
  http_status_t		status;		/* Policy status */
  cupsd_subscription_t	*sub;		/* Subscription */
  cupsd_policy_t	*policy;	/* Current security policy */
  cups_array_t		*ra,		/* Requested attributes array */
			*exclude;	/* Private attributes array */


  cupsdLogMessage(CUPSD_LOG_DEBUG2,
                  "get_subscription_attrs(con=%p[%d], sub_id=%d)",
                  con, con->number, sub_id);

 /*
  * Expire subscriptions as needed...
  */

  cupsdExpireSubscriptions(NULL, NULL);

 /*
  * Is the subscription ID valid?
  */

  if ((sub = cupsdFindSubscription(sub_id)) == NULL)
  {
   /*
    * Bad subscription ID...
    */

    send_ipp_status(con, IPP_NOT_FOUND, _("Subscription #%d does not exist."),
                    sub_id);
    return;
  }

 /*
  * Check policy...
  */

  if (sub->dest)
    policy = sub->dest->op_policy_ptr;
  else
    policy = DefaultPolicyPtr;

  if ((status = cupsdCheckPolicy(policy, con, sub->owner)) != HTTP_OK)
  {
    send_http_error(con, status, sub->dest);
    return;
  }

  exclude = cupsdGetPrivateAttrs(policy, con, sub->dest, sub->owner);

 /*
  * Copy the subscription attributes to the response using the
  * requested-attributes attribute that may be provided by the client.
  */

  ra = create_requested_array(con->request);

  copy_subscription_attrs(con, sub, ra, exclude);

  cupsArrayDelete(ra);

  con->response->request.status.status_code = IPP_OK;
}


/*
 * 'get_subscriptions()' - Get subscriptions.
 */

static void
get_subscriptions(cupsd_client_t  *con,	/* I - Client connection */
                  ipp_attribute_t *uri)	/* I - Printer/job URI */
{
  http_status_t		status;		/* Policy status */
  int			count;		/* Number of subscriptions */
  int			limit;		/* Limit */
  cupsd_subscription_t	*sub;		/* Subscription */
  cups_array_t		*ra;		/* Requested attributes array */
  ipp_attribute_t	*attr;		/* Attribute */
  cups_ptype_t		dtype;		/* Destination type (printer/class) */
  char			scheme[HTTP_MAX_URI],
					/* Scheme portion of URI */
			username[HTTP_MAX_URI],
					/* Username portion of URI */
			host[HTTP_MAX_URI],
					/* Host portion of URI */
			resource[HTTP_MAX_URI];
					/* Resource portion of URI */
  int			port;		/* Port portion of URI */
  cupsd_job_t		*job;		/* Job pointer */
  cupsd_printer_t	*printer;	/* Printer */
  cupsd_policy_t	*policy;	/* Policy */
  cups_array_t		*exclude;	/* Private attributes array */


  cupsdLogMessage(CUPSD_LOG_DEBUG2,
                  "get_subscriptions(con=%p[%d], uri=%s)",
                  con, con->number, uri->values[0].string.text);

 /*
  * Is the destination valid?
  */

  httpSeparateURI(HTTP_URI_CODING_ALL, uri->values[0].string.text, scheme,
                  sizeof(scheme), username, sizeof(username), host,
		  sizeof(host), &port, resource, sizeof(resource));

  if (!strcmp(resource, "/") ||
      (!strncmp(resource, "/jobs", 5) && strlen(resource) <= 6) ||
      (!strncmp(resource, "/printers", 9) && strlen(resource) <= 10) ||
      (!strncmp(resource, "/classes", 8) && strlen(resource) <= 9))
  {
    printer = NULL;
    job     = NULL;
  }
  else if (!strncmp(resource, "/jobs/", 6) && resource[6])
  {
    printer = NULL;
    job     = cupsdFindJob(atoi(resource + 6));

    if (!job)
    {
      send_ipp_status(con, IPP_NOT_FOUND, _("Job #%d does not exist."),
                      atoi(resource + 6));
      return;
    }
  }
  else if (!cupsdValidateDest(uri->values[0].string.text, &dtype, &printer))
  {
   /*
    * Bad URI...
    */

    send_ipp_status(con, IPP_NOT_FOUND,
                    _("The printer or class does not exist."));
    return;
  }
  else if ((attr = ippFindAttribute(con->request, "notify-job-id",
                                    IPP_TAG_INTEGER)) != NULL)
  {
    job = cupsdFindJob(attr->values[0].integer);

    if (!job)
    {
      send_ipp_status(con, IPP_NOT_FOUND, _("Job #%d does not exist."),
                      attr->values[0].integer);
      return;
    }
  }
  else
    job = NULL;

 /*
  * Check policy...
  */

  if (printer)
    policy = printer->op_policy_ptr;
  else
    policy = DefaultPolicyPtr;

  if ((status = cupsdCheckPolicy(policy, con, NULL)) != HTTP_OK)
  {
    send_http_error(con, status, printer);
    return;
  }

 /*
  * Expire subscriptions as needed...
  */

  cupsdExpireSubscriptions(NULL, NULL);

 /*
  * Copy the subscription attributes to the response using the
  * requested-attributes attribute that may be provided by the client.
  */

  ra = create_requested_array(con->request);

  if ((attr = ippFindAttribute(con->request, "limit",
                               IPP_TAG_INTEGER)) != NULL)
    limit = attr->values[0].integer;
  else
    limit = 0;

 /*
  * See if we only want to see subscriptions for a specific user...
  */

  if ((attr = ippFindAttribute(con->request, "my-subscriptions",
                               IPP_TAG_BOOLEAN)) != NULL &&
      attr->values[0].boolean)
    strlcpy(username, get_username(con), sizeof(username));
  else
    username[0] = '\0';

  for (sub = (cupsd_subscription_t *)cupsArrayFirst(Subscriptions), count = 0;
       sub;
       sub = (cupsd_subscription_t *)cupsArrayNext(Subscriptions))
    if ((!printer || sub->dest == printer) && (!job || sub->job == job) &&
        (!username[0] || !_cups_strcasecmp(username, sub->owner)))
    {
      ippAddSeparator(con->response);

      exclude = cupsdGetPrivateAttrs(sub->dest ? sub->dest->op_policy_ptr :
						 policy, con, sub->dest,
						 sub->owner);

      copy_subscription_attrs(con, sub, ra, exclude);

      count ++;
      if (limit && count >= limit)
        break;
    }

  cupsArrayDelete(ra);

  if (count)
    con->response->request.status.status_code = IPP_OK;
  else
    send_ipp_status(con, IPP_NOT_FOUND, _("No subscriptions found."));
}


/*
 * 'get_username()' - Get the username associated with a request.
 */

static const char *			/* O - Username */
get_username(cupsd_client_t *con)	/* I - Connection */
{
  ipp_attribute_t	*attr;		/* Attribute */


  if (con->username[0])
    return (con->username);
  else if ((attr = ippFindAttribute(con->request, "requesting-user-name",
                                    IPP_TAG_NAME)) != NULL)
    return (attr->values[0].string.text);
  else
    return ("anonymous");
}


/*
 * 'hold_job()' - Hold a print job.
 */

static void
hold_job(cupsd_client_t  *con,		/* I - Client connection */
         ipp_attribute_t *uri)		/* I - Job or Printer URI */
{
  ipp_attribute_t *attr;		/* Current job-hold-until */
  const char	*when;			/* New value */
  int		jobid;			/* Job ID */
  char		scheme[HTTP_MAX_URI],	/* Method portion of URI */
		username[HTTP_MAX_URI],	/* Username portion of URI */
		host[HTTP_MAX_URI],	/* Host portion of URI */
		resource[HTTP_MAX_URI];	/* Resource portion of URI */
  int		port;			/* Port portion of URI */
  cupsd_job_t	*job;			/* Job information */


  cupsdLogMessage(CUPSD_LOG_DEBUG2, "hold_job(%p[%d], %s)", con, con->number,
                  uri->values[0].string.text);

 /*
  * See if we have a job URI or a printer URI...
  */

  if (!strcmp(uri->name, "printer-uri"))
  {
   /*
    * Got a printer URI; see if we also have a job-id attribute...
    */

    if ((attr = ippFindAttribute(con->request, "job-id",
                                 IPP_TAG_INTEGER)) == NULL)
    {
      send_ipp_status(con, IPP_BAD_REQUEST,
                      _("Got a printer-uri attribute but no job-id."));
      return;
    }

    jobid = attr->values[0].integer;
  }
  else
  {
   /*
    * Got a job URI; parse it to get the job ID...
    */

    httpSeparateURI(HTTP_URI_CODING_ALL, uri->values[0].string.text, scheme,
                    sizeof(scheme), username, sizeof(username), host,
		    sizeof(host), &port, resource, sizeof(resource));

    if (strncmp(resource, "/jobs/", 6))
    {
     /*
      * Not a valid URI!
      */

      send_ipp_status(con, IPP_BAD_REQUEST,
                      _("Bad job-uri \"%s\"."),
                      uri->values[0].string.text);
      return;
    }

    jobid = atoi(resource + 6);
  }

 /*
  * See if the job exists...
  */

  if ((job = cupsdFindJob(jobid)) == NULL)
  {
   /*
    * Nope - return a "not found" error...
    */

    send_ipp_status(con, IPP_NOT_FOUND, _("Job #%d does not exist."), jobid);
    return;
  }

 /*
  * See if the job is owned by the requesting user...
  */

  if (!validate_user(job, con, job->username, username, sizeof(username)))
  {
    send_http_error(con, con->username[0] ? HTTP_FORBIDDEN : HTTP_UNAUTHORIZED,
		    cupsdFindDest(job->dest));
    return;
  }

 /*
  * See if the job is in a state that allows holding...
  */

  if (job->state_value > IPP_JOB_STOPPED)
  {
   /*
    * Return a "not-possible" error...
    */

    send_ipp_status(con, IPP_NOT_POSSIBLE,
		    _("Job #%d is finished and cannot be altered."),
		    job->id);
    return;
  }

 /*
  * Hold the job and return...
  */

  if ((attr = ippFindAttribute(con->request, "job-hold-until", IPP_TAG_ZERO)) != NULL)
  {
    if ((ippGetValueTag(attr) != IPP_TAG_KEYWORD && ippGetValueTag(attr) != IPP_TAG_NAME && ippGetValueTag(attr) != IPP_TAG_NAMELANG) || ippGetCount(attr) != 1 || !ippValidateAttribute(attr))
    {
      send_ipp_status(con, IPP_STATUS_ERROR_ATTRIBUTES_OR_VALUES, _("Unsupported 'job-hold-until' value."));
      ippCopyAttribute(con->response, attr, 0);
      return;
    }

    when = ippGetString(attr, 0, NULL);

    cupsdAddEvent(CUPSD_EVENT_JOB_CONFIG_CHANGED, cupsdFindDest(job->dest), job,
		  "Job job-hold-until value changed by user.");
  }
  else
    when = "indefinite";

  cupsdSetJobHoldUntil(job, when, 1);
  cupsdSetJobState(job, IPP_JOB_HELD, CUPSD_JOB_DEFAULT, "Job held by \"%s\".",
                   username);

  con->response->request.status.status_code = IPP_OK;
}


/*
 * 'hold_new_jobs()' - Hold pending/new jobs on a printer or class.
 */

static void
hold_new_jobs(cupsd_client_t  *con,	/* I - Connection */
              ipp_attribute_t *uri)	/* I - Printer URI */
{
  http_status_t		status;		/* Policy status */
  cups_ptype_t		dtype;		/* Destination type (printer/class) */
  cupsd_printer_t	*printer;	/* Printer data */


  cupsdLogMessage(CUPSD_LOG_DEBUG2, "hold_new_jobs(%p[%d], %s)", con,
                  con->number, uri->values[0].string.text);

 /*
  * Is the destination valid?
  */

  if (!cupsdValidateDest(uri->values[0].string.text, &dtype, &printer))
  {
   /*
    * Bad URI...
    */

    send_ipp_status(con, IPP_NOT_FOUND,
                    _("The printer or class does not exist."));
    return;
  }

 /*
  * Check policy...
  */

  if ((status = cupsdCheckPolicy(printer->op_policy_ptr, con, NULL)) != HTTP_OK)
  {
    send_http_error(con, status, printer);
    return;
  }

 /*
  * Hold pending/new jobs sent to the printer...
  */

  printer->holding_new_jobs = 1;

  cupsdSetPrinterReasons(printer, "+hold-new-jobs");

  if (dtype & CUPS_PRINTER_CLASS)
    cupsdLogMessage(CUPSD_LOG_INFO,
                    "Class \"%s\" now holding pending/new jobs (\"%s\").",
                    printer->name, get_username(con));
  else
    cupsdLogMessage(CUPSD_LOG_INFO,
                    "Printer \"%s\" now holding pending/new jobs (\"%s\").",
                    printer->name, get_username(con));

 /*
  * Everything was ok, so return OK status...
  */

  con->response->request.status.status_code = IPP_OK;
}


/*
 * 'move_job()' - Move a job to a new destination.
 */

static void
move_job(cupsd_client_t  *con,		/* I - Client connection */
	 ipp_attribute_t *uri)		/* I - Job URI */
{
  http_status_t	status;			/* Policy status */
  ipp_attribute_t *attr;		/* Current attribute */
  int		jobid;			/* Job ID */
  cupsd_job_t	*job;			/* Current job */
  const char	*src;			/* Source printer/class */
  cups_ptype_t	stype,			/* Source type (printer or class) */
		dtype;			/* Destination type (printer/class) */
  char		scheme[HTTP_MAX_URI],	/* Scheme portion of URI */
		username[HTTP_MAX_URI],	/* Username portion of URI */
		host[HTTP_MAX_URI],	/* Host portion of URI */
		resource[HTTP_MAX_URI];	/* Resource portion of URI */
  int		port;			/* Port portion of URI */
  cupsd_printer_t *sprinter,		/* Source printer */
		*dprinter;		/* Destination printer */


  cupsdLogMessage(CUPSD_LOG_DEBUG2, "move_job(%p[%d], %s)", con, con->number,
                  uri->values[0].string.text);

 /*
  * Get the new printer or class...
  */

  if ((attr = ippFindAttribute(con->request, "job-printer-uri",
                               IPP_TAG_URI)) == NULL)
  {
   /*
    * Need job-printer-uri...
    */

    send_ipp_status(con, IPP_BAD_REQUEST,
                    _("job-printer-uri attribute missing."));
    return;
  }

  if (!cupsdValidateDest(attr->values[0].string.text, &dtype, &dprinter))
  {
   /*
    * Bad URI...
    */

    send_ipp_status(con, IPP_NOT_FOUND,
                    _("The printer or class does not exist."));
    return;
  }

 /*
  * See if we have a job URI or a printer URI...
  */

  httpSeparateURI(HTTP_URI_CODING_ALL, uri->values[0].string.text, scheme,
                  sizeof(scheme), username, sizeof(username), host,
		  sizeof(host), &port, resource, sizeof(resource));

  if (!strcmp(uri->name, "printer-uri"))
  {
   /*
    * Got a printer URI; see if we also have a job-id attribute...
    */

    if ((attr = ippFindAttribute(con->request, "job-id",
                                 IPP_TAG_INTEGER)) == NULL)
    {
     /*
      * Move all jobs...
      */

      if ((src = cupsdValidateDest(uri->values[0].string.text, &stype,
                                   &sprinter)) == NULL)
      {
       /*
	* Bad URI...
	*/

	send_ipp_status(con, IPP_NOT_FOUND,
                	_("The printer or class does not exist."));
	return;
      }

      job = NULL;
    }
    else
    {
     /*
      * Otherwise, just move a single job...
      */

      if ((job = cupsdFindJob(attr->values[0].integer)) == NULL)
      {
       /*
	* Nope - return a "not found" error...
	*/

	send_ipp_status(con, IPP_NOT_FOUND,
                	_("Job #%d does not exist."), attr->values[0].integer);
	return;
      }
      else
      {
       /*
        * Job found, initialize source pointers...
	*/

	src      = NULL;
	sprinter = NULL;
      }
    }
  }
  else
  {
   /*
    * Got a job URI; parse it to get the job ID...
    */

    if (strncmp(resource, "/jobs/", 6))
    {
     /*
      * Not a valid URI!
      */

      send_ipp_status(con, IPP_BAD_REQUEST, _("Bad job-uri \"%s\"."),
                      uri->values[0].string.text);
      return;
    }

   /*
    * See if the job exists...
    */

    jobid = atoi(resource + 6);

    if ((job = cupsdFindJob(jobid)) == NULL)
    {
     /*
      * Nope - return a "not found" error...
      */

      send_ipp_status(con, IPP_NOT_FOUND, _("Job #%d does not exist."), jobid);
      return;
    }
    else
    {
     /*
      * Job found, initialize source pointers...
      */

      src      = NULL;
      sprinter = NULL;
    }
  }

 /*
  * Check the policy of the destination printer...
  */

  if ((status = cupsdCheckPolicy(dprinter->op_policy_ptr, con,
                                 job ? job->username : NULL)) != HTTP_OK)
  {
    send_http_error(con, status, dprinter);
    return;
  }

 /*
  * Now move the job or jobs...
  */

  if (job)
  {
   /*
    * See if the job has been completed...
    */

    if (job->state_value > IPP_JOB_STOPPED)
    {
     /*
      * Return a "not-possible" error...
      */

      send_ipp_status(con, IPP_NOT_POSSIBLE,
                      _("Job #%d is finished and cannot be altered."),
		      job->id);
      return;
    }

   /*
    * See if the job is owned by the requesting user...
    */

    if (!validate_user(job, con, job->username, username, sizeof(username)))
    {
      send_http_error(con, con->username[0] ? HTTP_FORBIDDEN : HTTP_UNAUTHORIZED,
                      cupsdFindDest(job->dest));
      return;
    }

   /*
    * Move the job to a different printer or class...
    */

    cupsdMoveJob(job, dprinter);
  }
  else
  {
   /*
    * Got the source printer, now look through the jobs...
    */

    for (job = (cupsd_job_t *)cupsArrayFirst(Jobs);
         job;
	 job = (cupsd_job_t *)cupsArrayNext(Jobs))
    {
     /*
      * See if the job is pointing at the source printer or has not been
      * completed...
      */

      if (_cups_strcasecmp(job->dest, src) ||
          job->state_value > IPP_JOB_STOPPED)
	continue;

     /*
      * See if the job can be moved by the requesting user...
      */

      if (!validate_user(job, con, job->username, username, sizeof(username)))
        continue;

     /*
      * Move the job to a different printer or class...
      */

      cupsdMoveJob(job, dprinter);
    }
  }

 /*
  * Start jobs if possible...
  */

  cupsdCheckJobs();

 /*
  * Return with "everything is OK" status...
  */

  con->response->request.status.status_code = IPP_OK;
}


/*
 * 'ppd_parse_line()' - Parse a PPD default line.
 */

static int				/* O - 0 on success, -1 on failure */
ppd_parse_line(const char *line,	/* I - Line */
               char       *option,	/* O - Option name */
	       int        olen,		/* I - Size of option name */
               char       *choice,	/* O - Choice name */
	       int        clen)		/* I - Size of choice name */
{
 /*
  * Verify this is a default option line...
  */

  if (strncmp(line, "*Default", 8))
    return (-1);

 /*
  * Read the option name...
  */

  for (line += 8, olen --;
       *line > ' ' && *line < 0x7f && *line != ':' && *line != '/';
       line ++)
    if (olen > 0)
    {
      *option++ = *line;
      olen --;
    }

  *option = '\0';

 /*
  * Skip everything else up to the colon (:)...
  */

  while (*line && *line != ':')
    line ++;

  if (!*line)
    return (-1);

  line ++;

 /*
  * Now grab the option choice, skipping leading whitespace...
  */

  while (isspace(*line & 255))
    line ++;

  for (clen --;
       *line > ' ' && *line < 0x7f && *line != ':' && *line != '/';
       line ++)
    if (clen > 0)
    {
      *choice++ = *line;
      clen --;
    }

  *choice = '\0';

 /*
  * Return with no errors...
  */

  return (0);
}


/*
 * 'print_job()' - Print a file to a printer or class.
 */

static void
print_job(cupsd_client_t  *con,		/* I - Client connection */
	  ipp_attribute_t *uri)		/* I - Printer URI */
{
  ipp_attribute_t *attr;		/* Current attribute */
  ipp_attribute_t *doc_name;		/* document-name attribute */
  ipp_attribute_t *format;		/* Document-format attribute */
  const char	*default_format;	/* document-format-default value */
  cupsd_job_t	*job;			/* New job */
  char		filename[1024];		/* Job filename */
  mime_type_t	*filetype;		/* Type of file */
  char		super[MIME_MAX_SUPER],	/* Supertype of file */
		type[MIME_MAX_TYPE],	/* Subtype of file */
		mimetype[MIME_MAX_SUPER + MIME_MAX_TYPE + 2];
					/* Textual name of mime type */
  cupsd_printer_t *printer;		/* Printer data */
  struct stat	fileinfo;		/* File information */
  int		kbytes;			/* Size of file */
  int		compression;		/* Document compression */


  cupsdLogMessage(CUPSD_LOG_DEBUG2, "print_job(%p[%d], %s)", con, con->number,
                  uri->values[0].string.text);

 /*
  * Validate print file attributes, for now just document-format and
  * compression (CUPS only supports "none" and "gzip")...
  */

  compression = CUPS_FILE_NONE;

  if ((attr = ippFindAttribute(con->request, "compression",
                               IPP_TAG_KEYWORD)) != NULL)
  {
    if (strcmp(attr->values[0].string.text, "none")
#ifdef HAVE_LIBZ
        && strcmp(attr->values[0].string.text, "gzip")
#endif /* HAVE_LIBZ */
      )
    {
      send_ipp_status(con, IPP_ATTRIBUTES,
                      _("Unsupported compression \"%s\"."),
        	      attr->values[0].string.text);
      ippAddString(con->response, IPP_TAG_UNSUPPORTED_GROUP, IPP_TAG_KEYWORD,
	           "compression", NULL, attr->values[0].string.text);
      return;
    }

#ifdef HAVE_LIBZ
    if (!strcmp(attr->values[0].string.text, "gzip"))
      compression = CUPS_FILE_GZIP;
#endif /* HAVE_LIBZ */
  }

 /*
  * Do we have a file to print?
  */

  if (!con->filename)
  {
    send_ipp_status(con, IPP_BAD_REQUEST, _("No file in print request."));
    return;
  }

 /*
  * Is the destination valid?
  */

  if (!cupsdValidateDest(uri->values[0].string.text, NULL, &printer))
  {
   /*
    * Bad URI...
    */

    send_ipp_status(con, IPP_NOT_FOUND,
                    _("The printer or class does not exist."));
    return;
  }

 /*
  * Is it a format we support?
  */

  doc_name = ippFindAttribute(con->request, "document-name", IPP_TAG_NAME);
  if (doc_name)
    ippSetName(con->request, &doc_name, "document-name-supplied");

  if ((format = ippFindAttribute(con->request, "document-format",
                                 IPP_TAG_MIMETYPE)) != NULL)
  {
   /*
    * Grab format from client...
    */

    if (sscanf(format->values[0].string.text, "%15[^/]/%255[^;]", super,
               type) != 2)
    {
      send_ipp_status(con, IPP_BAD_REQUEST,
                      _("Bad document-format \"%s\"."),
		      format->values[0].string.text);
      return;
    }

    ippAddString(con->request, IPP_TAG_JOB, IPP_TAG_MIMETYPE, "document-format-supplied", NULL, ippGetString(format, 0, NULL));
  }
  else if ((default_format = cupsGetOption("document-format",
                                           printer->num_options,
					   printer->options)) != NULL)
  {
   /*
    * Use default document format...
    */

    if (sscanf(default_format, "%15[^/]/%255[^;]", super, type) != 2)
    {
      send_ipp_status(con, IPP_BAD_REQUEST,
                      _("Bad document-format \"%s\"."),
		      default_format);
      return;
    }
  }
  else
  {
   /*
    * Auto-type it!
    */

    strlcpy(super, "application", sizeof(super));
    strlcpy(type, "octet-stream", sizeof(type));
  }

  if (!strcmp(super, "application") && !strcmp(type, "octet-stream"))
  {
   /*
    * Auto-type the file...
    */

    cupsdLogMessage(CUPSD_LOG_DEBUG, "[Job ???] Auto-typing file...");


    filetype = mimeFileType(MimeDatabase, con->filename,
                            doc_name ? doc_name->values[0].string.text : NULL,
			    &compression);

    if (!filetype)
      filetype = mimeType(MimeDatabase, super, type);

    cupsdLogMessage(CUPSD_LOG_INFO, "[Job ???] Request file type is %s/%s.",
		    filetype->super, filetype->type);

    snprintf(mimetype, sizeof(mimetype), "%s/%s", filetype->super, filetype->type);
    ippAddString(con->request, IPP_TAG_JOB, IPP_TAG_MIMETYPE, "document-format-detected", NULL, mimetype);
  }
  else
    filetype = mimeType(MimeDatabase, super, type);

  if (filetype &&
      (!format ||
       (!strcmp(super, "application") && !strcmp(type, "octet-stream"))))
  {
   /*
    * Replace the document-format attribute value with the auto-typed or
    * default one.
    */

    snprintf(mimetype, sizeof(mimetype), "%s/%s", filetype->super,
             filetype->type);

    if (format)
      ippSetString(con->request, &format, 0, mimetype);
    else
      ippAddString(con->request, IPP_TAG_JOB, IPP_TAG_MIMETYPE,
	           "document-format", NULL, mimetype);
  }
  else if (!filetype)
  {
    send_ipp_status(con, IPP_DOCUMENT_FORMAT,
                    _("Unsupported document-format \"%s\"."),
		    format ? format->values[0].string.text :
			     "application/octet-stream");
    cupsdLogMessage(CUPSD_LOG_INFO,
                    "Hint: Do you have the raw file printing rules enabled?");

    if (format)
      ippAddString(con->response, IPP_TAG_UNSUPPORTED_GROUP, IPP_TAG_MIMETYPE,
                   "document-format", NULL, format->values[0].string.text);

    return;
  }

 /*
  * Read any embedded job ticket info from PS files...
  */

  if (!_cups_strcasecmp(filetype->super, "application") &&
      (!_cups_strcasecmp(filetype->type, "postscript") ||
       !_cups_strcasecmp(filetype->type, "pdf")))
    read_job_ticket(con);

 /*
  * Create the job object...
  */

  if ((job = add_job(con, printer, filetype)) == NULL)
    return;

 /*
  * Update quota data...
  */

  if (stat(con->filename, &fileinfo))
    kbytes = 0;
  else
    kbytes = (fileinfo.st_size + 1023) / 1024;

  cupsdUpdateQuota(printer, job->username, 0, kbytes);

  job->koctets += kbytes;

  if ((attr = ippFindAttribute(job->attrs, "job-k-octets", IPP_TAG_INTEGER)) != NULL)
    attr->values[0].integer += kbytes;

 /*
  * Add the job file...
  */

  if (add_file(con, job, filetype, compression))
    return;

  snprintf(filename, sizeof(filename), "%s/d%05d-%03d", RequestRoot, job->id, job->num_files);
  if (rename(con->filename, filename))
  {
    cupsdLogJob(job, CUPSD_LOG_ERROR, "Unable to rename job document file \"%s\": %s", filename, strerror(errno));

    send_ipp_status(con, IPP_INTERNAL_ERROR, _("Unable to rename job document file."));
    return;
  }

  cupsdClearString(&con->filename);

 /*
  * See if we need to add the ending sheet...
  */

  if (cupsdTimeoutJob(job))
    return;

 /*
  * Log and save the job...
  */

  cupsdLogJob(job, CUPSD_LOG_INFO,
	      "File of type %s/%s queued by \"%s\".",
	      filetype->super, filetype->type, job->username);
  cupsdLogJob(job, CUPSD_LOG_DEBUG, "hold_until=%d", (int)job->hold_until);
  cupsdLogJob(job, CUPSD_LOG_INFO, "Queued on \"%s\" by \"%s\".",
	      job->dest, job->username);

 /*
  * Start the job if possible...
  */

  cupsdCheckJobs();
}


/*
 * 'read_job_ticket()' - Read a job ticket embedded in a print file.
 *
 * This function only gets called when printing a single PDF or PostScript
 * file using the Print-Job operation.  It doesn't work for Create-Job +
 * Send-File, since the job attributes need to be set at job creation
 * time for banners to work.  The embedded job ticket stuff is here
 * primarily to allow the Windows printer driver for CUPS to pass in JCL
 * options and IPP attributes which otherwise would be lost.
 *
 * The format of a job ticket is simple:
 *
 *     %cupsJobTicket: attr1=value1 attr2=value2 ... attrN=valueN
 *
 *     %cupsJobTicket: attr1=value1
 *     %cupsJobTicket: attr2=value2
 *     ...
 *     %cupsJobTicket: attrN=valueN
 *
 * Job ticket lines must appear immediately after the first line that
 * specifies PostScript (%!PS-Adobe-3.0) or PDF (%PDF) format, and CUPS
 * stops looking for job ticket info when it finds a line that does not begin
 * with "%cupsJobTicket:".
 *
 * The maximum length of a job ticket line, including the prefix, is
 * 255 characters to conform with the Adobe DSC.
 *
 * Read-only attributes are rejected with a notice to the error log in
 * case a malicious user tries anything.  Since the job ticket is read
 * prior to attribute validation in print_job(), job ticket attributes
 * will go through the same validation as IPP attributes...
 */

static void
read_job_ticket(cupsd_client_t *con)	/* I - Client connection */
{
  cups_file_t		*fp;		/* File to read from */
  char			line[256];	/* Line data */
  int			num_options;	/* Number of options */
  cups_option_t		*options;	/* Options */
  ipp_t			*ticket;	/* New attributes */
  ipp_attribute_t	*attr,		/* Current attribute */
			*attr2,		/* Job attribute */
			*prev2;		/* Previous job attribute */


 /*
  * First open the print file...
  */

  if ((fp = cupsFileOpen(con->filename, "rb")) == NULL)
  {
    cupsdLogMessage(CUPSD_LOG_ERROR,
                    "Unable to open print file for job ticket - %s",
                    strerror(errno));
    return;
  }

 /*
  * Skip the first line...
  */

  if (cupsFileGets(fp, line, sizeof(line)) == NULL)
  {
    cupsdLogMessage(CUPSD_LOG_ERROR,
                    "Unable to read from print file for job ticket - %s",
                    strerror(errno));
    cupsFileClose(fp);
    return;
  }

  if (strncmp(line, "%!PS-Adobe-", 11) && strncmp(line, "%PDF-", 5))
  {
   /*
    * Not a DSC-compliant file, so no job ticket info will be available...
    */

    cupsFileClose(fp);
    return;
  }

 /*
  * Read job ticket info from the file...
  */

  num_options = 0;
  options     = NULL;

  while (cupsFileGets(fp, line, sizeof(line)))
  {
   /*
    * Stop at the first non-ticket line...
    */

    if (strncmp(line, "%cupsJobTicket:", 15))
      break;

   /*
    * Add the options to the option array...
    */

    num_options = cupsParseOptions(line + 15, num_options, &options);
  }

 /*
  * Done with the file; see if we have any options...
  */

  cupsFileClose(fp);

  if (num_options == 0)
    return;

 /*
  * OK, convert the options to an attribute list, and apply them to
  * the request...
  */

  ticket = ippNew();
  cupsEncodeOptions(ticket, num_options, options);

 /*
  * See what the user wants to change.
  */

  for (attr = ticket->attrs; attr; attr = attr->next)
  {
    if (attr->group_tag != IPP_TAG_JOB || !attr->name)
      continue;

    if (!strncmp(attr->name, "date-time-at-", 13) ||
        !strcmp(attr->name, "job-impressions-completed") ||
	!strcmp(attr->name, "job-media-sheets-completed") ||
	!strncmp(attr->name, "job-k-octets", 12) ||
	!strcmp(attr->name, "job-id") ||
	!strcmp(attr->name, "job-originating-host-name") ||
        !strcmp(attr->name, "job-originating-user-name") ||
	!strcmp(attr->name, "job-pages-completed") ||
	!strcmp(attr->name, "job-printer-uri") ||
	!strncmp(attr->name, "job-state", 9) ||
	!strcmp(attr->name, "job-uri") ||
	!strncmp(attr->name, "time-at-", 8))
      continue; /* Read-only attrs */

    if ((attr2 = ippFindAttribute(con->request, attr->name,
                                  IPP_TAG_ZERO)) != NULL)
    {
     /*
      * Some other value; first free the old value...
      */

      if (con->request->attrs == attr2)
      {
	con->request->attrs = attr2->next;
	prev2               = NULL;
      }
      else
      {
	for (prev2 = con->request->attrs; prev2; prev2 = prev2->next)
	  if (prev2->next == attr2)
	  {
	    prev2->next = attr2->next;
	    break;
	  }
      }

      if (con->request->last == attr2)
        con->request->last = prev2;

      ippDeleteAttribute(NULL, attr2);
    }

   /*
    * Add new option by copying it...
    */

    ippCopyAttribute(con->request, attr, 0);
  }

 /*
  * Then free the attribute list and option array...
  */

  ippDelete(ticket);
  cupsFreeOptions(num_options, options);
}


/*
 * 'reject_jobs()' - Reject print jobs to a printer.
 */

static void
reject_jobs(cupsd_client_t  *con,	/* I - Client connection */
            ipp_attribute_t *uri)	/* I - Printer or class URI */
{
  http_status_t	status;			/* Policy status */
  cups_ptype_t	dtype;			/* Destination type (printer/class) */
  cupsd_printer_t *printer;		/* Printer data */
  ipp_attribute_t *attr;		/* printer-state-message text */


  cupsdLogMessage(CUPSD_LOG_DEBUG2, "reject_jobs(%p[%d], %s)", con,
                  con->number, uri->values[0].string.text);

 /*
  * Is the destination valid?
  */

  if (!cupsdValidateDest(uri->values[0].string.text, &dtype, &printer))
  {
   /*
    * Bad URI...
    */

    send_ipp_status(con, IPP_NOT_FOUND,
                    _("The printer or class does not exist."));
    return;
  }

 /*
  * Check policy...
  */

  if ((status = cupsdCheckPolicy(printer->op_policy_ptr, con, NULL)) != HTTP_OK)
  {
    send_http_error(con, status, printer);
    return;
  }

 /*
  * Reject jobs sent to the printer...
  */

  printer->accepting = 0;

  if ((attr = ippFindAttribute(con->request, "printer-state-message",
                               IPP_TAG_TEXT)) == NULL)
    strlcpy(printer->state_message, "Rejecting Jobs",
            sizeof(printer->state_message));
  else
    strlcpy(printer->state_message, attr->values[0].string.text,
            sizeof(printer->state_message));

  cupsdAddEvent(CUPSD_EVENT_PRINTER_STATE, printer, NULL,
                "No longer accepting jobs.");

  if (dtype & CUPS_PRINTER_CLASS)
  {
    cupsdMarkDirty(CUPSD_DIRTY_CLASSES);

    cupsdLogMessage(CUPSD_LOG_INFO, "Class \"%s\" rejecting jobs (\"%s\").",
                    printer->name, get_username(con));
  }
  else
  {
    cupsdMarkDirty(CUPSD_DIRTY_PRINTERS);

    cupsdLogMessage(CUPSD_LOG_INFO, "Printer \"%s\" rejecting jobs (\"%s\").",
                    printer->name, get_username(con));
  }

 /*
  * Everything was ok, so return OK status...
  */

  con->response->request.status.status_code = IPP_OK;
}


/*
 * 'release_held_new_jobs()' - Release pending/new jobs on a printer or class.
 */

static void
release_held_new_jobs(
    cupsd_client_t  *con,		/* I - Connection */
    ipp_attribute_t *uri)		/* I - Printer URI */
{
  http_status_t		status;		/* Policy status */
  cups_ptype_t		dtype;		/* Destination type (printer/class) */
  cupsd_printer_t	*printer;	/* Printer data */


  cupsdLogMessage(CUPSD_LOG_DEBUG2, "release_held_new_jobs(%p[%d], %s)", con,
                  con->number, uri->values[0].string.text);

 /*
  * Is the destination valid?
  */

  if (!cupsdValidateDest(uri->values[0].string.text, &dtype, &printer))
  {
   /*
    * Bad URI...
    */

    send_ipp_status(con, IPP_NOT_FOUND,
                    _("The printer or class does not exist."));
    return;
  }

 /*
  * Check policy...
  */

  if ((status = cupsdCheckPolicy(printer->op_policy_ptr, con, NULL)) != HTTP_OK)
  {
    send_http_error(con, status, printer);
    return;
  }

 /*
  * Hold pending/new jobs sent to the printer...
  */

  printer->holding_new_jobs = 0;

  cupsdSetPrinterReasons(printer, "-hold-new-jobs");

  if (dtype & CUPS_PRINTER_CLASS)
    cupsdLogMessage(CUPSD_LOG_INFO,
                    "Class \"%s\" now printing pending/new jobs (\"%s\").",
                    printer->name, get_username(con));
  else
    cupsdLogMessage(CUPSD_LOG_INFO,
                    "Printer \"%s\" now printing pending/new jobs (\"%s\").",
                    printer->name, get_username(con));

  cupsdCheckJobs();

 /*
  * Everything was ok, so return OK status...
  */

  con->response->request.status.status_code = IPP_OK;
}


/*
 * 'release_job()' - Release a held print job.
 */

static void
release_job(cupsd_client_t  *con,	/* I - Client connection */
            ipp_attribute_t *uri)	/* I - Job or Printer URI */
{
  ipp_attribute_t *attr;		/* Current attribute */
  int		jobid;			/* Job ID */
  char		scheme[HTTP_MAX_URI],	/* Method portion of URI */
		username[HTTP_MAX_URI],	/* Username portion of URI */
		host[HTTP_MAX_URI],	/* Host portion of URI */
		resource[HTTP_MAX_URI];	/* Resource portion of URI */
  int		port;			/* Port portion of URI */
  cupsd_job_t	*job;			/* Job information */


  cupsdLogMessage(CUPSD_LOG_DEBUG2, "release_job(%p[%d], %s)", con,
                  con->number, uri->values[0].string.text);

 /*
  * See if we have a job URI or a printer URI...
  */

  if (!strcmp(uri->name, "printer-uri"))
  {
   /*
    * Got a printer URI; see if we also have a job-id attribute...
    */

    if ((attr = ippFindAttribute(con->request, "job-id",
                                 IPP_TAG_INTEGER)) == NULL)
    {
      send_ipp_status(con, IPP_BAD_REQUEST,
                      _("Got a printer-uri attribute but no job-id."));
      return;
    }

    jobid = attr->values[0].integer;
  }
  else
  {
   /*
    * Got a job URI; parse it to get the job ID...
    */

    httpSeparateURI(HTTP_URI_CODING_ALL, uri->values[0].string.text, scheme,
                    sizeof(scheme), username, sizeof(username), host,
		    sizeof(host), &port, resource, sizeof(resource));

    if (strncmp(resource, "/jobs/", 6))
    {
     /*
      * Not a valid URI!
      */

      send_ipp_status(con, IPP_BAD_REQUEST, _("Bad job-uri \"%s\"."),
                      uri->values[0].string.text);
      return;
    }

    jobid = atoi(resource + 6);
  }

 /*
  * See if the job exists...
  */

  if ((job = cupsdFindJob(jobid)) == NULL)
  {
   /*
    * Nope - return a "not found" error...
    */

    send_ipp_status(con, IPP_NOT_FOUND, _("Job #%d does not exist."), jobid);
    return;
  }

 /*
  * See if job is "held"...
  */

  if (job->state_value != IPP_JOB_HELD)
  {
   /*
    * Nope - return a "not possible" error...
    */

    send_ipp_status(con, IPP_NOT_POSSIBLE, _("Job #%d is not held."), jobid);
    return;
  }

 /*
  * See if the job is owned by the requesting user...
  */

  if (!validate_user(job, con, job->username, username, sizeof(username)))
  {
    send_http_error(con, con->username[0] ? HTTP_FORBIDDEN : HTTP_UNAUTHORIZED,
                    cupsdFindDest(job->dest));
    return;
  }

 /*
  * Reset the job-hold-until value to "no-hold"...
  */

  if ((attr = ippFindAttribute(job->attrs, "job-hold-until",
                               IPP_TAG_KEYWORD)) == NULL)
    attr = ippFindAttribute(job->attrs, "job-hold-until", IPP_TAG_NAME);

  if (attr)
  {
    ippSetValueTag(job->attrs, &attr, IPP_TAG_KEYWORD);
    ippSetString(job->attrs, &attr, 0, "no-hold");

    cupsdAddEvent(CUPSD_EVENT_JOB_CONFIG_CHANGED, cupsdFindDest(job->dest), job,
                  "Job job-hold-until value changed by user.");
    ippSetString(job->attrs, &job->reasons, 0, "none");
  }

 /*
  * Release the job and return...
  */

  cupsdReleaseJob(job);

  cupsdAddEvent(CUPSD_EVENT_JOB_STATE, cupsdFindDest(job->dest), job,
                "Job released by user.");

  cupsdLogJob(job, CUPSD_LOG_INFO, "Released by \"%s\".", username);

  con->response->request.status.status_code = IPP_OK;

  cupsdCheckJobs();
}


/*
 * 'renew_subscription()' - Renew an existing subscription...
 */

static void
renew_subscription(
    cupsd_client_t *con,		/* I - Client connection */
    int            sub_id)		/* I - Subscription ID */
{
  http_status_t		status;		/* Policy status */
  cupsd_subscription_t	*sub;		/* Subscription */
  ipp_attribute_t	*lease;		/* notify-lease-duration */


  cupsdLogMessage(CUPSD_LOG_DEBUG2,
                  "renew_subscription(con=%p[%d], sub_id=%d)",
                  con, con->number, sub_id);

 /*
  * Is the subscription ID valid?
  */

  if ((sub = cupsdFindSubscription(sub_id)) == NULL)
  {
   /*
    * Bad subscription ID...
    */

    send_ipp_status(con, IPP_NOT_FOUND, _("Subscription #%d does not exist."),
                    sub_id);
    return;
  }

  if (sub->job)
  {
   /*
    * Job subscriptions cannot be renewed...
    */

    send_ipp_status(con, IPP_NOT_POSSIBLE,
                    _("Job subscriptions cannot be renewed."));
    return;
  }

 /*
  * Check policy...
  */

  if ((status = cupsdCheckPolicy(sub->dest ? sub->dest->op_policy_ptr :
                                             DefaultPolicyPtr,
                                 con, sub->owner)) != HTTP_OK)
  {
    send_http_error(con, status, sub->dest);
    return;
  }

 /*
  * Renew the subscription...
  */

  lease = ippFindAttribute(con->request, "notify-lease-duration",
                           IPP_TAG_INTEGER);

  sub->lease = lease ? lease->values[0].integer : DefaultLeaseDuration;

  if (MaxLeaseDuration && (sub->lease == 0 || sub->lease > MaxLeaseDuration))
  {
    cupsdLogMessage(CUPSD_LOG_INFO,
                    "renew_subscription: Limiting notify-lease-duration to "
		    "%d seconds.",
		    MaxLeaseDuration);
    sub->lease = MaxLeaseDuration;
  }

  sub->expire = sub->lease ? time(NULL) + sub->lease : 0;

  cupsdMarkDirty(CUPSD_DIRTY_SUBSCRIPTIONS);

  con->response->request.status.status_code = IPP_OK;

  ippAddInteger(con->response, IPP_TAG_SUBSCRIPTION, IPP_TAG_INTEGER,
                "notify-lease-duration", sub->lease);
}


/*
 * 'restart_job()' - Restart an old print job.
 */

static void
restart_job(cupsd_client_t  *con,	/* I - Client connection */
            ipp_attribute_t *uri)	/* I - Job or Printer URI */
{
  ipp_attribute_t *attr;		/* Current attribute */
  int		jobid;			/* Job ID */
  cupsd_job_t	*job;			/* Job information */
  char		scheme[HTTP_MAX_URI],	/* Method portion of URI */
		username[HTTP_MAX_URI],	/* Username portion of URI */
		host[HTTP_MAX_URI],	/* Host portion of URI */
		resource[HTTP_MAX_URI];	/* Resource portion of URI */
  int		port;			/* Port portion of URI */


  cupsdLogMessage(CUPSD_LOG_DEBUG2, "restart_job(%p[%d], %s)", con,
                  con->number, uri->values[0].string.text);

 /*
  * See if we have a job URI or a printer URI...
  */

  if (!strcmp(uri->name, "printer-uri"))
  {
   /*
    * Got a printer URI; see if we also have a job-id attribute...
    */

    if ((attr = ippFindAttribute(con->request, "job-id",
                                 IPP_TAG_INTEGER)) == NULL)
    {
      send_ipp_status(con, IPP_BAD_REQUEST,
                      _("Got a printer-uri attribute but no job-id."));
      return;
    }

    jobid = attr->values[0].integer;
  }
  else
  {
   /*
    * Got a job URI; parse it to get the job ID...
    */

    httpSeparateURI(HTTP_URI_CODING_ALL, uri->values[0].string.text, scheme,
                    sizeof(scheme), username, sizeof(username), host,
		    sizeof(host), &port, resource, sizeof(resource));

    if (strncmp(resource, "/jobs/", 6))
    {
     /*
      * Not a valid URI!
      */

      send_ipp_status(con, IPP_BAD_REQUEST, _("Bad job-uri \"%s\"."),
                      uri->values[0].string.text);
      return;
    }

    jobid = atoi(resource + 6);
  }

 /*
  * See if the job exists...
  */

  if ((job = cupsdFindJob(jobid)) == NULL)
  {
   /*
    * Nope - return a "not found" error...
    */

    send_ipp_status(con, IPP_NOT_FOUND, _("Job #%d does not exist."), jobid);
    return;
  }

 /*
  * See if job is in any of the "completed" states...
  */

  if (job->state_value <= IPP_JOB_PROCESSING)
  {
   /*
    * Nope - return a "not possible" error...
    */

    send_ipp_status(con, IPP_NOT_POSSIBLE, _("Job #%d is not complete."),
                    jobid);
    return;
  }

 /*
  * See if we have retained the job files...
  */

  cupsdLoadJob(job);

  if (!job->attrs || job->num_files == 0)
  {
   /*
    * Nope - return a "not possible" error...
    */

    send_ipp_status(con, IPP_NOT_POSSIBLE,
                    _("Job #%d cannot be restarted - no files."), jobid);
    return;
  }

 /*
  * See if the job is owned by the requesting user...
  */

  if (!validate_user(job, con, job->username, username, sizeof(username)))
  {
    send_http_error(con, con->username[0] ? HTTP_FORBIDDEN : HTTP_UNAUTHORIZED,
                    cupsdFindDest(job->dest));
    return;
  }

 /*
  * See if the job-hold-until attribute is specified...
  */

  if ((attr = ippFindAttribute(con->request, "job-hold-until",
                               IPP_TAG_KEYWORD)) == NULL)
    attr = ippFindAttribute(con->request, "job-hold-until", IPP_TAG_NAME);

  if (attr && strcmp(attr->values[0].string.text, "no-hold"))
  {
   /*
    * Return the job to a held state...
    */

    cupsdLogJob(job, CUPSD_LOG_DEBUG,
		"Restarted by \"%s\" with job-hold-until=%s.",
                username, attr->values[0].string.text);
    cupsdSetJobHoldUntil(job, attr->values[0].string.text, 1);
    cupsdSetJobState(job, IPP_JOB_HELD, CUPSD_JOB_DEFAULT,
		     "Job restarted by user with job-hold-until=%s",
		     attr->values[0].string.text);
  }
  else
  {
   /*
    * Restart the job...
    */

    cupsdRestartJob(job);
    cupsdCheckJobs();
  }

  cupsdLogJob(job, CUPSD_LOG_INFO, "Restarted by \"%s\".", username);

  con->response->request.status.status_code = IPP_OK;
}


/*
 * 'save_auth_info()' - Save authentication information for a job.
 */

static void
save_auth_info(
    cupsd_client_t  *con,		/* I - Client connection */
    cupsd_job_t     *job,		/* I - Job */
    ipp_attribute_t *auth_info)		/* I - auth-info attribute, if any */
{
  int			i;		/* Looping var */
  char			filename[1024];	/* Job authentication filename */
  cups_file_t		*fp;		/* Job authentication file */
  char			line[65536];	/* Line for file */
  cupsd_printer_t	*dest;		/* Destination printer/class */


 /*
  * This function saves the in-memory authentication information for
  * a job so that it can be used to authenticate with a remote host.
  * The information is stored in a file that is readable only by the
  * root user.  The fields are Base-64 encoded, each on a separate line,
  * followed by random number (up to 1024) of newlines to limit the
  * amount of information that is exposed.
  *
  * Because of the potential for exposing of authentication information,
  * this functionality is only enabled when running cupsd as root.
  *
  * This caching only works for the Basic and BasicDigest authentication
  * types.  Digest authentication cannot be cached this way, and in
  * the future Kerberos authentication may make all of this obsolete.
  *
  * Authentication information is saved whenever an authenticated
  * Print-Job, Create-Job, or CUPS-Authenticate-Job operation is
  * performed.
  *
  * This information is deleted after a job is completed or canceled,
  * so reprints may require subsequent re-authentication.
  */

  if (RunUser)
    return;

  if ((dest = cupsdFindDest(job->dest)) == NULL)
    return;

 /*
  * Create the authentication file and change permissions...
  */

  snprintf(filename, sizeof(filename), "%s/a%05d", RequestRoot, job->id);
  if ((fp = cupsFileOpen(filename, "w")) == NULL)
  {
    cupsdLogMessage(CUPSD_LOG_ERROR,
                    "Unable to save authentication info to \"%s\" - %s",
                    filename, strerror(errno));
    return;
  }

  fchown(cupsFileNumber(fp), 0, 0);
  fchmod(cupsFileNumber(fp), 0400);

  cupsFilePuts(fp, "CUPSD-AUTH-V3\n");

  for (i = 0;
       i < (int)(sizeof(job->auth_env) / sizeof(job->auth_env[0]));
       i ++)
    cupsdClearString(job->auth_env + i);

  if (auth_info && auth_info->num_values == dest->num_auth_info_required)
  {
   /*
    * Write 1 to 3 auth values...
    */

    for (i = 0;
         i < auth_info->num_values &&
	     i < (int)(sizeof(job->auth_env) / sizeof(job->auth_env[0]));
	 i ++)
    {
      if (strcmp(dest->auth_info_required[i], "negotiate"))
      {
	httpEncode64_2(line, sizeof(line), auth_info->values[i].string.text, (int)strlen(auth_info->values[i].string.text));
	cupsFilePutConf(fp, dest->auth_info_required[i], line);
      }
      else
	cupsFilePutConf(fp, dest->auth_info_required[i],
	                auth_info->values[i].string.text);

      if (!strcmp(dest->auth_info_required[i], "username"))
        cupsdSetStringf(job->auth_env + i, "AUTH_USERNAME=%s",
	                auth_info->values[i].string.text);
      else if (!strcmp(dest->auth_info_required[i], "domain"))
        cupsdSetStringf(job->auth_env + i, "AUTH_DOMAIN=%s",
	                auth_info->values[i].string.text);
      else if (!strcmp(dest->auth_info_required[i], "password"))
        cupsdSetStringf(job->auth_env + i, "AUTH_PASSWORD=%s",
	                auth_info->values[i].string.text);
      else if (!strcmp(dest->auth_info_required[i], "negotiate"))
        cupsdSetStringf(job->auth_env + i, "AUTH_NEGOTIATE=%s",
	                auth_info->values[i].string.text);
      else
        i --;
    }
  }
  else if (auth_info && auth_info->num_values == 2 &&
           dest->num_auth_info_required == 1 &&
           !strcmp(dest->auth_info_required[0], "negotiate"))
  {
   /*
    * Allow fallback to username+password for Kerberized queues...
    */

    httpEncode64_2(line, sizeof(line), auth_info->values[0].string.text, (int)strlen(auth_info->values[0].string.text));
    cupsFilePutConf(fp, "username", line);

    cupsdSetStringf(job->auth_env + 0, "AUTH_USERNAME=%s",
                    auth_info->values[0].string.text);

    httpEncode64_2(line, sizeof(line), auth_info->values[1].string.text, (int)strlen(auth_info->values[1].string.text));
    cupsFilePutConf(fp, "password", line);

    cupsdSetStringf(job->auth_env + 1, "AUTH_PASSWORD=%s",
                    auth_info->values[1].string.text);
  }
  else if (con->username[0])
  {
   /*
    * Write the authenticated username...
    */

    httpEncode64_2(line, sizeof(line), con->username, (int)strlen(con->username));
    cupsFilePutConf(fp, "username", line);

    cupsdSetStringf(job->auth_env + 0, "AUTH_USERNAME=%s", con->username);

   /*
    * Write the authenticated password...
    */

    httpEncode64_2(line, sizeof(line), con->password, (int)strlen(con->password));
    cupsFilePutConf(fp, "password", line);

    cupsdSetStringf(job->auth_env + 1, "AUTH_PASSWORD=%s", con->password);
  }

#ifdef HAVE_GSSAPI
  if (con->gss_uid > 0)
  {
    cupsFilePrintf(fp, "uid %d\n", (int)con->gss_uid);
    cupsdSetStringf(&job->auth_uid, "AUTH_UID=%d", (int)con->gss_uid);
  }
#endif /* HAVE_GSSAPI */

 /*
  * Write a random number of newlines to the end of the file...
  */

  for (i = (CUPS_RAND() % 1024); i >= 0; i --)
    cupsFilePutChar(fp, '\n');

 /*
  * Close the file and return...
  */

  cupsFileClose(fp);
}


/*
 * 'send_document()' - Send a file to a printer or class.
 */

static void
send_document(cupsd_client_t  *con,	/* I - Client connection */
	      ipp_attribute_t *uri)	/* I - Printer URI */
{
  ipp_attribute_t	*attr;		/* Current attribute */
  ipp_attribute_t	*format;	/* Request's document-format attribute */
  ipp_attribute_t	*jformat;	/* Job's document-format attribute */
  const char		*default_format;/* document-format-default value */
  int			jobid;		/* Job ID number */
  cupsd_job_t		*job;		/* Current job */
  char			job_uri[HTTP_MAX_URI],
					/* Job URI */
			scheme[HTTP_MAX_URI],
					/* Method portion of URI */
			username[HTTP_MAX_URI],
					/* Username portion of URI */
			host[HTTP_MAX_URI],
					/* Host portion of URI */
			resource[HTTP_MAX_URI];
					/* Resource portion of URI */
  int			port;		/* Port portion of URI */
  mime_type_t		*filetype;	/* Type of file */
  char			super[MIME_MAX_SUPER],
					/* Supertype of file */
			type[MIME_MAX_TYPE],
					/* Subtype of file */
			mimetype[MIME_MAX_SUPER + MIME_MAX_TYPE + 2];
					/* Textual name of mime type */
  char			filename[1024];	/* Job filename */
  cupsd_printer_t	*printer;	/* Current printer */
  struct stat		fileinfo;	/* File information */
  int			kbytes;		/* Size of file */
  int			compression;	/* Type of compression */
  int			start_job;	/* Start the job? */


  cupsdLogMessage(CUPSD_LOG_DEBUG2, "send_document(%p[%d], %s)", con,
                  con->number, uri->values[0].string.text);

 /*
  * See if we have a job URI or a printer URI...
  */

  if (!strcmp(uri->name, "printer-uri"))
  {
   /*
    * Got a printer URI; see if we also have a job-id attribute...
    */

    if ((attr = ippFindAttribute(con->request, "job-id",
                                 IPP_TAG_INTEGER)) == NULL)
    {
      send_ipp_status(con, IPP_BAD_REQUEST,
                      _("Got a printer-uri attribute but no job-id."));
      return;
    }

    jobid = attr->values[0].integer;
  }
  else
  {
   /*
    * Got a job URI; parse it to get the job ID...
    */

    httpSeparateURI(HTTP_URI_CODING_ALL, uri->values[0].string.text, scheme,
                    sizeof(scheme), username, sizeof(username), host,
		    sizeof(host), &port, resource, sizeof(resource));

    if (strncmp(resource, "/jobs/", 6))
    {
     /*
      * Not a valid URI!
      */

      send_ipp_status(con, IPP_BAD_REQUEST, _("Bad job-uri \"%s\"."),
                      uri->values[0].string.text);
      return;
    }

    jobid = atoi(resource + 6);
  }

 /*
  * See if the job exists...
  */

  if ((job = cupsdFindJob(jobid)) == NULL)
  {
   /*
    * Nope - return a "not found" error...
    */

    send_ipp_status(con, IPP_NOT_FOUND, _("Job #%d does not exist."), jobid);
    return;
  }

  printer = cupsdFindDest(job->dest);

 /*
  * See if the job is owned by the requesting user...
  */

  if (!validate_user(job, con, job->username, username, sizeof(username)))
  {
    send_http_error(con, con->username[0] ? HTTP_FORBIDDEN : HTTP_UNAUTHORIZED,
                    cupsdFindDest(job->dest));
    return;
  }

 /*
  * OK, see if the client is sending the document compressed - CUPS
  * only supports "none" and "gzip".
  */

  compression = CUPS_FILE_NONE;

  if ((attr = ippFindAttribute(con->request, "compression",
                               IPP_TAG_KEYWORD)) != NULL)
  {
    if (strcmp(attr->values[0].string.text, "none")
#ifdef HAVE_LIBZ
        && strcmp(attr->values[0].string.text, "gzip")
#endif /* HAVE_LIBZ */
      )
    {
      send_ipp_status(con, IPP_ATTRIBUTES, _("Unsupported compression \"%s\"."),
        	      attr->values[0].string.text);
      ippAddString(con->response, IPP_TAG_UNSUPPORTED_GROUP, IPP_TAG_KEYWORD,
	           "compression", NULL, attr->values[0].string.text);
      return;
    }

#ifdef HAVE_LIBZ
    if (!strcmp(attr->values[0].string.text, "gzip"))
      compression = CUPS_FILE_GZIP;
#endif /* HAVE_LIBZ */
  }

 /*
  * Do we have a file to print?
  */

  if ((attr = ippFindAttribute(con->request, "last-document",
	                       IPP_TAG_BOOLEAN)) == NULL)
  {
    send_ipp_status(con, IPP_BAD_REQUEST,
                    _("Missing last-document attribute in request."));
    return;
  }

  if (!con->filename)
  {
   /*
    * Check for an empty request with "last-document" set to true, which is
    * used to close an "open" job by RFC 2911, section 3.3.2.
    */

    if (job->num_files > 0 && attr->values[0].boolean)
      goto last_document;

    send_ipp_status(con, IPP_BAD_REQUEST, _("No file in print request."));
    return;
  }

 /*
  * Is it a format we support?
  */

  cupsdLoadJob(job);

  if ((format = ippFindAttribute(con->request, "document-format",
                                 IPP_TAG_MIMETYPE)) != NULL)
  {
   /*
    * Grab format from client...
    */

    if (sscanf(format->values[0].string.text, "%15[^/]/%255[^;]",
               super, type) != 2)
    {
      send_ipp_status(con, IPP_BAD_REQUEST, _("Bad document-format \"%s\"."),
	              format->values[0].string.text);
      return;
    }

    ippAddString(job->attrs, IPP_TAG_JOB, IPP_TAG_MIMETYPE, "document-format-supplied", NULL, ippGetString(format, 0, NULL));
  }
  else if ((default_format = cupsGetOption("document-format",
                                           printer->num_options,
					   printer->options)) != NULL)
  {
   /*
    * Use default document format...
    */

    if (sscanf(default_format, "%15[^/]/%255[^;]", super, type) != 2)
    {
      send_ipp_status(con, IPP_BAD_REQUEST,
                      _("Bad document-format-default \"%s\"."), default_format);
      return;
    }
  }
  else
  {
   /*
    * No document format attribute?  Auto-type it!
    */

    strlcpy(super, "application", sizeof(super));
    strlcpy(type, "octet-stream", sizeof(type));
  }

  if (!strcmp(super, "application") && !strcmp(type, "octet-stream"))
  {
   /*
    * Auto-type the file...
    */

    ipp_attribute_t	*doc_name;	/* document-name attribute */


    cupsdLogJob(job, CUPSD_LOG_DEBUG, "Auto-typing file...");

    doc_name = ippFindAttribute(con->request, "document-name", IPP_TAG_NAME);
    filetype = mimeFileType(MimeDatabase, con->filename,
                            doc_name ? doc_name->values[0].string.text : NULL,
			    &compression);

    if (!filetype)
      filetype = mimeType(MimeDatabase, super, type);

    if (filetype)
      cupsdLogJob(job, CUPSD_LOG_DEBUG, "Request file type is %s/%s.",
		  filetype->super, filetype->type);

    snprintf(mimetype, sizeof(mimetype), "%s/%s", filetype->super, filetype->type);
    ippAddString(job->attrs, IPP_TAG_JOB, IPP_TAG_MIMETYPE, "document-format-detected", NULL, mimetype);
  }
  else
    filetype = mimeType(MimeDatabase, super, type);

  if (filetype)
  {
   /*
    * Replace the document-format attribute value with the auto-typed or
    * default one.
    */

    snprintf(mimetype, sizeof(mimetype), "%s/%s", filetype->super,
             filetype->type);

    if ((jformat = ippFindAttribute(job->attrs, "document-format",
                                    IPP_TAG_MIMETYPE)) != NULL)
      ippSetString(job->attrs, &jformat, 0, mimetype);
    else
      ippAddString(job->attrs, IPP_TAG_JOB, IPP_TAG_MIMETYPE,
	           "document-format", NULL, mimetype);
  }
  else if (!filetype)
  {
    send_ipp_status(con, IPP_DOCUMENT_FORMAT,
                    _("Unsupported document-format \"%s/%s\"."), super, type);
    cupsdLogMessage(CUPSD_LOG_INFO,
                    "Hint: Do you have the raw file printing rules enabled?");

    if (format)
      ippAddString(con->response, IPP_TAG_UNSUPPORTED_GROUP, IPP_TAG_MIMETYPE,
                   "document-format", NULL, format->values[0].string.text);

    return;
  }

  if (printer->filetypes && !cupsArrayFind(printer->filetypes, filetype))
  {
    snprintf(mimetype, sizeof(mimetype), "%s/%s", filetype->super,
             filetype->type);

    send_ipp_status(con, IPP_DOCUMENT_FORMAT,
                    _("Unsupported document-format \"%s\"."), mimetype);

    ippAddString(con->response, IPP_TAG_UNSUPPORTED_GROUP, IPP_TAG_MIMETYPE,
                 "document-format", NULL, mimetype);

    return;
  }

 /*
  * Add the file to the job...
  */

  if (add_file(con, job, filetype, compression))
    return;

  if ((attr = ippFindAttribute(con->request, "document-name", IPP_TAG_NAME)) != NULL)
    ippAddString(job->attrs, IPP_TAG_JOB, IPP_TAG_NAME, "document-name-supplied", NULL, ippGetString(attr, 0, NULL));

  if (stat(con->filename, &fileinfo))
    kbytes = 0;
  else
    kbytes = (fileinfo.st_size + 1023) / 1024;

  cupsdUpdateQuota(printer, job->username, 0, kbytes);

  job->koctets += kbytes;

  if ((attr = ippFindAttribute(job->attrs, "job-k-octets", IPP_TAG_INTEGER)) != NULL)
    attr->values[0].integer += kbytes;

  snprintf(filename, sizeof(filename), "%s/d%05d-%03d", RequestRoot, job->id, job->num_files);
  if (rename(con->filename, filename))
  {
    cupsdLogJob(job, CUPSD_LOG_ERROR, "Unable to rename job document file \"%s\": %s", filename, strerror(errno));

    send_ipp_status(con, IPP_INTERNAL_ERROR, _("Unable to rename job document file."));
    return;
  }

  cupsdClearString(&con->filename);

  cupsdLogJob(job, CUPSD_LOG_INFO, "File of type %s/%s queued by \"%s\".",
	      filetype->super, filetype->type, job->username);

 /*
  * Start the job if this is the last document...
  */

  last_document:

  if ((attr = ippFindAttribute(con->request, "last-document",
                               IPP_TAG_BOOLEAN)) != NULL &&
      attr->values[0].boolean)
  {
   /*
    * See if we need to add the ending sheet...
    */

    if (cupsdTimeoutJob(job))
      return;

    if (job->state_value == IPP_JOB_STOPPED)
    {
      job->state->values[0].integer = IPP_JOB_PENDING;
      job->state_value              = IPP_JOB_PENDING;

      ippSetString(job->attrs, &job->reasons, 0, "none");
    }
    else if (job->state_value == IPP_JOB_HELD)
    {
      if ((attr = ippFindAttribute(job->attrs, "job-hold-until",
                                   IPP_TAG_KEYWORD)) == NULL)
	attr = ippFindAttribute(job->attrs, "job-hold-until", IPP_TAG_NAME);

      if (!attr || !strcmp(attr->values[0].string.text, "no-hold"))
      {
	job->state->values[0].integer = IPP_JOB_PENDING;
	job->state_value              = IPP_JOB_PENDING;

	ippSetString(job->attrs, &job->reasons, 0, "none");
      }
      else
	ippSetString(job->attrs, &job->reasons, 0, "job-hold-until-specified");
    }

    job->dirty = 1;
    cupsdMarkDirty(CUPSD_DIRTY_JOBS);

    start_job = 1;
  }
  else
  {
    if ((attr = ippFindAttribute(job->attrs, "job-hold-until",
                                 IPP_TAG_KEYWORD)) == NULL)
      attr = ippFindAttribute(job->attrs, "job-hold-until", IPP_TAG_NAME);

    if (!attr || !strcmp(attr->values[0].string.text, "no-hold"))
    {
      job->state->values[0].integer = IPP_JOB_HELD;
      job->state_value              = IPP_JOB_HELD;
      job->hold_until               = time(NULL) + MultipleOperationTimeout;

      ippSetString(job->attrs, &job->reasons, 0, "job-incoming");

      job->dirty = 1;
      cupsdMarkDirty(CUPSD_DIRTY_JOBS);
    }

    start_job = 0;
  }

 /*
  * Fill in the response info...
  */

  httpAssembleURIf(HTTP_URI_CODING_ALL, job_uri, sizeof(job_uri), "ipp", NULL, con->clientname, con->clientport, "/jobs/%d", jobid);
  ippAddString(con->response, IPP_TAG_JOB, IPP_TAG_URI, "job-uri", NULL, job_uri);

  ippAddInteger(con->response, IPP_TAG_JOB, IPP_TAG_INTEGER, "job-id", jobid);

  ippAddInteger(con->response, IPP_TAG_JOB, IPP_TAG_ENUM, "job-state", (int)job->state_value);
  ippAddString(con->response, IPP_TAG_JOB, IPP_TAG_KEYWORD, "job-state-reasons", NULL, job->reasons->values[0].string.text);

  con->response->request.status.status_code = IPP_OK;

 /*
  * Start the job if necessary...
  */

  if (start_job)
    cupsdCheckJobs();
}


/*
 * 'send_http_error()' - Send a HTTP error back to the IPP client.
 */

static void
send_http_error(
    cupsd_client_t  *con,		/* I - Client connection */
    http_status_t   status,		/* I - HTTP status code */
    cupsd_printer_t *printer)		/* I - Printer, if any */
{
  ipp_attribute_t	*uri;		/* Request URI, if any */


  if ((uri = ippFindAttribute(con->request, "printer-uri",
                              IPP_TAG_URI)) == NULL)
    uri = ippFindAttribute(con->request, "job-uri", IPP_TAG_URI);

  cupsdLogMessage(status == HTTP_FORBIDDEN ? CUPSD_LOG_ERROR : CUPSD_LOG_DEBUG,
                  "[Client %d] Returning HTTP %s for %s (%s) from %s",
                  con->number, httpStatus(status),
		  con->request ?
		      ippOpString(con->request->request.op.operation_id) :
		      "no operation-id",
		  uri ? uri->values[0].string.text : "no URI",
		  con->http->hostname);

  if (printer)
  {
    int		auth_type;		/* Type of authentication required */


    auth_type = CUPSD_AUTH_NONE;

    if (status == HTTP_UNAUTHORIZED &&
        printer->num_auth_info_required > 0 &&
        !strcmp(printer->auth_info_required[0], "negotiate") &&
	con->request &&
	(con->request->request.op.operation_id == IPP_PRINT_JOB ||
	 con->request->request.op.operation_id == IPP_CREATE_JOB ||
	 con->request->request.op.operation_id == CUPS_AUTHENTICATE_JOB))
    {
     /*
      * Creating and authenticating jobs requires Kerberos...
      */

      auth_type = CUPSD_AUTH_NEGOTIATE;
    }
    else
    {
     /*
      * Use policy/location-defined authentication requirements...
      */

      char	resource[HTTP_MAX_URI];	/* Resource portion of URI */
      cupsd_location_t *auth;		/* Pointer to authentication element */


      if (printer->type & CUPS_PRINTER_CLASS)
	snprintf(resource, sizeof(resource), "/classes/%s", printer->name);
      else
	snprintf(resource, sizeof(resource), "/printers/%s", printer->name);

      if ((auth = cupsdFindBest(resource, HTTP_POST)) == NULL ||
	  auth->type == CUPSD_AUTH_NONE)
	auth = cupsdFindPolicyOp(printer->op_policy_ptr,
				 con->request ?
				     con->request->request.op.operation_id :
				     IPP_PRINT_JOB);

      if (auth)
      {
        if (auth->type == CUPSD_AUTH_DEFAULT)
	  auth_type = cupsdDefaultAuthType();
	else
	  auth_type = auth->type;
      }
    }

    cupsdSendError(con, status, auth_type);
  }
  else
    cupsdSendError(con, status, CUPSD_AUTH_NONE);

  ippDelete(con->response);
  con->response = NULL;

  return;
}


/*
 * 'send_ipp_status()' - Send a status back to the IPP client.
 */

static void
send_ipp_status(cupsd_client_t *con,	/* I - Client connection */
                ipp_status_t   status,	/* I - IPP status code */
	        const char     *message,/* I - Status message */
	        ...)			/* I - Additional args as needed */
{
  va_list	ap;			/* Pointer to additional args */
  char		formatted[1024];	/* Formatted errror message */


  va_start(ap, message);
  vsnprintf(formatted, sizeof(formatted),
            _cupsLangString(con->language, message), ap);
  va_end(ap);

  cupsdLogMessage(CUPSD_LOG_DEBUG, "%s %s: %s",
		  ippOpString(con->request->request.op.operation_id),
		  ippErrorString(status), formatted);

  con->response->request.status.status_code = status;

  if (ippFindAttribute(con->response, "attributes-charset",
                       IPP_TAG_ZERO) == NULL)
    ippAddString(con->response, IPP_TAG_OPERATION, IPP_TAG_CHARSET,
                 "attributes-charset", NULL, "utf-8");

  if (ippFindAttribute(con->response, "attributes-natural-language",
                       IPP_TAG_ZERO) == NULL)
    ippAddString(con->response, IPP_TAG_OPERATION, IPP_TAG_LANGUAGE,
                 "attributes-natural-language", NULL, DefaultLanguage);

  ippAddString(con->response, IPP_TAG_OPERATION, IPP_TAG_TEXT,
               "status-message", NULL, formatted);
}


/*
 * 'set_default()' - Set the default destination...
 */

static void
set_default(cupsd_client_t  *con,	/* I - Client connection */
            ipp_attribute_t *uri)	/* I - Printer URI */
{
  http_status_t		status;		/* Policy status */
  cups_ptype_t		dtype;		/* Destination type (printer/class) */
  cupsd_printer_t	*printer,	/* Printer */
			*oldprinter;	/* Old default printer */


  cupsdLogMessage(CUPSD_LOG_DEBUG2, "set_default(%p[%d], %s)", con,
                  con->number, uri->values[0].string.text);

 /*
  * Is the destination valid?
  */

  if (!cupsdValidateDest(uri->values[0].string.text, &dtype, &printer))
  {
   /*
    * Bad URI...
    */

    send_ipp_status(con, IPP_NOT_FOUND,
                    _("The printer or class does not exist."));
    return;
  }

 /*
  * Check policy...
  */

  if ((status = cupsdCheckPolicy(DefaultPolicyPtr, con, NULL)) != HTTP_OK)
  {
    send_http_error(con, status, NULL);
    return;
  }

 /*
  * Set it as the default...
  */

  oldprinter     = DefaultPrinter;
  DefaultPrinter = printer;

  if (oldprinter)
    cupsdAddEvent(CUPSD_EVENT_PRINTER_STATE, oldprinter, NULL,
                  "%s is no longer the default printer.", oldprinter->name);

  cupsdAddEvent(CUPSD_EVENT_PRINTER_STATE, printer, NULL,
		"%s is now the default printer.", printer->name);

  cupsdMarkDirty(CUPSD_DIRTY_PRINTERS | CUPSD_DIRTY_CLASSES |
                 CUPSD_DIRTY_PRINTCAP);

  cupsdLogMessage(CUPSD_LOG_INFO,
                  "Default destination set to \"%s\" by \"%s\".",
		  printer->name, get_username(con));

 /*
  * Everything was ok, so return OK status...
  */

  con->response->request.status.status_code = IPP_OK;
}


/*
 * 'set_job_attrs()' - Set job attributes.
 */

static void
set_job_attrs(cupsd_client_t  *con,	/* I - Client connection */
	      ipp_attribute_t *uri)	/* I - Job URI */
{
  ipp_attribute_t	*attr,		/* Current attribute */
			*attr2;		/* Job attribute */
  int			jobid;		/* Job ID */
  cupsd_job_t		*job;		/* Current job */
  char			scheme[HTTP_MAX_URI],
					/* Method portion of URI */
			username[HTTP_MAX_URI],
					/* Username portion of URI */
			host[HTTP_MAX_URI],
					/* Host portion of URI */
			resource[HTTP_MAX_URI];
					/* Resource portion of URI */
  int			port;		/* Port portion of URI */
  int			event;		/* Events? */
  int			check_jobs;	/* Check jobs? */


  cupsdLogMessage(CUPSD_LOG_DEBUG2, "set_job_attrs(%p[%d], %s)", con,
                  con->number, uri->values[0].string.text);

 /*
  * Start with "everything is OK" status...
  */

  con->response->request.status.status_code = IPP_OK;

 /*
  * See if we have a job URI or a printer URI...
  */

  if (!strcmp(uri->name, "printer-uri"))
  {
   /*
    * Got a printer URI; see if we also have a job-id attribute...
    */

    if ((attr = ippFindAttribute(con->request, "job-id",
                                 IPP_TAG_INTEGER)) == NULL)
    {
      send_ipp_status(con, IPP_BAD_REQUEST,
                      _("Got a printer-uri attribute but no job-id."));
      return;
    }

    jobid = attr->values[0].integer;
  }
  else
  {
   /*
    * Got a job URI; parse it to get the job ID...
    */

    httpSeparateURI(HTTP_URI_CODING_ALL, uri->values[0].string.text, scheme,
                    sizeof(scheme), username, sizeof(username), host,
		    sizeof(host), &port, resource, sizeof(resource));

    if (strncmp(resource, "/jobs/", 6))
    {
     /*
      * Not a valid URI!
      */

      send_ipp_status(con, IPP_BAD_REQUEST, _("Bad job-uri \"%s\"."),
                      uri->values[0].string.text);
      return;
    }

    jobid = atoi(resource + 6);
  }

 /*
  * See if the job exists...
  */

  if ((job = cupsdFindJob(jobid)) == NULL)
  {
   /*
    * Nope - return a "not found" error...
    */

    send_ipp_status(con, IPP_NOT_FOUND, _("Job #%d does not exist."), jobid);
    return;
  }

 /*
  * See if the job has been completed...
  */

  if (job->state_value > IPP_JOB_STOPPED)
  {
   /*
    * Return a "not-possible" error...
    */

    send_ipp_status(con, IPP_NOT_POSSIBLE,
                    _("Job #%d is finished and cannot be altered."), jobid);
    return;
  }

 /*
  * See if the job is owned by the requesting user...
  */

  if (!validate_user(job, con, job->username, username, sizeof(username)))
  {
    send_http_error(con, con->username[0] ? HTTP_FORBIDDEN : HTTP_UNAUTHORIZED,
                    cupsdFindDest(job->dest));
    return;
  }

 /*
  * See what the user wants to change.
  */

  cupsdLoadJob(job);

  check_jobs = 0;
  event      = 0;

  for (attr = con->request->attrs; attr; attr = attr->next)
  {
    if (attr->group_tag != IPP_TAG_JOB || !attr->name)
      continue;

    if (!strcmp(attr->name, "attributes-charset") ||
	!strcmp(attr->name, "attributes-natural-language") ||
	!strncmp(attr->name, "date-time-at-", 13) ||
	!strncmp(attr->name, "document-compression", 20) ||
	!strncmp(attr->name, "document-format", 15) ||
	!strcmp(attr->name, "job-detailed-status-messages") ||
	!strcmp(attr->name, "job-document-access-errors") ||
	!strcmp(attr->name, "job-id") ||
	!strcmp(attr->name, "job-impressions-completed") ||
	!strcmp(attr->name, "job-k-octets-completed") ||
	!strcmp(attr->name, "job-media-sheets-completed") ||
        !strcmp(attr->name, "job-originating-host-name") ||
        !strcmp(attr->name, "job-originating-user-name") ||
	!strcmp(attr->name, "job-pages-completed") ||
	!strcmp(attr->name, "job-printer-up-time") ||
	!strcmp(attr->name, "job-printer-uri") ||
	!strcmp(attr->name, "job-sheets") ||
	!strcmp(attr->name, "job-state-message") ||
	!strcmp(attr->name, "job-state-reasons") ||
	!strcmp(attr->name, "job-uri") ||
	!strcmp(attr->name, "number-of-documents") ||
	!strcmp(attr->name, "number-of-intervening-jobs") ||
	!strcmp(attr->name, "output-device-assigned") ||
	!strncmp(attr->name, "time-at-", 8))
    {
     /*
      * Read-only attrs!
      */

      send_ipp_status(con, IPP_ATTRIBUTES_NOT_SETTABLE,
                      _("%s cannot be changed."), attr->name);

      attr2 = ippCopyAttribute(con->response, attr, 0);
      ippSetGroupTag(con->response, &attr2, IPP_TAG_UNSUPPORTED_GROUP);
      continue;
    }

    if (!ippValidateAttribute(attr))
    {
      send_ipp_status(con, IPP_STATUS_ERROR_ATTRIBUTES_OR_VALUES, _("Bad '%s' value."), attr->name);
      ippCopyAttribute(con->response, attr, 0);
      return;
    }

    if (!strcmp(attr->name, "job-hold-until"))
    {
      const char *when = ippGetString(attr, 0, NULL);
					/* job-hold-until value */

      if ((ippGetValueTag(attr) != IPP_TAG_KEYWORD && ippGetValueTag(attr) != IPP_TAG_NAME && ippGetValueTag(attr) != IPP_TAG_NAMELANG) || ippGetCount(attr) != 1)
      {
	send_ipp_status(con, IPP_STATUS_ERROR_ATTRIBUTES_OR_VALUES, _("Unsupported 'job-hold-until' value."));
	ippCopyAttribute(con->response, attr, 0);
	return;
      }

      cupsdLogJob(job, CUPSD_LOG_DEBUG, "Setting job-hold-until to %s", when);
      cupsdSetJobHoldUntil(job, when, 0);

      if (!strcmp(when, "no-hold"))
      {
	cupsdReleaseJob(job);
	check_jobs = 1;
      }
      else
	cupsdSetJobState(job, IPP_JOB_HELD, CUPSD_JOB_DEFAULT, "Job held by \"%s\".", username);

      event |= CUPSD_EVENT_JOB_CONFIG_CHANGED | CUPSD_EVENT_JOB_STATE;
    }
    else if (!strcmp(attr->name, "job-priority"))
    {
     /*
      * Change the job priority...
      */

      if (attr->value_tag != IPP_TAG_INTEGER)
      {
	send_ipp_status(con, IPP_REQUEST_VALUE, _("Bad job-priority value."));

	attr2 = ippCopyAttribute(con->response, attr, 0);
	ippSetGroupTag(con->response, &attr2, IPP_TAG_UNSUPPORTED_GROUP);
      }
      else if (job->state_value >= IPP_JOB_PROCESSING)
      {
	send_ipp_status(con, IPP_NOT_POSSIBLE,
	                _("Job is completed and cannot be changed."));
	return;
      }
      else if (con->response->request.status.status_code == IPP_OK)
      {
        cupsdLogJob(job, CUPSD_LOG_DEBUG, "Setting job-priority to %d",
	            attr->values[0].integer);
        cupsdSetJobPriority(job, attr->values[0].integer);

	check_jobs = 1;
        event      |= CUPSD_EVENT_JOB_CONFIG_CHANGED |
	              CUPSD_EVENT_PRINTER_QUEUE_ORDER_CHANGED;
      }
    }
    else if (!strcmp(attr->name, "job-state"))
    {
     /*
      * Change the job state...
      */

      if (attr->value_tag != IPP_TAG_ENUM)
      {
	send_ipp_status(con, IPP_REQUEST_VALUE, _("Bad job-state value."));

	attr2 = ippCopyAttribute(con->response, attr, 0);
	ippSetGroupTag(con->response, &attr2, IPP_TAG_UNSUPPORTED_GROUP);
      }
      else
      {
        switch (attr->values[0].integer)
	{
	  case IPP_JOB_PENDING :
	  case IPP_JOB_HELD :
	      if (job->state_value > IPP_JOB_HELD)
	      {
		send_ipp_status(con, IPP_NOT_POSSIBLE,
		                _("Job state cannot be changed."));
		return;
	      }
              else if (con->response->request.status.status_code == IPP_OK)
	      {
		cupsdLogJob(job, CUPSD_LOG_DEBUG, "Setting job-state to %d",
			    attr->values[0].integer);
                cupsdSetJobState(job, (ipp_jstate_t)attr->values[0].integer, CUPSD_JOB_DEFAULT, "Job state changed by \"%s\"", username);
		check_jobs = 1;
	      }
	      break;

	  case IPP_JOB_PROCESSING :
	  case IPP_JOB_STOPPED :
	      if (job->state_value != (ipp_jstate_t)attr->values[0].integer)
	      {
		send_ipp_status(con, IPP_NOT_POSSIBLE,
		                _("Job state cannot be changed."));
		return;
	      }
	      break;

	  case IPP_JOB_CANCELED :
	  case IPP_JOB_ABORTED :
	  case IPP_JOB_COMPLETED :
	      if (job->state_value > IPP_JOB_PROCESSING)
	      {
		send_ipp_status(con, IPP_NOT_POSSIBLE,
		                _("Job state cannot be changed."));
		return;
	      }
              else if (con->response->request.status.status_code == IPP_OK)
	      {
		cupsdLogJob(job, CUPSD_LOG_DEBUG, "Setting job-state to %d",
			    attr->values[0].integer);
                cupsdSetJobState(job, (ipp_jstate_t)attr->values[0].integer,
		                 CUPSD_JOB_DEFAULT,
				 "Job state changed by \"%s\"", username);
                check_jobs = 1;
	      }
	      break;
	}
      }
    }
    else if (con->response->request.status.status_code != IPP_OK)
      continue;
    else if ((attr2 = ippFindAttribute(job->attrs, attr->name,
                                       IPP_TAG_ZERO)) != NULL)
    {
     /*
      * Some other value; first free the old value...
      */

      if (job->attrs->prev)
        job->attrs->prev->next = attr2->next;
      else
        job->attrs->attrs = attr2->next;

      if (job->attrs->last == attr2)
        job->attrs->last = job->attrs->prev;

      ippDeleteAttribute(NULL, attr2);

     /*
      * Then copy the attribute...
      */

      ippCopyAttribute(job->attrs, attr, 0);
    }
    else if (attr->value_tag == IPP_TAG_DELETEATTR)
    {
     /*
      * Delete the attribute...
      */

      if ((attr2 = ippFindAttribute(job->attrs, attr->name,
                                    IPP_TAG_ZERO)) != NULL)
      {
        if (job->attrs->prev)
	  job->attrs->prev->next = attr2->next;
	else
	  job->attrs->attrs = attr2->next;

        if (attr2 == job->attrs->last)
	  job->attrs->last = job->attrs->prev;

        ippDeleteAttribute(NULL, attr2);

        event |= CUPSD_EVENT_JOB_CONFIG_CHANGED;
      }
    }
    else
    {
     /*
      * Add new option by copying it...
      */

      ippCopyAttribute(job->attrs, attr, 0);

      event |= CUPSD_EVENT_JOB_CONFIG_CHANGED;
    }
  }

 /*
  * Save the job...
  */

  job->dirty = 1;
  cupsdMarkDirty(CUPSD_DIRTY_JOBS);

 /*
  * Send events as needed...
  */

  if (event & CUPSD_EVENT_PRINTER_QUEUE_ORDER_CHANGED)
    cupsdAddEvent(CUPSD_EVENT_PRINTER_QUEUE_ORDER_CHANGED,
                  cupsdFindDest(job->dest), job,
                  "Job priority changed by user.");

  if (event & CUPSD_EVENT_JOB_STATE)
    cupsdAddEvent(CUPSD_EVENT_JOB_STATE, cupsdFindDest(job->dest), job,
                  job->state_value == IPP_JOB_HELD ?
		      "Job held by user." : "Job restarted by user.");

  if (event & CUPSD_EVENT_JOB_CONFIG_CHANGED)
    cupsdAddEvent(CUPSD_EVENT_JOB_CONFIG_CHANGED, cupsdFindDest(job->dest), job,
                  "Job options changed by user.");

 /*
  * Start jobs if possible...
  */

  if (check_jobs)
    cupsdCheckJobs();
}


/*
 * 'set_printer_attrs()' - Set printer attributes.
 */

static void
set_printer_attrs(cupsd_client_t  *con,	/* I - Client connection */
                  ipp_attribute_t *uri)	/* I - Printer */
{
  http_status_t		status;		/* Policy status */
  cups_ptype_t		dtype;		/* Destination type (printer/class) */
  cupsd_printer_t	*printer;	/* Printer/class */
  ipp_attribute_t	*attr;		/* Printer attribute */
  int			changed = 0;	/* Was anything changed? */


  cupsdLogMessage(CUPSD_LOG_DEBUG2, "set_printer_attrs(%p[%d], %s)", con,
                  con->number, uri->values[0].string.text);

 /*
  * Is the destination valid?
  */

  if (!cupsdValidateDest(uri->values[0].string.text, &dtype, &printer))
  {
   /*
    * Bad URI...
    */

    send_ipp_status(con, IPP_NOT_FOUND,
                    _("The printer or class does not exist."));
    return;
  }

 /*
  * Check policy...
  */

  if ((status = cupsdCheckPolicy(printer->op_policy_ptr, con, NULL)) != HTTP_OK)
  {
    send_http_error(con, status, printer);
    return;
  }

 /*
  * Return a list of attributes that can be set via Set-Printer-Attributes.
  */

  if ((attr = ippFindAttribute(con->request, "printer-location",
                               IPP_TAG_TEXT)) != NULL)
  {
    cupsdSetString(&printer->location, attr->values[0].string.text);
    changed = 1;
  }

  if ((attr = ippFindAttribute(con->request, "printer-geo-location", IPP_TAG_URI)) != NULL && !strncmp(attr->values[0].string.text, "geo:", 4))
  {
    cupsdSetString(&printer->geo_location, attr->values[0].string.text);
    changed = 1;
  }

  if ((attr = ippFindAttribute(con->request, "printer-organization", IPP_TAG_TEXT)) != NULL)
  {
    cupsdSetString(&printer->organization, attr->values[0].string.text);
    changed = 1;
  }

  if ((attr = ippFindAttribute(con->request, "printer-organizational-unit", IPP_TAG_TEXT)) != NULL)
  {
    cupsdSetString(&printer->organizational_unit, attr->values[0].string.text);
    changed = 1;
  }

  if ((attr = ippFindAttribute(con->request, "printer-info",
                               IPP_TAG_TEXT)) != NULL)
  {
    cupsdSetString(&printer->info, attr->values[0].string.text);
    changed = 1;
  }

 /*
  * Update the printer attributes and return...
  */

  if (changed)
  {
    printer->config_time = time(NULL);

    cupsdSetPrinterAttrs(printer);
    cupsdMarkDirty(CUPSD_DIRTY_PRINTERS);

    cupsdAddEvent(CUPSD_EVENT_PRINTER_CONFIG, printer, NULL,
                  "Printer \"%s\" description or location changed by \"%s\".",
		  printer->name, get_username(con));

    cupsdLogMessage(CUPSD_LOG_INFO,
                    "Printer \"%s\" description or location changed by \"%s\".",
                    printer->name, get_username(con));
  }

  con->response->request.status.status_code = IPP_OK;
}


/*
 * 'set_printer_defaults()' - Set printer default options from a request.
 */

static int				/* O - 1 on success, 0 on failure */
set_printer_defaults(
    cupsd_client_t  *con,		/* I - Client connection */
    cupsd_printer_t *printer)		/* I - Printer */
{
  int			i;		/* Looping var */
  ipp_attribute_t 	*attr;		/* Current attribute */
  size_t		namelen;	/* Length of attribute name */
  char			name[256],	/* New attribute name */
			value[256];	/* String version of integer attrs */


  for (attr = con->request->attrs; attr; attr = attr->next)
  {
   /*
    * Skip non-printer attributes...
    */

    if (attr->group_tag != IPP_TAG_PRINTER || !attr->name)
      continue;

    cupsdLogMessage(CUPSD_LOG_DEBUG2, "set_printer_defaults: %s", attr->name);

    if (!strcmp(attr->name, "job-sheets-default"))
    {
     /*
      * Only allow keywords and names...
      */

      if (attr->value_tag != IPP_TAG_NAME && attr->value_tag != IPP_TAG_KEYWORD)
        continue;

     /*
      * Only allow job-sheets-default to be set when running without a
      * system high classification level...
      */

      if (Classification)
        continue;

      cupsdSetString(&printer->job_sheets[0], attr->values[0].string.text);

      if (attr->num_values > 1)
	cupsdSetString(&printer->job_sheets[1], attr->values[1].string.text);
      else
	cupsdSetString(&printer->job_sheets[1], "none");
    }
    else if (!strcmp(attr->name, "requesting-user-name-allowed"))
    {
      cupsdFreeStrings(&(printer->users));

      printer->deny_users = 0;

      if (attr->value_tag == IPP_TAG_NAME &&
          (attr->num_values > 1 ||
	   strcmp(attr->values[0].string.text, "all")))
      {
	for (i = 0; i < attr->num_values; i ++)
	  cupsdAddString(&(printer->users), attr->values[i].string.text);
      }
    }
    else if (!strcmp(attr->name, "requesting-user-name-denied"))
    {
      cupsdFreeStrings(&(printer->users));

      printer->deny_users = 1;

      if (attr->value_tag == IPP_TAG_NAME &&
          (attr->num_values > 1 ||
	   strcmp(attr->values[0].string.text, "none")))
      {
	for (i = 0; i < attr->num_values; i ++)
	  cupsdAddString(&(printer->users), attr->values[i].string.text);
      }
    }
    else if (!strcmp(attr->name, "job-quota-period"))
    {
      if (attr->value_tag != IPP_TAG_INTEGER)
        continue;

      cupsdLogMessage(CUPSD_LOG_DEBUG, "Setting job-quota-period to %d...",
        	      attr->values[0].integer);
      cupsdFreeQuotas(printer);

      printer->quota_period = attr->values[0].integer;
    }
    else if (!strcmp(attr->name, "job-k-limit"))
    {
      if (attr->value_tag != IPP_TAG_INTEGER)
        continue;

      cupsdLogMessage(CUPSD_LOG_DEBUG, "Setting job-k-limit to %d...",
        	      attr->values[0].integer);
      cupsdFreeQuotas(printer);

      printer->k_limit = attr->values[0].integer;
    }
    else if (!strcmp(attr->name, "job-page-limit"))
    {
      if (attr->value_tag != IPP_TAG_INTEGER)
        continue;

      cupsdLogMessage(CUPSD_LOG_DEBUG, "Setting job-page-limit to %d...",
        	      attr->values[0].integer);
      cupsdFreeQuotas(printer);

      printer->page_limit = attr->values[0].integer;
    }
    else if (!strcmp(attr->name, "printer-op-policy"))
    {
      cupsd_policy_t *p;		/* Policy */


      if (attr->value_tag != IPP_TAG_NAME)
        continue;

      if ((p = cupsdFindPolicy(attr->values[0].string.text)) != NULL)
      {
	cupsdLogMessage(CUPSD_LOG_DEBUG,
                	"Setting printer-op-policy to \"%s\"...",
                	attr->values[0].string.text);
	cupsdSetString(&printer->op_policy, attr->values[0].string.text);
	printer->op_policy_ptr = p;
      }
      else
      {
	send_ipp_status(con, IPP_NOT_POSSIBLE,
                	_("Unknown printer-op-policy \"%s\"."),
                	attr->values[0].string.text);
	return (0);
      }
    }
    else if (!strcmp(attr->name, "printer-error-policy"))
    {
      if (attr->value_tag != IPP_TAG_NAME && attr->value_tag != IPP_TAG_KEYWORD)
        continue;

      if (strcmp(attr->values[0].string.text, "retry-current-job") &&
          ((printer->type & CUPS_PRINTER_CLASS) ||
	   (strcmp(attr->values[0].string.text, "abort-job") &&
	    strcmp(attr->values[0].string.text, "retry-job") &&
	    strcmp(attr->values[0].string.text, "stop-printer"))))
      {
	send_ipp_status(con, IPP_NOT_POSSIBLE,
                	_("Unknown printer-error-policy \"%s\"."),
                	attr->values[0].string.text);
	return (0);
      }

      cupsdLogMessage(CUPSD_LOG_DEBUG,
                      "Setting printer-error-policy to \"%s\"...",
                      attr->values[0].string.text);
      cupsdSetString(&printer->error_policy, attr->values[0].string.text);
    }

   /*
    * Skip any other non-default attributes...
    */

    namelen = strlen(attr->name);
    if (namelen < 9 || strcmp(attr->name + namelen - 8, "-default") ||
        namelen > (sizeof(name) - 1) || attr->num_values != 1)
      continue;

   /*
    * OK, anything else must be a user-defined default...
    */

    strlcpy(name, attr->name, sizeof(name));
    name[namelen - 8] = '\0';		/* Strip "-default" */

    switch (attr->value_tag)
    {
      case IPP_TAG_DELETEATTR :
          printer->num_options = cupsRemoveOption(name,
						  printer->num_options,
						  &(printer->options));
          cupsdLogMessage(CUPSD_LOG_DEBUG,
	                  "Deleting %s", attr->name);
          break;

      case IPP_TAG_NAME :
      case IPP_TAG_TEXT :
      case IPP_TAG_KEYWORD :
      case IPP_TAG_URI :
          printer->num_options = cupsAddOption(name,
	                                       attr->values[0].string.text,
					       printer->num_options,
					       &(printer->options));
          cupsdLogMessage(CUPSD_LOG_DEBUG,
	                  "Setting %s to \"%s\"...", attr->name,
			  attr->values[0].string.text);
          break;

      case IPP_TAG_BOOLEAN :
          printer->num_options = cupsAddOption(name,
	                                       attr->values[0].boolean ?
					           "true" : "false",
					       printer->num_options,
					       &(printer->options));
          cupsdLogMessage(CUPSD_LOG_DEBUG,
	                  "Setting %s to %s...", attr->name,
			  attr->values[0].boolean ? "true" : "false");
          break;

      case IPP_TAG_INTEGER :
      case IPP_TAG_ENUM :
          printer->num_options = cupsAddIntegerOption(name, attr->values[0].integer, printer->num_options, &(printer->options));
          cupsdLogMessage(CUPSD_LOG_DEBUG,
	                  "Setting %s to %s...", attr->name, value);
          break;

      case IPP_TAG_RANGE :
          snprintf(value, sizeof(value), "%d-%d", attr->values[0].range.lower, attr->values[0].range.upper);
          printer->num_options = cupsAddOption(name, value,
					       printer->num_options,
					       &(printer->options));
          cupsdLogMessage(CUPSD_LOG_DEBUG,
	                  "Setting %s to %s...", attr->name, value);
          break;

      case IPP_TAG_RESOLUTION :
          snprintf(value, sizeof(value), "%dx%d%s", attr->values[0].resolution.xres, attr->values[0].resolution.yres, attr->values[0].resolution.units == IPP_RES_PER_INCH ? "dpi" : "dpcm");
          printer->num_options = cupsAddOption(name, value,
					       printer->num_options,
					       &(printer->options));
          cupsdLogMessage(CUPSD_LOG_DEBUG,
	                  "Setting %s to %s...", attr->name, value);
          break;

      default :
          /* Do nothing for other values */
	  break;
    }
  }

  return (1);
}


/*
 * 'start_printer()' - Start a printer.
 */

static void
start_printer(cupsd_client_t  *con,	/* I - Client connection */
              ipp_attribute_t *uri)	/* I - Printer URI */
{
  int			i;		/* Temporary variable */
  http_status_t		status;		/* Policy status */
  cups_ptype_t		dtype;		/* Destination type (printer/class) */
  cupsd_printer_t	*printer;	/* Printer data */


  cupsdLogMessage(CUPSD_LOG_DEBUG2, "start_printer(%p[%d], %s)", con,
                  con->number, uri->values[0].string.text);

 /*
  * Is the destination valid?
  */

  if (!cupsdValidateDest(uri->values[0].string.text, &dtype, &printer))
  {
   /*
    * Bad URI...
    */

    send_ipp_status(con, IPP_NOT_FOUND,
                    _("The printer or class does not exist."));
    return;
  }

 /*
  * Check policy...
  */

  if ((status = cupsdCheckPolicy(printer->op_policy_ptr, con, NULL)) != HTTP_OK)
  {
    send_http_error(con, status, printer);
    return;
  }

 /*
  * Start the printer...
  */

  printer->state_message[0] = '\0';

  cupsdStartPrinter(printer, 1);

  if (dtype & CUPS_PRINTER_CLASS)
    cupsdLogMessage(CUPSD_LOG_INFO, "Class \"%s\" started by \"%s\".",
                    printer->name, get_username(con));
  else
    cupsdLogMessage(CUPSD_LOG_INFO, "Printer \"%s\" started by \"%s\".",
                    printer->name, get_username(con));

  cupsdCheckJobs();

 /*
  * Check quotas...
  */

  if ((i = check_quotas(con, printer)) < 0)
  {
    send_ipp_status(con, IPP_NOT_POSSIBLE, _("Quota limit reached."));
    return;
  }
  else if (i == 0)
  {
    send_ipp_status(con, IPP_NOT_AUTHORIZED, _("Not allowed to print."));
    return;
  }

 /*
  * Everything was ok, so return OK status...
  */

  con->response->request.status.status_code = IPP_OK;
}


/*
 * 'stop_printer()' - Stop a printer.
 */

static void
stop_printer(cupsd_client_t  *con,	/* I - Client connection */
             ipp_attribute_t *uri)	/* I - Printer URI */
{
  http_status_t		status;		/* Policy status */
  cups_ptype_t		dtype;		/* Destination type (printer/class) */
  cupsd_printer_t	*printer;	/* Printer data */
  ipp_attribute_t	*attr;		/* printer-state-message attribute */


  cupsdLogMessage(CUPSD_LOG_DEBUG2, "stop_printer(%p[%d], %s)", con,
                  con->number, uri->values[0].string.text);

 /*
  * Is the destination valid?
  */

  if (!cupsdValidateDest(uri->values[0].string.text, &dtype, &printer))
  {
   /*
    * Bad URI...
    */

    send_ipp_status(con, IPP_NOT_FOUND,
                    _("The printer or class does not exist."));
    return;
  }

 /*
  * Check policy...
  */

  if ((status = cupsdCheckPolicy(printer->op_policy_ptr, con, NULL)) != HTTP_OK)
  {
    send_http_error(con, status, printer);
    return;
  }

 /*
  * Stop the printer...
  */

  if ((attr = ippFindAttribute(con->request, "printer-state-message",
                               IPP_TAG_TEXT)) == NULL)
    strlcpy(printer->state_message, "Paused", sizeof(printer->state_message));
  else
  {
    strlcpy(printer->state_message, attr->values[0].string.text,
            sizeof(printer->state_message));
  }

  cupsdStopPrinter(printer, 1);

  if (dtype & CUPS_PRINTER_CLASS)
    cupsdLogMessage(CUPSD_LOG_INFO, "Class \"%s\" stopped by \"%s\".",
                    printer->name, get_username(con));
  else
    cupsdLogMessage(CUPSD_LOG_INFO, "Printer \"%s\" stopped by \"%s\".",
                    printer->name, get_username(con));

 /*
  * Everything was ok, so return OK status...
  */

  con->response->request.status.status_code = IPP_OK;
}


/*
 * 'url_encode_attr()' - URL-encode a string attribute.
 */

static void
url_encode_attr(ipp_attribute_t *attr,	/* I - Attribute */
                char            *buffer,/* I - String buffer */
		size_t          bufsize)/* I - Size of buffer */
{
  int	i;				/* Looping var */
  char	*bufptr,			/* Pointer into buffer */
	*bufend;			/* End of buffer */


  strlcpy(buffer, attr->name, bufsize);
  bufptr = buffer + strlen(buffer);
  bufend = buffer + bufsize - 1;

  for (i = 0; i < attr->num_values; i ++)
  {
    if (bufptr >= bufend)
      break;

    if (i)
      *bufptr++ = ',';
    else
      *bufptr++ = '=';

    if (bufptr >= bufend)
      break;

    *bufptr++ = '\'';

    bufptr = url_encode_string(attr->values[i].string.text, bufptr, (size_t)(bufend - bufptr + 1));

    if (bufptr >= bufend)
      break;

    *bufptr++ = '\'';
  }

  *bufptr = '\0';
}


/*
 * 'url_encode_string()' - URL-encode a string.
 */

static char *				/* O - End of string */
url_encode_string(const char *s,	/* I - String */
                  char       *buffer,	/* I - String buffer */
		  size_t     bufsize)	/* I - Size of buffer */
{
  char	*bufptr,			/* Pointer into buffer */
	*bufend;			/* End of buffer */
  static const char *hex = "0123456789ABCDEF";
					/* Hex digits */


  bufptr = buffer;
  bufend = buffer + bufsize - 1;

  while (*s && bufptr < bufend)
  {
    if (*s == ' ' || *s == '%' || *s == '+')
    {
      if (bufptr >= (bufend - 2))
	break;

      *bufptr++ = '%';
      *bufptr++ = hex[(*s >> 4) & 15];
      *bufptr++ = hex[*s & 15];

      s ++;
    }
    else if (*s == '\'' || *s == '\\')
    {
      if (bufptr >= (bufend - 1))
	break;

      *bufptr++ = '\\';
      *bufptr++ = *s++;
    }
    else
      *bufptr++ = *s++;
  }

  *bufptr = '\0';

  return (bufptr);
}


/*
 * 'user_allowed()' - See if a user is allowed to print to a queue.
 */

static int				/* O - 0 if not allowed, 1 if allowed */
user_allowed(cupsd_printer_t *p,	/* I - Printer or class */
             const char      *username)	/* I - Username */
{
  struct passwd	*pw;			/* User password data */
  char		baseuser[256],		/* Base username */
		*baseptr,		/* Pointer to "@" in base username */
		*name;			/* Current user name */


  if (cupsArrayCount(p->users) == 0)
    return (1);

  if (!strcmp(username, "root"))
    return (1);

  if (strchr(username, '@'))
  {
   /*
    * Strip @REALM for username check...
    */

    strlcpy(baseuser, username, sizeof(baseuser));

    if ((baseptr = strchr(baseuser, '@')) != NULL)
      *baseptr = '\0';

    username = baseuser;
  }

  pw = getpwnam(username);
  endpwent();

  for (name = (char *)cupsArrayFirst(p->users);
       name;
       name = (char *)cupsArrayNext(p->users))
  {
    if (name[0] == '@')
    {
     /*
      * Check group membership...
      */

      if (cupsdCheckGroup(username, pw, name + 1))
        break;
    }
    else if (name[0] == '#')
    {
     /*
      * Check UUID...
      */

      if (cupsdCheckGroup(username, pw, name))
        break;
    }
    else if (!_cups_strcasecmp(username, name))
      break;
  }

  return ((name != NULL) != p->deny_users);
}


/*
 * 'validate_job()' - Validate printer options and destination.
 */

static void
validate_job(cupsd_client_t  *con,	/* I - Client connection */
	     ipp_attribute_t *uri)	/* I - Printer URI */
{
  http_status_t		status;		/* Policy status */
  ipp_attribute_t	*attr;		/* Current attribute */
#ifdef HAVE_TLS
  ipp_attribute_t	*auth_info;	/* auth-info attribute */
#endif /* HAVE_TLS */
  ipp_attribute_t	*format,	/* Document-format attribute */
			*name;		/* Job-name attribute */
  cups_ptype_t		dtype;		/* Destination type (printer/class) */
  char			super[MIME_MAX_SUPER],
					/* Supertype of file */
			type[MIME_MAX_TYPE];
					/* Subtype of file */
  cupsd_printer_t	*printer;	/* Printer */


  cupsdLogMessage(CUPSD_LOG_DEBUG2, "validate_job(%p[%d], %s)", con,
                  con->number, uri->values[0].string.text);

 /*
  * OK, see if the client is sending the document compressed - CUPS
  * doesn't support compression yet...
  */

  if ((attr = ippFindAttribute(con->request, "compression",
                               IPP_TAG_KEYWORD)) != NULL)
  {
    if (strcmp(attr->values[0].string.text, "none")
#ifdef HAVE_LIBZ
        && strcmp(attr->values[0].string.text, "gzip")
#endif /* HAVE_LIBZ */
      )
    {
      send_ipp_status(con, IPP_ATTRIBUTES,
                      _("Unsupported 'compression' value \"%s\"."),
        	      attr->values[0].string.text);
      ippAddString(con->response, IPP_TAG_UNSUPPORTED_GROUP, IPP_TAG_KEYWORD,
	           "compression", NULL, attr->values[0].string.text);
      return;
    }
  }

 /*
  * Is it a format we support?
  */

  if ((format = ippFindAttribute(con->request, "document-format",
                                 IPP_TAG_MIMETYPE)) != NULL)
  {
    if (sscanf(format->values[0].string.text, "%15[^/]/%255[^;]",
               super, type) != 2)
    {
      send_ipp_status(con, IPP_BAD_REQUEST,
                      _("Bad 'document-format' value \"%s\"."),
		      format->values[0].string.text);
      return;
    }

    if ((strcmp(super, "application") || strcmp(type, "octet-stream")) &&
	!mimeType(MimeDatabase, super, type))
    {
      cupsdLogMessage(CUPSD_LOG_INFO,
                      "Hint: Do you have the raw file printing rules enabled?");
      send_ipp_status(con, IPP_DOCUMENT_FORMAT,
                      _("Unsupported 'document-format' value \"%s\"."),
		      format->values[0].string.text);
      ippAddString(con->response, IPP_TAG_UNSUPPORTED_GROUP, IPP_TAG_MIMETYPE,
                   "document-format", NULL, format->values[0].string.text);
      return;
    }
  }

 /*
  * Is the job-hold-until value valid?
  */

  if ((attr = ippFindAttribute(con->request, "job-hold-until", IPP_TAG_ZERO)) != NULL && ((ippGetValueTag(attr) != IPP_TAG_KEYWORD && ippGetValueTag(attr) != IPP_TAG_NAME && ippGetValueTag(attr) != IPP_TAG_NAMELANG) || ippGetCount(attr) != 1 || !ippValidateAttribute(attr)))
  {
    send_ipp_status(con, IPP_STATUS_ERROR_ATTRIBUTES_OR_VALUES, _("Unsupported 'job-hold-until' value."));
    ippCopyAttribute(con->response, attr, 0);
    return;
  }

 /*
  * Is the job-name valid?
  */

  if ((name = ippFindAttribute(con->request, "job-name", IPP_TAG_ZERO)) != NULL)
  {
    if ((name->value_tag != IPP_TAG_NAME && name->value_tag != IPP_TAG_NAMELANG) ||
        name->num_values != 1 || !ippValidateAttribute(name))
    {
      if (StrictConformance)
      {
	send_ipp_status(con, IPP_STATUS_ERROR_ATTRIBUTES_OR_VALUES, _("Unsupported 'job-name' value."));
	ippCopyAttribute(con->response, name, 0);
	return;
      }
      else
      {
        cupsdLogMessage(CUPSD_LOG_WARN, "Unsupported 'job-name' value, deleting from request.");
        ippDeleteAttribute(con->request, name);
      }
    }
  }

 /*
  * Is the destination valid?
  */

  if (!cupsdValidateDest(uri->values[0].string.text, &dtype, &printer))
  {
   /*
    * Bad URI...
    */

    send_ipp_status(con, IPP_NOT_FOUND,
                    _("The printer or class does not exist."));
    return;
  }

 /*
  * Check policy...
  */

#ifdef HAVE_TLS
  auth_info = ippFindAttribute(con->request, "auth-info", IPP_TAG_TEXT);
#endif /* HAVE_TLS */

  if ((status = cupsdCheckPolicy(printer->op_policy_ptr, con, NULL)) != HTTP_OK)
  {
    send_http_error(con, status, printer);
    return;
  }
  else if (printer->num_auth_info_required == 1 &&
           !strcmp(printer->auth_info_required[0], "negotiate") &&
           !con->username[0])
  {
    send_http_error(con, HTTP_UNAUTHORIZED, printer);
    return;
  }
#ifdef HAVE_TLS
  else if (auth_info && !con->http->tls &&
           !httpAddrLocalhost(con->http->hostaddr))
  {
   /*
    * Require encryption of auth-info over non-local connections...
    */

    send_http_error(con, HTTP_UPGRADE_REQUIRED, printer);
    return;
  }
#endif /* HAVE_TLS */

 /*
  * Everything was ok, so return OK status...
  */

  con->response->request.status.status_code = IPP_OK;
}


/*
 * 'validate_name()' - Make sure the printer name only contains valid chars.
 */

static int			/* O - 0 if name is no good, 1 if good */
validate_name(const char *name)	/* I - Name to check */
{
  const char	*ptr;		/* Pointer into name */


 /*
  * Scan the whole name...
  */

  for (ptr = name; *ptr; ptr ++)
    if ((*ptr > 0 && *ptr <= ' ') || *ptr == 127 || *ptr == '/' || *ptr == '#')
      return (0);

 /*
  * All the characters are good; validate the length, too...
  */

  return ((ptr - name) < 128);
}


/*
 * 'validate_user()' - Validate the user for the request.
 */

static int				/* O - 1 if permitted, 0 otherwise */
validate_user(cupsd_job_t    *job,	/* I - Job */
              cupsd_client_t *con,	/* I - Client connection */
              const char     *owner,	/* I - Owner of job/resource */
              char           *username,	/* O - Authenticated username */
	      size_t         userlen)	/* I - Length of username */
{
  cupsd_printer_t	*printer;	/* Printer for job */


  cupsdLogMessage(CUPSD_LOG_DEBUG2, "validate_user(job=%d, con=%d, owner=\"%s\", username=%p, userlen=" CUPS_LLFMT ")", job->id, con ? con->number : 0, owner ? owner : "(null)", username, CUPS_LLCAST userlen);

 /*
  * Validate input...
  */

  if (!con || !owner || !username || userlen <= 0)
    return (0);

 /*
  * Get the best authenticated username that is available.
  */

  strlcpy(username, get_username(con), userlen);

 /*
  * Check the username against the owner...
  */

  printer = cupsdFindDest(job->dest);

  return (cupsdCheckPolicy(printer ? printer->op_policy_ptr : DefaultPolicyPtr,
                           con, owner) == HTTP_OK);
}<|MERGE_RESOLUTION|>--- conflicted
+++ resolved
@@ -5529,22 +5529,6 @@
 
  /*
   * Check device URI if it has the same hostname as we have, if so, replace
-<<<<<<< HEAD
-  * the hostname by local host. This way we assure that local-only services
-  * like ipp-usb or Printer Applications always work.
-  */
-
-  httpSeparateURI(HTTP_URI_CODING_ALL, ptr,
-		  scheme, sizeof(scheme), userpass, sizeof(userpass), host,
-		  sizeof(host), &port, resource, sizeof(resource));
-  if (strcmp(host, DNSSDHostName) == 0)
-    ptr = "localhost";
-  else
-    ptr = host;
-  httpAssembleURI(HTTP_URI_CODING_ALL, uri, sizeof(uri), scheme, userpass,
-		  ptr, port, resource);
-  cupsdSetDeviceURI(printer, uri);
-=======
   * the hostname by localhost. This way we assure that local-only services
   * like ipp-usb or Printer Applications always work.
   *
@@ -5594,7 +5578,6 @@
   }
   else
     cupsdSetDeviceURI(printer, ptr);
->>>>>>> 3d833218
 
   if (printer_geo_location)
     cupsdSetString(&printer->geo_location, ippGetString(printer_geo_location, 0, NULL));
