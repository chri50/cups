--- conflicted
+++ resolved
@@ -5437,23 +5437,16 @@
   // Validate response from printer...
   if (!ippValidateAttributes(response))
   {
-<<<<<<< HEAD
-=======
     /* Force printer to timeout and be deleted */
     _cupsRWLockWrite(&printer->lock);
     printer->state_time = 0;
     printer->temporary = 1;
     _cupsRWUnlock(&printer->lock);
 
->>>>>>> 4e4921eb
     send_ipp_status(con, IPP_STATUS_ERROR_DEVICE, _("Printer returned invalid data: %s"), cupsLastErrorString());
     goto finish_response;
   }
 
-<<<<<<< HEAD
-  // TODO: Grab printer icon file...
-=======
->>>>>>> 4e4921eb
   httpClose(http);
 
  /*
