/*
 * "$Id: classes.c 10996 2013-05-29 11:51:34Z msweet $"
 *
 *   Printer class routines for the CUPS scheduler.
 *
 *   Copyright 2007-2011 by Apple Inc.
 *   Copyright 1997-2007 by Easy Software Products, all rights reserved.
 *
 *   These coded instructions, statements, and computer programs are the
 *   property of Apple Inc. and are protected by Federal copyright
 *   law.  Distribution and use rights are outlined in the file "LICENSE.txt"
 *   which should have been included with this file.  If this file is
 *   file is missing or damaged, see the license at "http://www.cups.org/".
 *
 * Contents:
 *
 *   cupsdAddClass()                 - Add a class to the system.
 *   cupsdAddPrinterToClass()        - Add a printer to a class...
 *   cupsdDeletePrinterFromClass()   - Delete a printer from a class.
 *   cupsdDeletePrinterFromClasses() - Delete a printer from all classes.
 *   cupsdFindAvailablePrinter()     - Find an available printer in a class.
 *   cupsdFindClass()                - Find the named class.
 *   cupsdLoadAllClasses()           - Load classes from the classes.conf file.
 *   cupsdSaveAllClasses()           - Save classes to the classes.conf file.
 */

/*
 * Include necessary headers...
 */

#include "cupsd.h"


/*
 * 'cupsdAddClass()' - Add a class to the system.
 */

cupsd_printer_t *			/* O - New class */
cupsdAddClass(const char *name)		/* I - Name of class */
{
  cupsd_printer_t	*c;		/* New class */
  char			uri[1024];	/* Class URI */


 /*
  * Add the printer and set the type to "class"...
  */

  if ((c = cupsdAddPrinter(name)) != NULL)
  {
   /*
    * Change from a printer to a class...
    */

    c->type = CUPS_PRINTER_CLASS;

    httpAssembleURIf(HTTP_URI_CODING_ALL, uri, sizeof(uri), "ipp", NULL,
		     ServerName, RemotePort, "/classes/%s", name);
    cupsdSetString(&c->uri, uri);

    cupsdSetString(&c->error_policy, "retry-current-job");
  }

  return (c);
}


/*
 * 'cupsdAddPrinterToClass()' - Add a printer to a class...
 */

void
cupsdAddPrinterToClass(
    cupsd_printer_t *c,			/* I - Class to add to */
    cupsd_printer_t *p)			/* I - Printer to add */
{
  int			i;		/* Looping var */
  cupsd_printer_t	**temp;		/* Pointer to printer array */


 /*
  * See if this printer is already a member of the class...
  */

  for (i = 0; i < c->num_printers; i ++)
    if (c->printers[i] == p)
      return;

 /*
  * Allocate memory as needed...
  */

  if (c->num_printers == 0)
    temp = malloc(sizeof(cupsd_printer_t *));
  else
    temp = realloc(c->printers, sizeof(cupsd_printer_t *) * (c->num_printers + 1));

  if (temp == NULL)
  {
    cupsdLogMessage(CUPSD_LOG_ERROR, "Unable to add printer %s to class %s!",
                    p->name, c->name);
    return;
  }

 /*
  * Add the printer to the end of the array and update the number of printers.
  */

  c->printers = temp;
  temp        += c->num_printers;
  c->num_printers ++;

  *temp = p;
}


/*
 * 'cupsdDeletePrinterFromClass()' - Delete a printer from a class.
 */

int					/* O - 1 if class changed, 0 otherwise */
cupsdDeletePrinterFromClass(
    cupsd_printer_t *c,			/* I - Class to delete from */
    cupsd_printer_t *p)			/* I - Printer to delete */
{
  int	i;				/* Looping var */


 /*
  * See if the printer is in the class...
  */

  for (i = 0; i < c->num_printers; i ++)
    if (p == c->printers[i])
      break;

 /*
  * If it is, remove it from the list...
  */

  if (i < c->num_printers)
  {
   /*
    * Yes, remove the printer...
    */

    c->num_printers --;
    if (i < c->num_printers)
      memmove(c->printers + i, c->printers + i + 1,
              (c->num_printers - i) * sizeof(cupsd_printer_t *));
  }
  else
    return (0);

 /*
  * Update the IPP attributes (have to do this for member-names)...
  */

  cupsdSetPrinterAttrs(c);

  return (1);
}


/*
 * 'cupsdDeletePrinterFromClasses()' - Delete a printer from all classes.
 */

int					/* O - 1 if class changed, 0 otherwise */
cupsdDeletePrinterFromClasses(
    cupsd_printer_t *p)			/* I - Printer to delete */
{
  int			changed = 0;	/* Any class changed? */
  cupsd_printer_t	*c;		/* Pointer to current class */


 /*
  * Loop through the printer/class list and remove the printer
  * from each class listed...
  */

  for (c = (cupsd_printer_t *)cupsArrayFirst(Printers);
       c;
       c = (cupsd_printer_t *)cupsArrayNext(Printers))
    if (c->type & CUPS_PRINTER_CLASS)
      changed |= cupsdDeletePrinterFromClass(c, p);

  return (changed);
}


/*
 * 'cupsdFindAvailablePrinter()' - Find an available printer in a class.
 */

cupsd_printer_t *			/* O - Available printer or NULL */
cupsdFindAvailablePrinter(
    const char *name)			/* I - Class to check */
{
  int			i;		/* Looping var */
  cupsd_printer_t	*c;		/* Printer class */


 /*
  * Find the class...
  */

  if ((c = cupsdFindClass(name)) == NULL)
  {
    cupsdLogMessage(CUPSD_LOG_ERROR, "Unable to find class \"%s\"!", name);
    return (NULL);
  }

  if (c->num_printers == 0)
    return (NULL);

 /*
  * Make sure that the last printer is also a valid index into the printer
  * array.  If not, reset the last printer to 0...
  */

  if (c->last_printer >= c->num_printers)
    c->last_printer = 0;

 /*
  * Loop through the printers in the class and return the first idle
  * printer...  We keep track of the last printer that we used so that
  * a "round robin" type of scheduling is realized (otherwise the first
  * server might be saturated with print jobs...)
  *
  * Thanks to Joel Fredrikson for helping us get this right!
  */

  for (i = c->last_printer + 1; ; i ++)
  {
    if (i >= c->num_printers)
      i = 0;

    if (c->printers[i]->accepting &&
        (c->printers[i]->state == IPP_PRINTER_IDLE ||
         ((c->printers[i]->type & CUPS_PRINTER_REMOTE) && !c->printers[i]->job)))
    {
      c->last_printer = i;
      return (c->printers[i]);
    }

    if (i == c->last_printer)
      break;
  }

  return (NULL);
}


/*
 * 'cupsdFindClass()' - Find the named class.
 */

cupsd_printer_t *			/* O - Matching class or NULL */
cupsdFindClass(const char *name)	/* I - Name of class */
{
  cupsd_printer_t	*c;		/* Current class/printer */


  if ((c = cupsdFindDest(name)) != NULL && (c->type & CUPS_PRINTER_CLASS))
    return (c);
  else
    return (NULL);
}


/*
 * 'cupsdLoadAllClasses()' - Load classes from the classes.conf file.
 */

void
cupsdLoadAllClasses(void)
{
  int			i;		/* Looping var */
  cups_file_t		*fp;		/* classes.conf file */
  int			linenum;	/* Current line number */
  char			line[4096],	/* Line from file */
			*value,		/* Pointer to value */
			*valueptr;	/* Pointer into value */
  cupsd_printer_t	*p,		/* Current printer class */
			*temp;		/* Temporary pointer to printer */


 /*
  * Open the classes.conf file...
  */

  snprintf(line, sizeof(line), "%s/classes.conf", ServerRoot);
  if ((fp = cupsdOpenConfFile(line)) == NULL)
    return;

 /*
  * Read class configurations until we hit EOF...
  */

  linenum = 0;
  p       = NULL;

  while (cupsFileGetConf(fp, line, sizeof(line), &value, &linenum))
  {
   /*
    * Decode the directive...
    */

    if (!_cups_strcasecmp(line, "<Class") ||
        !_cups_strcasecmp(line, "<DefaultClass"))
    {
     /*
      * <Class name> or <DefaultClass name>
      */

      if (p == NULL && value)
      {
        cupsdLogMessage(CUPSD_LOG_DEBUG, "Loading class %s...", value);

       /*
        * Since prior classes may have implicitly defined this class,
	* see if it already exists...
	*/

        if ((p = cupsdFindDest(value)) != NULL)
	{
	  p->type = CUPS_PRINTER_CLASS;
	  cupsdSetStringf(&p->uri, "ipp://%s:%d/classes/%s", ServerName,
	                  LocalPort, value);
	  cupsdSetString(&p->error_policy, "retry-job");
	}
	else
          p = cupsdAddClass(value);

	p->accepting = 1;
	p->state     = IPP_PRINTER_IDLE;

        if (!_cups_strcasecmp(line, "<DefaultClass"))
	  DefaultPrinter = p;
      }
      else
        cupsdLogMessage(CUPSD_LOG_ERROR,
	                "Syntax error on line %d of classes.conf.", linenum);
    }
    else if (!_cups_strcasecmp(line, "</Class>"))
    {
      if (p != NULL)
      {
        cupsdSetPrinterAttrs(p);
        p = NULL;
      }
      else
        cupsdLogMessage(CUPSD_LOG_ERROR,
	                "Syntax error on line %d of classes.conf.", linenum);
    }
    else if (!p)
    {
      cupsdLogMessage(CUPSD_LOG_ERROR,
                      "Syntax error on line %d of classes.conf.", linenum);
    }
    else if (!_cups_strcasecmp(line, "UUID"))
    {
      if (value && !strncmp(value, "urn:uuid:", 9))
        cupsdSetString(&(p->uuid), value);
      else
        cupsdLogMessage(CUPSD_LOG_ERROR,
	                "Bad UUID on line %d of classes.conf.", linenum);
    }
    else if (!_cups_strcasecmp(line, "AuthInfoRequired"))
    {
      if (!cupsdSetAuthInfoRequired(p, value, NULL))
	cupsdLogMessage(CUPSD_LOG_ERROR,
			"Bad AuthInfoRequired on line %d of classes.conf.",
			linenum);
    }
    else if (!_cups_strcasecmp(line, "Info"))
    {
      if (value)
        cupsdSetString(&p->info, value);
    }
    else if (!_cups_strcasecmp(line, "Location"))
    {
      if (value)
        cupsdSetString(&p->location, value);
    }
    else if (!_cups_strcasecmp(line, "Option") && value)
    {
     /*
      * Option name value
      */

      for (valueptr = value; *valueptr && !isspace(*valueptr & 255); valueptr ++);

      if (!*valueptr)
        cupsdLogMessage(CUPSD_LOG_ERROR,
	                "Syntax error on line %d of classes.conf.", linenum);
      else
      {
        for (; *valueptr && isspace(*valueptr & 255); *valueptr++ = '\0');

        p->num_options = cupsAddOption(value, valueptr, p->num_options,
	                               &(p->options));
      }
    }
    else if (!_cups_strcasecmp(line, "Printer"))
    {
      if (!value)
      {
	cupsdLogMessage(CUPSD_LOG_ERROR,
	                "Syntax error on line %d of classes.conf.", linenum);
        continue;
      }
      else if ((temp = cupsdFindPrinter(value)) == NULL)
      {
	cupsdLogMessage(CUPSD_LOG_WARN,
	                "Unknown printer %s on line %d of classes.conf.",
	                value, linenum);

       /*
	* Add the missing remote printer...
	*/

	if ((temp = cupsdAddPrinter(value)) != NULL)
	{
	  cupsdSetString(&temp->make_model, "Remote Printer on unknown");

          temp->state = IPP_PRINTER_STOPPED;
	  temp->type  |= CUPS_PRINTER_REMOTE;

	  cupsdSetString(&temp->location, "Location Unknown");
	  cupsdSetString(&temp->info, "No Information Available");
	  temp->hostname[0] = '\0';

	  cupsdSetPrinterAttrs(temp);
	}
      }

      if (temp)
        cupsdAddPrinterToClass(p, temp);
    }
    else if (!_cups_strcasecmp(line, "State"))
    {
     /*
      * Set the initial queue state...
      */

      if (!_cups_strcasecmp(value, "idle"))
        p->state = IPP_PRINTER_IDLE;
      else if (!_cups_strcasecmp(value, "stopped"))
      {
        p->state = IPP_PRINTER_STOPPED;

        for (i = 0 ; i < p->num_reasons; i ++)
	  if (!strcmp("paused", p->reasons[i]))
	    break;

        if (i >= p->num_reasons &&
	    p->num_reasons < (int)(sizeof(p->reasons) / sizeof(p->reasons[0])))
	{
	  p->reasons[p->num_reasons] = _cupsStrAlloc("paused");
	  p->num_reasons ++;
	}
      }
      else
	cupsdLogMessage(CUPSD_LOG_ERROR,
	                "Syntax error on line %d of classes.conf.",
	                linenum);
    }
    else if (!_cups_strcasecmp(line, "StateMessage"))
    {
     /*
      * Set the initial queue state message...
      */

      if (value)
	strlcpy(p->state_message, value, sizeof(p->state_message));
    }
    else if (!_cups_strcasecmp(line, "StateTime"))
    {
     /*
      * Set the state time...
      */

      if (value)
        p->state_time = atoi(value);
    }
    else if (!_cups_strcasecmp(line, "Accepting"))
    {
     /*
      * Set the initial accepting state...
      */

      if (value &&
          (!_cups_strcasecmp(value, "yes") ||
           !_cups_strcasecmp(value, "on") ||
           !_cups_strcasecmp(value, "true")))
        p->accepting = 1;
      else if (value &&
               (!_cups_strcasecmp(value, "no") ||
        	!_cups_strcasecmp(value, "off") ||
        	!_cups_strcasecmp(value, "false")))
        p->accepting = 0;
      else
	cupsdLogMessage(CUPSD_LOG_ERROR,
	                "Syntax error on line %d of classes.conf.",
	                linenum);
    }
<<<<<<< HEAD
    else if (!_cups_strcasecmp(line, "ColorManaged"))
    {
     /*
      * Set the initial color-managed state...
=======
    else if (!_cups_strcasecmp(line, "CM-Calibration"))
    {
     /*
      * Set the initial color calibration mode state...
>>>>>>> 5aae941c
      */

      if (value &&
          (!_cups_strcasecmp(value, "yes") ||
           !_cups_strcasecmp(value, "on") ||
           !_cups_strcasecmp(value, "true")))
<<<<<<< HEAD
        p->color_managed = 1;
=======
        p->calibrating = 1;
>>>>>>> 5aae941c
      else if (value &&
               (!_cups_strcasecmp(value, "no") ||
        	!_cups_strcasecmp(value, "off") ||
        	!_cups_strcasecmp(value, "false")))
<<<<<<< HEAD
        p->color_managed = 0;
      else
	cupsdLogMessage(CUPSD_LOG_ERROR,
	                "Syntax error on line %d of printers.conf.", linenum);
=======
        p->calibrating = 0;
      else
	cupsdLogMessage(CUPSD_LOG_ERROR,
	                "Syntax error on line %d of classes.conf.",
	                linenum);
>>>>>>> 5aae941c
    }
    else if (!_cups_strcasecmp(line, "Shared"))
    {
     /*
      * Set the initial shared state...
      */

      if (value &&
          (!_cups_strcasecmp(value, "yes") ||
           !_cups_strcasecmp(value, "on") ||
           !_cups_strcasecmp(value, "true")))
        p->shared = 1;
      else if (value &&
               (!_cups_strcasecmp(value, "no") ||
        	!_cups_strcasecmp(value, "off") ||
        	!_cups_strcasecmp(value, "false")))
        p->shared = 0;
      else
	cupsdLogMessage(CUPSD_LOG_ERROR,
	                "Syntax error on line %d of classes.conf.",
	                linenum);
    }
    else if (!_cups_strcasecmp(line, "JobSheets"))
    {
     /*
      * Set the initial job sheets...
      */

      if (value)
      {
	for (valueptr = value;
	     *valueptr && !isspace(*valueptr & 255);
	     valueptr ++);

	if (*valueptr)
          *valueptr++ = '\0';

	cupsdSetString(&p->job_sheets[0], value);

	while (isspace(*valueptr & 255))
          valueptr ++;

	if (*valueptr)
	{
          for (value = valueptr;
	       *valueptr && !isspace(*valueptr & 255);
	       valueptr ++);

	  if (*valueptr)
            *valueptr = '\0';

	  cupsdSetString(&p->job_sheets[1], value);
	}
      }
      else
	cupsdLogMessage(CUPSD_LOG_ERROR,
	                "Syntax error on line %d of classes.conf.", linenum);
    }
    else if (!_cups_strcasecmp(line, "AllowUser"))
    {
      if (value)
      {
        p->deny_users = 0;
        cupsdAddString(&(p->users), value);
      }
      else
	cupsdLogMessage(CUPSD_LOG_ERROR,
	                "Syntax error on line %d of classes.conf.", linenum);
    }
    else if (!_cups_strcasecmp(line, "DenyUser"))
    {
      if (value)
      {
        p->deny_users = 1;
        cupsdAddString(&(p->users), value);
      }
      else
	cupsdLogMessage(CUPSD_LOG_ERROR,
	                "Syntax error on line %d of classes.conf.", linenum);
    }
    else if (!_cups_strcasecmp(line, "QuotaPeriod"))
    {
      if (value)
        p->quota_period = atoi(value);
      else
	cupsdLogMessage(CUPSD_LOG_ERROR,
	                "Syntax error on line %d of classes.conf.", linenum);
    }
    else if (!_cups_strcasecmp(line, "PageLimit"))
    {
      if (value)
        p->page_limit = atoi(value);
      else
	cupsdLogMessage(CUPSD_LOG_ERROR,
	                "Syntax error on line %d of classes.conf.", linenum);
    }
    else if (!_cups_strcasecmp(line, "KLimit"))
    {
      if (value)
        p->k_limit = atoi(value);
      else
	cupsdLogMessage(CUPSD_LOG_ERROR,
	                "Syntax error on line %d of classes.conf.", linenum);
    }
    else if (!_cups_strcasecmp(line, "OpPolicy"))
    {
      if (value)
      {
        cupsd_policy_t *pol;		/* Policy */


        if ((pol = cupsdFindPolicy(value)) != NULL)
	{
          cupsdSetString(&p->op_policy, value);
	  p->op_policy_ptr = pol;
	}
	else
	  cupsdLogMessage(CUPSD_LOG_ERROR,
	                  "Bad policy \"%s\" on line %d of classes.conf",
			  value, linenum);
      }
      else
	cupsdLogMessage(CUPSD_LOG_ERROR,
	                "Syntax error on line %d of classes.conf.", linenum);
    }
    else if (!_cups_strcasecmp(line, "ErrorPolicy"))
    {
      if (value)
      {
        if (strcmp(value, "retry-current-job") && strcmp(value, "retry-job"))
	  cupsdLogMessage(CUPSD_LOG_WARN,
	                  "ErrorPolicy %s ignored on line %d of classes.conf",
			  value, linenum);
      }
      else
	cupsdLogMessage(CUPSD_LOG_ERROR,
	                "Syntax error on line %d of classes.conf.", linenum);
    }
    else
    {
     /*
      * Something else we don't understand...
      */

      cupsdLogMessage(CUPSD_LOG_ERROR,
                      "Unknown configuration directive %s on line %d of classes.conf.",
	              line, linenum);
    }
  }

  cupsFileClose(fp);
}


/*
 * 'cupsdSaveAllClasses()' - Save classes to the classes.conf file.
 */

void
cupsdSaveAllClasses(void)
{
  cups_file_t		*fp;		/* classes.conf file */
  char			filename[1024],	/* classes.conf filename */
			temp[1024],	/* Temporary string */
			value[2048],	/* Value string */
			*name;		/* Current user name */
  cupsd_printer_t	*pclass;	/* Current printer class */
  int			i;		/* Looping var */
  time_t		curtime;	/* Current time */
  struct tm		*curdate;	/* Current date */
  cups_option_t		*option;	/* Current option */


 /*
  * Create the classes.conf file...
  */

  snprintf(filename, sizeof(filename), "%s/classes.conf", ServerRoot);

  if ((fp = cupsdCreateConfFile(filename, ConfigFilePerm)) == NULL)
    return;

  cupsdLogMessage(CUPSD_LOG_INFO, "Saving classes.conf...");

 /*
  * Write a small header to the file...
  */

  curtime = time(NULL);
  curdate = localtime(&curtime);
  strftime(temp, sizeof(temp) - 1, "%Y-%m-%d %H:%M", curdate);

  cupsFilePuts(fp, "# Class configuration file for " CUPS_SVERSION "\n");
  cupsFilePrintf(fp, "# Written by cupsd\n");
  cupsFilePuts(fp, "# DO NOT EDIT THIS FILE WHEN CUPSD IS RUNNING\n");

 /*
  * Write each local class known to the system...
  */

  for (pclass = (cupsd_printer_t *)cupsArrayFirst(Printers);
       pclass;
       pclass = (cupsd_printer_t *)cupsArrayNext(Printers))
  {
   /*
    * Skip remote destinations and regular printers...
    */

    if ((pclass->type & CUPS_PRINTER_REMOTE) ||
        !(pclass->type & CUPS_PRINTER_CLASS))
      continue;

   /*
    * Write printers as needed...
    */

    if (pclass == DefaultPrinter)
      cupsFilePrintf(fp, "<DefaultClass %s>\n", pclass->name);
    else
      cupsFilePrintf(fp, "<Class %s>\n", pclass->name);

    cupsFilePrintf(fp, "UUID %s\n", pclass->uuid);

    if (pclass->num_auth_info_required > 0)
    {
      switch (pclass->num_auth_info_required)
      {
        case 1 :
            strlcpy(value, pclass->auth_info_required[0], sizeof(value));
	    break;

        case 2 :
            snprintf(value, sizeof(value), "%s,%s",
	             pclass->auth_info_required[0],
		     pclass->auth_info_required[1]);
	    break;

        case 3 :
	default :
            snprintf(value, sizeof(value), "%s,%s,%s",
	             pclass->auth_info_required[0],
		     pclass->auth_info_required[1],
		     pclass->auth_info_required[2]);
	    break;
      }

      cupsFilePutConf(fp, "AuthInfoRequired", value);
    }

    if (pclass->info)
      cupsFilePutConf(fp, "Info", pclass->info);

    if (pclass->location)
      cupsFilePutConf(fp, "Location", pclass->location);

    if (pclass->state == IPP_PRINTER_STOPPED)
      cupsFilePuts(fp, "State Stopped\n");
    else
      cupsFilePuts(fp, "State Idle\n");

    cupsFilePrintf(fp, "StateTime %d\n", (int)pclass->state_time);

    if (pclass->accepting)
      cupsFilePuts(fp, "Accepting Yes\n");
    else
      cupsFilePuts(fp, "Accepting No\n");

<<<<<<< HEAD
    if (pclass->color_managed)
      cupsFilePuts(fp, "ColorManaged Yes\n");
    else
      cupsFilePuts(fp, "ColorManaged No\n");
=======
    if (pclass->calibrating)
      cupsFilePuts(fp, "CM-Calibration Yes\n");
    else
      cupsFilePuts(fp, "CM-Calibration No\n");
>>>>>>> 5aae941c

    if (pclass->shared)
      cupsFilePuts(fp, "Shared Yes\n");
    else
      cupsFilePuts(fp, "Shared No\n");

    snprintf(value, sizeof(value), "%s %s", pclass->job_sheets[0],
             pclass->job_sheets[1]);
    cupsFilePutConf(fp, "JobSheets", value);

    for (i = 0; i < pclass->num_printers; i ++)
      cupsFilePrintf(fp, "Printer %s\n", pclass->printers[i]->name);

    cupsFilePrintf(fp, "QuotaPeriod %d\n", pclass->quota_period);
    cupsFilePrintf(fp, "PageLimit %d\n", pclass->page_limit);
    cupsFilePrintf(fp, "KLimit %d\n", pclass->k_limit);

    for (name = (char *)cupsArrayFirst(pclass->users);
         name;
	 name = (char *)cupsArrayNext(pclass->users))
      cupsFilePutConf(fp, pclass->deny_users ? "DenyUser" : "AllowUser", name);

     if (pclass->op_policy)
      cupsFilePutConf(fp, "OpPolicy", pclass->op_policy);
    if (pclass->error_policy)
      cupsFilePutConf(fp, "ErrorPolicy", pclass->error_policy);

    for (i = pclass->num_options, option = pclass->options;
         i > 0;
	 i --, option ++)
    {
      snprintf(value, sizeof(value), "%s %s", option->name, option->value);
      cupsFilePutConf(fp, "Option", value);
    }

    cupsFilePuts(fp, "</Class>\n");
  }

  cupsdCloseCreatedConfFile(fp, filename);
}


/*
 * End of "$Id: classes.c 10996 2013-05-29 11:51:34Z msweet $".
 */<|MERGE_RESOLUTION|>--- conflicted
+++ resolved
@@ -506,44 +506,26 @@
 	                "Syntax error on line %d of classes.conf.",
 	                linenum);
     }
-<<<<<<< HEAD
-    else if (!_cups_strcasecmp(line, "ColorManaged"))
-    {
-     /*
-      * Set the initial color-managed state...
-=======
     else if (!_cups_strcasecmp(line, "CM-Calibration"))
     {
      /*
       * Set the initial color calibration mode state...
->>>>>>> 5aae941c
       */
 
       if (value &&
           (!_cups_strcasecmp(value, "yes") ||
            !_cups_strcasecmp(value, "on") ||
            !_cups_strcasecmp(value, "true")))
-<<<<<<< HEAD
-        p->color_managed = 1;
-=======
         p->calibrating = 1;
->>>>>>> 5aae941c
       else if (value &&
                (!_cups_strcasecmp(value, "no") ||
         	!_cups_strcasecmp(value, "off") ||
         	!_cups_strcasecmp(value, "false")))
-<<<<<<< HEAD
-        p->color_managed = 0;
-      else
-	cupsdLogMessage(CUPSD_LOG_ERROR,
-	                "Syntax error on line %d of printers.conf.", linenum);
-=======
         p->calibrating = 0;
       else
 	cupsdLogMessage(CUPSD_LOG_ERROR,
 	                "Syntax error on line %d of classes.conf.",
 	                linenum);
->>>>>>> 5aae941c
     }
     else if (!_cups_strcasecmp(line, "Shared"))
     {
@@ -811,17 +793,10 @@
     else
       cupsFilePuts(fp, "Accepting No\n");
 
-<<<<<<< HEAD
-    if (pclass->color_managed)
-      cupsFilePuts(fp, "ColorManaged Yes\n");
-    else
-      cupsFilePuts(fp, "ColorManaged No\n");
-=======
     if (pclass->calibrating)
       cupsFilePuts(fp, "CM-Calibration Yes\n");
     else
       cupsFilePuts(fp, "CM-Calibration No\n");
->>>>>>> 5aae941c
 
     if (pclass->shared)
       cupsFilePuts(fp, "Shared Yes\n");
