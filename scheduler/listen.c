/*
 * "$Id: listen.c 12178 2014-09-30 18:56:48Z msweet $"
 *
 * Server listening routines for the CUPS scheduler.
 *
 * Copyright 2007-2014 by Apple Inc.
 * Copyright 1997-2006 by Easy Software Products, all rights reserved.
 *
 * These coded instructions, statements, and computer programs are the
 * property of Apple Inc. and are protected by Federal copyright
 * law.  Distribution and use rights are outlined in the file "LICENSE.txt"
 * which should have been included with this file.  If this file is
 * file is missing or damaged, see the license at "http://www.cups.org/".
 */

/*
 * Include necessary headers...
 */

#include "cupsd.h"


/*
 * Make sure the IPV6_V6ONLY is defined on Linux - older versions of
 * glibc don't define it even if the kernel supports it...
 */

#if defined(__linux) && !defined(IPV6_V6ONLY)
#  define IPV6_V6ONLY 26
#endif /* __linux && !IPV6_V6ONLY */


/*
 * 'cupsdDeleteAllListeners()' - Delete all listeners.
 */

void
cupsdDeleteAllListeners(void)
{
  cupsd_listener_t	*lis;		/* Current listening socket */


  for (lis = (cupsd_listener_t *)cupsArrayFirst(Listeners);
       lis;
       lis = (cupsd_listener_t *)cupsArrayNext(Listeners))
#if defined(HAVE_LAUNCHD) || defined(HAVE_SYSTEMD)
    if (!lis->on_demand)
#endif /* HAVE_LAUNCHD || HAVE_SYSTEMD */
    {
      cupsArrayRemove(Listeners, lis);
      free(lis);
    }

  if (cupsArrayCount(Listeners) == 0)
  {
    cupsArrayDelete(Listeners);
    Listeners = NULL;
  }
}


/*
 * 'cupsdPauseListening()' - Clear input polling on all listening sockets...
 */

void
cupsdPauseListening(void)
{
  cupsd_listener_t	*lis;		/* Current listening socket */


  if (cupsArrayCount(Listeners) < 1)
    return;

  if (cupsArrayCount(Clients) == MaxClients)
    cupsdLogMessage(CUPSD_LOG_WARN,
                    "Max clients reached, holding new connections...");
  else if (errno == ENFILE || errno == EMFILE)
    cupsdLogMessage(CUPSD_LOG_WARN,
                    "Too many open files, holding new connections for "
		    "30 seconds...");

  cupsdLogMessage(CUPSD_LOG_DEBUG2, "cupsdPauseListening: Clearing input bits...");

  for (lis = (cupsd_listener_t *)cupsArrayFirst(Listeners);
       lis;
       lis = (cupsd_listener_t *)cupsArrayNext(Listeners))
    cupsdRemoveSelect(lis->fd);

  ListeningPaused = time(NULL) + 30;
}


/*
 * 'cupsdResumeListening()' - Set input polling on all listening sockets...
 */

void
cupsdResumeListening(void)
{
  cupsd_listener_t	*lis;		/* Current listening socket */


  if (cupsArrayCount(Listeners) < 1)
    return;

  cupsdLogMessage(CUPSD_LOG_INFO, "Resuming new connection processing...");
  cupsdLogMessage(CUPSD_LOG_DEBUG2,
                  "cupsdResumeListening: Setting input bits...");

  for (lis = (cupsd_listener_t *)cupsArrayFirst(Listeners);
       lis;
       lis = (cupsd_listener_t *)cupsArrayNext(Listeners))
    cupsdAddSelect(lis->fd, (cupsd_selfunc_t)cupsdAcceptClient, NULL, lis);

  ListeningPaused = 0;
}


/*
 * 'cupsdStartListening()' - Create all listening sockets...
 */

void
cupsdStartListening(void)
{
  int			p;		/* Port number */
  cupsd_listener_t	*lis;		/* Current listening socket */
  char			s[256];		/* String addresss */
  const char		*have_domain;	/* Have a domain socket? */
  static const char * const encryptions[] =
		{			/* Encryption values */
		  "IfRequested",
		  "Never",
		  "Required",
		  "Always"
		};


  cupsdLogMessage(CUPSD_LOG_DEBUG2, "cupsdStartListening: %d Listeners",
                  cupsArrayCount(Listeners));

 /*
  * Setup socket listeners...
  */

  for (lis = (cupsd_listener_t *)cupsArrayFirst(Listeners), LocalPort = 0,
           have_domain = NULL;
       lis;
       lis = (cupsd_listener_t *)cupsArrayNext(Listeners))
  {
    httpAddrString(&(lis->address), s, sizeof(s));
    p = httpAddrPort(&(lis->address));

   /*
    * If needed, create a socket for listening...
    */

    if (lis->fd == -1)
    {
     /*
      * Create a socket for listening...
      */

      lis->fd = httpAddrListen(&(lis->address), p);

      if (lis->fd == -1)
      {
	cupsdLogMessage(CUPSD_LOG_ERROR,
			"Unable to open listen socket for address %s:%d - %s.",
			s, p, strerror(errno));

#ifdef AF_INET6
       /*
        * IPv6 is often disabled while DNS returns IPv6 addresses...
	*/

	if (lis->address.addr.sa_family != AF_INET6 &&
	    (FatalErrors & CUPSD_FATAL_LISTEN))
	  cupsdEndProcess(getpid(), 0);
#else
	if (FatalErrors & CUPSD_FATAL_LISTEN)
	  cupsdEndProcess(getpid(), 0);
#endif /* AF_INET6 */

	continue;
      }
    }

    if (p)
      cupsdLogMessage(CUPSD_LOG_INFO, "Listening to %s:%d on fd %d...",
        	      s, p, lis->fd);
    else
      cupsdLogMessage(CUPSD_LOG_INFO, "Listening to %s on fd %d...",
        	      s, lis->fd);

   /*
    * Save the first port that is bound to the local loopback or
    * "any" address...
    */

    if ((!LocalPort || LocalEncryption == HTTP_ENCRYPT_ALWAYS) && p > 0 &&
        (httpAddrLocalhost(&(lis->address)) ||
         httpAddrAny(&(lis->address))))
    {
      LocalPort       = p;
      LocalEncryption = lis->encryption;
    }

#ifdef AF_LOCAL
    if (lis->address.addr.sa_family == AF_LOCAL && !have_domain)
      have_domain = lis->address.un.sun_path;
#endif /* AF_LOCAL */
  }

 /*
  * Make sure that we are listening on localhost!
  */

  if (!LocalPort && !have_domain)
  {
    cupsdLogMessage(CUPSD_LOG_EMERG,
                    "No Listen or Port lines were found to allow access via "
		    "localhost.");

    if (FatalErrors & (CUPSD_FATAL_CONFIG | CUPSD_FATAL_LISTEN))
      cupsdEndProcess(getpid(), 0);
  }

 /*
  * Set the CUPS_SERVER, IPP_PORT, and CUPS_ENCRYPTION variables based on
  * the listeners...
  */

  if (have_domain)
  {
   /*
    * Use domain sockets for the local connection...
    */

    cupsdSetEnv("CUPS_SERVER", have_domain);

    LocalEncryption = HTTP_ENCRYPT_IF_REQUESTED;
  }
  else
  {
   /*
    * Use the default local loopback address for the server...
    */

    cupsdSetEnv("CUPS_SERVER", "localhost");
  }

  cupsdSetEnv("CUPS_ENCRYPTION", encryptions[LocalEncryption]);

  if (LocalPort)
    cupsdSetEnvf("IPP_PORT", "%d", LocalPort);

 /*
  * Resume listening for connections...
  */

  cupsdResumeListening();
}


/*
 * 'cupsdStopListening()' - Close all listening sockets...
 */

void
cupsdStopListening(void)
{
  cupsd_listener_t	*lis;		/* Current listening socket */


  cupsdLogMessage(CUPSD_LOG_DEBUG2,
                  "cupsdStopListening: closing all listen sockets.");

  cupsdPauseListening();

  for (lis = (cupsd_listener_t *)cupsArrayFirst(Listeners);
       lis;
       lis = (cupsd_listener_t *)cupsArrayNext(Listeners))
  {
<<<<<<< HEAD
    if (lis->fd != -1
#ifdef HAVE_SYSTEMD
        && !lis->is_systemd
#endif /* HAVE_SYSTEMD */
        )
=======
#if defined(HAVE_LAUNCHD) || defined(HAVE_SYSTEMD)
    if (!lis->on_demand && lis->fd != -1)
>>>>>>> 2c8b893d
    {
      httpAddrClose(&(lis->address), lis->fd);
      lis->fd = -1;
    }

#else
    if (lis->fd != -1)
    {
      httpAddrClose(&(lis->address), lis->fd);
      lis->fd = -1;
    }
#endif /* HAVE_LAUNCHD || HAVE_SYSTEMD */
  }
}


/*
 * End of "$Id: listen.c 12178 2014-09-30 18:56:48Z msweet $".
 */<|MERGE_RESOLUTION|>--- conflicted
+++ resolved
@@ -283,16 +283,8 @@
        lis;
        lis = (cupsd_listener_t *)cupsArrayNext(Listeners))
   {
-<<<<<<< HEAD
-    if (lis->fd != -1
-#ifdef HAVE_SYSTEMD
-        && !lis->is_systemd
-#endif /* HAVE_SYSTEMD */
-        )
-=======
 #if defined(HAVE_LAUNCHD) || defined(HAVE_SYSTEMD)
     if (!lis->on_demand && lis->fd != -1)
->>>>>>> 2c8b893d
     {
       httpAddrClose(&(lis->address), lis->fd);
       lis->fd = -1;
