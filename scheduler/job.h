--- conflicted
+++ resolved
@@ -49,10 +49,7 @@
   ipp_attribute_t	*sheets;	/* job-media-sheets-completed */
   time_t		access_time,	/* Last access time */
 			cancel_time,	/* When to cancel/send SIGTERM */
-<<<<<<< HEAD
-=======
 			creation_time,	/* When job was created */
->>>>>>> 2c8b893d
 			completed_time,	/* When job was completed (0 if not) */
 			file_time,	/* Job file retain time */
 			history_time,	/* Job history retain time */
