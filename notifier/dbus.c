/*
 * "$Id: dbus.c 11500 2014-01-06 22:21:15Z msweet $"
 *
 * D-Bus notifier for CUPS.
 *
<<<<<<< HEAD
 *   Copyright 2008-2012 by Apple Inc.
 *   Copyright (C) 2011, 2013 Red Hat, Inc.
 *   Copyright (C) 2007 Tim Waugh <twaugh@redhat.com>
 *   Copyright 1997-2005 by Easy Software Products.
=======
 * Copyright 2008-2014 by Apple Inc.
 * Copyright (C) 2011, 2013 Red Hat, Inc.
 * Copyright (C) 2007 Tim Waugh <twaugh@redhat.com>
 * Copyright 1997-2005 by Easy Software Products.
>>>>>>> a0c305fa
 *
 * These coded instructions, statements, and computer programs are the
 * property of Apple Inc. and are protected by Federal copyright
 * law.  Distribution and use rights are outlined in the file "LICENSE.txt"
 * which should have been included with this file.  If this file is
 * file is missing or damaged, see the license at "http://www.cups.org/".
 */

/*
 * Include necessary headers...
 */

#include <cups/cups.h>
#include <cups/string-private.h>
#include <fcntl.h>
#include <signal.h>
#include <sys/stat.h>
#include <sys/types.h>
#include <unistd.h>
#include <assert.h>
#include <locale.h>
#include <wchar.h>

#ifdef HAVE_DBUS
#  include <dbus/dbus.h>
#  ifdef HAVE_DBUS_MESSAGE_ITER_INIT_APPEND
#    define dbus_message_append_iter_init dbus_message_iter_init_append
#    define dbus_message_iter_append_string(i,v) dbus_message_iter_append_basic(i, DBUS_TYPE_STRING, v)
#    define dbus_message_iter_append_uint32(i,v) dbus_message_iter_append_basic(i, DBUS_TYPE_UINT32, v)
#    define dbus_message_iter_append_boolean(i,v) dbus_message_iter_append_basic(i, DBUS_TYPE_BOOLEAN, v)
#  endif /* HAVE_DBUS_MESSAGE_ITER_INIT_APPEND */


/*
 * D-Bus object: org.cups.cupsd.Notifier
 * D-Bus object path: /org/cups/cupsd/Notifier
 *
 * D-Bus interface name: org.cups.cupsd.Notifier
 *
 * Signals:
 *
 * ServerRestarted(STRING text)
 * Server has restarted.
 *
 * ServerStarted(STRING text)
 * Server has started.
 *
 * ServerStopped(STRING text)
 * Server has stopped.
 *
 * ServerAudit(STRING text)
 * Security-related event.
 *
 * PrinterRestarted(STRING text,
 *                  STRING printer-uri,
 *                  STRING printer-name,
 *                  UINT32 printer-state,
 *                  STRING printer-state-reasons,
 *                  BOOLEAN printer-is-accepting-jobs)
 * Printer has restarted.
 *
 * PrinterShutdown(STRING text,
 *                 STRING printer-uri,
 *                 STRING printer-name,
 *                 UINT32 printer-state,
 *                 STRING printer-state-reasons,
 *                 BOOLEAN printer-is-accepting-jobs)
 * Printer has shutdown.
 *
 * PrinterStopped(STRING text,
 *                STRING printer-uri,
 *                STRING printer-name,
 *                UINT32 printer-state,
 *                STRING printer-state-reasons,
 *                BOOLEAN printer-is-accepting-jobs)
 * Printer has stopped.
 *
 * PrinterStateChanged(STRING text,
 *                     STRING printer-uri,
 *                     STRING printer-name,
 *                     UINT32 printer-state,
 *                     STRING printer-state-reasons,
 *                     BOOLEAN printer-is-accepting-jobs)
 * Printer state has changed.
 *
 * PrinterFinishingsChanged(STRING text,
 *                          STRING printer-uri,
 *                          STRING printer-name,
 *                          UINT32 printer-state,
 *                          STRING printer-state-reasons,
 *                          BOOLEAN printer-is-accepting-jobs)
 * Printer's finishings-supported attribute has changed.
 *
 * PrinterMediaChanged(STRING text,
 *                     STRING printer-uri,
 *                     STRING printer-name,
 *                     UINT32 printer-state,
 *                     STRING printer-state-reasons,
 *                     BOOLEAN printer-is-accepting-jobs)
 * Printer's media-supported attribute has changed.
 *
 * PrinterAdded(STRING text,
 *              STRING printer-uri,
 *              STRING printer-name,
 *              UINT32 printer-state,
 *              STRING printer-state-reasons,
 *              BOOLEAN printer-is-accepting-jobs)
 * Printer has been added.
 *
 * PrinterDeleted(STRING text,
 *                STRING printer-uri,
 *                STRING printer-name,
 *                UINT32 printer-state,
 *                STRING printer-state-reasons,
 *                BOOLEAN printer-is-accepting-jobs)
 * Printer has been deleted.
 *
 * PrinterModified(STRING text,
 *                 STRING printer-uri,
 *                 STRING printer-name,
 *                 UINT32 printer-state,
 *                 STRING printer-state-reasons,
 *                 BOOLEAN printer-is-accepting-jobs)
 * Printer has been modified.
 *
 * text describes the event.
 * printer-state-reasons is a comma-separated list.
 * If printer-uri is "" in a Job* signal, the other printer-* parameters
 * must be ignored.
 * If the job name is not know, job-name will be "".
 */

/*
 * Constants...
 */

enum
{
  PARAMS_NONE,
  PARAMS_PRINTER,
  PARAMS_JOB
};


/*
 * Global variables...
 */

static char		lock_filename[1024];	/* Lock filename */

<<<<<<< HEAD
=======

>>>>>>> a0c305fa
/*
 * Local functions...
 */

<<<<<<< HEAD
static void		release_lock(void);
static int		acquire_lock(int *fd, char *lockfile, size_t locksize);
static const char	*validate_utf8(const char *str);
=======
static int	acquire_lock(int *fd, char *lockfile, size_t locksize);
static void	release_lock(void);
>>>>>>> a0c305fa


/*
 * 'validate_utf8()' - Convert to valid UTF-8
 */

static const char *
validate_utf8 (const char *str)
{
  static char *buffer = NULL;
  static size_t buflen = 0;
  char *p;
  size_t str_len;
  unsigned int i;
  mbstate_t instate, outstate;

  if (str == NULL)
  {
    buflen = 0;
    free (buffer);
    buffer = NULL;
    return (NULL);
  }

  /* Is it already valid? */
  if (mbstowcs (NULL, str, 0) != (size_t) -1)
    return str;

  /* Make sure our buffer is at least as large as the input string */
  str_len = strlen (str);
  if (str_len >= buflen)
  {
    if (buffer == NULL)
      /* Set encoding type to UTF-8 the first time we need to */
      setlocale (LC_CTYPE, "C.UTF-8");

    buflen = str_len + 1;
    buffer = realloc (buffer, buflen);
  }

  memset (&instate, '\0', sizeof (mbstate_t));
  memset (&outstate, '\0', sizeof (mbstate_t));
  p = buffer;
  i = 0;
  while (i < str_len)
  {
    wchar_t wc;
    size_t used, written;
    mbstate_t orig_instate = instate;
    used = mbrtowc (&wc, str + i, str_len - i, &instate);
    switch (used)
    {
    case (size_t) -2:
    case (size_t) -1:
      wc = L'?'; /* so replacement is never longer than original char */
      instate = orig_instate;
      /* fallthru */
    case 0:
      used = 1;
    }

    written = wcrtomb (p, wc, &outstate);
    if (written != -1)
    {
      p += written;
      assert (p - buffer < buflen);
    }

    i += used;
  }

  *p = '\0';
  return buffer;
}

/*
 * 'main()' - Read events and send DBUS notifications.
 */

int					/* O - Exit status */
main(int  argc,				/* I - Number of command-line args */
     char *argv[])			/* I - Command-line arguments */
{
  ipp_t			*msg;		/* Event message from scheduler */
  ipp_state_t		state;		/* IPP event state */
  struct sigaction	action;		/* POSIX sigaction data */
  DBusConnection	*con = NULL;	/* Connection to DBUS server */
  DBusError		error;		/* Error, if any */
  DBusMessage		*message;	/* Message to send */
  DBusMessageIter	iter;		/* Iterator for message data */
  int			lock_fd = -1;	/* Lock file descriptor */


 /*
  * Don't buffer stderr...
  */

  setbuf(stderr, NULL);

 /*
  * Ignore SIGPIPE signals...
  */

  memset(&action, 0, sizeof(action));
  action.sa_handler = SIG_IGN;
  sigaction(SIGPIPE, &action, NULL);

 /*
  * Validate command-line options...
  */

  if (argc != 3)
  {
    fputs("Usage: dbus dbus:/// notify-user-data\n", stderr);
    return (1);
  }

  if (strncmp(argv[1], "dbus:", 5))
  {
    fprintf(stderr, "ERROR: Bad URI \"%s\"!\n", argv[1]);
    return (1);
  }

 /*
  * Loop forever until we run out of events...
  */

  for (;;)
  {
    ipp_attribute_t	*attr;		/* Current attribute */
    const char		*event;		/* Event name */
    const char		*signame = NULL;/* DBUS signal name */
    char		*printer_reasons = NULL;
					/* Printer reasons string */
    char		*job_reasons = NULL;
					/* Job reasons string */
    const char		*nul = "";	/* Empty string value */
    int			no = 0;		/* Boolean "no" value */
    int			params = PARAMS_NONE;
					/* What parameters to include? */
    const char		*val;


   /*
    * Get the next event...
    */

    msg = ippNew();
    while ((state = ippReadFile(0, msg)) != IPP_DATA)
    {
      if (state <= IPP_IDLE)
        break;
    }

    fprintf(stderr, "DEBUG: state=%d\n", state);

    if (state == IPP_ERROR)
      fputs("DEBUG: ippReadFile() returned IPP_ERROR!\n", stderr);

    if (state <= IPP_IDLE)
    {
     /*
      * Out of messages, free memory and then exit...
      */

      ippDelete(msg);
      break;
    }

   /*
    * Verify connection to DBUS server...
    */

    if (con && !dbus_connection_get_is_connected(con))
    {
      dbus_connection_unref(con);
      con = NULL;
    }

    if (!con)
    {
      dbus_error_init(&error);

      con = dbus_bus_get(DBUS_BUS_SYSTEM, &error);
      if (!con)
	dbus_error_free(&error);
      else
	fputs("DEBUG: Connected to D-BUS\n", stderr);
    }

    if (!con)
      continue;

    if (lock_fd == -1 &&
        acquire_lock(&lock_fd, lock_filename, sizeof(lock_filename)))
      continue;

    attr = ippFindAttribute(msg, "notify-subscribed-event",
			    IPP_TAG_KEYWORD);
    if (!attr)
      continue;

    event = ippGetString(attr, 0, NULL);
    if (!strncmp(event, "server-", 7))
    {
      const char *word2 = event + 7;	/* Second word */

      if (!strcmp(word2, "restarted"))
	signame = "ServerRestarted";
      else if (!strcmp(word2, "started"))
	signame = "ServerStarted";
      else if (!strcmp(word2, "stopped"))
	signame = "ServerStopped";
      else if (!strcmp(word2, "audit"))
	signame = "ServerAudit";
      else
	continue;
    }
    else if (!strncmp(event, "printer-", 8))
    {
      const char *word2 = event + 8;	/* Second word */

      params = PARAMS_PRINTER;
      if (!strcmp(word2, "restarted"))
	signame = "PrinterRestarted";
      else if (!strcmp(word2, "shutdown"))
	signame = "PrinterShutdown";
      else if (!strcmp(word2, "stopped"))
	signame = "PrinterStopped";
      else if (!strcmp(word2, "state-changed"))
	signame = "PrinterStateChanged";
      else if (!strcmp(word2, "finishings-changed"))
	signame = "PrinterFinishingsChanged";
      else if (!strcmp(word2, "media-changed"))
	signame = "PrinterMediaChanged";
      else if (!strcmp(word2, "added"))
	signame = "PrinterAdded";
      else if (!strcmp(word2, "deleted"))
	signame = "PrinterDeleted";
      else if (!strcmp(word2, "modified"))
	signame = "PrinterModified";
      else
	continue;
    }
    else if (!strncmp(event, "job-", 4))
    {
      const char *word2 = event + 4;	/* Second word */

      params = PARAMS_JOB;
      if (!strcmp(word2, "state-changed"))
	signame = "JobState";
      else if (!strcmp(word2, "created"))
	signame = "JobCreated";
      else if (!strcmp(word2, "completed"))
	signame = "JobCompleted";
      else if (!strcmp(word2, "stopped"))
	signame = "JobStopped";
      else if (!strcmp(word2, "config-changed"))
	signame = "JobConfigChanged";
      else if (!strcmp(word2, "progress"))
	signame = "JobProgress";
      else
	continue;
    }
    else
      continue;

    /*
     * Create and send the new message...
     */

    fprintf(stderr, "DEBUG: %s\n", signame);
    message = dbus_message_new_signal("/org/cups/cupsd/Notifier",
				      "org.cups.cupsd.Notifier",
				      signame);

    dbus_message_append_iter_init(message, &iter);
    attr = ippFindAttribute(msg, "notify-text", IPP_TAG_TEXT);
    if (attr)
    {
      const char *val = validate_utf8 (ippGetString(attr, 0, NULL));
      if (!dbus_message_iter_append_string(&iter, &val))
        goto bail;
    }
    else
      goto bail;

    if (params >= PARAMS_PRINTER)
    {
      char	*p;			/* Pointer into printer_reasons */
      size_t	reasons_length;		/* Required size of printer_reasons */
      int	i;			/* Looping var */
      int	have_printer_params = 1;/* Do we have printer URI? */

      /* STRING printer-uri or "" */
      attr = ippFindAttribute(msg, "notify-printer-uri", IPP_TAG_URI);
      if (attr)
      {
        const char *val = ippGetString(attr, 0, NULL);
        if (!dbus_message_iter_append_string(&iter, &val))
	  goto bail;
      }
      else
      {
	have_printer_params = 0;
	dbus_message_iter_append_string(&iter, &nul);
      }

      /* STRING printer-name */
      if (have_printer_params)
      {
	attr = ippFindAttribute(msg, "printer-name", IPP_TAG_NAME);
        if (attr)
        {
          const char *val = ippGetString(attr, 0, NULL);
          if (!dbus_message_iter_append_string(&iter, &val))
            goto bail;
        }
        else
          goto bail;
      }
      else
	dbus_message_iter_append_string(&iter, &nul);

      /* UINT32 printer-state */
      if (have_printer_params)
      {
	attr = ippFindAttribute(msg, "printer-state", IPP_TAG_ENUM);
	if (attr)
	{
	  dbus_uint32_t val = ippGetInteger(attr, 0);
	  dbus_message_iter_append_uint32(&iter, &val);
	}
	else
	  goto bail;
      }
      else
	dbus_message_iter_append_uint32(&iter, &no);

      /* STRING printer-state-reasons */
      if (have_printer_params)
      {
	attr = ippFindAttribute(msg, "printer-state-reasons",
				IPP_TAG_KEYWORD);
	if (attr)
	{
	  int num_values = ippGetCount(attr);
	  for (reasons_length = 0, i = 0; i < num_values; i++)
	    /* All need commas except the last, which needs a nul byte. */
	    reasons_length += 1 + strlen(ippGetString(attr, i, NULL));
	  printer_reasons = malloc(reasons_length);
	  if (!printer_reasons)
	    goto bail;
	  p = printer_reasons;
	  for (i = 0; i < num_values; i++)
	  {
	    if (i)
	      *p++ = ',';

	    strlcpy(p, ippGetString(attr, i, NULL),
	            reasons_length - (p - printer_reasons));
	    p += strlen(p);
	  }
	  if (!dbus_message_iter_append_string(&iter, &printer_reasons))
	    goto bail;
	}
	else
	  goto bail;
      }
      else
	dbus_message_iter_append_string(&iter, &nul);

      /* BOOL printer-is-accepting-jobs */
      if (have_printer_params)
      {
	attr = ippFindAttribute(msg, "printer-is-accepting-jobs",
				IPP_TAG_BOOLEAN);
	if (attr)
	{
	  dbus_bool_t val = ippGetBoolean(attr, 0);
	  dbus_message_iter_append_boolean(&iter, &val);
	}
	else
	  goto bail;
      }
      else
	dbus_message_iter_append_boolean(&iter, &no);
    }

    if (params >= PARAMS_JOB)
    {
      char	*p;			/* Pointer into job_reasons */
      size_t	reasons_length;		/* Required size of job_reasons */
      int	i;			/* Looping var */

      /* UINT32 job-id */
      attr = ippFindAttribute(msg, "notify-job-id", IPP_TAG_INTEGER);
      if (attr)
      {
        dbus_uint32_t val = ippGetInteger(attr, 0);
        dbus_message_iter_append_uint32(&iter, &val);
      }
      else
	goto bail;

      /* UINT32 job-state */
      attr = ippFindAttribute(msg, "job-state", IPP_TAG_ENUM);
      if (attr)
      {
        dbus_uint32_t val = ippGetInteger(attr, 0);
        dbus_message_iter_append_uint32(&iter, &val);
      }
      else
	goto bail;

      /* STRING job-state-reasons */
      attr = ippFindAttribute(msg, "job-state-reasons", IPP_TAG_KEYWORD);
      if (attr)
      {
	int num_values = ippGetCount(attr);
	for (reasons_length = 0, i = 0; i < num_values; i++)
	  /* All need commas except the last, which needs a nul byte. */
	  reasons_length += 1 + strlen(ippGetString(attr, i, NULL));
	job_reasons = malloc(reasons_length);
	if (!job_reasons)
	  goto bail;
	p = job_reasons;
	for (i = 0; i < num_values; i++)
	{
	  if (i)
	    *p++ = ',';

	  strlcpy(p, ippGetString(attr, i, NULL),
	          reasons_length - (p - job_reasons));
	  p += strlen(p);
	}
	if (!dbus_message_iter_append_string(&iter, &job_reasons))
	  goto bail;
      }
      else
	goto bail;

      /* STRING job-name or "" */
      attr = ippFindAttribute(msg, "job-name", IPP_TAG_NAME);
      if (attr)
      {
        const char *val = validate_utf8(ippGetString(attr, 0, NULL));
        if (!dbus_message_iter_append_string(&iter, &val))
          goto bail;
      }
      else
	dbus_message_iter_append_string(&iter, &nul);

      /* UINT32 job-impressions-completed */
      attr = ippFindAttribute(msg, "job-impressions-completed",
			      IPP_TAG_INTEGER);
      if (attr)
      {
        dbus_uint32_t val = ippGetInteger(attr, 0);
        dbus_message_iter_append_uint32(&iter, &val);
      }
      else
	goto bail;
    }

    dbus_connection_send(con, message, NULL);
    dbus_connection_flush(con);

   /*
    * Cleanup...
    */

    bail:

    dbus_message_unref(message);

    if (printer_reasons)
      free(printer_reasons);

    if (job_reasons)
      free(job_reasons);

    ippDelete(msg);
  }

 /*
  * Remove lock file...
  */

  if (lock_fd >= 0)
  {
    close(lock_fd);
    release_lock();
  }

  return (0);
}


/*
 * 'release_lock()' - Release the singleton lock.
 */

static void
release_lock(void)
{
  unlink(lock_filename);
}


/*
 * 'handle_sigterm()' - Handle SIGTERM signal.
 */
static void
handle_sigterm(int signum)
{
  release_lock();
<<<<<<< HEAD
  _exit (0);
=======
  _exit(0);
>>>>>>> a0c305fa
}

/*
 * 'acquire_lock()' - Acquire a lock so we only have a single notifier running.
 */

static int				/* O - 0 on success, -1 on failure */
acquire_lock(int    *fd,		/* O - Lock file descriptor */
             char   *lockfile,		/* I - Lock filename buffer */
	     size_t locksize)		/* I - Size of filename buffer */
{
  const char		*tmpdir;	/* Temporary directory */
  struct sigaction	action;		/* POSIX sigaction data */


 /*
  * Figure out where to put the lock file...
  */

  if ((tmpdir = getenv("TMPDIR")) == NULL)
    tmpdir = "/tmp";

  snprintf(lockfile, locksize, "%s/cups-dbus-notifier-lockfile", tmpdir);

 /*
  * Create the lock file and fail if it already exists...
  */

  if ((*fd = open(lockfile, O_RDWR | O_CREAT | O_EXCL, S_IRUSR | S_IWUSR)) < 0)
    return (-1);

 /*
  * Set a SIGTERM handler to make sure we release the lock if the
  * scheduler decides to stop us.
  */
  memset(&action, 0, sizeof(action));
  action.sa_handler = handle_sigterm;
  sigaction(SIGTERM, &action, NULL);

  return (0);
}
#else /* !HAVE_DBUS */
int
main(void)
{
  return (1);
}
#endif /* HAVE_DBUS */


/*
 * End of "$Id: dbus.c 11500 2014-01-06 22:21:15Z msweet $".
 */<|MERGE_RESOLUTION|>--- conflicted
+++ resolved
@@ -3,17 +3,10 @@
  *
  * D-Bus notifier for CUPS.
  *
-<<<<<<< HEAD
- *   Copyright 2008-2012 by Apple Inc.
- *   Copyright (C) 2011, 2013 Red Hat, Inc.
- *   Copyright (C) 2007 Tim Waugh <twaugh@redhat.com>
- *   Copyright 1997-2005 by Easy Software Products.
-=======
  * Copyright 2008-2014 by Apple Inc.
  * Copyright (C) 2011, 2013 Red Hat, Inc.
  * Copyright (C) 2007 Tim Waugh <twaugh@redhat.com>
  * Copyright 1997-2005 by Easy Software Products.
->>>>>>> a0c305fa
  *
  * These coded instructions, statements, and computer programs are the
  * property of Apple Inc. and are protected by Federal copyright
@@ -33,9 +26,6 @@
 #include <sys/stat.h>
 #include <sys/types.h>
 #include <unistd.h>
-#include <assert.h>
-#include <locale.h>
-#include <wchar.h>
 
 #ifdef HAVE_DBUS
 #  include <dbus/dbus.h>
@@ -164,96 +154,14 @@
 
 static char		lock_filename[1024];	/* Lock filename */
 
-<<<<<<< HEAD
-=======
-
->>>>>>> a0c305fa
+
 /*
  * Local functions...
  */
 
-<<<<<<< HEAD
-static void		release_lock(void);
-static int		acquire_lock(int *fd, char *lockfile, size_t locksize);
-static const char	*validate_utf8(const char *str);
-=======
 static int	acquire_lock(int *fd, char *lockfile, size_t locksize);
 static void	release_lock(void);
->>>>>>> a0c305fa
-
-
-/*
- * 'validate_utf8()' - Convert to valid UTF-8
- */
-
-static const char *
-validate_utf8 (const char *str)
-{
-  static char *buffer = NULL;
-  static size_t buflen = 0;
-  char *p;
-  size_t str_len;
-  unsigned int i;
-  mbstate_t instate, outstate;
-
-  if (str == NULL)
-  {
-    buflen = 0;
-    free (buffer);
-    buffer = NULL;
-    return (NULL);
-  }
-
-  /* Is it already valid? */
-  if (mbstowcs (NULL, str, 0) != (size_t) -1)
-    return str;
-
-  /* Make sure our buffer is at least as large as the input string */
-  str_len = strlen (str);
-  if (str_len >= buflen)
-  {
-    if (buffer == NULL)
-      /* Set encoding type to UTF-8 the first time we need to */
-      setlocale (LC_CTYPE, "C.UTF-8");
-
-    buflen = str_len + 1;
-    buffer = realloc (buffer, buflen);
-  }
-
-  memset (&instate, '\0', sizeof (mbstate_t));
-  memset (&outstate, '\0', sizeof (mbstate_t));
-  p = buffer;
-  i = 0;
-  while (i < str_len)
-  {
-    wchar_t wc;
-    size_t used, written;
-    mbstate_t orig_instate = instate;
-    used = mbrtowc (&wc, str + i, str_len - i, &instate);
-    switch (used)
-    {
-    case (size_t) -2:
-    case (size_t) -1:
-      wc = L'?'; /* so replacement is never longer than original char */
-      instate = orig_instate;
-      /* fallthru */
-    case 0:
-      used = 1;
-    }
-
-    written = wcrtomb (p, wc, &outstate);
-    if (written != -1)
-    {
-      p += written;
-      assert (p - buffer < buflen);
-    }
-
-    i += used;
-  }
-
-  *p = '\0';
-  return buffer;
-}
+
 
 /*
  * 'main()' - Read events and send DBUS notifications.
@@ -320,7 +228,6 @@
     int			no = 0;		/* Boolean "no" value */
     int			params = PARAMS_NONE;
 					/* What parameters to include? */
-    const char		*val;
 
 
    /*
@@ -460,7 +367,7 @@
     attr = ippFindAttribute(msg, "notify-text", IPP_TAG_TEXT);
     if (attr)
     {
-      const char *val = validate_utf8 (ippGetString(attr, 0, NULL));
+      const char *val = ippGetString(attr, 0, NULL);
       if (!dbus_message_iter_append_string(&iter, &val))
         goto bail;
     }
@@ -626,7 +533,7 @@
       attr = ippFindAttribute(msg, "job-name", IPP_TAG_NAME);
       if (attr)
       {
-        const char *val = validate_utf8(ippGetString(attr, 0, NULL));
+        const char *val = ippGetString(attr, 0, NULL);
         if (!dbus_message_iter_append_string(&iter, &val))
           goto bail;
       }
@@ -697,11 +604,7 @@
 handle_sigterm(int signum)
 {
   release_lock();
-<<<<<<< HEAD
-  _exit (0);
-=======
   _exit(0);
->>>>>>> a0c305fa
 }
 
 /*
