--- conflicted
+++ resolved
@@ -379,20 +379,14 @@
       attr = ippFindAttribute(msg, "notify-printer-uri", IPP_TAG_URI);
       if (attr)
       {
-<<<<<<< HEAD
-	if (!dbus_message_iter_append_string(&iter, &(attr->values[0].string.text)))
-	  goto bail;
-=======
 	if (!dbus_message_iter_append_string(&iter,
 	                                     &(attr->values[0].string.text)))
           goto bail;
->>>>>>> 53ad9c40
       }
       else
       {
 	have_printer_params = 0;
-	if (!dbus_message_iter_append_string(&iter, &nul))
-	  goto bail;
+	dbus_message_iter_append_string(&iter, &nul);
       }
 
       /* STRING printer-name */
@@ -409,24 +403,19 @@
 	  goto bail;
       }
       else
-      {
-	if (!dbus_message_iter_append_string(&iter, &nul))
-	  goto bail;
-      }
+	dbus_message_iter_append_string(&iter, &nul);
 
       /* UINT32 printer-state */
       if (have_printer_params)
       {
 	attr = ippFindAttribute(msg, "printer-state", IPP_TAG_ENUM);
-	if (!attr ||
-	    !dbus_message_iter_append_uint32(&iter, &(attr->values[0].integer)))
+	if (attr)
+	  dbus_message_iter_append_uint32(&iter, &(attr->values[0].integer));
+	else
 	  goto bail;
       }
       else
-      {
-	if (!dbus_message_iter_append_uint32(&iter, &no))
-	  goto bail;
-      }
+	dbus_message_iter_append_uint32(&iter, &no);
 
       /* STRING printer-state-reasons */
       if (have_printer_params)
@@ -457,25 +446,20 @@
 	  goto bail;
       }
       else
-      {
-	if (!dbus_message_iter_append_string(&iter, &nul))
-	  goto bail;
-      }
+	dbus_message_iter_append_string(&iter, &nul);
 
       /* BOOL printer-is-accepting-jobs */
       if (have_printer_params)
       {
 	attr = ippFindAttribute(msg, "printer-is-accepting-jobs",
 				IPP_TAG_BOOLEAN);
-	if (!attr ||
-	    !dbus_message_iter_append_boolean(&iter, &(attr->values[0].boolean)))
+	if (attr)
+	  dbus_message_iter_append_boolean(&iter, &(attr->values[0].boolean));
+	else
 	  goto bail;
       }
       else
-      {
-	if (!dbus_message_iter_append_boolean(&iter, &no))
-	  goto bail;
-      }
+	dbus_message_iter_append_boolean(&iter, &no);
     }
 
     if (params >= PARAMS_JOB)
@@ -488,15 +472,13 @@
       attr = ippFindAttribute(msg, "notify-job-id", IPP_TAG_INTEGER);
       if (!attr)
 	goto bail;
-      if (!dbus_message_iter_append_uint32(&iter, &(attr->values[0].integer)))
-	goto bail;
+      dbus_message_iter_append_uint32(&iter, &(attr->values[0].integer));
 
       /* UINT32 job-state */
       attr = ippFindAttribute(msg, "job-state", IPP_TAG_ENUM);
       if (!attr)
 	goto bail;
-      if (!dbus_message_iter_append_uint32(&iter, &(attr->values[0].integer)))
-	goto bail;
+      dbus_message_iter_append_uint32(&iter, &(attr->values[0].integer));
 
       /* STRING job-state-reasons */
       attr = ippFindAttribute(msg, "job-state-reasons", IPP_TAG_KEYWORD);
@@ -522,38 +504,24 @@
       }
       else
 	goto bail;
-<<<<<<< HEAD
-      if (!dbus_message_iter_append_string(&iter, &(attr->values[0].string.text)))
-	goto bail;
-=======
->>>>>>> 53ad9c40
 
       /* STRING job-name or "" */
       attr = ippFindAttribute(msg, "job-name", IPP_TAG_NAME);
       if (attr)
       {
-<<<<<<< HEAD
-	if (!dbus_message_iter_append_string(&iter, &(attr->values[0].string.text)))
-	  goto bail;
-=======
         if (!dbus_message_iter_append_string(&iter,
                                              &(attr->values[0].string.text)))
           goto bail;
->>>>>>> 53ad9c40
-      }
-      else
-      {
-	if (!dbus_message_iter_append_string(&iter, &nul))
-	  goto bail;
-      }
+      }
+      else
+	dbus_message_iter_append_string(&iter, &nul);
 
       /* UINT32 job-impressions-completed */
       attr = ippFindAttribute(msg, "job-impressions-completed",
 			      IPP_TAG_INTEGER);
       if (!attr)
 	goto bail;
-      if (!dbus_message_iter_append_uint32(&iter, &(attr->values[0].integer)))
-	goto bail;
+      dbus_message_iter_append_uint32(&iter, &(attr->values[0].integer));
     }
 
     dbus_connection_send(con, message, NULL);
