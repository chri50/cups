/*
 * "$Id: dbus.c 11173 2013-07-23 12:31:34Z msweet $"
 *
 *   D-Bus notifier for CUPS.
 *
 *   Copyright 2008-2011 by Apple Inc.
 *   Copyright (C) 2011, 2013 Red Hat, Inc.
 *   Copyright (C) 2007 Tim Waugh <twaugh@redhat.com>
 *   Copyright 1997-2005 by Easy Software Products.
 *
 *   These coded instructions, statements, and computer programs are the
 *   property of Apple Inc. and are protected by Federal copyright
 *   law.  Distribution and use rights are outlined in the file "LICENSE.txt"
 *   which should have been included with this file.  If this file is
 *   file is missing or damaged, see the license at "http://www.cups.org/".
 *
 * Contents:
 *
 *   main()         - Read events and send DBUS notifications.
 *   acquire_lock() - Acquire a lock so we only have a single notifier running.
 */

/*
 * Include necessary headers...
 */

#include <cups/cups.h>
#include <cups/string-private.h>
#include <fcntl.h>
#include <signal.h>
#include <sys/stat.h>
#include <sys/types.h>
#include <unistd.h>
#include <assert.h>
#include <locale.h>
#include <wchar.h>

#ifdef HAVE_DBUS
#  include <dbus/dbus.h>
#  ifdef HAVE_DBUS_MESSAGE_ITER_INIT_APPEND
#    define dbus_message_append_iter_init dbus_message_iter_init_append
#    define dbus_message_iter_append_string(i,v) dbus_message_iter_append_basic(i, DBUS_TYPE_STRING, v)
#    define dbus_message_iter_append_uint32(i,v) dbus_message_iter_append_basic(i, DBUS_TYPE_UINT32, v)
#    define dbus_message_iter_append_boolean(i,v) dbus_message_iter_append_basic(i, DBUS_TYPE_BOOLEAN, v)
#  endif /* HAVE_DBUS_MESSAGE_ITER_INIT_APPEND */


/*
 * D-Bus object: org.cups.cupsd.Notifier
 * D-Bus object path: /org/cups/cupsd/Notifier
 *
 * D-Bus interface name: org.cups.cupsd.Notifier
 *
 * Signals:
 *
 * ServerRestarted(STRING text)
 * Server has restarted.
 *
 * ServerStarted(STRING text)
 * Server has started.
 *
 * ServerStopped(STRING text)
 * Server has stopped.
 *
 * ServerAudit(STRING text)
 * Security-related event.
 *
 * PrinterRestarted(STRING text,
 *                  STRING printer-uri,
 *                  STRING printer-name,
 *                  UINT32 printer-state,
 *                  STRING printer-state-reasons,
 *                  BOOLEAN printer-is-accepting-jobs)
 * Printer has restarted.
 *
 * PrinterShutdown(STRING text,
 *                 STRING printer-uri,
 *                 STRING printer-name,
 *                 UINT32 printer-state,
 *                 STRING printer-state-reasons,
 *                 BOOLEAN printer-is-accepting-jobs)
 * Printer has shutdown.
 *
 * PrinterStopped(STRING text,
 *                STRING printer-uri,
 *                STRING printer-name,
 *                UINT32 printer-state,
 *                STRING printer-state-reasons,
 *                BOOLEAN printer-is-accepting-jobs)
 * Printer has stopped.
 *
 * PrinterStateChanged(STRING text,
 *                     STRING printer-uri,
 *                     STRING printer-name,
 *                     UINT32 printer-state,
 *                     STRING printer-state-reasons,
 *                     BOOLEAN printer-is-accepting-jobs)
 * Printer state has changed.
 *
 * PrinterFinishingsChanged(STRING text,
 *                          STRING printer-uri,
 *                          STRING printer-name,
 *                          UINT32 printer-state,
 *                          STRING printer-state-reasons,
 *                          BOOLEAN printer-is-accepting-jobs)
 * Printer's finishings-supported attribute has changed.
 *
 * PrinterMediaChanged(STRING text,
 *                     STRING printer-uri,
 *                     STRING printer-name,
 *                     UINT32 printer-state,
 *                     STRING printer-state-reasons,
 *                     BOOLEAN printer-is-accepting-jobs)
 * Printer's media-supported attribute has changed.
 *
 * PrinterAdded(STRING text,
 *              STRING printer-uri,
 *              STRING printer-name,
 *              UINT32 printer-state,
 *              STRING printer-state-reasons,
 *              BOOLEAN printer-is-accepting-jobs)
 * Printer has been added.
 *
 * PrinterDeleted(STRING text,
 *                STRING printer-uri,
 *                STRING printer-name,
 *                UINT32 printer-state,
 *                STRING printer-state-reasons,
 *                BOOLEAN printer-is-accepting-jobs)
 * Printer has been deleted.
 *
 * PrinterModified(STRING text,
 *                 STRING printer-uri,
 *                 STRING printer-name,
 *                 UINT32 printer-state,
 *                 STRING printer-state-reasons,
 *                 BOOLEAN printer-is-accepting-jobs)
 * Printer has been modified.
 *
 * text describes the event.
 * printer-state-reasons is a comma-separated list.
 * If printer-uri is "" in a Job* signal, the other printer-* parameters
 * must be ignored.
 * If the job name is not know, job-name will be "".
 */

/*
 * Constants...
 */

enum
{
  PARAMS_NONE,
  PARAMS_PRINTER,
  PARAMS_JOB
};


/*
 * Global variables...
 */

static char		lock_filename[1024];	/* Lock filename */

/*
 * Local functions...
 */

<<<<<<< HEAD
=======
static void		release_lock(void);
>>>>>>> 9957de18
static int		acquire_lock(int *fd, char *lockfile, size_t locksize);
static const char	*validate_utf8(const char *str);


/*
 * 'validate_utf8()' - Convert to valid UTF-8
 */

static const char *
validate_utf8 (const char *str)
{
  static char *buffer = NULL;
  static size_t buflen = 0;
  char *p;
  size_t str_len;
  unsigned int i;
  mbstate_t instate, outstate;

  if (str == NULL)
  {
    buflen = 0;
    free (buffer);
    buffer = NULL;
    return (NULL);
  }

  /* Is it already valid? */
  if (mbstowcs (NULL, str, 0) != (size_t) -1)
    return str;

  /* Make sure our buffer is at least as large as the input string */
  str_len = strlen (str);
  if (str_len >= buflen)
  {
    if (buffer == NULL)
      /* Set encoding type to UTF-8 the first time we need to */
      setlocale (LC_CTYPE, "C.UTF-8");

    buflen = str_len + 1;
    buffer = realloc (buffer, buflen);
  }

  memset (&instate, '\0', sizeof (mbstate_t));
  memset (&outstate, '\0', sizeof (mbstate_t));
  p = buffer;
  i = 0;
  while (i < str_len)
  {
    wchar_t wc;
    size_t used, written;
    mbstate_t orig_instate = instate;
    used = mbrtowc (&wc, str + i, str_len - i, &instate);
    switch (used)
    {
    case (size_t) -2:
    case (size_t) -1:
      wc = L'?'; /* so replacement is never longer than original char */
      instate = orig_instate;
      /* fallthru */
    case 0:
      used = 1;
    }

    written = wcrtomb (p, wc, &outstate);
    if (written != -1)
    {
      p += written;
      assert (p - buffer < buflen);
    }

    i += used;
  }

  *p = '\0';
  return buffer;
}

/*
 * 'main()' - Read events and send DBUS notifications.
 */

int					/* O - Exit status */
main(int  argc,				/* I - Number of command-line args */
     char *argv[])			/* I - Command-line arguments */
{
  ipp_t			*msg;		/* Event message from scheduler */
  ipp_state_t		state;		/* IPP event state */
  struct sigaction	action;		/* POSIX sigaction data */
  DBusConnection	*con = NULL;	/* Connection to DBUS server */
  DBusError		error;		/* Error, if any */
  DBusMessage		*message;	/* Message to send */
  DBusMessageIter	iter;		/* Iterator for message data */
  int			lock_fd = -1;	/* Lock file descriptor */


 /*
  * Don't buffer stderr...
  */

  setbuf(stderr, NULL);

 /*
  * Ignore SIGPIPE signals...
  */

  memset(&action, 0, sizeof(action));
  action.sa_handler = SIG_IGN;
  sigaction(SIGPIPE, &action, NULL);

 /*
  * Validate command-line options...
  */

  if (argc != 3)
  {
    fputs("Usage: dbus dbus:/// notify-user-data\n", stderr);
    return (1);
  }

  if (strncmp(argv[1], "dbus:", 5))
  {
    fprintf(stderr, "ERROR: Bad URI \"%s\"!\n", argv[1]);
    return (1);
  }

 /*
  * Loop forever until we run out of events...
  */

  for (;;)
  {
    ipp_attribute_t	*attr;		/* Current attribute */
    const char		*event;		/* Event name */
    const char		*signame = NULL;/* DBUS signal name */
    char		*printer_reasons = NULL;
					/* Printer reasons string */
    char		*job_reasons = NULL;
					/* Job reasons string */
    const char		*nul = "";	/* Empty string value */
    int			no = 0;		/* Boolean "no" value */
    int			params = PARAMS_NONE;
					/* What parameters to include? */
    const char		*val;


   /*
    * Get the next event...
    */

    msg = ippNew();
    while ((state = ippReadFile(0, msg)) != IPP_DATA)
    {
      if (state <= IPP_IDLE)
        break;
    }

    fprintf(stderr, "DEBUG: state=%d\n", state);

    if (state == IPP_ERROR)
      fputs("DEBUG: ippReadFile() returned IPP_ERROR!\n", stderr);

    if (state <= IPP_IDLE)
    {
     /*
      * Out of messages, free memory and then exit...
      */

      ippDelete(msg);
      break;
    }

   /*
    * Verify connection to DBUS server...
    */

    if (con && !dbus_connection_get_is_connected(con))
    {
      dbus_connection_unref(con);
      con = NULL;
    }

    if (!con)
    {
      dbus_error_init(&error);

      con = dbus_bus_get(DBUS_BUS_SYSTEM, &error);
      if (!con)
	dbus_error_free(&error);
      else
	fputs("DEBUG: Connected to D-BUS\n", stderr);
    }

    if (!con)
      continue;

    if (lock_fd == -1 &&
        acquire_lock(&lock_fd, lock_filename, sizeof(lock_filename)))
      continue;

    attr = ippFindAttribute(msg, "notify-subscribed-event",
			    IPP_TAG_KEYWORD);
    if (!attr)
      continue;

    event = ippGetString(attr, 0, NULL);
    if (!strncmp(event, "server-", 7))
    {
      const char *word2 = event + 7;	/* Second word */

      if (!strcmp(word2, "restarted"))
	signame = "ServerRestarted";
      else if (!strcmp(word2, "started"))
	signame = "ServerStarted";
      else if (!strcmp(word2, "stopped"))
	signame = "ServerStopped";
      else if (!strcmp(word2, "audit"))
	signame = "ServerAudit";
      else
	continue;
    }
    else if (!strncmp(event, "printer-", 8))
    {
      const char *word2 = event + 8;	/* Second word */

      params = PARAMS_PRINTER;
      if (!strcmp(word2, "restarted"))
	signame = "PrinterRestarted";
      else if (!strcmp(word2, "shutdown"))
	signame = "PrinterShutdown";
      else if (!strcmp(word2, "stopped"))
	signame = "PrinterStopped";
      else if (!strcmp(word2, "state-changed"))
	signame = "PrinterStateChanged";
      else if (!strcmp(word2, "finishings-changed"))
	signame = "PrinterFinishingsChanged";
      else if (!strcmp(word2, "media-changed"))
	signame = "PrinterMediaChanged";
      else if (!strcmp(word2, "added"))
	signame = "PrinterAdded";
      else if (!strcmp(word2, "deleted"))
	signame = "PrinterDeleted";
      else if (!strcmp(word2, "modified"))
	signame = "PrinterModified";
      else
	continue;
    }
    else if (!strncmp(event, "job-", 4))
    {
      const char *word2 = event + 4;	/* Second word */

      params = PARAMS_JOB;
      if (!strcmp(word2, "state-changed"))
	signame = "JobState";
      else if (!strcmp(word2, "created"))
	signame = "JobCreated";
      else if (!strcmp(word2, "completed"))
	signame = "JobCompleted";
      else if (!strcmp(word2, "stopped"))
	signame = "JobStopped";
      else if (!strcmp(word2, "config-changed"))
	signame = "JobConfigChanged";
      else if (!strcmp(word2, "progress"))
	signame = "JobProgress";
      else
	continue;
    }
    else
      continue;

    /*
     * Create and send the new message...
     */

    fprintf(stderr, "DEBUG: %s\n", signame);
    message = dbus_message_new_signal("/org/cups/cupsd/Notifier",
				      "org.cups.cupsd.Notifier",
				      signame);

    dbus_message_append_iter_init(message, &iter);
    attr = ippFindAttribute(msg, "notify-text", IPP_TAG_TEXT);
    if (attr)
    {
      const char *val = validate_utf8 (ippGetString(attr, 0, NULL));
      if (!dbus_message_iter_append_string(&iter, &val))
        goto bail;
    }
    else
      goto bail;

    if (params >= PARAMS_PRINTER)
    {
      char	*p;			/* Pointer into printer_reasons */
      size_t	reasons_length;		/* Required size of printer_reasons */
      int	i;			/* Looping var */
      int	have_printer_params = 1;/* Do we have printer URI? */

      /* STRING printer-uri or "" */
      attr = ippFindAttribute(msg, "notify-printer-uri", IPP_TAG_URI);
      if (attr)
      {
        const char *val = ippGetString(attr, 0, NULL);
        if (!dbus_message_iter_append_string(&iter, &val))
	  goto bail;
      }
      else
      {
	have_printer_params = 0;
	dbus_message_iter_append_string(&iter, &nul);
      }

      /* STRING printer-name */
      if (have_printer_params)
      {
	attr = ippFindAttribute(msg, "printer-name", IPP_TAG_NAME);
        if (attr)
        {
          const char *val = ippGetString(attr, 0, NULL);
          if (!dbus_message_iter_append_string(&iter, &val))
            goto bail;
        }
        else
          goto bail;
      }
      else
	dbus_message_iter_append_string(&iter, &nul);

      /* UINT32 printer-state */
      if (have_printer_params)
      {
	attr = ippFindAttribute(msg, "printer-state", IPP_TAG_ENUM);
	if (attr)
	{
	  dbus_uint32_t val = ippGetInteger(attr, 0);
	  dbus_message_iter_append_uint32(&iter, &val);
	}
	else
	  goto bail;
      }
      else
	dbus_message_iter_append_uint32(&iter, &no);

      /* STRING printer-state-reasons */
      if (have_printer_params)
      {
	attr = ippFindAttribute(msg, "printer-state-reasons",
				IPP_TAG_KEYWORD);
	if (attr)
	{
	  int num_values = ippGetCount(attr);
	  for (reasons_length = 0, i = 0; i < num_values; i++)
	    /* All need commas except the last, which needs a nul byte. */
	    reasons_length += 1 + strlen(ippGetString(attr, i, NULL));
	  printer_reasons = malloc(reasons_length);
	  if (!printer_reasons)
	    goto bail;
	  p = printer_reasons;
	  for (i = 0; i < num_values; i++)
	  {
	    if (i)
	      *p++ = ',';

	    strcpy(p, ippGetString(attr, i, NULL));
	    p += strlen(p);
	  }
	  if (!dbus_message_iter_append_string(&iter, &printer_reasons))
	    goto bail;
	}
	else
	  goto bail;
      }
      else
	dbus_message_iter_append_string(&iter, &nul);

      /* BOOL printer-is-accepting-jobs */
      if (have_printer_params)
      {
	attr = ippFindAttribute(msg, "printer-is-accepting-jobs",
				IPP_TAG_BOOLEAN);
	if (attr)
	{
	  dbus_bool_t val = ippGetBoolean(attr, 0);
	  dbus_message_iter_append_boolean(&iter, &val);
	}
	else
	  goto bail;
      }
      else
	dbus_message_iter_append_boolean(&iter, &no);
    }

    if (params >= PARAMS_JOB)
    {
      char	*p;			/* Pointer into job_reasons */
      size_t	reasons_length;		/* Required size of job_reasons */
      int	i;			/* Looping var */

      /* UINT32 job-id */
      attr = ippFindAttribute(msg, "notify-job-id", IPP_TAG_INTEGER);
      if (attr)
      {
        dbus_uint32_t val = ippGetInteger(attr, 0);
        dbus_message_iter_append_uint32(&iter, &val);
      }
      else
	goto bail;

      /* UINT32 job-state */
      attr = ippFindAttribute(msg, "job-state", IPP_TAG_ENUM);
      if (attr)
      {
        dbus_uint32_t val = ippGetInteger(attr, 0);
        dbus_message_iter_append_uint32(&iter, &val);
      }
      else
	goto bail;

      /* STRING job-state-reasons */
      attr = ippFindAttribute(msg, "job-state-reasons", IPP_TAG_KEYWORD);
      if (attr)
      {
	int num_values = ippGetCount(attr);
	for (reasons_length = 0, i = 0; i < num_values; i++)
	  /* All need commas except the last, which needs a nul byte. */
	  reasons_length += 1 + strlen(ippGetString(attr, i, NULL));
	job_reasons = malloc(reasons_length);
	if (!job_reasons)
	  goto bail;
	p = job_reasons;
	for (i = 0; i < num_values; i++)
	{
	  if (i)
	    *p++ = ',';

	  strcpy(p, ippGetString(attr, i, NULL));
	  p += strlen(p);
	}
	if (!dbus_message_iter_append_string(&iter, &job_reasons))
	  goto bail;
      }
      else
	goto bail;

      /* STRING job-name or "" */
      attr = ippFindAttribute(msg, "job-name", IPP_TAG_NAME);
      if (attr)
      {
        const char *val = validate_utf8(ippGetString(attr, 0, NULL));
        if (!dbus_message_iter_append_string(&iter, &val))
          goto bail;
      }
      else
	dbus_message_iter_append_string(&iter, &nul);

      /* UINT32 job-impressions-completed */
      attr = ippFindAttribute(msg, "job-impressions-completed",
			      IPP_TAG_INTEGER);
      if (attr)
      {
        dbus_uint32_t val = ippGetInteger(attr, 0);
        dbus_message_iter_append_uint32(&iter, &val);
      }
      else
	goto bail;
    }

    dbus_connection_send(con, message, NULL);
    dbus_connection_flush(con);

   /*
    * Cleanup...
    */

    bail:

    dbus_message_unref(message);

    if (printer_reasons)
      free(printer_reasons);

    if (job_reasons)
      free(job_reasons);

    ippDelete(msg);
  }

 /*
  * Remove lock file...
  */

  if (lock_fd >= 0)
  {
    close(lock_fd);
    release_lock();
  }

  return (0);
}


/*
 * 'release_lock()' - Release the singleton lock.
 */

static void
release_lock(void)
{
  unlink(lock_filename);
}


/*
 * 'handle_sigterm()' - Handle SIGTERM signal.
 */
static void
handle_sigterm(int signum)
{
  release_lock();
}

/*
 * 'acquire_lock()' - Acquire a lock so we only have a single notifier running.
 */

static int				/* O - 0 on success, -1 on failure */
acquire_lock(int    *fd,		/* O - Lock file descriptor */
             char   *lockfile,		/* I - Lock filename buffer */
	     size_t locksize)		/* I - Size of filename buffer */
{
  const char		*tmpdir;	/* Temporary directory */
  struct sigaction	action;		/* POSIX sigaction data */


 /*
  * Figure out where to put the lock file...
  */

  if ((tmpdir = getenv("TMPDIR")) == NULL)
    tmpdir = "/tmp";

  snprintf(lockfile, locksize, "%s/cups-dbus-notifier-lockfile", tmpdir);

 /*
  * Create the lock file and fail if it already exists...
  */

  if ((*fd = open(lockfile, O_RDWR | O_CREAT | O_EXCL, S_IRUSR | S_IWUSR)) < 0)
    return (-1);

 /*
  * Set a SIGTERM handler to make sure we release the lock if the
  * scheduler decides to stop us.
  */
  memset(&action, 0, sizeof(action));
  action.sa_handler = handle_sigterm;
  sigaction(SIGTERM, &action, NULL);

  return (0);
}
#else /* !HAVE_DBUS */
int
main(void)
{
  return (1);
}
#endif /* HAVE_DBUS */


/*
 * End of "$Id: dbus.c 11173 2013-07-23 12:31:34Z msweet $".
 */<|MERGE_RESOLUTION|>--- conflicted
+++ resolved
@@ -166,10 +166,7 @@
  * Local functions...
  */
 
-<<<<<<< HEAD
-=======
 static void		release_lock(void);
->>>>>>> 9957de18
 static int		acquire_lock(int *fd, char *lockfile, size_t locksize);
 static const char	*validate_utf8(const char *str);
 
